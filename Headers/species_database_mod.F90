--- conflicted
+++ resolved
@@ -3236,12 +3236,7 @@
                               Is_Drydep     = F,                            &
                               Is_Wetdep     = F,                            &
                               Is_Photolysis = T,                            &
-<<<<<<< HEAD
 #if defined( NEW_HENRY_CONSTANTS )                                          
-=======
-#endif
-#if defined( NEW_HENRY_CONSTANTS )
->>>>>>> d6230624
                               Henry_K0      = 1.90e-5_f8 * To_M_atm,        &
                               Henry_CR      = 1600.0_f8,                    &
 #endif
