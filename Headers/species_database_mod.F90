!------------------------------------------------------------------------------
!                  GEOS-Chem Global Chemical Transport Model                  !
!------------------------------------------------------------------------------
!BOP
!
! !MODULE: species_database_mod.F90
!
! !DESCRIPTION: Module SPECIES\_DATABASE\_MOD contains routines to set up
!  a database object containing physical properties for each GEOS-Chem
!  species.  This allows us to consolidate all species properties into a
!  single data structure, for convenience.
!\\
!\\
! !INTERFACE:
!
MODULE Species_Database_Mod
!
! !USES:
!
  USE Precision_Mod

  IMPLICIT NONE
  PRIVATE
!
! !PUBLIC MEMBER FUNCTIONS:
!
  PUBLIC  :: Init_Species_Database
  PUBLIC  :: Cleanup_Species_Database
  PUBLIC  :: Spc_Info

#if defined ( EXTERNAL_GRID ) || defined( EXTERNAL_FORCING )
  !-----------------------------------------------------------------
  !         %%%%%%% GEOS-Chem HP (with ESMF & MPI) %%%%%%%
  !
  ! Cleanup routines for restoring the internal state of this
  ! module are exposed, so the DB can be reset from an external
  ! interface to perform multiple initializations of
  ! chemistry states. (hplin, 6/4/18)
  !-----------------------------------------------------------------
  PUBLIC  :: Cleanup_Work_Arrays
#endif

!
! !PRIVATE MEMBER FUNCTIONS:
!
  PRIVATE :: TranUc
  PRIVATE :: SpcData_To_JSON

!%%%%%%%%%%%%%%%%%%%%%%%%%%%%%%%%%%%%%%%%%%%%%%%%%%%%%%%%%%%%%%%%%%%%%%%%%%%%%
!%%% Uncomment this if you want to use the new henry's law constants
!%%% compiled by Katie Travis and posted on this wiki page:
!%%% http://wiki.geos-chem.org/Physical_properties_of_GEOS-Chem_species
!#define NEW_HENRY_CONSTANTS 1
!%%%%%%%%%%%%%%%%%%%%%%%%%%%%%%%%%%%%%%%%%%%%%%%%%%%%%%%%%%%%%%%%%%%%%%%%%%%%%
!
! !REMARKS:
!
! !REVISION HISTORY:
!  28 Aug 2015 - R. Yantosca - Initial version
!  02 Aug 2016 - M. Sulprizio- Add KppSpcId to store all KPP species indices.
!  04 Feb 2019 - R. Yantosca - Add function to save species DB in JSON format
!EOP
!------------------------------------------------------------------------------
!BOC

  ! Work array to hold the list of species names, which combines the advected
  ! species from input.geos with the KPP species names (and removes duplicates)
  CHARACTER(LEN=31), ALLOCATABLE :: Species_Names(:)

  ! Work array to hold the list of all KPP species indices
  ! (Non-KPP species are given missing values)
  INTEGER,           ALLOCATABLE :: KppSpcId(:)

  ! Work array to hold the list of KPP fixed species indices
  ! (Non-KPP species are given missing values)
  INTEGER,           ALLOCATABLE :: KppFixId(:)

  ! Work array to hold the unique list of KPP variable species indices
  ! (Non-KPP species are given missing values)
  INTEGER,           ALLOCATABLE :: KppVarId(:)

CONTAINS
!EOC
!------------------------------------------------------------------------------
!                  GEOS-Chem Global Chemical Transport Model                  !
!------------------------------------------------------------------------------
!BOP
!
! !IROUTINE: Init_Species_Database
!
! !DESCRIPTION: Initializes the GEOS-Chem species database object.  You can
!  add information about new species to this routine.
!\\
!\\
! !INTERFACE:
!
  SUBROUTINE Init_Species_Database( am_I_Root, Input_Opt, SpcData, RC )
!
! !USES:
!
    USE ErrCode_Mod
    USE Input_Opt_Mod,       ONLY : OptInput
    USE Species_Mod
!
! !INPUT PARAMETERS:
!
    LOGICAL,        INTENT(IN)  :: am_I_Root    ! Are we on the root CPU?
    TYPE(OptInput), INTENT(IN)  :: Input_Opt    ! Input Options object
!
! !INPUT/OUTPUT PARAMETERS:
!
    TYPE(SpcPtr),   POINTER     :: SpcData(:)   ! Vector with species info
!
! !OUTPUT PARAMETERS:
!
    INTEGER,        INTENT(OUT) :: RC           ! Success or failure?
!
! !REMARKS:
!  For detailed information about the species database (and the physical
!  properties that are specified there), please see the following GEOS-Chem
!  wiki pages:
!
!    (1) wiki.geos-chem.org/GEOS_Chem_species_database
!    (2) wiki.geos-chem.org/Physical_properties_of_GEOS-Chem_species
!
!  References for the new Henry's law constants:
!    (1) Sander et al [2015]: http://henrys-law.org
!
!  The Hcp (aka K0) parameter listed on the wiki page:
!
!     http://wiki.geos-chem.org/Physical_properties_of_GEOS-Chem_species
!
!  have units of [mol m-3 Pa-1].  But the GEOS-Chem species object expects
!  this parameter to have units of [M atm-1].  Therefore, when we pass the
!  Hcp paramter to routine Spc_Create via the HENRY_K0 argument, we will
!  multiply by the proper conversion factor (9.86923e-3) to convert
!  [mol m-3 Pa-1] to [M atm-1].
!
! !REVISION HISTORY:
!  22 Jul 2015 - R. Yantosca - Initial version
!  01 Sep 2015 - R. Yantosca - Add Henry K0, CR constants for DMS, ACET
!  02 Sep 2015 - R. Yantosca - Corrected typos for some SOA species
!  24 Sep 2015 - R. Yantosca - WD_RainoutEff is now a 3-element vector
!  24 Sep 2015 - R. Yantosca - Add WD_KcScaleFAc, a 3-element vector
!  30 Sep 2015 - R. Yantosca - DD_A_Density is renamed to Density
!  30 Sep 2015 - R. Yantosca - DD_A_Radius is renamed to Radius
!  01 Oct 2015 - R. Yantosca - Added DD_DvzMinVal field to put a minimum
!                              deposition velocity for sulfate aerosols
!  14 Oct 2015 - E. Lundgren - Treat H2SO4 as an aerosol for TOMAS
!  18 Nov 2015 - M. Sulprizio- Add passive tracers PASV to RnPbBe simulation
!  16 Dec 2015 - R. Yantosca - Use MW_g = 31.4 g/mol for SO4s and NITs
!  15 Mar 2016 - R. Yantosca - Added tagged CO tracer names
!  22 Apr 2016 - R. Yantosca - Now define Is_Hg0, Is_Hg2, Is_HgP fields
!  19 May 2016 - R. Yantosca - Remove DryDepId_PAN and DryDepId_HNO3; we shall
!                              now explicitly compute a drydep velocity for
!                              all GEOS-Chem species.
!  21 Jun 2016 - M. Sulprizio- Set Is_Photolysis to T for all species included
!                              in FAST-JX photolysis. Also added new species
!                              that are in FAST-JX photolysis but not already
!                              defined here.
!  18 Jul 2016 - M. Sulprizio- Remove family tracers ISOPN, MMN, CFCX, HCFCX
!                              and replace with their constituents.
!  02 Aug 2016 - M. Sulprizio- Add KppSpcId as argument passed to Spc_Create
!  11 Aug 2016 - E. Lundgren - Define special background conc for some species
!  22 Nov 2016 - M. Sulprizio- Move aerosol densities for BC, OC, and SO4 here
!                              from aerosol_mod.F
!  23 Feb 2017 - M. Sulprizio- Change MolecRatio for ALK4 from 4 to 4.3
!                              (B. Henderson)
!  13 Jun 2017 - M. Sulprizio- Add species for mechanistic isoprene SOA
!                              (E. Marais)
!  27 Nov 2017 - E. Lundgren - Add SALA, SALC, OCPO/OCPI, BCPO/BCPI, and SO4
!                              as hygroscopic growth species for cloud diags
!  14 Sep 2018 - C. Keller   - Now get species info from Spc_Info.
!  23 Oct 2018 - R. Yantosca - Cosmetic changes
!EOP
!------------------------------------------------------------------------------
!BOC
!
! !LOCAL VARIABLES:
!
    ! Scalars
    INTEGER             :: C,      N,   P,       nSpecies
    REAL(fp)            :: Radius, KOA, MW_g,    BackgroundVV, HStar
    REAL(f8)            :: K0,     CR

    ! Strings
    CHARACTER(LEN=31)   :: NameAllCaps
    CHARACTER(LEN=31)   :: Name
    CHARACTER(LEN=80)   :: FullName
    CHARACTER(LEN=80)   :: Formula

    ! For Tagged Hg species
    INTEGER             :: Hg0_CAT
    INTEGER             :: Hg2_CAT
    INTEGER             :: HgP_CAT

    ! For values from Input_Opt
    LOGICAL             :: Is_Advected
    LOGICAL             :: prtDebug

    ! Species information
    REAL(fp)               :: EmMW_g           ! Emissions mol. wt [g]
    REAL(fp)               :: MolecRatio       ! Molec ratio
    REAL(f8)               :: Henry_K0         ! Henry's law K0 [M/atm]
    REAL(f8)               :: Henry_CR         ! Henry's law CR [K]
    REAL(f8)               :: Henry_PKA        ! Henry's law pKa [1]
    REAL(fp)               :: Density          ! Density [kg/m3]
    LOGICAL                :: DD_AeroDryDep    ! Use AERO_SFCRSII?
    LOGICAL                :: DD_DustDryDep    ! Use DUST_SFCRSII?
    REAL(fp)               :: DD_DvzAerSnow    ! Vd for aerosols
    REAL(fp)               :: DD_DvzMinVal(2)  ! Min Vd for aerosols
    REAL(fp)               :: DD_F0            ! Drydep reactivity [1]
    REAL(fp)               :: DD_KOA           ! Drydep KOA parameter
    REAL(fp)               :: DD_Hstar_Old     ! HSTAR, drydep [M/atm]
    LOGICAL                :: MP_SizeResAer    ! Size resolved aerosol?
    LOGICAL                :: MP_SizeResNum    ! Size resolved aer #?
    REAL(fp)               :: WD_RetFactor     ! Wetdep retention factor
    LOGICAL                :: WD_LiqAndGas     ! Liquid and gas phases?
    REAL(fp)               :: WD_ConvFacI2G    ! Factor for ice/gas ratio
    REAL(fp)               :: WD_AerScavEff    ! Aerosol scavenging eff.
    REAL(fp)               :: WD_KcScaleFac(3) ! Factor to multiply Kc
    REAL(fp)               :: WD_RainoutEff(3) ! Rainout efficiency
    LOGICAL                :: WD_CoarseAer     ! Coarse aerosol?
    LOGICAL                :: Is_Drydep        ! Is it dry deposited?
    LOGICAL                :: Is_Gas           ! Gas (T) or aerosol (F)?
    LOGICAL                :: Is_HygroGrowth   ! Is hygroscopic growth?
    LOGICAL                :: Is_Photolysis    ! Is it photolysis spc?
    LOGICAL                :: Is_Wetdep        ! Is it wet deposited?
    LOGICAL                :: Is_InRestart     ! Is it in restart file?
    LOGICAL                :: Is_Hg0           ! Denotes Hg0 species
    LOGICAL                :: Is_Hg2           ! Denotes Hg2 species
    LOGICAL                :: Is_HgP           ! Denotes HgP species
!
! !DEFINED PARAMETERS
!

    !=======================================================================
    ! Init_Species_Database begins here!
    !=======================================================================

    ! Initialize
    Hg0_CAT       = 0
    Hg2_CAT       = 0
    HgP_CAT       = 0

    ! Copy values from Input_Opt
    prtDebug      = ( Input_Opt%LPRT .and. am_I_Root )

    ! Store the list unique GEOS-Chem species names in work arrays for use
    ! below.  This is the combined list of advected species (from input.geos)
    ! plus KPP species (from SPC_NAMES in gckpp_Monitor.F90), with all
    ! duplicates removed.  Also stores the corresponding indices in the
    ! KPP VAR and FIX arrays.  For simulations that do not use KPP, the
    ! unique species list is the list of advected species from input.geos.
    CALL Unique_Species_Names( am_I_Root, Input_Opt, nSpecies, RC )

    ! Initialize the species vector
    CALL SpcData_Init( am_I_Root, nSpecies, SpcData, RC )
    IF ( RC /= GC_SUCCESS ) THEN
       PRINT*, '### Could not initialize species vector!'
       CALL EXIT( -999 )
    ENDIF

    ! Loop over all species
    DO N = 1, nSpecies

       ! It's advected if it's in the advected species list in input.geos
       Is_Advected = ANY( Input_Opt%AdvectSpc_Name == Species_Names(N) )

       ! Translate species name to uppercase
       NameAllCaps = TRIM( Species_Names(N) )
       CALL TranUc( NameAllCaps )

       ! Get species info, now write into local variable
       CALL Spc_Info( am_I_Root       = am_I_Root,                           &
                      iName           = TRIM(NameAllCaps),                   &
                      Input_Opt       = Input_Opt,                           &
                      KppSpcId        = KppSpcId(N),                         &
                      oFullName       = FullName,                            &
                      oFormula        = Formula,                             &
                      oMW_g           = MW_g,                                & 
                      oEmMW_g         = EmMW_g,                              &
                      oMolecRatio     = MolecRatio,                          &
                      oBackgroundVV   = BackgroundVV,                        &
                      oHenry_K0       = Henry_K0,                            &
                      oHenry_CR       = Henry_CR,                            &
                      oHenry_PKA      = Henry_PKA,                           &
                      oDensity        = Density,                             &
                      oRadius         = Radius,                              &
                      oDD_AeroDryDep  = DD_AeroDryDep,                       &
                      oDD_DustDryDep  = DD_DustDryDep,                       &
                      oDD_DvzAerSnow  = DD_DvzAerSnow,                       &
                      oDD_DvzMinVal   = DD_DvzMinVal,                        &
                      oDD_F0          = DD_F0,                               &
                      oDD_KOA         = DD_KOA,                              &
                      oDD_Hstar_Old   = DD_Hstar_Old,                        &
                      oMP_SizeResAer  = MP_SizeResAer,                       &
                      oMP_SizeResNum  = MP_SizeResNum,                       &
                      oWD_RetFactor   = WD_RetFactor,                        &
                      oWD_LiqAndGas   = WD_LiqAndGas,                        &
                      oWD_ConvFacI2G  = WD_ConvFacI2G,                       &
                      oWD_AerScavEff  = WD_AerScavEff,                       &
                      oWD_KcScaleFac  = WD_KcScaleFac,                       &
                      oWD_RainoutEff  = WD_RainoutEff,                       &
                      oWD_CoarseAer   = WD_CoarseAer,                        &
                      oIs_Drydep      = Is_Drydep,                           & 
                      oIs_Gas         = Is_Gas,                              &
                      oIs_HygroGrowth = Is_HygroGrowth,                      &
                      oIs_Photolysis  = Is_Photolysis,                       &
                      oIs_Wetdep      = Is_Wetdep,                           &
                      oIs_InRestart   = Is_InRestart,                        &
                      oIs_Hg0         = Is_Hg0,                              &
                      oIs_Hg2         = Is_Hg2,                              &  
                      oIs_HgP         = Is_HgP,                              &
                      RC              = RC                                  )  
       ! Error
       IF ( RC /= GC_SUCCESS ) THEN
          PRINT*, '### Could not get species info!',TRIM(NameAllCaps)
          CALL EXIT( -999 )
       ENDIF

       ! Create species
       IF ( EmMW_g == MISSING_MW ) THEN
          EmMW_g = MW_g
       ENDIF
       Name = TRIM(Species_Names(N))
       ! Handle exceptions
       IF ( TRIM(Name) == 'POx' ) Name = 'POX'
       IF ( TRIM(Name) == 'LOx' ) Name = 'LOX'
       IF ( TRIM(FullName) == '' ) FullName = TRIM(Name) 
       CALL Spc_Create( am_I_Root      = am_I_Root,                          &
                        ThisSpc        = SpcData(N)%Info,                    &
                        ModelID        = N,                                  &
                        KppSpcId       = KppSpcId(N),                        & 
                        KppVarId       = KppVarId(N),                        & 
                        KppFixId       = KppFixId(N),                        &
                        Name           = TRIM(Name),                         & 
                        FullName       = FullName,                           &
                        Formula        = Formula,                            &
                        MW_g           = MW_g,                               & 
                        EmMW_g         = EmMW_g,                             &
                        MolecRatio     = MolecRatio,                         &
                        BackgroundVV   = BackgroundVV,                       &
                        Henry_K0       = Henry_K0,                           &
                        Henry_CR       = Henry_CR,                           &
                        Henry_PKA      = Henry_PKA,                          &
                        Density        = Density,                            &
                        Radius         = Radius,                             &
                        DD_AeroDryDep  = DD_AeroDryDep,                      & 
                        DD_DustDryDep  = DD_DustDryDep,                      & 
                        DD_DvzAerSnow  = DD_DvzAerSnow,                      &
                        DD_DvzMinVal   = DD_DvzMinVal,                       &
                        DD_F0          = DD_F0,                              &
                        DD_KOA         = DD_KOA,                             &
                        DD_Hstar_Old   = DD_Hstar_Old,                       &
                        MP_SizeResAer  = MP_SizeResAer,                      &
                        MP_SizeResNum  = MP_SizeResNum,                      &
                        WD_RetFactor   = WD_RetFactor,                       &
                        WD_LiqAndGas   = WD_LiqAndGas,                       &
                        WD_ConvFacI2G  = WD_ConvFacI2G,                      &
                        WD_AerScavEff  = WD_AerScavEff,                      &
                        WD_KcScaleFac  = WD_KcScaleFac,                      &
                        WD_RainoutEff  = WD_RainoutEff,                      &
                        WD_CoarseAer   = WD_CoarseAer,                       &
                        Is_Advected    = Is_Advected,                        & 
                        Is_Drydep      = Is_Drydep,                          & 
                        Is_Gas         = Is_Gas,                             &
                        Is_HygroGrowth = Is_HygroGrowth,                     &
                        Is_Photolysis  = Is_Photolysis,                      &
                        Is_Wetdep      = Is_Wetdep,                          &
                        Is_InRestart   = Is_InRestart,                       &
                        Is_Hg0         = Is_Hg0,                             &
                        Is_Hg2         = Is_Hg2,                             &  
                        Is_HgP         = Is_HgP,                             &
                        RC             = RC                                 )  
       ! Error
       IF ( RC /= GC_SUCCESS ) THEN
          PRINT*, '### Could not initialize species vector!',TRIM(NameAllCaps)
          CALL EXIT( -999 )
       ENDIF

       ! Print info about each species
       ! testing only
       IF ( prtDebug ) CALL Spc_Print( am_I_Root, SpcData(N)%Info, RC )

    ENDDO

    !-----------------------------------------------------------------------
    ! Print Species Database to JSON format
    ! NOTE: Comment this out unless you really need it!
    !CALL SpcData_To_JSON( am_I_Root, SpcData, RC )
    !STOP
    !-----------------------------------------------------------------------

    ! Deallocate temporary work arrays
    CALL Cleanup_Work_Arrays()

  END SUBROUTINE Init_Species_Database
!EOC
!------------------------------------------------------------------------------
!                  GEOS-Chem Global Chemical Transport Model                  !
!------------------------------------------------------------------------------
!BOP
!
! !IROUTINE: Spc_Info
!
! !DESCRIPTION: Routine Spc\_Info is a helper function that returns the
!  properties of a species. 
!\\
!\\
! !INTERFACE:
!
  SUBROUTINE Spc_Info( am_I_Root,       iName,          Input_Opt,       &
                       KppSpcId,        oFullName,      oFormula,        &
                       oMW_g,           oEmMW_g,        oMolecRatio,     &
                       oBackgroundVV,   oHenry_K0,      oHenry_CR,       &
                       oHenry_PKA,      oDensity,       oRadius,         &
                       oDD_AeroDryDep,  oDD_DustDryDep, oDD_DvzAerSnow,  &
                       oDD_DvzMinVal,   oDD_F0,         oDD_KOA,         &
                       oDD_HStar_Old,   oMP_SizeResAer, oMP_SizeResNum,  &
                       oWD_RetFactor,   oWD_LiqAndGas,  oWD_ConvFacI2G,  &
                       oWD_AerScavEff,  oWD_KcScaleFac, oWD_RainoutEff,  &
                       oWD_CoarseAer,                                    &
                       oIs_Drydep,      oIs_Gas,        oIs_HygroGrowth, &
                       oIs_Photolysis,  oIs_Wetdep,     oIs_InRestart,   &
                       oIs_Hg0,         oIs_Hg2,        oIs_HgP,         &
                       oDiagName,       Found,          Underscores,     &
                       RC )
!
! !USES:
!
    USE Input_Opt_Mod,           ONLY : OptInput
    USE SPECIES_MOD,             ONLY : MISSING_INT,   MISSING,    MISSING_R8
    USE SPECIES_MOD,             ONLY : ZERO, ZERO_R8, MISSING_MW, MISSING_VV
!
! !INPUT PARAMETERS:
! 
    LOGICAL,           INTENT(IN)  :: am_I_Root        ! Are we on the root CPU?
    CHARACTER(LEN=*),  INTENT(IN)  :: iName            ! Short name of species
    TYPE(OptInput),    OPTIONAL    :: Input_Opt        ! Input Options object
    INTEGER,           INTENT(IN)  :: KppSpcId         ! KPP ID 
!
! !OUTPUT PARAMETERS:
! 
    CHARACTER(LEN=*), INTENT(OUT), OPTIONAL   :: oFullName         ! Long name of species
    CHARACTER(LEN=*), INTENT(OUT), OPTIONAL   :: oFormula          ! Chemical formula
    REAL(fp),INTENT(OUT), OPTIONAL    :: oMW_g             ! Molecular weight [g]
    REAL(fp),INTENT(OUT), OPTIONAL    :: oEmMW_g           ! Emissions mol. wt [g]
    REAL(fp),INTENT(OUT), OPTIONAL    :: oMolecRatio       ! Molec ratio
    REAL(fp),INTENT(OUT), OPTIONAL    :: oBackgroundVV     ! Background conc [v/v]
    REAL(f8),INTENT(OUT), OPTIONAL    :: oHenry_K0         ! Henry's law K0 [M/atm]
    REAL(f8),INTENT(OUT), OPTIONAL    :: oHenry_CR         ! Henry's law CR [K]
    REAL(f8),INTENT(OUT), OPTIONAL    :: oHenry_PKA        ! Henry's law pKa [1]
    REAL(fp),INTENT(OUT), OPTIONAL    :: oDensity          ! Density [kg/m3]
    REAL(fp),INTENT(OUT), OPTIONAL    :: oRadius           ! Radius [m]
    LOGICAL, INTENT(OUT), OPTIONAL    :: oDD_AeroDryDep    ! Use AERO_SFCRSII?
    LOGICAL, INTENT(OUT), OPTIONAL    :: oDD_DustDryDep    ! Use DUST_SFCRSII?
    REAL(fp),INTENT(OUT), OPTIONAL    :: oDD_DvzAerSnow    ! Vd for aerosols
                                                      !  on snow/ice [cm/s]
    REAL(fp),INTENT(OUT), OPTIONAL    :: oDD_DvzMinVal(2)  ! Min Vd for aerosols
                                                      !  (cf GOCART) [cm/s]
    REAL(fp),INTENT(OUT), OPTIONAL    :: oDD_F0            ! Drydep reactivity [1]
    REAL(fp),INTENT(OUT), OPTIONAL    :: oDD_KOA           ! Drydep KOA parameter
    REAL(fp),INTENT(OUT), OPTIONAL    :: oDD_Hstar_Old     ! HSTAR, drydep [M/atm]
    LOGICAL, INTENT(OUT), OPTIONAL    :: oMP_SizeResAer    ! Size resolved aerosol?
    LOGICAL, INTENT(OUT), OPTIONAL    :: oMP_SizeResNum    ! Size resolved aer #?
    REAL(fp),INTENT(OUT), OPTIONAL    :: oWD_RetFactor     ! Wetdep retention factor
    LOGICAL, INTENT(OUT), OPTIONAL    :: oWD_LiqAndGas     ! Liquid and gas phases?
    REAL(fp),INTENT(OUT), OPTIONAL    :: oWD_ConvFacI2G    ! Factor for ice/gas ratio
    REAL(fp),INTENT(OUT), OPTIONAL    :: oWD_AerScavEff    ! Aerosol scavenging eff.
    REAL(fp),INTENT(OUT), OPTIONAL    :: oWD_KcScaleFac(3) ! Factor to multiply Kc
                                                           !  rate in F_AEROSOL
    REAL(fp),INTENT(OUT), OPTIONAL    :: oWD_RainoutEff(3) ! Rainout efficiency
    LOGICAL, INTENT(OUT), OPTIONAL    :: oWD_CoarseAer     ! Coarse aerosol?
    LOGICAL, INTENT(OUT), OPTIONAL    :: oIs_Drydep        ! Is it dry deposited?
    LOGICAL, INTENT(OUT), OPTIONAL    :: oIs_Gas           ! Gas (T) or aerosol (F)?
    LOGICAL, INTENT(OUT), OPTIONAL    :: oIs_HygroGrowth   ! Is hygroscopic growth?
    LOGICAL, INTENT(OUT), OPTIONAL    :: oIs_Photolysis    ! Is it photolysis spc?
    LOGICAL, INTENT(OUT), OPTIONAL    :: oIs_Wetdep        ! Is it wet deposited?
    LOGICAL, INTENT(OUT), OPTIONAL    :: oIs_InRestart     ! Is it in restart file?
    LOGICAL, INTENT(OUT), OPTIONAL    :: oIs_Hg0           ! Denotes Hg0 species
    LOGICAL, INTENT(OUT), OPTIONAL    :: oIs_Hg2           ! Denotes Hg2 species
    LOGICAL, INTENT(OUT), OPTIONAL    :: oIs_HgP           ! Denotes HgP species
    CHARACTER(LEN=*), INTENT(OUT), OPTIONAL   :: oDiagName ! Diagnostics long-name 
    INTEGER, INTENT(OUT)              :: RC                ! Return code
    LOGICAL, INTENT(OUT), OPTIONAL    :: Found             ! Species found? If arg present, 
                                                           ! no error if not found 
    LOGICAL, INTENT(IN),  OPTIONAL    :: Underscores       ! Replace blanks with underscores 
! 
! !REMARKS:
!
! !REVISION HISTORY: 
!  14 Sep 2018 - C. Keller   - Created standalone subroutine so that species
!                              info can be queried independently.
!  23 Oct 2018 - R. Yantosca - Cosmetic changes (consistent indentation)
!EOP
!------------------------------------------------------------------------------
!BOC
!
! !LOCAL VARIABLES:
!
    ! local species information
    CHARACTER(LEN=31)   :: Name
    CHARACTER(LEN=31)   :: PName
    CHARACTER(LEN=80)   :: FullName
    CHARACTER(LEN=80)   :: Formula
    REAL(fp)            :: MW_g             ! Molecular weight [g]
    REAL(fp)            :: EmMW_g           ! Emissions mol. wt [g]
    REAL(fp)            :: MolecRatio       ! Molec ratio
    REAL(fp)            :: BackgroundVV     ! Background conc [v/v]
    REAL(f8)            :: Henry_K0         ! Henry's law K0 [M/atm]
    REAL(f8)            :: Henry_CR         ! Henry's law CR [K]
    REAL(f8)            :: Henry_PKA        ! Henry's law pKa [1]
    REAL(fp)            :: Density          ! Density [kg/m3]
    REAL(fp)            :: Radius           ! Radius [m]
    LOGICAL             :: DD_AeroDryDep    ! Use AERO_SFCRSII?
    LOGICAL             :: DD_DustDryDep    ! Use DUST_SFCRSII?
    REAL(fp)            :: DD_DvzAerSnow    ! Vd for aerosols
    REAL(fp)            :: DD_DvzMinVal(2)  ! Min Vd for aerosols
    REAL(fp)            :: DD_F0            ! Drydep reactivity [1]
    REAL(fp)            :: DD_KOA           ! Drydep KOA parameter
    REAL(fp)            :: DD_Hstar_Old     ! HSTAR, drydep [M/atm]
    LOGICAL             :: MP_SizeResAer    ! Size resolved aerosol?
    LOGICAL             :: MP_SizeResNum    ! Size resolved aer #?
    REAL(fp)            :: WD_RetFactor     ! Wetdep retention factor
    LOGICAL             :: WD_LiqAndGas     ! Liquid and gas phases?
    REAL(fp)            :: WD_ConvFacI2G    ! Factor for ice/gas ratio
    REAL(fp)            :: WD_AerScavEff    ! Aerosol scavenging eff.
    REAL(fp)            :: WD_KcScaleFac(3) ! Factor to multiply Kc
    REAL(fp)            :: WD_RainoutEff(3) ! Rainout efficiency
    LOGICAL             :: WD_CoarseAer     ! Coarse aerosol?
    LOGICAL             :: Is_Advected      ! Is it advected?
    LOGICAL             :: Is_Drydep        ! Is it dry deposited?
    LOGICAL             :: Is_Gas           ! Gas (T) or aerosol (F)?
    LOGICAL             :: Is_HygroGrowth   ! Is hygroscopic growth?
    LOGICAL             :: Is_Photolysis    ! Is it photolysis spc?
    LOGICAL             :: Is_Wetdep        ! Is it wet deposited?
    LOGICAL             :: Is_InRestart     ! Is it in restart file?
    LOGICAL             :: Is_Hg0           ! Denotes Hg0 species
    LOGICAL             :: Is_Hg2           ! Denotes Hg2 species
    LOGICAL             :: Is_HgP           ! Denotes HgP species

    ! Scalars
    REAL(f8)            :: K0,  CR
    REAL(fp)            :: KOA, HStar
    INTEGER             :: P, IDX, CNT
    LOGICAL             :: IsPassive
    LOGICAL             :: Uscore    
<<<<<<< HEAD
    INTEGER             :: C !ramnarine 12/2018
    
=======
    CHARACTER(LEN=8)    :: sMW

>>>>>>> 933a125f
    ! Arrays
    REAL(fp)            :: DvzMinVal(2)
    REAL(fp)            :: KcScale(3)
    REAL(fp)            :: RainEff(3)
!
! !DEFINED PARAMETERS:
!
    ! Local parameter
    LOGICAL,  PARAMETER :: T        = .TRUE.         ! Yes
    LOGICAL,  PARAMETER :: F        = .FALSE.        ! No
    REAL(f8), PARAMETER :: To_M_atm = 9.86923e-3_f8  ! mol/m3/Pa -> M/atm

    !=====================================================================
    ! Spc_Info begins here!
    !=====================================================================

    ! Default values
    FullName         = ''
    Formula          = ''
    MW_g             = MISSING_MW
    EmMW_g           = MISSING_MW
    MolecRatio       = 1.0e+0_fp
    Radius           = MISSING
    Density          = MISSING
    DD_AeroDryDep    = .FALSE.
    DD_DustDryDep    = .FALSE.
    DD_F0            = MISSING
    DD_DvzAerSnow    = MISSING
    DD_DvzMinVal(:)  = MISSING
    DD_KOA           = MISSING
    DD_Hstar_Old     = MISSING
    Henry_K0         = MISSING_R8 
    Henry_CR         = MISSING_R8
    Henry_PKA        = MISSING_R8
    WD_RetFactor     = MISSING
    WD_LiqAndGas     = .FALSE.
    WD_ConvFacI2G    = MISSING
    WD_AerScavEff    = MISSING
    WD_KcScaleFac(:) = MISSING
    WD_RainOutEff(:) = MISSING
    Is_Drydep        = .FALSE.
    Is_Gas           = .FALSE.
    Is_HygroGrowth   = .FALSE.
    Is_Photolysis    = .FALSE.
    Is_Wetdep        = .FALSE.
    BackgroundVV     = MISSING_VV
    Is_InRestart     = .FALSE.
    WD_CoarseAer     = .FALSE.
    MP_SizeResAer    = .FALSE.
    MP_SizeResNum    = .FALSE.
    Is_Hg0           = .FALSE.
    Is_Hg2           = .FALSE.
    Is_HgP           = .FALSE.

    Uscore = .FALSE.
    IF ( PRESENT( Underscores ) ) Uscore = Underscores
    IF ( PRESENT( Found       ) ) Found  = .TRUE.

    ! Make sure its all caps
    Name = TRIM( iName )
    CALL TranUc( Name )

    ! Test for species name
    SELECT CASE( TRIM ( Name ) )

          !==================================================================
          ! Species for the various "full-chemistry" mechanisms
          !
          ! (1) benchmark  (2) SOA         (3) UCX
          ! (4) tropchem   (5) aciduptake  (6) marine OC
          !
          ! CH4 is also contained here, as it is part of the benchmark
          ! and UCX mechanisms.
          !==================================================================

          CASE( 'ACET' )
             FullName      = 'Acetone'
             Formula       = 'CH3C(O)CH3'
             MW_g          = 58.08_fp
             EmMW_g        = 12.00_fp
             MolecRatio    = 3.0_fp
             Is_Advected   = Is_Advected
             Is_Gas        = T
             Is_Drydep     = T
             Is_Wetdep     = F
             Is_Photolysis = T
             DD_F0         = 1.0_fp
#if defined( NEW_HENRY_CONSTANTS )
             Henry_K0      = 2.7e-1_f8 * To_M_atm
             Henry_CR      = 5500.0_f8
#else
             DD_Hstar_Old  = 1e5_fp
             Henry_K0      = 2.7e+1_f8
             Henry_CR      = 5300.0_f8
#endif

          CASE( 'ACTA' )
             FullName      = 'Acetic acid'
             Formula       = 'CH3C(O)OH'
             MW_g          = 60.00_fp
             Is_Gas        = T
             Is_Drydep     = T
             Is_Wetdep     = T
             DD_F0         = 1.0_fp
             DD_Hstar_Old  = 4.1e+3_fp
             Henry_K0      = 4.1e+3_f8
             Henry_CR      = 6300.0_f8
             WD_RetFactor  = 2.0e-2_fp


          CASE( 'ALD2' )
             FullName      = 'Acetaldehyde'
             Formula       = 'CH3CHO'
             MW_g          = 44.05_fp
             EmMW_g        = 12.0_fp
             MolecRatio    = 2.0_fp
             Is_Gas        = T
             Is_Drydep     = T
             Is_Wetdep     = T
             Is_Photolysis = T
             DD_F0         = 1.0_fp
#if defined( NEW_HENRY_CONSTANTS )
             Henry_K0      = 1.30e-01_f8 * To_M_atm
             Henry_CR      = 5900.0_f8
#else
             DD_Hstar_Old  = 1.1e+1_fp
             Henry_K0      = 1.1e+1_f8
             Henry_CR      = 6300.0_f8
#endif
             WD_RetFactor  = 2.0e-2_fp

          CASE( 'ALK4' )
             FullName      = 'Lumped >= C4 Alkanes'
             Formula       = ''
             MW_g          = 58.12_fp
             EmMW_g        = 12.0_fp
             MolecRatio    = 4.3_fp
             Is_Gas        = T
             Is_Drydep     = F
             Is_Wetdep     = F
#if defined( NEW_HENRY_CONSTANTS )
             Henry_K0      = 1.20e-5_f8 * To_M_atm
             Henry_CR      = 3100.0_f8
#endif

          CASE( 'ASOA1', 'ASOA2', 'ASOA3', 'ASOAN' )
             FullName = 'Lumped non-volatile aerosol products of light aromatics + IVOCs'

             ! Halve the Kc (cloud condensate -> precip) rate
             ! for the temperature range 237 K <= T < 258 K.
             KcScale = (/ 1.0_fp, 0.5_fp, 1.0_fp /)

             ! Turn off rainout only when 237 K <= T < 258K.
             ! NOTE: Rainout efficiency is 0.8 because these are SOA species.
             RainEff = (/ 0.8_fp, 0.0_fp, 0.8_fp /)

             Formula       = ''
             MW_g          = 150.0_fp
             Is_Gas        = F
             Is_Drydep     = T
             Is_Wetdep     = T
             DD_DvzAerSnow = 0.03_fp
             DD_F0         = 0.0_fp
             DD_Hstar_Old  = 0.0_fp
             WD_AerScavEff = 0.8_fp
             WD_KcScaleFac = KcScale
             WD_RainoutEff = RainEff

          CASE( 'ASOG1', 'ASOG2', 'ASOG3' )
             FullName = 'Lumped non-volatile gas products of light aromatics + IVOCs'
             Formula       = ''
             MW_g          = 150.0_fp
             Is_Gas        = T
             Is_Drydep     = T
             Is_Wetdep     = T
             DD_F0         = 0.0_fp
#if defined( NEW_HENRY_CONSTANTS )
             Henry_K0      = 1.00e+5_f8
             Henry_CR      = 6039.0_f8
#else
                              DD_Hstar_Old  = 1.00e+5_fp
                              Henry_K0      = 1.00e+5_f8
                              Henry_CR      = 6039.0_f8
#endif
                              WD_RetFactor  = 2.0e-2_fp

          CASE( 'BCPI' )
             FullName = 'Hydrophilic black carbon aerosol'

             ! Halve the Kc (cloud condensate -> precip) rate
             ! for the temperature range 237 K <= T < 258 K.
             KcScale  = (/ 1.0_fp, 0.5_fp, 1.0_fp /)

             ! Turn off rainout only when 237 K <= T < 258K.
             RainEff  = (/ 1.0_fp, 0.0_fp, 1.0_fp /)

             Formula       = ''
             MW_g          = 12.01_fp
             EmMW_g        = 12.0_fp
             Is_Gas        = F
             Is_Drydep     = T
             Is_Wetdep     = T
             Is_HygroGrowth= T
             Density       = 1800.0_fp
             DD_DvzAerSnow = 0.03_fp
             DD_F0         = 0.0_fp
             DD_Hstar_Old  = 0.0_fp
             WD_AerScavEff = 1.0_fp
             WD_KcScaleFac = KcScale
             WD_RainoutEff = RainEff

          CASE( 'BCPO' )
             Fullname = 'Hydrophobic black carbon aerosol'

             ! Halve the Kc (cloud condensate -> precip) rate
             ! for the temperature range T > 258 K
             KcScale  = (/ 1.0_fp, 1.0_fp, 0.5_fp /)

             ! Allow rainout of BCPO when T < 258 K, because
             ! BCPO is considered to be IN.
             RainEff  = (/ 1.0_fp, 1.0_fp, 0.0_fp /)

             Formula       = ''
             MW_g          = 12.01_fp
             EmMW_g        = 12.0_fp
             Is_Gas        = F
             Is_Drydep     = T
             Is_Wetdep     = T
             Is_HygroGrowth= F
             Density       = 1800.0_fp
             DD_DvzAerSnow = 0.03_fp
             DD_F0         = 0.0_fp
             DD_Hstar_Old  = 0.0_fp
             WD_AerScavEff = 1.0_fp
             WD_KcScaleFac = KcScale
             WD_RainoutEff = RainEff

          CASE( 'BENZ' )
             FullName      = 'Benzene'
             Formula       = 'C6H6'
             MW_g          = 78.11_fp
             EmMW_g        = 12.0_fp
             MolecRatio    = 6.0_fp
             Is_Gas        = T
             Is_Drydep     = F
             Is_Wetdep     = F
             
          CASE( 'BR' )
             FullName      = 'Atomic bromine'
             Formula       = 'Br'
             MW_g          = 80.0_fp
             Is_Gas        = T
             Is_Drydep     = F
             Is_Wetdep     = F
#if defined( NEW_HENRY_CONSTANTS )
             Henry_K0      = 3.40e-4_f8 * To_M_atm
             Henry_CR      = 1800.0_f8
#endif

          CASE( 'BR2' )
             FullName      = 'Molecular Bromine'
             Formula       = 'Br2'
             MW_g          = 160.0_fp
             Is_Gas        = T
             Is_Drydep     = T
             Is_Wetdep     = T
             Is_Photolysis = T
             DD_F0         = 0.0_fp
#if defined( NEW_HENRY_CONSTANTS )
             Henry_K0      = 7.20e-3_f8 * To_M_atm
             Henry_CR      = 4400.0_f8
#else
             DD_Hstar_Old  = 7.60e-1_fp
             Henry_K0      = 7.60e-1_f8
             Henry_CR      = 3720.0_f8
#endif
             WD_RetFactor  = 0.0_fp

          CASE( 'BRCL' )
             FullName      = 'Bromine chloride'
             Formula       = 'BrCl'
             MW_g          = 115.0_fp
             Is_Gas        = T
             Is_Drydep     = F
             Is_Wetdep     = F
             Is_Photolysis = T

          CASE( 'BRNO2' )
             FullName      = 'Nitryl bromide'
             Formula       = 'BrNO2'
             MW_g          = 126.0_fp
             Is_Gas        = T
             Is_Drydep     = F
             Is_Wetdep     = F
             Is_Photolysis = T

          CASE( 'BRNO3' )
             FullName      = 'Bromine nitrate'
             Formula       = 'BrNO3'
             MW_g          = 142.0_fp
             Is_Gas        = T
             Is_Drydep     = T
             Is_Wetdep     = F
             Is_Photolysis = T
             DD_F0         = 0.0_fp
             DD_Hstar_Old  = 1.00e+20_fp

          CASE( 'BRO' )
             FullName      = 'Bromine monoxide'
             Formula       = 'BrO'
             MW_g          = 96.0_fp
             Is_Gas        = T
             Is_Drydep     = F
             Is_Wetdep     = F
             Is_Photolysis = T

          CASE( 'C2H6' )
             FullName      = 'Ethane'
             Formula       = 'C2H6'
             MW_g          = 30.07_fp
             EmMW_g        = 12.0_fp
             MolecRatio    = 2.0_fp
             Is_Gas        = T
             Is_Drydep     = F
             Is_Wetdep     = F
             DD_F0         = 1.0_fp
#if defined( NEW_HENRY_CONSTANTS )
             Henry_K0      = 1.90e-5_f8 * To_M_atm
             Henry_CR      = 2400.0_f8
#endif

          CASE( 'C3H8' )
             FullName      = 'Propane'
             Formula       = 'C3H8'
             MW_g          = 44.1_fp
             EmMW_g        = 12.0_fp
             MolecRatio    = 3.0_fp
             Is_Gas        = T
             Is_Drydep     = F
             Is_Wetdep     = F
#if defined( NEW_HENRY_CONSTANTS )
             Henry_K0      = 1.50e-5_f8 * To_M_atm
             Henry_CR      = 2700.0_f8
#endif

          CASE( 'CCL4' )
             FullName      = 'Carbon tetrachloride'
             Formula       = 'CCl4'
             MW_g          = 152.0_fp
             Is_Gas        = T
             Is_Drydep     = F
             Is_Wetdep     = F
             Is_Photolysis = T

          CASE( 'CFC11' )
             FullName      = 'CFC-11'
             Formula       = 'CCl3F'
             MW_g          = 137.0_fp
             Is_Gas        = T
             Is_Drydep     = F
             Is_Wetdep     = F
             Is_Photolysis = T
             
          CASE( 'CFC12' )
             FullName      = 'CFC-12'
             Formula       = 'CCl2F2'
             MW_g          = 121.0_fp
             Is_Gas        = T
             Is_Drydep     = F
             Is_Wetdep     = F
             Is_Photolysis = T

          CASE( 'CFC113' )
             FullName      = 'CFC-113'
             Formula       = 'C2Cl3F3'
             MW_g          = 187.0_fp
             Is_Gas        = T
             Is_Drydep     = F
             Is_Wetdep     = F
             Is_Photolysis = T

          CASE( 'CFC114' )
             FullName      = 'CFC-114'
             Formula       = 'C2Cl2F4'
             MW_g          = 187.0_fp
             Is_Gas        = T
             Is_Drydep     = F
             Is_Wetdep     = F
             Is_Photolysis = T

          CASE( 'CFC115' )
             FullName      = 'CFC-115'
             Formula       = 'C2ClF5'
             MW_g          = 187.0_fp
             Is_Gas        = T
             Is_Drydep     = F
             Is_Wetdep     = F
             Is_Photolysis = T

          CASE( 'CH2BR2' )
             FullName      = 'Dibromomethane'
             Formula       = 'CH2Br2'
             MW_g          = 174.0_fp
             Is_Gas        = T
             Is_Drydep     = F
             Is_Wetdep     = F
             Is_Photolysis = T

          CASE( 'CH2O', 'HCHO' )
             FullName      = 'Formaldehyde'
             Formula       = 'CH2O'
             MW_g          = 30.0_fp
             BackgroundVV  = 4.0e-15_fp
             Is_Gas        = T
             Is_Drydep     = T
             Is_Wetdep     = T
             Is_Photolysis = T
             DD_F0         = 1.0_fp
#if defined( NEW_HENRY_CONSTANTS )
             Henry_K0      = 3.2e+1_f8 * To_M_atm
             Henry_CR      = 6800.0_f8
#else
             DD_Hstar_Old  = 3.0e+3_fp
             Henry_K0      = 3.0e+3_f8
             Henry_CR      = 7200.0_f8
#endif
             WD_RetFactor  = 2.0e-2_fp

          CASE( 'CH3BR' )
             FullName      = 'Methyl bromide'
             Formula       = 'CH3Br'
             MW_g          = 95.0_fp
             Is_Gas        = T
             Is_Drydep     = F
             Is_Wetdep     = F
             Is_Photolysis = T

          CASE( 'CHCL3' )
             FullName      = 'Chloroform'
             Formula       = 'CHCl3'
             MW_g          = 119.0_fp
             Is_Gas        = T
             Is_Drydep     = F
             Is_Wetdep     = F
             Is_Photolysis = T

          CASE( 'CH2CL2' )
             FullName      = 'Dichloromethane'
             Formula       = 'CH2Cl2'
             MW_g          = 85.0_fp
             Is_Gas        = T
             Is_Drydep     = F
             Is_Wetdep     = F
             Is_Photolysis = T

          CASE( 'CH3CL' )
             FullName      = 'Chloromethane'
             Formula       = 'CH3Cl'
             MW_g          = 50.0_fp
             Is_Gas        = T
             Is_Drydep     = F
             Is_Wetdep     = F
             Is_Photolysis = T

          CASE( 'CH3CCL3' )
             FullName      = 'Methyl chloroform'
             Formula       = 'CH3CCl3'
             MW_g          = 133.0_fp
             Is_Gas        = T
             Is_Drydep     = F
             Is_Wetdep     = F
             Is_Photolysis = T

          ! Now include both total and tagged CH4 species (mps, 6/21/17)
          ! All of these have identical properties except for the names
          CASE( 'CH4',     'CH4_OIL', 'CH4_GAS', 'CH4_COL', 'CH4_LIV', &
                'CH4_LDF', 'CH4_WST', 'CH4_RIC', 'CH4_OTA', 'CH4_BBN', &
                'CH4_WTL', 'CH4_SEE', 'CH4_LAK', 'CH4_TER', 'CH4_SAB' )

             SELECT CASE( TRIM( Name ) )
                CASE( 'CH4_OIL' )
                   FullName = 'CH4 from oil emissions'
                CASE( 'CH4_GAS' )
                   FullName = 'CH4 from gas emissions'
                CASE( 'CH4_COL' )
                   FullName = 'CH4 from coal mining emissions'
                CASE( 'CH4_LIV' )
                   FullName = 'CH4 from livestock emissions'
                CASE( 'CH4_LDF' )
                   FullName = 'CH4 from landfill emissions'
                CASE( 'CH4_WST' )
                   FullName = 'CH4 from waste emissions'
                CASE( 'CH4_RIC' )
                   FullName = 'CH4 from rice emissions'
                CASE( 'CH4_OTA' )
                   FullName = 'CH4 from other anthropogenic emissions'
                CASE( 'CH4_BBN' )
                   FullName = 'CH4 from biomass burning emissions'
                CASE( 'CH4_WTL' )
                   FullName = 'CH4 from wetland emissions'
                CASE( 'CH4_SEE' )
                   FullName = 'CH4 from geological seep emissions'
                CASE( 'CH4_LAK' )
                   FullName = 'CH4 from lake emissions'
                CASE( 'CH4_TER' )
                   FullName = 'CH4 from termite emissions'
                CASE( 'CH4_SAB' )
                   FullName = 'CH4 from soil absorption emissions'
                CASE DEFAULT
                   FullName = 'Methane'
             END SELECT

             SELECT CASE( TRIM( Name ) )
                CASE( 'CH4' )
                   BackgroundVV = 1.7e-06_fp
                CASE DEFAULT
                   BackgroundVV = MISSING_VV
             END SELECT

             Formula       = 'CH4'
             MW_g          = 16.0_fp
             Is_Gas        = T
             Is_Drydep     = F
             Is_Wetdep     = F

          CASE( 'CHBR3' )
             FullName      = 'Bromoform'
             Formula       = 'CHBr3'
             MW_g          = 253.0_fp
             Is_Gas        = T
             Is_Drydep     = F
             Is_Wetdep     = F
             Is_Photolysis = T

          CASE( 'CL' )
             FullName      = 'Atomic chlorine'
             Formula       = 'Cl'
             MW_g          = 35.0_fp
             Is_Gas        = T
             Is_Drydep     = F
             Is_Wetdep     = F

          CASE( 'CL2' )
             FullName      = 'Molecular chlorine'
             Formula       = 'Cl2'
             MW_g          = 71.0_fp
             Is_Gas        = T
             Is_Drydep     = F
             Is_Wetdep     = F
             Is_Photolysis = T

          CASE( 'CL2O2' )
             FullName      = 'Dichlorine dioxide'
             Formula       = 'Cl2O2'
             MW_g          = 103.0_fp
             Is_Gas        = T
             Is_Drydep     = F
             Is_Wetdep     = F
             Is_Photolysis = T

          CASE( 'CLNO2' )
             FullName      = 'Nitryl chloride'
             Formula       = 'ClNO2'
             MW_g          = 81.0_fp
             Is_Gas        = T
             Is_Drydep     = F
             Is_Wetdep     = F
             Is_Photolysis = T

          CASE( 'CLNO3' )
             FullName      = 'Chlorine nitrate'
             Formula       = 'ClNO3'
             MW_g          = 97.0_fp
             Is_Gas        = T
             Is_Drydep     = T
             Is_Wetdep     = F
             Is_Photolysis = T
             DD_F0         = 0.0_fp
             DD_Hstar_old  = 1.00e+20_fp

          CASE( 'CLO' )
             FullName      = 'Chlorine monoxide'
             Formula       = 'ClO'
             MW_g          = 51.0_fp
             Is_Gas        = T
             Is_Drydep     = F
             Is_Wetdep     = F
             Is_Photolysis = T

          CASE( 'CLOO' )
             FullName      = 'Chlorine dioxide'
             Formula       = 'ClOO'
             MW_g          = 67.0_fp
             Is_Gas        = T
             Is_Drydep     = F
             Is_Wetdep     = F
             Is_Photolysis = T

          CASE( 'CO',     'COUS',    'COEUR',  'COASIA', 'COOTH',  &
                'COBBAM', 'COBBAF',  'COBBAS', 'COBBOC', 'COBBEU', &
                'COBBNA', 'COBBOTH', 'COCH4',  'COBIOF', 'COISOP', &
                'COMONO', 'COMEOH',  'COACET', 'CONMVOC'            )

             SELECT CASE( TRIM( Name ) )
                CASE( 'CO'     )
                   FullName = 'Carbon monoxide'
                CASE( 'COUS'   )
                   FullName = 'Anthropogenic + biofuel CO emitted over the USA'
                CASE( 'COEUR'  )
                   FullName = 'Anthropogenic + biofuel CO emitted over Europe'
                CASE( 'COASIA' )
                   FullName = 'Anthropogenic + biofuel CO emitted over Asia'
                CASE( 'COOTH'  )
                   FullName = 'Anthropogenic + biofuel CO emitted everywhere else'
                CASE( 'COBBAM' )
                   FullName = 'Biomass burning CO emitted over South America'
                CASE( 'COBBAF' )
                   FullName = 'Biomass burning CO emitted over Africa'
                CASE( 'COBBAS' )
                   FullName = 'Biomass burning CO emitted over Asia'
                CASE( 'COBBOC' )
                   FullName = 'Biomass burning CO emitted over Oceania'
                CASE( 'COBBEU' )
                   FullName = 'Biomass burning CO emitted over Europe'
                CASE( 'COBBOTH' )
                   FullName = 'Biomass burning CO emitted everywhere else'
                CASE( 'COCH4'  )
                   FullName = 'CO produced from methane oxidation'
                CASE( 'COBIOF' )
                   FullName = 'CO produced from biofuels (whole world)'
                CASE( 'CONMVOC' )
                   FullName = 'CO produced from NMVOC oxidation'
                CASE( 'COISOP' )
                   FullName = 'CO produced from isoprene oxidation'
                CASE( 'COMONO' )
                   FullName = 'CO produced from monterpenes oxidation'
                CASE( 'COMEOH' )
                   FullName = 'CO produced from methanol oxidation'
                CASE( 'COACET' )
                   FullName = 'CO produced from acetone oxidation'
             END SELECT

             ! Set special default background for CO
             SELECT CASE( TRIM( Name ) )
                CASE( 'CO'     )
                   BackgroundVV = 1.0e-07_fp
                CASE DEFAULT
                   BackgroundVV = MISSING_VV
             END SELECT

             Formula       = 'CO'
             MW_g          = 28.0_fp
             Is_Gas        = T
             Is_Drydep     = F
             Is_Wetdep     = F
#if defined( NEW_HENRY_CONSTANTS )
             Henry_K0      = 9.70e-6_f8 * To_M_atm
             Henry_CR      = 1300.0_f8
#endif

          CASE( 'DHDC' )
             FullName      = 'Dihydroxyperoxide dicarbonyl'
             Formula       = 'C5H8O6'
             MW_g          = 164.0_fp
             Is_Gas        = T
             Is_Drydep     = F
             Is_Wetdep     = F

          CASE( 'DHDN' )
             ! DHDN uses the same DD_F0 and DD_Hstar_old values as ISOPN
             ! so that we can compute its drydep velocity explicitly.
             FullName      = 'C5 dihydroxydinitrate'
             Formula       = 'C5H10O8N2'
             MW_g          = 226.0_fp
             Is_Gas        = T
             Is_Drydep     = T
             Is_Wetdep     = T
             Is_Photolysis = T
             DD_F0         = 1.0_fp
             DD_Hstar_Old  = 2.00e+6_fp
             Henry_K0      = 2.00e+6_f8
             Henry_CR      = 9200.0_f8
             WD_RetFactor  = 2.0e-2_fp

          CASE( 'DHPCARP' )
             FullName = 'Dihydroxy a-formyl peroxy radical'
             Formula       = 'C5H9O7'
             MW_g          = 181.0_fp
             Is_Gas        = T
             Is_Drydep     = F
             Is_Wetdep     = F

          CASE( 'DMS' )
             FullName      = 'Dimethyl sulfide'
             Formula       = '(CH3)2S'
             MW_g          = 62.0_fp
             Is_Gas        = F
             Is_Drydep     = F
             Is_Wetdep     = F
             Henry_K0      = 4.80e-1_f8
             Henry_CR      = 3100.0_f8

          CASE( 'DST1', 'DSTAL1', 'NITD1', 'SO4D1' )

             ! These have identical properties except for the names
             SELECT CASE( Name )
                CASE( 'DST1' )
                   FullName = 'Dust aerosol, Reff = 0.7 microns'
                CASE( 'DSTAL1' )
                   FullName = 'Dust alkalinity, Reff = 0.7 microns'
                CASE( 'NITD1' )
                   FullName = 'Nitrate on dust, Reff = 0.7 microns'
                CASE( 'SO4D1' )
                   FullName = 'Sulfate on dust, Reff = 0.7 microns'
             END SELECT

             ! Do not reduce the Kc (cloud condensate -> precip) rate
             KcScale = (/ 1.0_fp, 1.0_fp, 1.0_fp /)

             ! Allow rainout of dust when T < 258K, because dust
             ! is considered to be IN.
             RainEff = (/ 1.0_fp, 1.0_fp, 0.0_fp /)

             Formula       = ''
             MW_g          = 29.0_fp
             Is_Gas        = F
             Is_Drydep     = T
             Is_Wetdep     = T
             Density       = 2500.0_fp
             Radius        = 7.3e-7_fp
             DD_DustDryDep = T
             DD_F0         = 0.0_fp
             DD_Hstar_Old  = 0.0_fp
             WD_AerScavEff = 1.0_fp
             WD_KcScaleFac = KcScale
             WD_RainoutEff = RainEff

          CASE( 'DST2', 'DSTAL2', 'NITD2', 'SO4D2' )

             ! These have identical properties except for the names
             SELECT CASE( Name )
                CASE( 'DST2' )
                   FullName = 'Dust aerosol, Reff = 1.4 microns'
                CASE( 'DSTAL2' )
                   FullName = 'Dust alkalinity, Reff = 1.4 microns'
                CASE( 'NITD2' )
                   FullName = 'Nitrate on dust, Reff = 1.4 microns'
                CASE( 'SO4D2' )
                   FullName = 'Sulfate on dust, Reff = 1.4 microns'
             END SELECT

             ! Do not reduce the Kc (cloud condensate -> precip) rate
             KcScale       = (/ 1.0_fp, 1.0_fp, 1.0_fp /)

             ! Allow rainout of dust when T < 258K, because dust
             ! is considered to be IN.
             RainEff       = (/ 1.0_fp, 1.0_fp, 0.0_fp /)

             Formula       = ''
             MW_g          = 29.0_fp
             Is_Gas        = F
             Is_Drydep     = T
             Is_Wetdep     = T
             Density       = 2650.0_fp
             Radius        = 1.4e-6_fp
             DD_DustDryDep = T
             DD_F0         = 0.0_fp
             DD_Hstar_Old  = 0.0_fp
             WD_AerScavEff = 1.0_fp
             WD_CoarseAer  = T
             WD_KcScaleFac = KcScale
             WD_RainoutEff = RainEff

          CASE( 'DST3', 'DSTAL3', 'NITD3', 'SO4D3' )

             ! These have identical properties except for the names
             SELECT CASE( Name )
                CASE( 'DST3' )
                   FullName = 'Dust aerosol, Reff = 2.4 microns'
                CASE( 'DSTAL3' )
                   FullName = 'Dust alkalinity, Reff = 2.4 microns'
                CASE( 'NITD3' )
                   FullName = 'Nitrate on dust, Reff = 2.4 microns'
                CASE( 'SO4D3' )
                   FullName = 'Sulfate on dust, Reff = 2.4 microns'
             END SELECT

             ! Do not reduce the Kc (cloud condensate -> precip) rate
             KcScale       = (/ 1.0_fp, 1.0_fp, 1.0_fp /)

             ! Allow rainout of dust when T < 258K, because dust
             ! is considered to be IN.
             RainEff       = (/ 1.0_fp, 1.0_fp, 0.0_fp /)

             Formula       = ''
             MW_g          = 29.0_fp
             Is_Gas        = F
             Is_Drydep     = T
             Is_Wetdep     = T
             Density       = 2650.0_fp
             Radius        = 2.4e-6_fp
             DD_DustDryDep = T
             DD_F0         = 0.0_fp
             DD_Hstar_Old  = 0.0_fp
             WD_AerScavEff = 1.0_fp
             WD_CoarseAer  = T
             WD_KcScaleFac = KcScale
             WD_RainoutEff = RainEff


          CASE( 'DST4', 'DSTAL4', 'NITD4', 'SO4D4' )

             ! These have identical properties except for the names
             SELECT CASE( Name )
                CASE( 'DST4' )
                   FullName = 'Dust aerosol, Reff = 4.5 microns'
                CASE( 'DSTAL4' )
                   FullName = 'Dust alkalinity, Reff = 4.5 microns'
                CASE( 'NITD4' )
                   FullName = 'Nitrate on dust, Reff = 4.5 microns'
                CASE( 'SO4D4' )
             END SELECT

             ! Do not reduce the Kc (cloud condensate -> precip) rate
             KcScale       = (/ 1.0_fp, 1.0_fp, 1.0_fp /)

             ! Allow rainout of dust when T < 258K, because dust
             ! is considered to be IN.
             RainEff       = (/ 1.0_fp, 1.0_fp, 0.0_fp /)

             Formula       = ''
             MW_g          = 29.0_fp
             Is_Gas        = F
             Is_Drydep     = T
             Is_Wetdep     = T
             Density       = 2650.0_fp
             Radius        = 4.50e-6_fp
             DD_DustDryDep = T
             DD_F0         = 0.0_fp
             DD_Hstar_Old  = 0.0_fp
             WD_AerScavEff = 1.0_fp
             WD_CoarseAer  = T
             WD_KcScaleFac = KcScale
             WD_RainoutEff = RainEff

          CASE( 'EOH' )
             FullName      = 'Ethanol'
             Formula       = 'C2H5OH'
             MW_g          = 46.07_fp
             EmMW_g        = 12.0_fp
             MolecRatio    = 2.0_fp
             Is_Gas        = T
             Is_Drydep     = T
             Is_Wetdep     = T
             DD_F0         = 0.0_fp
             DD_Hstar_old  = 1.9e+2_fp
             Henry_K0      = 1.9e+2_f8
             Henry_CR      = 6600.0_f8
             WD_RetFactor  = 2.0e-2_fp

          CASE( 'ETHLN' )
             ! ETHLN uses the same DD_F0 and DD_Hstar_old values as ISOPN
             ! so that we can compute its drydep velocity explicitly.
             FullName      = 'Ethanol nitrate'
             Formula       = 'CHOCH2ONO2'
             MW_g          = 105.0_fp
             Is_Gas        = T
             Is_Drydep     = T
             Is_Wetdep     = T
             Is_Photolysis = T
             DD_F0         = 1.0_fp
             DD_Hstar_old  = 2.00e+6_fp
             Henry_K0      = 2.00e+6_f8
             Henry_CR      = 9200.0_f8
             WD_RetFactor  = 2.0e-2_fp


          CASE( 'GLYC' )
             FullName      = 'Glycoaldehyde'
             Formula       = 'HOCH2CHO'
             MW_g          = 60.0_fp
             Is_Gas        = T
             Is_Drydep     = T
             Is_Wetdep     = T
             Is_Photolysis = T
             DD_F0         = 1.0_fp
#if defined( NEW_HENRY_CONSTANTS )
             Henry_K0      = 4.10e+2_f8 * To_M_atm
             Henry_CR      = 4600.0_f8
#else
             DD_Hstar_old  = 4.10e+4_fp
             Henry_K0      = 4.10e+4_f8
             Henry_CR      = 4600.0_f8
#endif
             WD_RetFactor  = 2.0e-2_fp

          CASE( 'GLYX' )
             FullName      = 'Glyoxal'
             Formula       = 'CHOCHO'
             MW_g          = 58.0_fp
             Is_Gas        = T
             Is_Drydep     = T
             Is_Wetdep     = T
             Is_Photolysis = T
             DD_F0         = 1.0_fp
             DD_Hstar_old  = 3.6e+5_fp
             Henry_K0      = 3.6e+5_f8
             Henry_CR      = 7200.0_f8
             WD_RetFactor  = 2.0e-2_fp

          CASE( 'H1211' )
             FullName      = 'Halon 1211, Freon 12B1'
             Formula       = 'CBrClF2'
             MW_g          = 165.0_fp
             Is_Gas        = T
             Is_Drydep     = F
             Is_Wetdep     = F
             Is_Photolysis = T

          CASE( 'H1301' )
             FullName      = 'Halon 1301, Freon 13B1'
             Formula       = 'CBrF3'
             MW_g          = 149.0_fp
             Is_Gas        = T
             Is_Drydep     = F
             Is_Wetdep     = F
             Is_Photolysis = T

          CASE( 'H2402' )
             FullName      = 'Halon 2402'
             Formula       = 'C2Br2F4'
             MW_g          = 260.0_fp
             Is_Gas        = T
             Is_Drydep     = F
             Is_Wetdep     = F
             Is_Photolysis = T

          CASE( 'H2O' )
             FullName      = 'Water vapor'
             Formula       = 'H2O'
             MW_g          = 18.0_fp
             BackgroundVV  = 1.839e-02_fp
             Is_Gas        = T
             Is_Drydep     = F
             Is_Wetdep     = F

          CASE( 'H2O2' )
             FullName      = 'Hydrogen peroxide'
             Formula       = 'H2O2'
             MW_g          = 34.0_fp
             BackgroundVV  = 4.0e-15_fp
             Is_Gas        = T
             Is_Drydep     = T
             Is_Wetdep     = T
             Is_Photolysis = T
             DD_F0         = 1.0_fp
#if defined( NEW_HENRY_CONSTANTS )
             Henry_K0      = 4.93e+5_f8 * To_M_atm
             Henry_CR      = 6600.0_f8
             Henry_pKa     = 11.6_f8
#else
             DD_Hstar_old  = 5.00e+7_fp
             Henry_K0      = 8.30e+4_f8
             Henry_CR      = 7400.0_f8
#endif
             WD_RetFactor  = 5e-2_fp
                              WD_LiqAndGas  = T
                              WD_ConvFacI2G = 4.36564e-1_fp

          CASE( 'HAC' )
             FullName      = 'Hydroxyacetone'
             Formula       = 'HOCH2C(O)CH3'
             MW_g          = 74.0_fp
             Is_Gas        = T
             Is_Drydep     = T
             Is_Wetdep     = T
             Is_Photolysis = T
             DD_F0         = 1.0_fp
#if defined( NEW_HENRY_CONSTANTS )
             Henry_K0      = 7.70e+1_f8 * To_M_atm
             Henry_CR      = 0.0_f8
#else
             DD_Hstar_old  = 1.40e+6_fp
             Henry_K0      = 1.40e+6_f8
             Henry_CR      = 7200.0_f8
#endif
             WD_RetFactor  = 2.0e-2_fp

          CASE( 'HBR' )
             FullName      = 'Hypobromic acid'
             Formula       = 'HBr'
             MW_g          = 81.0_fp
             Is_Gas        = T
             Is_Drydep     = T
             Is_Wetdep     = T
             DD_F0         = 0.0_fp
#if defined( NEW_HENRY_CONSTANTS )
             Henry_K0      = 2.40e-1_f8 * To_M_atm
             Henry_CR      = 370.0_f8
#else
             DD_Hstar_old  = 7.10e+15_fp
             Henry_K0      = 7.10e+13_f8
             Henry_CR      = 10200.0_f8
#endif
             WD_RetFactor  = 1.0_fp

          CASE( 'HC187' )
             FullName = 'Epoxide oxidation product m/z 187-189'

             ! HC187 uses the same DD_F0 and DD_Hstar_old values as HNO3,
             ! so that we can compute its drydep velocity explicitly.
             Formula       = ''
             MW_g          = 187.0_fp
             Is_Gas        = T
             Is_Drydep     = T
             Is_Wetdep     = F
             DD_F0         = 0.0_fp
#if defined( NEW_HENRY_CONSTANTS )
             Henry_K0      = 2.10e-2_f8 * To_M_atm
             Henry_CR      = 3400.0_f8
#else
             DD_Hstar_old  = 1.0e+14_fp
#endif

          CASE( 'HCFC123' )
             FullName      = 'HCFC-123, Freon 123'
             Formula       = 'C2HCl2F3'
             MW_g          = 117.0_fp
             Is_Gas        = T
             Is_Drydep     = F
             Is_Wetdep     = F
             Is_Photolysis = T

          CASE( 'HCFC141B' )
             FullName      = 'HCFC-141b, Freon 141b'
             Formula       = 'C(CH3)Cl2F'
             MW_g          = 117.0_fp
             Is_Gas        = T
             Is_Drydep     = F
             Is_Wetdep     = F
             Is_Photolysis = T

          CASE( 'HCFC142B' )
             FullName      = 'HCFC-142b, Freon 142b'
             Formula       = 'C(CH3)ClF2'
             MW_g          = 117.0_fp
             Is_Gas        = T
             Is_Drydep     = F
             Is_Wetdep     = F
             Is_Photolysis = T

          CASE( 'HCFC22' )
             FullName      = 'HCFC-22, Freon 22'
             Formula       = 'CHClF2'
             MW_g          = 86.0_fp
             Is_Gas        = T
             Is_Drydep     = F
             Is_Wetdep     = F
             Is_Photolysis = T

          CASE( 'HCL' )
             FullName      = 'Hydrochloric acid'
             Formula       = 'HCl'
             MW_g          = 36.0_fp
             Is_Gas        = T
             Is_Drydep     = T
             Is_Wetdep     = T
             DD_F0         = 0.0_fp
#if defined( MODEL_GEOS )
             DD_Hstar_old  = 2.05e+6_fp
             Henry_K0      = 7.10e+15_f8
#else
             DD_Hstar_old  = 2.05e+13_fp
             Henry_K0      = 7.00e+10_f8
#endif
             Henry_CR      = 11000.0_f8
             WD_RetFactor  = 1.0_fp

          CASE( 'HCOOH' )
             FullName      = 'Formic acid'
             Formula       = 'HCOOH'
             MW_g          = 46.0_fp
             Is_Gas        = T
             Is_Drydep     = T
             Is_Wetdep     = T
             DD_F0         = 1.0_fp
             DD_Hstar_old  = 8.90e+3_fp
             Henry_K0      = 8.90e+3_f8
             Henry_CR      = 6100.0_f8
                              WD_RetFactor  = 2.0e-2_fp

          CASE( 'HNO2' )
             FullName      = 'Nitrous acid'
             Formula       = 'HNO2'
             MW_g          = 47.0_fp
             BackgroundVV  = 4.0e-15_fp
             Is_Gas        = T
             Is_Drydep     = F
             Is_Wetdep     = F
             Is_Photolysis = T

          CASE( 'HNO3' )

             !%%% NOTE: HNO3 dry-deposits like a gas, but wet-deposits
             !%%% like an aerosol.  Therefore we need to define HNO3
             !%%% with both gas-phase and aerosol parameters. (bmy, 9/28/15)

             ! Do not reduce the Kc (cloud condensate -> precip) rate
             KcScale       = (/ 1.0_fp, 1.0_fp, 1.0_fp /)

             ! Allow rainout of HNO3 when T < 258K, becasue HNO3
             ! is considered to be IN.
             RainEff       = (/ 1.0_fp, 1.0_fp, 1.0_fp /)

             FullName      = 'Nitric acid'
             Formula       = 'HNO3'
             MW_g          = 63.0_fp
             BackgroundVV  = 4.0e-15_fp
             Is_Gas        = T
             Is_Drydep     = T
             Is_Wetdep     = T
             Is_Photolysis = T
             DD_F0         = 0.0_fp
#if defined( NEW_HENRY_CONSTANTS )
             Henry_K0      = 2.10e+3_f8 * To_M_atm
             Henry_CR      = 8700.0_f8
#else
             DD_Hstar_old  = 1.0e+14_fp
             Henry_K0      = 8.3e+4_f8
             Henry_CR      = 7400.0_f8
#endif
                              WD_AerScavEff = 1.0_fp
                              WD_KcScaleFac = KcScale
                              WD_RainoutEff = RainEff

          CASE( 'HNO4' )
             FullName      = 'Peroxynitric acid'
             Formula       = 'HNO4'
             MW_g          = 79.0_fp
             BackgroundVV  = 4.0e-15_fp
             Is_Gas        = T
             Is_Drydep     = F
             Is_Wetdep     = F
             Is_Photolysis = T
#if defined( NEW_HENRY_CONSTANTS )
             !!!Henry_K0      = 3.90e1X_f8 * To_M_atm
             Henry_K0      = 3.90e-1_f8 * To_M_atm
             Henry_CR      = 8400.0_f8
#endif

          CASE( 'HOBR' )
             FullName      = 'Hypobromous acid'
             Formula       = 'HOBr'
             MW_g          = 97.0_fp
             Is_Gas        = T
             Is_Drydep     = T
             Is_Wetdep     = T
             Is_Photolysis = T
             DD_F0         = 0.0_fp
#if defined( NEW_HENRY_CONSTANTS )
             Henry_K0      = 1.30e+0_f8 * To_M_atm
             Henry_CR      = 4000.0_f8
#else
             DD_Hstar_old  = 6.10e+3_fp
             Henry_K0      = 6.10e+3_f8
             Henry_CR      = 6014.0_f8
#endif
             WD_RetFactor  = 0.0_fp

          CASE( 'HOCL' )
             FullName      = 'Hypochlorous acid'
             Formula       = 'HOCl'
             MW_g          = 52.0_fp
             Is_Gas        = T
             Is_Drydep     = T
             Is_Wetdep     = T
             Is_Photolysis = T
             DD_F0         = 0.0_fp
             DD_Hstar_old  = 6.50e+2_fp
             Henry_K0      = 6.50e+2_f8
             Henry_CR      = 5900.0_f8
             WD_RetFactor  = 0.0_fp

          CASE( 'HONIT' )
             FullName = '2nd gen monoterpene organic nitrate'

             ! HONIT uses the same DD_F0 and DD_Hstar_old values as ISOPN
             ! so that we can compute its drydep velocity explicitly.
             Formula       = ''
             MW_g          = 215.0_fp
             Is_Gas        = T
             Is_Drydep     = T
             Is_Wetdep     = T
             Is_Photolysis = T
             DD_F0         = 1.0_fp
             DD_Hstar_old  = 2.00e+6_fp
             Henry_K0      = 2.69e+13_f8
             Henry_CR      = 5487.0_f8
             WD_RetFactor  = 2.0e-2_fp

          CASE( 'HPALD' )
             FullName      = 'Hydroperoxyaldehydes'
             Formula       = 'C5H8O3'
             MW_g          = 116.0_fp
             Is_Gas        = T
             Is_Drydep     = T
             Is_Wetdep     = F
             Is_Photolysis = T
             DD_F0         = 0.0_fp
             DD_Hstar_old  = 4.0e+4_fp

          CASE( 'HPC52O2' )
             FullName      = 'HOC52O2'
             Formula       = 'OOCC(C(C=O)O)(O[O])C'
             MW_g          = 165.0_fp
             Is_Gas        = T
             Is_Drydep     = F
             Is_Wetdep     = F

          CASE( 'IEPOXA' )
             FullName      = 'trans-Beta isoprene epoxydiol'
             Formula       = 'C5H10O3'
             MW_g          = 118.0_fp
             Is_Gas        = T
             Is_Drydep     = T
             Is_Wetdep     = T
             DD_F0         = 1.0_fp
             DD_Hstar_old  = 8.00e+7_fp
             Henry_K0      = 8.00e+7_f8
             Henry_CR      = 0.0_f8
             WD_RetFactor  = 2.0e-2_fp

          CASE( 'IEPOXB' )
             FullName      = 'cis-Beta isoprene epoxydiol'
             Formula       = 'C5H10O3'
             MW_g          = 118.0_fp
             Is_Gas        = T
             Is_Drydep     = T
             Is_Wetdep     = T
             DD_F0         = 1.0_fp
             DD_Hstar_old  = 8.00e+7_fp
             Henry_K0      = 8.00e+7_f8
             Henry_CR      = 0.0_f8
             WD_RetFactor  = 2.0e-2_fp

          CASE( 'IEPOXD' )
             FullName      = 'Delta isoprene epoxydiol'
             Formula       = 'C5H10O3'
             MW_g          = 118.0_fp
             Is_Gas        = T
             Is_Drydep     = T
             Is_Wetdep     = T
             DD_F0         = 1.0_fp
             DD_Hstar_old  = 8.00e+7_fp
             Henry_K0      = 8.00e+7_f8
             Henry_CR      = 0.0_f8
             WD_RetFactor  = 2.0e-2_fp

          CASE( 'IMAE' )
             FullName = 'C4 epoxide from oxidation of MPAN (PMN)'
             Formula       = 'C4H6O3'
             MW_g          = 102.0_fp
             Is_Gas        = T
             Is_Drydep     = T
             Is_Wetdep     = T
             DD_F0         = 1.0_fp
             ! DD_Hstar based on Pye et al. (2013)
             DD_Hstar_old  = 1.20e+5_fp
             Henry_K0      = 1.20e+5_f8
             Henry_CR      = 7200.0_f8
             WD_RetFactor  = 2.0e-2_fp

          CASE( 'INDIOL' )
             FullName      = 'Generic aerosol-phase organonitrate hydrolysis product'

             ! Halve the Kc (cloud condensate -> precip) rate
             ! for the temperature range 237 K <= T < 258 K.
             KcScale       = (/ 1.0_fp, 0.5_fp, 1.0_fp /)

             ! Turn off rainout only when 237 K <= T < 258K.
             ! NOTE: Rainout efficiency is 0.8 because these are SOA species.
             RainEff       = (/ 0.8_fp, 0.0_fp, 0.8_fp /)

             Formula       = ''
             MW_g          = 102.0_fp
             Is_Gas        = F
             Is_Drydep     = T
             Is_Wetdep     = T
             DD_DvzAerSnow = 0.03_fp
             DD_F0         = 0.0_fp
             DD_HStar_old  = 0.0_fp
             WD_AerScavEff = 0.8_fp
             WD_KcScaleFac = KcScale
             WD_RainoutEff = RainEff

          CASE( 'IONITA' )
             FullName      = 'Aer-phase organic nitrate from isoprene precursors'

             ! Halve the Kc (cloud condensate -> precip) rate
             ! for the temperature range 237 K <= T < 258 K.
             KcScale       = (/ 1.0_fp, 0.5_fp, 1.0_fp /)

             ! Turn off rainout only when 237 K <= T < 258K.
             ! NOTE: Rainout efficiency is 0.8 because these are SOA species.
             RainEff       = (/ 0.8_fp, 0.0_fp, 0.8_fp /)

             Formula       = ''
             MW_g          = 14.0_fp
             Is_Gas        = F
             Is_Drydep     = T
             Is_Wetdep     = T
             DD_DvzAerSnow = 0.03_fp
             DD_F0         = 0.0_fp
             DD_Hstar_old  = 0.0_fp
             WD_AerScavEff = 0.8_fp
             WD_KcScaleFac = KcScale
             WD_RainoutEff = RainEff

          CASE( 'IPMN' )
             FullName = 'Peroxymethacroyl nitrate (PMN) from isoprene oxidation'

             ! PMN uses the same DD_F0 and DD_Hstar_old values as PAN
             ! so that we can compute its drydep velocity explicitly.
             ! (bmy, 5/19/16)
             Formula       = 'CH2=C(CH3)C(O)OONO2'
             MW_g          = 147.0_fp
             Is_Gas        = T
             Is_Drydep     = T
             Is_Wetdep     = F
             Is_Photolysis = T
             DD_F0         = 1.0_fp
#if defined( NEW_HENRY_CONSTANTS )
             Henry_K0      = 1.70e-2_f8 * To_M_atm
#else
             DD_Hstar_old  = 3.60_fp
#endif

          CASE( 'ISN1' )
             ! ISN1 uses the same DD_F0 and DD_Hstar_old values as ISOPN
             ! so that we can compute its drydep velocity explicitly.
             FullName      = 'Nighttime isoprene nitrate'
             Formula       = 'C5H8NO4'
             MW_g          = 147.0_fp
             Is_Gas        = T
             Is_Drydep     = T
             Is_Wetdep     = T
             Is_Photolysis = T
             DD_F0         = 1.0_fp
             DD_Hstar_old  = 2.00e+6_fp
             Henry_K0      = 2.00e+6_f8
             Henry_CR      = 9200.0_f8
             WD_RetFactor  = 2.0e-2_fp

          CASE( 'ISN1OA' )
             FullName      = 'Aer-phase 2nd-gen hydroxynitrates from ISOP+NO3'

             ! Halve the Kc (cloud condensate -> precip) rate
             ! for the temperature range 237 K <= T < 258 K.
             KcScale       = (/ 1.0_fp, 0.5_fp, 1.0_fp /)

             ! Turn off rainout only when 237 K <= T < 258K.
             ! NOTE: Rainout efficiency is 0.8 because these are SOA species.
             RainEff       = (/ 0.8_fp, 0.0_fp, 0.8_fp /)

             Formula       = ''
             MW_g          = 226.0_fp
             Is_Gas        = F
             Is_Drydep     = T
             Is_Wetdep     = T
             DD_DvzAerSnow = 0.03_fp
             DD_F0         = 0.0_fp
             DD_HStar_old  = 0.0_fp
             WD_AerScavEff = 0.8_fp
             WD_KcScaleFac = KcScale
             WD_RainoutEff = RainEff

          CASE( 'ISN1OG' )
             FullName      = 'Gas-phase 2nd-gen hydroxynitrates from ISOP+NO3'
             Formula       = ''
             MW_g          = 226.0_fp
             Is_Gas        = T
             Is_Drydep     = T
             Is_Wetdep     = T
             DD_F0         = 1.0_fp
             DD_Hstar_old  = 2.30e+4_fp
             Henry_K0      = 2.30e+4_f8
             Henry_CR      = 9200.0_f8
             WD_RetFactor  = 2.0e-2_fp

          CASE( 'ISOA1', 'ISOA2', 'ISOA3' )
             FullName      = 'Lumped semivolatile aer products of isoprene oxidation'

             ! Halve the Kc (cloud condensate -> precip) rate
             ! for the temperature range 237 K <= T < 258 K.
             KcScale       = (/ 1.0_fp, 0.5_fp, 1.0_fp /)

             ! Turn off rainout only when 237 K <= T < 258K.
             ! NOTE: Rainout efficiency is 0.8 because these are SOA species.
             RainEff       = (/ 0.8_fp, 0.0_fp, 0.8_fp /)

             Formula       = ''
             MW_g          = 150.0_fp
             Is_Gas        = F
             Is_Drydep     = T
             Is_Wetdep     = T
             DD_DvzAerSnow = 0.03_fp
             DD_F0         = 0.0_fp
             DD_HStar_old  = 0.0_fp
             WD_AerScavEff = 0.8_fp
             WD_KcScaleFac = KcScale
             WD_RainoutEff = RainEff

          CASE( 'ISOG1', 'ISOG2', 'ISOG3' )
             FullName      = 'Lumped semivolatile gas products of isoprene oxidation'
             Formula       = ''
             MW_g          = 150.0_fp
             Is_Gas        = T
             Is_Drydep     = T
             Is_Wetdep     = T
             DD_F0         = 0.0_fp
             DD_Hstar_old  = 1.00e+5_fp
             Henry_K0      = 1.00e+5_f8
             Henry_CR      = 6039.0_f8
             WD_RetFactor  = 2.0e-2_fp

          CASE( 'ISOP' )
             FullName      = 'Isoprene'
             Formula       = 'CH2=C(CH3)CH=CH2'
             MW_g          = 68.12_fp
             EmMW_g        = 12.0_fp
             MolecRatio    = 5e+0_fp
             Is_Gas        = T
             Is_Drydep     = F
             Is_Wetdep     = F
#if defined( NEW_HENRY_CONSTANTS )
             Henry_K0      = 3.40e-4_f8 * To_M_atm
             Henry_CR      = 4400.0_f8
#endif

          CASE( 'ISOPNB' )
             FullName      = 'Isoprene nitrate Beta'
             Formula       = 'C5H9NO4'
             MW_g          = 147.0_fp
             Is_Gas        = T
             Is_Drydep     = T
             Is_Wetdep     = T
             Is_Photolysis = T
             DD_F0         = 1.0_fp
#if defined( NEW_HENRY_CONSTANTS )
             Henry_K0      = 1.97e+4_f8 * To_M_atm
#else
             DD_Hstar_old  = 2.00e+6_fp
             Henry_K0      = 2.00e+6_f8
             Henry_CR      = 9200.0_f8
#endif
             WD_RetFactor  = 2.0e-2_fp

          CASE( 'ISOPND'  )
             FullName      = 'Isoprene nitrate Delta'
             Formula       = 'C5H9NO4'
             MW_g          = 147.0_fp
             Is_Gas        = T
             Is_Drydep     = T
             Is_Wetdep     = T
             Is_Photolysis = T
             DD_F0         = 1.0_fp
#if defined( NEW_HENRY_CONSTANTS )
             Henry_K0      = 1.97e+4_f8 * To_M_atm
#else
             DD_Hstar_old  = 2.00e+6_fp
             Henry_K0      = 2.00e+6_f8
             Henry_CR      = 9200.0_f8
#endif
             WD_RetFactor  = 2.0e-2_fp

          CASE( 'LIMO' )
             FullName      = 'Limonene'
             Formula       = 'C10H16'
             MW_g          = 136.23_fp
             Is_Gas        = T
             Is_Drydep     = T
             Is_Wetdep     = T
             DD_F0         = 0.0_fp
             DD_Hstar_old  = 7.00e-2_fp
             Henry_K0      = 7.00e-2_f8
             Henry_CR      = 0.0_f8
             WD_RetFactor  = 2.0e-2_fp

          CASE( 'LVOC' )
             FullName = 'Gas-phase low-volatility non-IEPOX product of RIP ox'
             Formula       = 'C5H14O5'
             MW_g          = 154.0_fp
             Is_Gas        = T
             Is_Drydep     = T
             Is_Wetdep     = T
             DD_F0         = 1.0_fp
             DD_Hstar_old  = 1.00e+8_fp
             Henry_K0      = 1.00e+8_f8
             Henry_CR      = 7200.0_f8
             WD_RetFactor  = 2.0e-2_fp

          CASE( 'LVOCOA' )
             FullName      = 'Aer-phase low-volatility non-IEPOX product of RIP ox'

             ! Halve the Kc (cloud condensate -> precip) rate
             ! for the temperature range 237 K <= T < 258 K.
             KcScale       = (/ 1.0_fp, 0.5_fp, 1.0_fp /)

             ! Turn off rainout only when 237 K <= T < 258K.
             ! NOTE: Rainout efficiency is 0.8 because these are SOA species.
             RainEff       = (/ 0.8_fp, 0.0_fp, 0.8_fp /)

             Formula       = 'C5H14O5'
             MW_g          = 154.0_fp
             Is_Gas        = F
             Is_Drydep     = T
             Is_Wetdep     = T
             DD_DvzAerSnow = 0.03_fp
             DD_F0         = 0.0_fp
             DD_HStar_old  = 0.0_fp
             WD_AerScavEff = 0.8_fp
             WD_KcScaleFac = KcScale
             WD_RainoutEff = RainEff

          CASE( 'MACR' )
             FullName      = 'Methacrolein'
             Formula       = 'CH2=C(CH3)CHO'
             MW_g          = 70.0_fp
             Is_Gas        = T
             Is_Drydep     = T
             Is_Wetdep     = F
             Is_Photolysis = T
             DD_F0         = 1.0_fp
#if defined( NEW_HENRY_CONSTANTS )
             Henry_K0      = 4.8e-2_f8 * To_M_atm
             Henry_CR      = 4300.0_f8
#else
             DD_Hstar_old  = 6.5e+0_fp
#endif

          CASE( 'MACRN' )
             FullName      = 'Nitrate from MACR'
             Formula       = 'HOCH2C(ONO2)(CH3)CHO'
             MW_g          = 149.0_fp
             Is_Gas        = T
             Is_Drydep     = T
             Is_Wetdep     = T
             Is_Photolysis = T
             DD_F0         = 1.0_fp
#if defined( NEW_HENRY_CONSTANTS )
             Henry_K0      = 1.97e+4_f8 * To_M_atm
#else
             DD_Hstar_old  = 2.00e+6_fp
             Henry_K0      = 2.00e+6_f8
             Henry_CR      = 9200.0_f8
#endif
             WD_RetFactor  = 2.0e-2_fp

          CASE( 'MAP' )
              FullName      = 'Peroxyacetic acid'
              Formula       = 'CH3C(O)OOH'
              MW_g          = 76.0_fp
              Is_Gas        = T
              Is_Drydep     = T
              Is_Wetdep     = T
              Is_Photolysis = T
              DD_F0         = 1.0_fp
#if defined( NEW_HENRY_CONSTANTS )
              Henry_K0      = 8.30e+0_f8 * To_M_atm
              Henry_CR      = 5300.0_f8
#else
              DD_Hstar_old  = 8.40e+2_fp
              Henry_K0      = 8.40e+2_f8
              Henry_CR      = 5300.0_f8
#endif
              WD_RetFactor  = 2.0e-2_fp

          CASE( 'MEK' )
             FullName      = 'Methyl Ethyl Ketone'
             Formula       = 'RC(O)R'
             MW_g          = 72.11_fp
             EmMW_g        = 12.0_fp
             MolecRatio    = 4.0_fp
             Is_Gas        = T
             Is_Drydep     = F
             Is_Wetdep     = F
             Is_Photolysis = T
#if defined( NEW_HENRY_CONSTANTS )
             Henry_K0      = 2.90e+02_f8 * To_M_atm
             Henry_CR      = 5700.0_f8
#endif

          CASE( 'MGLY' )
             FullName      = 'Methylglyoxal'
             Formula       = 'CH3COCHO'
             MW_g          = 72.0_fp
             Is_Gas        = T
             Is_Drydep     = T
             Is_Wetdep     = T
             Is_Photolysis = T
             DD_F0         = 1.0_fp
             DD_Hstar_old  = 3.7e+3_fp
             Henry_K0      = 3.7e+3_f8
             Henry_CR      = 7500.0_f8
             WD_RetFactor  = 2.0e-2_fp

          CASE( 'MOBA' )
             FullName      = '5C acid from isoprene'
             Formula       = 'HOC(=O)C(CH3)=CHCHO'
             MW_g          = 114.0_fp
             Is_Gas        = T
             Is_Drydep     = F
             Is_Wetdep     = T
#if defined( NEW_HENRY_CONSTANTS )
             Henry_K0      = 2.27e+2_f8 * To_M_atm
             Henry_CR      = 6300.0_f8
#else
             Henry_K0      = 2.30e+4_f8
             Henry_CR      = 6300.0_f8
#endif
             WD_RetFactor  = 2.0e-2_fp

          CASE( 'MONITA' )
             FullName      = 'Aer-phase organic nitrate from monoterpene precursors'

             ! Halve the Kc (cloud condensate -> precip) rate
             ! for the temperature range 237 K <= T < 258 K.
             KcScale       = (/ 1.0_fp, 0.5_fp, 1.0_fp /)

             ! Turn off rainout only when 237 K <= T < 258K.
             ! NOTE: Rainout efficiency is 0.8 because these are SOA species.
             RainEff       = (/ 0.8_fp, 0.0_fp, 0.8_fp /)

             Formula       = ''
             MW_g          = 14.0_fp
             Is_Gas        = F
             Is_Drydep     = T
             Is_Wetdep     = T
             DD_DvzAerSnow = 0.03_fp
             DD_F0         = 0.0_fp
             DD_Hstar_old  = 0.0_fp
             WD_AerScavEff = 0.8_fp
             WD_KcScaleFac = KcScale
             WD_RainoutEff = RainEff

          CASE( 'MONITS' )
             FullName = 'Saturated 1st gen monoterpene organic nitrate'

             ! MONITS uses the same DD_F0 and DD_Hstar_old values as ISOPN
             ! so that we can compute its drydep velocity explicitly.
             Formula       = ''
             MW_g          = 215.0_fp
             Is_Gas        = T
             Is_Drydep     = T
             Is_Wetdep     = T
             Is_Photolysis = T
             DD_F0         = 1.0_fp
             DD_Hstar_old  = 2.00e+6_fp
             Henry_K0      = 1.70e+4_f8
             Henry_CR      = 9200.0_f8
             WD_RetFactor  = 2.0e-2_fp

          CASE( 'MONITU' )
             FullName = 'Unsaturated 1st gen monoterpene organic nitrate'

             ! MONITU uses the same DD_F0 and DD_Hstar_old values as ISOPN
             ! so that we can compute its drydep velocity explicitly.
             FullName      = FullName
             Formula       = ''
             MW_g          = 215.0_fp
             Is_Gas        = T
             Is_Drydep     = T
             Is_Wetdep     = T
             Is_Photolysis = T
             DD_F0         = 1.0_fp
             DD_Hstar_old  = 2.00e+6_fp
             Henry_K0      = 1.70e+4_f8
             Henry_CR      = 9200.0_f8
             WD_RetFactor  = 2.0e-2_fp

          CASE( 'MOPI', 'MOPO' )

             ! MOPO is treated the same as OCPO and
             ! MOPI is treated the same as OCPI (msj, krt, 8/23/17).

             ! These have mostly identical properties
             ! Turn off rainout for hydrophobic OC, for all temperatures.
             SELECT CASE( Name )

                CASE( 'MOPI' )
                   FullName = 'Hydrophilic marine organic carbon aerosol'

                   ! Halve the Kc (cloud condensate -> precip) rate
                   ! for the temperature range 237 K <= T < 258 K.
                   KcScale  = (/ 1.0_fp, 0.5_fp, 1.0_fp /)

                   ! Turn off rainout only when 237 K <= T < 258K.
                   RainEff  = (/ 1.0_fp, 0.0_fp, 1.0_fp /)

                CASE( 'MOPO' )
                   Fullname = 'Hydrophobic marine organic carbon aerosol'

                   ! For all temperatures:
                   ! (1) Halve the Kc (cloud condensate -> precip) rate
                   ! (2) Turn off rainout (OCPO is hydrophobic)
                   KcScale  = (/ 0.5_fp, 0.5_fp, 0.5_fp /)
                   RainEff  = (/ 0.0_fp, 0.0_fp, 0.0_fp /)

             END SELECT

             Formula       = ''
             MW_g          = 12.01_fp
             EmMW_g        = 12.0_fp
             Is_Gas        = F
             Is_Drydep     = T
             Is_Wetdep     = T
             Density       = 1300.0_fp
             DD_DvzAerSnow = 0.03_fp
             DD_F0         = 0.0_fp
             DD_Hstar_Old  = 0.0_fp
             WD_AerScavEff = 1.0_fp
             WD_KcScaleFac = KcScale
             WD_RainoutEff = RainEff

          CASE( 'MP', 'CH3OOH' )
             FullName      = 'Methyl hydro peroxide'
             Formula       = 'CH3OOH'
             MW_g          = 48.0_fp
             BackgroundVV  = 4.0e-15_fp
             Is_Gas        = T
             Is_Drydep     = F
             Is_Wetdep     = T
             Is_Photolysis = T
#if defined( NEW_HENRY_CONSTANTS )
             Henry_K0      = 2.90e+0_f8 * To_M_atm
             Henry_CR      = 5200.0_f8
#else
             Henry_K0      = 3.10e+2_f8
             Henry_CR      = 5200.0_f8
#endif
             WD_RetFactor  = 2.0e-2_fp

          CASE( 'MPN' )
             FullName      = 'Methyl peroxy nitrate'
             Formula       = 'CH3O2NO2'
             MW_g          = 93.0_fp
             Is_Gas        = T
             Is_Drydep     = F
             Is_Wetdep     = F
             Is_Photolysis = T

          CASE( 'MSA' )

             ! Halve the Kc (cloud condensate -> precip) rate
             ! for the temperature range 237 K <= T < 258 K.
             KcScale       = (/ 1.0_fp, 0.5_fp, 1.0_fp /)

             ! Turn off rainout only when 237 K <= T < 258K.
             RainEff       = (/ 1.0_fp, 0.0_fp, 1.0_fp /)

             ! Enforce minimum dry deposition velocity (Vd) for MSA
             ! (cf. Mian Chin's GOCART model)
             ! Minimum Vd over snow/ice : 0.01 cm/s
             ! Minimum Vd over land     : 0.01 cm/s
             DvzMinVal     = (/ 0.01_fp, 0.01_fp /)

             FullName      = 'Methyl sulfonic acid'
             Formula       = 'CH4SO3'
             MW_g          = 96.0_fp
             Is_Gas        = F
             Is_Drydep     = T
             Is_Wetdep     = T
             DD_DvzAerSnow = 0.03_fp
             DD_DvzMinVal  = DvzMinVal
             DD_F0         = 0.0_fp
             DD_Hstar_old  = 0.0_fp
             WD_AerScavEff = 1.0_fp
             WD_KcScaleFac = KcScale
             WD_RainoutEff = RainEff

          CASE( 'MTPA' )
             FullName      = 'a-pinene, b-pinene, sabinene, carene'
             Formula       = ''
             MW_g          = 136.23_fp
             Is_Gas        = T
             Is_Drydep     = T
             Is_Wetdep     = T
             DD_F0         = 0.0_fp
             DD_Hstar_old  = 4.90e-2_fp
             Henry_K0      = 4.90e-2_f8
             Henry_CR      = 0.0_f8
             WD_RetFactor  = 2.0e-2_fp

          CASE( 'MTPO' )
             FullName = 'Terpinene, terpinolene, myrcene, ocimene, other monoterpenes'
             Formula       = ''
             MW_g          = 136.23_fp
             MolecRatio    = 1.0_fp
             Is_Gas        = T
             Is_Drydep     = T
             Is_Wetdep     = T
             DD_F0         = 0.0_fp
             DD_Hstar_old  = 4.90e-2_fp
             Henry_K0      = 4.90e-2_f8
             Henry_CR      = 0.0_f8
             WD_RetFactor  = 2.0e-2_fp

          CASE( 'MVK' )
             FullName      = 'Methyl vinyl ketone'
             Formula       = 'CH2=CHC(=O)CH3'
             MW_g          = 70.0_fp
             Is_Gas        = T
             Is_Drydep     = T
             Is_Wetdep     = F
             Is_Photolysis = T
             DD_F0         = 1.0_fp
#if defined( NEW_HENRY_CONSTANTS )
             Henry_K0      = 2.6e-1_f8 * To_M_atm
             Henry_CR      = 4800.0_f8
#else
             DD_Hstar_old  = 4.4e+1_fp
#endif

          CASE( 'MVKN' )
             FullName      = 'Nitrate from MVK'
             Formula       = 'HOCH2CH(ONO2)C(=O)CH3'
             MW_g          = 149.0_fp
             Is_Gas        = T
             Is_Drydep     = T
             Is_Wetdep     = T
             Is_Photolysis = T
             DD_F0         = 1.0_fp
#if defined( NEW_HENRY_CONSTANTS )
             Henry_K0      = 1.97e+4_f8 * To_M_atm
#else
             DD_Hstar_old  = 2.00e+6_fp
             Henry_K0      = 2.00e+6_f8
             Henry_CR      = 9200.0_f8
#endif
             WD_RetFactor  = 2.0e-2_fp
                              
          CASE( 'N2O' )
             FullName      = 'Nitrous oxide'
             Formula       = 'N2O'
             MW_g          = 44.0_fp
             BackgroundVV  = 3.0e-07_fp
             Is_Gas        = T
             Is_Drydep     = F
             Is_Wetdep     = F
             Is_Photolysis = T

          CASE( 'N2O5' )

             ! N2O5 uses the same DD_F0 and DD_Hstar_old values as HNO3,
             ! so that we can compute its drydep velocity explicitly.
             ! (bmy, 5/19/16)
             FullName      = 'Dinitrogen pentoxide'
             Formula       = 'N2O5'
             MW_g          = 108.0_fp
             BackgroundVV  = 4.0e-15_fp
             Is_Gas        = T
             Is_Drydep     = T
             Is_Wetdep     = F
             Is_Photolysis = T
             DD_F0         = 0.0_fp
#if defined( NEW_HENRY_CONSTANTS )
             Henry_K0      = 2.10e-2_f8 * To_M_atm
             Henry_CR      = 3400.0_f8
#else
             DD_Hstar_old  = 1.0e+14_fp
#endif


          CASE( 'NAP' )
              FullName      = 'Naphtalene/IVOC surrogate'
              Formula       = 'C10H8'
              MW_g          = 128.17_fp
              EmMw_g        = 12.0_fp
              MolecRatio    = 10.0_fp
              Is_Gas        = T
              Is_Drydep     = F
              Is_Wetdep     = F

          CASE( 'NH3' )

             ! Enforce minimum dry deposition velocity (Vd) for NH3
             ! (cf. Mian Chin's GOCART model)
             ! Minimum Vd over snow/ice : 0.2 cm/s
             ! Minimum Vd over land     : 0.3 cm/s
             DvzMinVal = (/ 0.2_fp, 0.3_fp /)

             FullName      = 'Ammonia'
             Formula       = 'NH3'
             MW_g          = 17.0_fp
             Is_Gas        = T
             Is_Drydep     = T
             Is_Wetdep     = T
             DD_DvzAerSnow = 0.03_fp
             DD_DvzMinVal  = DvzMinVal
             DD_F0         = 0.0_fp
#if defined( NEW_HENRY_CONSTANTS )
             Henry_K0      = 5.90e-1_f8 * To_M_atm
             Henry_CR      = 4200.0_f8
#else
             DD_Hstar_old  = 2.0e+4_fp
             Henry_K0      = 3.30e+6_f8
             Henry_CR      = 4100.0_f8
#endif
             WD_RetFactor  = 5.0e-2_fp
             WD_LiqAndGas  = T
             WD_ConvFacI2G = 6.17395e-1_fp

          CASE( 'NH4' )

             ! Halve the Kc (cloud condensate -> precip) rate
             ! for the temperature range 237 K <= T < 258 K.
             KcScale       = (/ 1.0_fp, 0.5_fp, 1.0_fp /)

             ! Turn off rainout only when 237 K <= T < 258K.
             RainEff       = (/ 1.0_fp, 0.0_fp, 1.0_fp /)

             ! Enforce minimum dry deposition velocity (Vd) for NH4
             ! (cf. Mian Chin's GOCART model)
             ! Minimum Vd over snow/ice : 0.01 cm/s
             ! Minimum Vd over land     : 0.01 cm/s
             DvzMinVal     = (/ 0.01_fp, 0.01_fp /)

             FullName      = 'Ammonium'
             Formula       = 'NH4'
             MW_g          = 18.0_fp
             Is_Gas        = F
             Is_Drydep     = T
             Is_Wetdep     = T
             DD_DvzAerSnow = 0.03_fp
             DD_DvzMinVal  = DvzMinVal
             DD_F0         = 0.0_fp
             DD_Hstar_old  = 0.0_fp
             WD_AerScavEff = 1.0_fp
             WD_KcScaleFac = KcScale
             WD_RainoutEff = RainEff

          CASE( 'NIT' )

             ! Halve the Kc (cloud condensate -> precip) rate
             ! for the temperature range 237 K <= T < 258 K.
             KcScale   = (/ 1.0_fp, 0.5_fp, 1.0_fp /)

             ! Turn off rainout only when 237 K <= T < 258K.
             RainEff   = (/ 1.0_fp, 0.0_fp, 1.0_fp /)

             ! Enforce minimum dry deposition velocity (Vd) for NIT
             ! (cf. Mian Chin's GOCART model)
             ! Minimum Vd over snow/ice : 0.01 cm/s
             ! Minimum Vd over land     : 0.01 cm/s
             DvzMinVal = (/ 0.01_fp, 0.01_fp /)

             FullName      = 'Inorganic nitrates'
             Formula       = ''
             MW_g          = 62.0_fp
             Is_Gas        = F
             Is_Drydep     = T
             Is_Wetdep     = T
             DD_DvzAerSnow = 0.03_fp
             DD_DvzMinVal  = DvzMinVal
             DD_F0         = 0.0_fp
             DD_Hstar_Old  = 0.0_fp
             WD_AerScavEff = 1.0_fp
             WD_KcScaleFac = KcScale
             WD_RainoutEff = RainEff

          CASE( 'NITS' )

             ! NOTE: NITs (NIT on coarse sea salt aerosol) needs to use
             ! the same molecular weight as coarse sea salt (= 31.4 g/mol)
             ! instead of NIT (= 62 g/mol).
             !
             ! Becky Alexander (beckya@atmos.washington.edu) wrote:
             !
             !   "The reason for using sea salt's MW for NITss is that ...
             !    [it is] ... essentially internally mixed with coarse sea
             !    salt aerosol (SALC).  As coarse sea salt aerosol likely
             !    dominates the mass of ... [NITs] ...  it is appropriate
             !    to use sea salt's MW.  Another explanation is that since
             !    NITs ... [is ] internally mixed with sea salt, ... [it]
             !    should be treated identically to SALC in the code for
             !    all processes.  (15 Dec 2015)

             Fullname = 'Inorganic nitrates on surface of seasalt aerosol'
             IF ( Present(oRadius) ) THEN
                IF ( .NOT. Present(Input_Opt) ) THEN
                   WRITE( 6, '(a)' ) REPEAT( '=', 79 )
                   WRITE( 6, * ) 'Error getting radius for species ',TRIM(Name)
                   WRITE( 6, * ) 'Input_Opt is missing!'
                   WRITE( 6, * ) 'In module Headers/species_database_mod.F90!'
                   RC = -1
                   RETURN
                ENDIF
                Radius     = ( Input_Opt%SALC_REDGE_um(1) +                  &
                               Input_Opt%SALC_REDGE_um(2)  ) * 0.5e-6_fp
             ENDIF

             ! Halve the Kc (cloud condensate -> precip) rate
             ! for the temperature range 237 K <= T < 258 K.
             KcScale       = (/ 1.0_fp, 0.5_fp, 1.0_fp /)

             ! Turn off rainout only when 237 K <= T < 258K.
             RainEff       = (/ 1.0_fp, 0.0_fp, 1.0_fp /)

             Formula       = ''
             MW_g          = 31.4_fp
             Is_Gas        = F
             Is_Drydep     = T
             Is_Wetdep     = T
             Density       = 2200.0_fp
             Radius        = Radius
             DD_AeroDryDep = T
             DD_F0         = 0.0_fp
             DD_Hstar_Old  = 0.0_fp
             WD_AerScavEff = 1.0_fp
             WD_KcScaleFac = KcScale
             WD_RainoutEff = RainEff

          CASE( 'NO' )
             FullName      = 'Nitrogen oxide'
             Formula       = 'NO'
             MW_g          = 30.0_fp
             BackgroundVV  = 4.0e-13_fp
             Is_Gas        = T
             Is_Drydep     = F
             Is_Wetdep     = F
             Is_Photolysis = T
#if defined( NEW_HENRY_CONSTANTS )                                          
             Henry_K0      = 1.90e-5_f8 * To_M_atm
             Henry_CR      = 1600.0_f8
#endif

          CASE( 'NO2' )
             FullName      = 'Nitrogen dioxide'
             Formula       = 'NO2'
             MW_g          = 46.0_fp
             BackgroundVV  = 4.0e-13_fp
             Is_Gas        = T
             Is_Drydep     = T
             Is_Wetdep     = F
             Is_Photolysis = T
             DD_F0         = 0.1_fp
#if defined( NEW_HENRY_CONSTANTS )
             Henry_K0      = 1.20e-4_f8 * To_M_atm
             Henry_CR      = 2400.0_f8
#else
             DD_Hstar_old  = 1.00e-2_fp
#endif

          CASE( 'NO3' )
             FullName      = 'Nitrate radical'
             Formula       = 'NO3'
             MW_g          = 62.0_fp
             BackgroundVV  = 4.0e-15_fp
             MolecRatio    = 1.0_fp
             Is_Gas        = T
             Is_Drydep     = F
             Is_Wetdep     = F
             Is_Photolysis = T
#if defined( NEW_HENRY_CONSTANTS )
             Henry_K0      = 3.80e-4_f8 * To_M_atm
             Henry_CR      = 1900.0_f8
#endif

          CASE( 'NPMN' )
             FullName      = 'Non-isoprene peroxymethacroyl nitrate (PMN)'

             ! PMN uses the same DD_F0 and DD_Hstar_old values as PAN
             ! so that we can compute its drydep velocity explicitly.
             ! (bmy, 5/19/16)
             Formula       = 'CH2=C(CH3)C(O)OONO2 '
             MW_g          = 147.0_fp
             Is_Gas        = T
             Is_Drydep     = T
             Is_Wetdep     = F
             DD_F0         = 1.0_fp
#if defined( NEW_HENRY_CONSTANTS )
             Henry_K0      = 1.70e-2_f8 * To_M_atm
#else
             DD_Hstar_old  = 3.60_fp
#endif

          CASE( 'O3',     'O3STRAT', 'O3UT',   'O3MT',   'O3ROW',           &
                'O3PCBL', 'O3NABL',  'O3ATBL', 'O3EUBL', 'O3AFBL',          &
                'O3ASBL', 'O3INIT',  'O3USA',  'O3STRT'            )

             ! Now include both total and tagged ozone species (bmy, 10/5/15)
             ! All of these have identical properties except for the names
             SELECT CASE( TRIM( Name ) )
                CASE( 'O3' )
                   FullName ='Ozone'
                CASE ( 'O3STRAT', 'O3STRT' )
                   FullName = 'Ozone produced in the stratosphere'
                CASE( 'O3UT' )
                   FullName = 'Ozone produced in the upper tropopshere'
                CASE( 'O3MT' )
                   FullName = 'Ozone produced in the middle troposphere'
                CASE( 'O3ROW' )
                   FullName = 'Ozone produced in the rest of the world'
                CASE( 'O3PCBL' )
                   FullName = 'Ozone produced in the Pacific Ocean boundary layer'
                CASE( 'O3NABL' )
                   FullName = 'Ozone produced in the North American boundary layer'
                CASE( 'O3ATBL' )
                   FullName = 'Ozone produced in the Atlantic Ocean boundary layer'
                CASE( 'O3EUBL' )
                   FullName = 'Ozone produced in the European boundary layer'
                CASE( 'O3AFBL' )
                   FullName = 'Ozone produced in the African boundary layer'
                CASE( 'O3ASBL' )
                   FullName = 'Ozone produced in the Asian boundary layer'
                CASE( 'O3INIT' )
                   FullName = 'Ozone from the initial condition'
                CASE( 'O3USA' )
                   FullName = 'Ozone produced over the United States in PBL'
             END SELECT

             ! Set special default background for O3
             SELECT CASE( TRIM( Name ) )
                CASE( 'O3' )
                   BackgroundVV = 2.0e-08_fp
                CASE DEFAULT
                   BackgroundVV = MISSING_VV
             END SELECT

             Formula       = 'O3'
             MW_g          = 48.0_fp
             Is_Gas        = T
             Is_Drydep     = T
             Is_Wetdep     = F
             Is_Photolysis = T
             DD_F0         = 1.0_fp
#if defined( NEW_HENRY_CONSTANTS )
             Henry_K0      = 1.90e-05_f8 * To_M_atm
             Henry_CR      = 1600.0_f8
#else
             DD_Hstar_old  = 1.0e-2_fp
#endif

          CASE( 'OCLO' )
             FullName      = 'Chlorine dioxide'
             Formula       = 'OClO'
             MW_g          = 67.0_fp
             Is_Gas        = T
             Is_Drydep     = F
             Is_Wetdep     = F
             Is_Photolysis = T

          CASE( 'OCPI' )
             FullName      = 'Hydrophilic organic carbon aerosol'

             ! Halve the Kc (cloud condensate -> precip) rate
             ! for the temperature range 237 K <= T < 258 K.
             KcScale       = (/ 1.0_fp, 0.5_fp, 1.0_fp /)

             ! Turn off rainout only when 237 K <= T < 258K.
             RainEff       = (/ 1.0_fp, 0.0_fp, 1.0_fp /)

             Formula       = ''
             MW_g          = 12.01_fp
             EmMW_g        = 12.0_fp
             Is_Gas        = F
             Is_Drydep     = T
             Is_Wetdep     = T
             Is_HygroGrowth= T
             Density       = 1300.0_fp
             DD_DvzAerSnow = 0.03_fp
             DD_F0         = 0.0_fp
             DD_Hstar_Old  = 0.0_fp
             WD_AerScavEff = 1.0_fp
             WD_KcScaleFac = KcScale
             WD_RainoutEff = RainEff

          CASE( 'OCPO' )
             Fullname      = 'Hydrophobic organic carbon aerosol'

             ! For all temperatures:
             ! (1) Halve the Kc (cloud condensate -> precip) rate
             ! (2) Turn off rainout (OCPO is hydrophobic)
             KcScale       = (/ 0.5_fp, 0.5_fp, 0.5_fp /)
             RainEff       = (/ 0.0_fp, 0.0_fp, 0.0_fp /)

             Formula       = ''
             MW_g          = 12.01_fp
             EmMW_g        = 12.0_fp
             Is_Gas        = F
             Is_Drydep     = T
             Is_Wetdep     = T
             Is_HygroGrowth= F
             Density       = 1300.0_fp
             DD_DvzAerSnow = 0.03_fp
             DD_F0         = 0.0_fp
             DD_Hstar_Old  = 0.0_fp
             WD_AerScavEff = 1.0_fp
             WD_KcScaleFac = KcScale
             WD_RainoutEff = RainEff

          CASE( 'OCS' )
             FullName      = 'Carbonyl sulfide'
             Formula       = 'COS'
             MW_g          = 60.0_fp
             BackgroundVV  = 9.0e-15_fp
             Is_Gas        = T
             Is_Drydep     = F
             Is_Wetdep     = F
             Is_Photolysis = T
             
          CASE( 'OPOA1', 'OPOA2' )
             FullName      = 'Lumped aerosol product of SVOC oxidation'

             ! Halve the Kc (cloud condensate -> precip) rate
             ! for the temperature range 237 K <= T < 258 K.
             KcScale       = (/ 1.0_fp, 0.5_fp, 1.0_fp /)

             ! Turn off rainout only when 237 K <= T < 258K.
             ! NOTE: Rainout efficiency is 0.8 because these are SOA species.
             RainEff       = (/ 0.8_fp, 0.0_fp, 0.8_fp /)

             Formula       = ''
             MW_g          = 12.01_fp
             EmMW_g        = 12.0_fp
             MolecRatio    = 1.0_fp
             Is_Gas        = F
             Is_Drydep     = T
             Is_Wetdep     = T
             DD_DvzAerSnow = 0.03_fp
             DD_F0         = 0.0_fp
             DD_Hstar_old  = 0.0_fp
             WD_AerScavEff = 0.8_fp
             WD_KcScaleFac = KcScale
             WD_RainoutEff = RainEff

          CASE( 'OPOG1', 'OPOG2' )
             FullName      = 'Lumped gas product of SVOC oxidation'
             Formula       = ''
             MW_g          = 12.01_fp
             EmMW_g        = 12.0_fp
             MolecRatio    = 1.0_fp
             Is_Gas        = T
             Is_Drydep     = T
             Is_Wetdep     = T
             DD_F0         = 0.0_fp
             DD_Hstar_old  = 1.00e+5_fp
             Henry_K0      = 1.00e+5_f8
             Henry_CR      = 6039.0_f8
             WD_RetFactor  = 2.0e-2_fp

          CASE( 'PAN' )
             FullName      = 'Peroxyacetyl nitrate'
             Formula       = 'CH3C(O)OONO2'
             MW_g          = 121.0_fp
             Is_Gas        = T
             Is_Drydep     = T
             Is_Wetdep     = F
             Is_Photolysis = T
             DD_F0         = 1.0e+0_fp
#if defined( NEW_HENRY_CONSTANTS )
             Henry_K0      = 2.90e+02_f8 * To_M_atm
             Henry_CR      = 5700.0_f8
#else
             DD_Hstar_old  = 3.60e+0_fp
#endif

          CASE( 'PFE' )

             ! Halve the Kc (cloud condensate -> precip) rate
             ! for the temperature range 237 K <= T < 258 K.
             KcScale       = (/ 1.0_fp, 0.5_fp, 1.0_fp /)

             ! Turn off rainout only when 237 K <= T < 258K.
             RainEff       = (/ 1.0_fp, 0.0_fp, 1.0_fp /)   

             FullName      = 'Anthropogenic iron'
             Formula       = 'Fe'
             MW_g          = 55.85_fp
             Is_Gas        = F
             Is_Drydep     = T
             Is_Wetdep     = T
             DD_F0         = 0.0e+0_fp
             DD_Hstar_old  = 0.0e+0_fp
             WD_AerScavEff = 1.0_fp
             WD_KcScaleFac = KcScale
             WD_RainoutEff = RainEff

          CASE( 'POA1' )

             ! For all temperatures:
             ! (1) Halve the Kc (cloud condensate -> precip) rate
             ! (2) Turn off rainout (these are hydrophobic species)
             KcScale       = (/ 0.5_fp, 0.5_fp, 0.5_fp /)
             RainEff       = (/ 0.0_fp, 0.0_fp, 0.0_fp /)

             FullName      ='Lumped aerosol primary SVOCs'
             Formula       = ''
             MW_g          = 12.01_fp
             EmMW_g        = 12.0_fp
             MolecRatio    = 1.0_fp
             Is_Gas        = F
             Is_Drydep     = T
             Is_Wetdep     = T
             Is_HygroGrowth= T
             Density       = 1300.0_fp
             DD_DvzAerSnow = 0.03_fp
             DD_F0         = 0.0_fp
             DD_Hstar_old  = 0.0_fp
             WD_AerScavEff = 1.0_fp
             WD_KcScaleFac = KcScale
             WD_RainoutEff = RainEff

          CASE( 'POA2' )

             ! For all temperatures:
             ! (1) Halve the Kc (cloud condensate -> precip) rate
             ! (2) Turn off rainout (these are hydrophobic species)
             KcScale       = (/ 0.5_fp, 0.5_fp, 0.5_fp /)
             RainEff       = (/ 0.0_fp, 0.0_fp, 0.0_fp /)

             FullName      ='Lumped aerosol primary SVOCs'
             Formula       = ''
             MW_g          = 12.01_fp
             EmMW_g        = 12.0_fp
             MolecRatio    = 1.0_fp
             Is_Gas        = F
             Is_Drydep     = T
             Is_Wetdep     = T
             Density       = 1300.0_fp
             DD_DvzAerSnow = 0.03_fp
             DD_F0         = 0.0_fp
             DD_Hstar_old  = 0.0_fp
             WD_AerScavEff = 1.0_fp
             WD_KcScaleFac = KcScale
             WD_RainoutEff = RainEff

          CASE( 'POG1', 'POG2' )
             FullName      = 'Lumped gas primary SVOCs'
             Formula       = ''
             MW_g          = 12.01_fp
             EmMW_g        = 12.0_fp
             MolecRatio    = 1.0_fp
             Is_Gas        = T
             Is_Drydep     = T
             Is_Wetdep     = T
             DD_F0         = 0.0_fp
             DD_Hstar_old  = 9.50e+0_fp
             Henry_K0      = 9.50e+0_f8
             Henry_CR      = 4700.0_f8
             WD_RetFactor  = 2.0e-2_fp

          CASE( 'PPN' )
             ! PPN uses the same DD_F0 and DD_Hstar_old values as PAN
             ! so that we can compute its drydep velocity explicitly.
             ! (bmy, 5/19/16)
             FullName = 'Lumped peroxypropionyl nitrate'
             Formula       = 'CH3CH2C(O)OONO2'
             MW_g          = 135.0_fp
             Is_Gas        = T
             Is_Drydep     = T
             Is_Wetdep     = F
             DD_F0         = 1.0_fp
#if defined( NEW_HENRY_CONSTANTS )
             Henry_K0      = 2.9e-2_fp * To_M_atm
             Henry_CR      = 0.0_f8
#else
             DD_Hstar_old  = 3.60_fp
#endif

          CASE( 'PRPE' )
             FullName      = 'Lumped >= C3 alkenes'
             Formula       = 'C3H6'
             MW_g          = 42.08_fp
             EmMW_g        = 12.0_fp
             MolecRatio    = 3.0_fp
             Is_Gas        = T
             Is_Drydep     = F
             Is_Wetdep     = F
#if defined( NEW_HENRY_CONSTANTS )
             Henry_K0      = 7.3e-5_f8 * To_M_atm
             Henry_CR      = 3400.0_f8
#endif

          CASE( 'PROPNN' )
             FullName      = 'Propanone nitrate'
             Formula       = 'CH3C(=O)CH2ONO2'
             MW_g          = 119.0_fp
             Is_Gas        = T
             Is_Drydep     = T
             Is_Wetdep     = T
             Is_Photolysis = T
             DD_F0         = 1.0_fp
#if defined( NEW_HENRY_CONSTANTS )
             Henry_K0      = 4.93e+3_f8 * To_M_atm
             Henry_CR      = 0.0_f8
#else
             DD_Hstar_old  = 5.00e+5_fp
             Henry_K0      = 5.00e+5_f8
             Henry_CR      = 0.0_f8
#endif
             WD_RetFactor  = 2.0e-2_fp

          CASE( 'R4N2' )
             ! Now drydep is like other alkyl nitrates (Ito et al., 2007)
             ! (eam, 2014)
             FullName      = 'Lumped alkyl nitrate'
             Formula       = 'RO2NO'
             MW_g          = 119.0_fp
             Is_Gas        = T
             Is_Drydep     = T
             Is_Wetdep     = F
             Is_Photolysis = T
             DD_F0         = 1.0_fp
#if defined( NEW_HENRY_CONSTANTS )
             Henry_K0      = 1.0e-2_f8 * To_M_atm
             Henry_CR      = 5800.0_f8
#else
             DD_Hstar_old  = 1.70e+4_fp
#endif

          CASE( 'RCHO' )
             FullName      = 'Lumped aldehyde >= C3'
             Formula       = 'CH3CH2CHO'
             MW_g          = 58.0_fp
             Is_Gas        = T
             Is_Drydep     = F
             Is_Wetdep     = F
             Is_Photolysis = T
#if defined( NEW_HENRY_CONSTANTS )
             Henry_K0      = 9.5e-2_f8 * To_M_atm
             Henry_CR      = 6200.0_f8
#else
             Henry_K0      = 4.20e+3_f8
             Henry_CR      = 0.0_f8
#endif
             WD_RetFactor  = 2.0e-2_fp

          CASE( 'RIPA' )
             FullName      = '1,2-ISOPOOH'
             Formula       = 'C5H10O3'
             MW_g          = 118.0_fp
             Is_Gas        = T
             Is_Drydep     = T
             Is_Wetdep     = T
             Is_Photolysis = T
             DD_F0         = 1.0_fp
             DD_Hstar_old  = 1.70e+6_fp
             Henry_K0      = 1.70e+6_f8
             Henry_CR      = 0.0_f8
             WD_RetFactor  = 2.0e-2_fp

          CASE( 'RIPB' )
             FullName      = '4,3-ISOPOOH'
             Formula       = 'C5H10O3'
             MW_g          = 118.0_fp
             Is_Gas        = T
             Is_Drydep     = T
             Is_Wetdep     = T
             Is_Photolysis = T
             DD_F0         = 1.0_fp
             DD_Hstar_old  = 1.70e+6_fp
             Henry_K0      = 1.70e+6_f8
             Henry_CR      = 0.0_f8
             WD_RetFactor  = 2.0e-2_fp

          CASE( 'RIPD' )
             FullName      = 'd(1,4 and 4,1)-ISOPOOH'
             Formula       = 'C5H10O3'
             MW_g          = 118.0_fp
             Is_Gas        = T
             Is_Drydep     = T
             Is_Wetdep     = T
             Is_Photolysis = T
             DD_F0         = 1.0_fp
             DD_Hstar_old  = 1.70e+6_fp
             Henry_K0      = 1.70e+6_f8
             Henry_CR      = 0.0_f8
             WD_RetFactor  = 2.0e-2_fp

          CASE( 'SALA' )
             FullName = 'Fine (0.01-0.05 microns) sea salt aerosol'
             IF ( Present(oRadius) ) THEN
                IF ( .NOT. Present(Input_Opt) ) THEN
                   WRITE( 6, '(a)' ) REPEAT( '=', 79 )
                   WRITE( 6, * ) 'Error getting radius for species ',TRIM(Name)
                   WRITE( 6, * ) 'Input_Opt is missing!'
                   WRITE( 6, * ) 'In module Headers/species_database_mod.F90!'
                   RC = -1
                   RETURN
                ENDIF
                Radius     = ( Input_Opt%SALA_REDGE_um(1) +                  & 
                               Input_Opt%SALA_REDGE_um(2)  ) * 0.5e-6_fp
             ENDIF

             ! Halve the Kc (cloud condensate -> precip) rate
             ! for the temperature range 237 K <= T < 258 K.
             KcScale       = (/ 1.0_fp, 0.5_fp, 1.0_fp /)

             ! Turn off rainout only when 237 K <= T < 258K.
             RainEff       = (/ 1.0_fp, 0.0_fp, 1.0_fp /)

             Formula       = ''
             MW_g          = 31.4_fp
             Is_Gas        = F
             Is_Drydep     = T
             Is_Wetdep     = T
             Is_HygroGrowth= T
             Density       = 2200.0_fp
             Radius        = Radius
             DD_AeroDryDep = T
             DD_F0         = 0.0_fp
             DD_Hstar_old  = 0.0_fp
             WD_AerScavEff = 1.0_fp
             WD_KcScaleFac = KcScale
             WD_RainoutEff = RainEff

          CASE( 'SALC' )
             FullName = 'Coarse (0.5-8 microns) sea salt aerosol'
             IF ( Present(oRadius) ) THEN
                IF ( .NOT. Present(Input_Opt) ) THEN
                   WRITE( 6, '(a)' ) REPEAT( '=', 79 )
                   WRITE( 6, * ) 'Error getting radius for species ',TRIM(Name)
                   WRITE( 6, * ) 'Input_Opt is missing!'
                   WRITE( 6, * ) 'In module Headers/species_database_mod.F90!'
                   RC = -1
                   RETURN
                ENDIF
                Radius     = ( Input_Opt%SALC_REDGE_um(1) +                  &
                               Input_Opt%SALC_REDGE_um(2)  ) * 0.5e-6_fp
             ENDIF

             ! Halve the Kc (cloud condensate -> precip) rate
             ! for the temperature range 237 K <= T < 258 K.
             KcScale       = (/ 1.0_fp, 0.5_fp, 1.0_fp /)

             ! Turn off rainout only when 237 K <= T < 258K.
             RainEff       = (/ 1.0_fp, 0.0_fp, 1.0_fp /)

             FullName      = Fullname
             Formula       = ''
             MW_g          = 31.4_fp
             Is_Gas        = F
             Is_Drydep     = T
             Is_Wetdep     = T
             Is_HygroGrowth= T
             Density       = 2200.0_fp
             Radius        = Radius
             DD_AeroDryDep = T
             DD_F0         = 0.0_fp
             DD_Hstar_old  = 0.0_fp
             WD_AerScavEff = 1.0_fp
             WD_CoarseAer  = T
             WD_KcScaleFac = KcScale
             WD_RainoutEff = RainEff

          CASE( 'SO2' )

             !%%% NOTE: SO2 dry-deposits like a gas but wet-deposits
             !%%% like an aerosol.  Therefore, we need to define SO2 with
             !%%% both gas-phase and aerosol parameters. (bmy, 9/28/15)

             ! Halve the Kc (cloud condensate -> precip) rate
             ! for the temperature range 237 K <= T < 258 K.
             KcScale       = (/ 1.0_fp, 0.5_fp, 1.0_fp /)

             ! Turn off rainout only when 237 K <= T < 258K.
             RainEff       = (/ 1.0_fp, 0.0_fp, 1.0_fp /)

             ! Enforce minimum dry deposition velocity (Vd) for SO2
             ! (cf. Mian Chin's GOCART model)
             ! Minimum Vd over snow/ice : 0.2 cm/s
             ! Minimum Vd over land     : 0.3 cm/s
             DvzMinVal     = (/ 0.2_fp, 0.3_fp /)

             FullName      = 'Sulfur dioxide'
             Formula       = 'SO2'
             MW_g          = 64.0_fp
             Is_Gas        = T
             Is_Drydep     = T
             Is_Wetdep     = T
             DD_DvzAerSnow = 0.03_fp
             DD_DvzMinVal  = DvzMinVal
             DD_F0         = 0.0_fp
#if defined( NEW_HENRY_CONSTANTS )
             Henry_K0      = 1.30e-2_f8 * To_M_atm
             Henry_CR      = 2900.0_f8
#else
             DD_Hstar_old  = 1.00e+5_fp
#endif
             WD_AerScavEff = 1.0_fp
             WD_KcScaleFac = KcScale
             WD_RainoutEff = RainEff

          CASE( 'SO4' )

             ! Halve the Kc (cloud condensate -> precip) rate
             ! for the temperature range 237 K <= T < 258 K.
             KcScale       = (/ 1.0_fp, 0.5_fp, 1.0_fp /)

             ! Turn off rainout only when 237 K <= T < 258K.
             RainEff       = (/ 1.0_fp, 0.0_fp, 1.0_fp /)

             ! Enforce minimum dry deposition velocity (Vd) for SO4
             ! (cf. Mian Chin's GOCART model)
             ! Minimum Vd over snow/ice : 0.01 cm/s
             ! Minimum Vd over land     : 0.01 cm/s
             DvzMinVal     = (/ 0.01_fp, 0.01_fp /)

             FullName      = 'Sulfate'
             Formula       = 'SO4'
             MW_g          = 96.0_fp
             Is_Gas        = F
             Is_Drydep     = T
             Is_Wetdep     = T
             Is_Photolysis = T
             Is_HygroGrowth= T
             Density       = 1700.0_fp
             DD_DvzAerSnow = 0.03_fp
             DD_DvzMinVal  = DvzMinVal
             DD_F0         = 0.0_fp
             DD_Hstar_Old  = 0.0_fp
             WD_AerScavEff = 1.0_fp
             WD_KcScaleFac = KcScale
             WD_RainoutEff = RainEff

          CASE( 'SO4S' )

             ! NOTE: SO4s (SO4 on coarse sea salt aerosol) needs to use
             ! the same molecular weight as coarse sea salt (= 31.4 g/mol)
             ! instead of SO4 (= 96 g/mol).
             !
             ! Becky Alexander (beckya@atmos.washington.edu) wrote:
             !
             !   "The reason for using sea salt's MW for SO4s is that ...
             !    [it is] ... essentially internally mixed with coarse sea
             !    salt aerosol (SALC).  As coarse sea salt aerosol likely
             !    dominates the mass of ... [SO4s] ...  it is appropriate
             !    to use sea salt's MW.  Another explanation is that since
             !    SO4s ... [is ] internally mixed with sea salt, ... [it]
             !    should be treated identically to SALC in the code for
             !    all processes.  (15 Dec 2015)
             !
             Fullname = 'Sulfate on surface of seasalt aerosol'
             IF ( Present(oRadius) ) THEN
                IF ( .NOT. Present(Input_Opt) ) THEN
                   WRITE( 6, '(a)' ) REPEAT( '=', 79 )
                   WRITE( 6, * ) 'Error getting radius for species ',TRIM(Name)
                   WRITE( 6, * ) 'Input_Opt is missing!'
                   WRITE( 6, * ) 'In module Headers/species_database_mod.F90!'
                   RC = -1
                   RETURN
                ENDIF
                Radius     = ( Input_Opt%SALC_REDGE_um(1) +                  &
                               Input_Opt%SALC_REDGE_um(2)  ) * 0.5e-6_fp
             ENDIF

             ! Halve the Kc (cloud condensate -> precip) rate
             ! for the temperature range 237 K <= T < 258 K.
             KcScale       = (/ 1.0_fp, 0.5_fp, 1.0_fp /)

             ! Turn off rainout only when 237 K <= T < 258K.
             RainEff       = (/ 1.0_fp, 0.0_fp, 1.0_fp /)

             Formula       = ''
             MW_g          = 31.4_fp
             Is_Gas        = F
             Is_Drydep     = T
             Is_Wetdep     = T
             Density       = 2200.0_fp
             Radius        = Radius
             DD_AeroDryDep = T
             DD_F0         = 0.0_fp
             DD_Hstar_Old  = 0.0_fp
             WD_AerScavEff = 1.0_fp
             WD_KcScaleFac = KcScale
             WD_RainoutEff = RainEff

          CASE( 'SOAIE' )

             ! Halve the Kc (cloud condensate -> precip) rate
             ! for the temperature range 237 K <= T < 258 K.
             KcScale       = (/ 1.0_fp, 0.5_fp, 1.0_fp /)

             ! Turn off rainout only when 237 K <= T < 258K.
             ! NOTE: Rainout efficiency is 0.8 because these are SOA species.
             RainEff       = (/ 0.8_fp, 0.0_fp, 0.8_fp /)

             FullName      = 'Aerosol-phase IEPOX'
             Formula       = 'C5H10O3'
             MW_g          = 118.0_fp
             Is_Gas        = F
             Is_Drydep     = T
             Is_Wetdep     = T
             DD_DvzAerSnow = 0.03_fp
             DD_F0         = 0.0_fp
             DD_HStar_old  = 0.0_fp
             WD_AerScavEff = 0.8_fp
             WD_KcScaleFac = KcScale
             WD_RainoutEff = RainEff

          CASE( 'SOAGX' )

             ! Halve the Kc (cloud condensate -> precip) rate
             ! for the temperature range 237 K <= T < 258 K.
             KcScale       = (/ 1.0_fp, 0.5_fp, 1.0_fp /)

             ! Turn off rainout only when 237 K <= T < 258K.
             ! NOTE: Rainout efficiency is 0.8 because these are SOA species.
             RainEff       = (/ 0.8_fp, 0.0_fp, 0.8_fp /)

             FullName      = 'Aerosol-phase glyoxal'
             Formula       = 'C2H2O2'
             MW_g          = 58.0_fp
             Is_Gas        = F
             Is_Drydep     = T
             Is_Wetdep     = T
             DD_DvzAerSnow = 0.03_fp
             DD_F0         = 0.0_fp
             DD_HStar_old  = 0.0_fp
             WD_AerScavEff = 0.8_fp
             WD_KcScaleFac = KcScale
             WD_RainoutEff = RainEff

          CASE( 'SOAME' )

             ! Halve the Kc (cloud condensate -> precip) rate
             ! for the temperature range 237 K <= T < 258 K.
             KcScale       = (/ 1.0_fp, 0.5_fp, 1.0_fp /)

             ! Turn off rainout only when 237 K <= T < 258K.
             ! NOTE: Rainout efficiency is 0.8 because these are SOA species.
             RainEff       = (/ 0.8_fp, 0.0_fp, 0.8_fp /)

             FullName      = 'Aerosol-phase IMAE'
             Formula       = 'C4H6O3'
             MW_g          = 102.0_fp
             Is_Gas        = F
             Is_Drydep     = T
             Is_Wetdep     = T
             DD_DvzAerSnow = 0.03_fp
             DD_F0         = 0.0_fp
             DD_HStar_old  = 0.0_fp
             WD_AerScavEff = 0.8_fp
             WD_KcScaleFac = KcScale
             WD_RainoutEff = RainEff

          CASE( 'SOAMG' )

             ! Halve the Kc (cloud condensate -> precip) rate
             ! for the temperature range 237 K <= T < 258 K.
             KcScale       = (/ 1.0_fp, 0.5_fp, 1.0_fp /)

             ! Turn off rainout only when 237 K <= T < 258K.
             ! NOTE: Rainout efficiency is 0.8 because these are SOA species.
             RainEff       = (/ 0.8_fp, 0.0_fp, 0.8_fp /)

             FullName      = 'Aerosol-phase methylglyoxal'
             Formula       = 'C3H4O2'
             MW_g          = 72.0_fp
             Is_Gas        = F
             Is_Drydep     = T
             Is_Wetdep     = T
             DD_DvzAerSnow = 0.03_fp
             DD_F0         = 0.0_fp
             DD_HStar_old  = 0.0_fp
             WD_AerScavEff = 0.8_fp
             WD_KcScaleFac = KcScale
             WD_RainoutEff = RainEff

          CASE( 'SOAP' )
             FullName = 'SOA Precursor - lumped species for simplified SOA parameterization'

             !SOAPis not removed because it is a simple parameterization,
             !not a physical model
             FullName      = FullName
             Formula       = ''
             MW_g          = 150.0_fp
             Is_Gas        = T
             Is_Drydep     = F
             Is_Wetdep     = F

          CASE( 'SOAS' )
             FullName = 'SOA Simple - simplified non-volatile SOA parameterization'
             !Copy data from ISOA

             ! Halve the Kc (cloud condensate -> precip) rate
             ! for the temperature range 237 K <= T < 258 K.
             KcScale       = (/ 1.0_fp, 0.5_fp, 1.0_fp /)

             ! Turn off rainout only when 237 K <= T < 258K.
             ! NOTE: Rainout efficiency is 0.8 because these are SOA species.
             RainEff       = (/ 0.8_fp, 0.0_fp, 0.8_fp /)

             FullName      = FullName
             Formula       = ''
             MW_g          = 150.0_fp
             Is_Gas        = F
             Is_Drydep     = T
             Is_Wetdep     = T
             DD_DvzAerSnow = 0.03_fp
             DD_F0         = 0.0_fp
             DD_HStar_old  = 0.0_fp
             WD_AerScavEff = 0.8_fp
             WD_KcScaleFac = KcScale
             WD_RainoutEff = RainEff

          CASE( 'TOLU' )
             FullName      = 'Toluene'
             Formula       = 'C7H8'
             MW_g          = 92.14_fp
             EmMW_g        = 12.0_fp
             MolecRatio    = 7.0_fp
             Is_Gas        = T
             Is_Drydep     = F
             Is_Wetdep     = F

          CASE( 'TSOA0', 'TSOA1', 'TSOA2', 'TSOA3' )
             FullName = 'Lumped semivolatile aerosol products of monoterpene + sesquiterpene oxidation'

             ! Halve the Kc (cloud condensate -> precip) rate
             ! for the temperature range 237 K <= T < 258 K.
             KcScale       = (/ 1.0_fp, 0.5_fp, 1.0_fp /)

             ! Turn off rainout only when 237 K <= T < 258K.
             ! NOTE: Rainout efficiency is 0.8 because these are SOA species.
             RainEff       = (/ 0.8_fp, 0.0_fp, 0.8_fp /)

             FullName      = FullName
             Formula       = ''
             MW_g          = 150.0_fp
             Is_Gas        = F
             Is_Drydep     = T
             Is_Wetdep     = T
             DD_DvzAerSnow = 0.03_fp
             DD_F0         = 0.0_fp
             DD_Hstar_old  = 0.0_fp
             WD_AerScavEff = 0.8_fp
             WD_KcScaleFac = KcScale
             WD_RainoutEff = RainEff

          CASE( 'TSOG0', 'TSOG1', 'TSOG2', 'TSOG3' )
             FullName      = 'Lumped semivolatile gas products of monoterpene + sesquiterpene oxidation'
             Formula       = ''
             MW_g          = 150.0_fp
             Is_Gas        = T
             Is_Drydep     = T
             Is_Wetdep     = T
             DD_F0         = 0.0_fp
             DD_Hstar_old  = 1.00e+5_fp
             Henry_K0      = 1.00e+5_f8
             Henry_CR      = 6039.0_f8
             WD_RetFactor  = 2.0e-2_fp

          CASE( 'XYLE' )
             FullName      = 'Xylene'
             Formula       = 'C8H10'
             MW_g          = 106.16_fp
             EmMW_g        = 12.0_fp
             MolecRatio    = 8.0_fp
             Is_Gas        = T
             Is_Drydep     = F
             Is_Wetdep     = F

          !==================================================================
          ! Species for simulations including iodine
          !==================================================================

          CASE( 'CH3I' )
             FullName      = 'Methyl iodide'
             Formula       = 'CH3I'
             MW_g          = 142.0_fp
             Is_Gas        = T
             Is_Drydep     = F
             Is_Wetdep     = F
             Is_Photolysis = T
             DD_F0         = 0.0_fp
             DD_Hstar_old  = 0.0_fp
             Henry_K0      = 2.0e-3_f8 * To_M_atm
             Henry_CR      = 3.6e+3_f8

          CASE( 'CH2I2' )
             FullName      = 'Diiodomethane'
             Formula       = 'CH2I2'
             MW_g          = 268.0_fp
             Is_Gas        = T
             Is_Drydep     = F
             Is_Wetdep     = F
             Is_Photolysis = T

          CASE( 'CH2ICL' )
             FullName      = 'Chloroiodomethane'
             Formula       = 'CH2ICl'
             MW_g          = 167.0_fp
             Is_Gas        = T
             Is_Drydep     = F
             Is_Wetdep     = F
             Is_Photolysis = T

          CASE( 'CH2IBR' )
             FullName      = 'Bromoiodomethane'
             Formula       = 'CH2IBr'
             MW_g          = 221.0_fp
             Is_Gas        = T
             Is_Drydep     = F
             Is_Wetdep     = F
             Is_Photolysis = T

          CASE( 'HOI' )
             FullName      = 'Hypoiodous acid'
             Formula       = 'HOI'
             MW_g          = 144.0_fp
             Is_Gas        = T
             Is_Drydep     = T
             Is_Wetdep     = T
             Is_Photolysis = T
             DD_F0         = 0.0_fp
#if defined( NEW_HENRY_CONSTANTS )
             Henry_K0      = -1.0e+0_f8 * To_M_atm
             Henry_CR      = -1.0e+0_f8
#else
             DD_Hstar_old  = 1.54e+4_f8
             Henry_K0      = 1.54e+4_f8
             Henry_CR      = 8.371e+3_f8
#endif
             WD_RetFactor  = 2.0e-2_fp

          CASE( 'I2' )
             FullName      = 'Molecular iodine'
             Formula       = 'I2'
             MW_g          = 254.0_fp
             Is_Gas        = T
             Is_Drydep     = T
             Is_Wetdep     = T
             Is_Photolysis = T
             DD_F0         = 0.0_fp
#if defined( NEW_HENRY_CONSTANTS )
             Henry_K0      = -1.0e+0_f8 * To_M_atm
             Henry_CR      = -1.0e+0_f8
#else
             DD_Hstar_old  = 2.70e+0_fp
             Henry_K0      = 2.7e+0_f8
             Henry_CR      = 7.5074e+3_f8
#endif
             WD_RetFactor  = 0.0_fp

          CASE( 'IBR' )
             FullName      = 'Iodine monobromide'
             Formula       = 'IBr'
             MW_g          = 207.0_fp
             Is_Gas        = T
             Is_Drydep     = T
             Is_Wetdep     = T
             Is_Photolysis = T
             DD_F0         = 0.0_fp
#if defined( NEW_HENRY_CONSTANTS )
             Henry_K0      = -1.0e+0_f8 * To_M_atm
             Henry_CR      = -1.0e+0_f8
#else
             DD_Hstar_old  = 2.43e+1_fp
             Henry_K0      = 2.4e+1_f8
             Henry_CR      = 4.9167e+3_f8
#endif
             WD_RetFactor  = 0.0_fp

          CASE( 'ICL' )
             FullName      = 'Iodine monochloride'
             Formula       = 'ICl'
             MW_g          = 162.0_fp
             Is_Gas        = T
             Is_Drydep     = T
             Is_Wetdep     = T
             Is_Photolysis = T
             DD_F0         = 0.0_fp
#if defined( NEW_HENRY_CONSTANTS )
             Henry_K0      = -1.0e+0_f8 * To_M_atm
             Henry_CR      = -1.0e+0_f8
#else
             DD_Hstar_old  = 1.11e+2_f8
             Henry_K0      = 1.11e+2_f8
             Henry_CR      = 2.1055e+3_f8
#endif
             WD_RetFactor  = 0.0_fp

          CASE( 'I' )
             FullName      = 'Atomic iodine'
             Formula       = 'I'
             MW_g          = 127.0_fp
             Is_Gas        = T
             Is_Drydep     = F
             Is_Wetdep     = F

          CASE( 'IO' )
             FullName      = 'Iodine monoxide'
             Formula       = 'IO'
             MW_g          = 143.0_fp
             Is_Gas        = T
             Is_Drydep     = F
             Is_Wetdep     = F
             Is_Photolysis = T

          CASE( 'HI' )
             FullName      = 'Hydrogen iodide'
             MW_g          = 128.0_fp
             Formula       = 'HI'
             Is_Gas        = T
             Is_Drydep     = T
             Is_Wetdep     = T
             DD_F0         = 0.0_fp
#if defined( NEW_HENRY_CONSTANTS )
             Henry_K0      = -1.0e+0_f8 * To_M_atm
             Henry_CR      = -1.0e+0_f8
#else
             DD_Hstar_old  = 2.35e+16_fp
             Henry_K0      = 7.43e+13_f8
             Henry_CR      = 3.1872e+3_f8
#endif
                              WD_RetFactor  = 1.0_fp

          CASE( 'OIO' )
             FullName      = 'Iodine dioxide'
             Formula       = 'OIO'
             MW_g          = 159.0_fp
             Is_Gas        = T
             Is_Drydep     = F
             Is_Wetdep     = F
             Is_Photolysis = T

          CASE( 'INO' )
             FullName      = 'Nitrosyl iodide'
             Formula       = 'INO'
             MW_g          = 157.0_fp
             Is_Gas        = T
             Is_Drydep     = F
             Is_Wetdep     = F
             Is_Photolysis = T

          CASE( 'IONO' )
             FullName      = 'Nitryl iodide'
             Formula       = 'IONO'
             MW_g          = 173.0_fp
             Is_Gas        = T
             Is_Drydep     = T
             Is_Wetdep     = T
             Is_Photolysis = T
             DD_F0         = 0.0_fp
#if defined( NEW_HENRY_CONSTANTS )
             Henry_K0      = -1.0e+0_f8 * To_M_atm
             Henry_CR      = -1.0e+0_f8
#else
             DD_Hstar_old  = 3.0e-1_f8
             Henry_K0      = 3.0e-1_f8
             Henry_CR      = 7.2404e+3_f8
#endif
             WD_RetFactor  = 2.0e-2_fp

          CASE( 'IONO2' )
             FullName      = 'Iodine nitrate'
             Formula       = 'IONO2'
             MW_g          = 189.0_fp
             Is_Gas        = T
             Is_Drydep     = T
             Is_Wetdep     = T
             Is_Photolysis = T
             DD_F0         = 0.0_fp
#if defined( NEW_HENRY_CONSTANTS )
             Henry_K0      = -1.0e+0_f8 * To_M_atm
             Henry_CR      = -1.0e+0_f8
#else
             DD_Hstar_old  = 1.0e+20_f8
             Henry_K0      = 1.0e+20_f8
             Henry_CR      = 3.98e+3_f8
#endif
             WD_RetFactor  = 1.0_fp

          CASE( 'I2O2' )
             FullName      = 'Diiodine dioxide'
             Formula       = 'I2O2'
             MW_g          = 286.0_fp
             Is_Gas        = T
             Is_Drydep     = T
             Is_Wetdep     = T
             Is_Photolysis = T
             DD_F0         = 0.0_fp
#if defined( NEW_HENRY_CONSTANTS )
             Henry_K0      = -1.0e+0_f8 * To_M_atm
             Henry_CR      = -1.0e+0_f8
#else
             DD_Hstar_old  = 1.0e+20_f8
             Henry_K0      = 1.0e+20_f8
             Henry_CR      = 1.89e+4_f8
#endif
             WD_RetFactor  = 1.0_fp

          CASE( 'I2O3' )
             FullName      = 'Diiodine trioxide'
             Formula       = 'I2O3'
             MW_g          = 302.0_fp
             Is_Gas        = T
             Is_Drydep     = T
             Is_Wetdep     = T
             Is_Photolysis = T
             DD_F0         = 0.0_fp
#if defined( NEW_HENRY_CONSTANTS )
             Henry_K0      = -1.0e+0_f8 * To_M_atm
             Henry_CR      = -1.0e+0_f8
#else
             DD_Hstar_old  = 1.0e+20_f8
             Henry_K0      = 1.0e+20_f8
             Henry_CR      = 1.34e+4_f8
#endif
             WD_RetFactor  = 1.0_fp

          CASE( 'I2O4' )
             FullName      = 'Diiodine tetraoxide'
             Formula       = 'I2O4'
             MW_g          = 318.0_fp
             Is_Gas        = T
             Is_Drydep     = T
             Is_Wetdep     = T
             Is_Photolysis = T
             DD_F0         = 0.0_fp
#if defined( NEW_HENRY_CONSTANTS )
             Henry_K0      = -1.0e+0_f8 * To_M_atm
             Henry_CR      = -1.0e+0_f8
#else
             DD_Hstar_old  = 1.0e+20_f8
             Henry_K0      = 1.0e+20_f8
             Henry_CR      = 1.34e+4_f8
#endif
             WD_RetFactor  = 1.0_fp

          CASE( 'BRSALA' )

             IF ( Present(oRadius) ) THEN
                IF ( .NOT. Present(Input_Opt) ) THEN
                   WRITE( 6, '(a)' ) REPEAT( '=', 79 )
                   WRITE( 6, * ) 'Error getting radius for species ',TRIM(Name)
                   WRITE( 6, * ) 'Input_Opt is missing!'
                   WRITE( 6, * ) 'In module Headers/species_database_mod.F90!'
                   RC = -1
                   RETURN
                ENDIF
                ! Mimic SALA
                Radius     = ( Input_Opt%SALA_REDGE_um(1) +                  &
                               Input_Opt%SALA_REDGE_um(2)  ) * 0.5e-6_fp
             ENDIF

             ! Halve the Kc (cloud condensate -> precip) rate
             ! for the temperature range 237 K <= T < 258 K.
             KcScale       = (/ 1.0_fp, 0.5_fp, 1.0_fp /)

             ! Turn off rainout only when 237 K <= T < 258K.
             RainEff       = (/ 1.0_fp, 0.0_fp, 1.0_fp /)

             FullName      = 'Fine sea salt bromine'
             Formula       = 'Br'
             MW_g          = 80.0_fp
             Is_Gas        = F
             Is_Drydep     = T
             Is_Wetdep     = T
             Density       = 2200.0_fp
             Radius        = Radius
             DD_AeroDryDep = T
             DD_F0         = 0.0_fp
             DD_Hstar_Old  = 0.0_fp
             WD_AerScavEff = 1.0_fp
             WD_KcScaleFac = KcScale
             WD_RainoutEff = RainEff

          CASE( 'BRSALC' )
             IF ( Present(oRadius) ) THEN
                IF ( .NOT. Present(Input_Opt) ) THEN
                   WRITE( 6, '(a)' ) REPEAT( '=', 79 )
                   WRITE( 6, * ) 'Error getting radius for species ',TRIM(Name)
                   WRITE( 6, * ) 'Input_Opt is missing!'
                   WRITE( 6, * ) 'In module Headers/species_database_mod.F90!'
                   RC = -1
                   RETURN
                ENDIF
                ! Mimic SALC
                Radius     = ( Input_Opt%SALC_REDGE_um(1) +                  &
                               Input_Opt%SALC_REDGE_um(2)  ) * 0.5e-6_fp
             ENDIF

             ! Halve the Kc (cloud condensate -> precip) rate
             ! for the temperature range 237 K <= T < 258 K.
             KcScale       = (/ 1.0_fp, 0.5_fp, 1.0_fp /)

             ! Turn off rainout only when 237 K <= T < 258K.
             RainEff       = (/ 1.0_fp, 0.0_fp, 1.0_fp /)

             FullName      = 'Coarse sea salt bromine'
             Formula       = 'Br'
             MW_g          = 80.0_fp
             Is_Gas        = F
             Is_Drydep     = T
             Is_Wetdep     = T
             Density       = 2200.0_fp
             Radius        = Radius
             DD_AeroDryDep = T
             DD_F0         = 0.0_fp
             DD_Hstar_Old  = 0.0_fp
             WD_AerScavEff = 1.0_fp
             WD_CoarseAer  = T
             WD_KcScaleFac = KcScale
             WD_RainoutEff = RainEff

          CASE( 'ISALA' )
             IF ( Present(oRadius) ) THEN
                IF ( .NOT. Present(Input_Opt) ) THEN
                   WRITE( 6, '(a)' ) REPEAT( '=', 79 )
                   WRITE( 6, * ) 'Error getting radius for species ',TRIM(Name)
                   WRITE( 6, * ) 'Input_Opt is missing!'
                   WRITE( 6, * ) 'In module Headers/species_database_mod.F90!'
                   RC = -1
                   RETURN
                ENDIF
                ! Mimic SALA
                Radius     = ( Input_Opt%SALA_REDGE_um(1) +                  &
                               Input_Opt%SALA_REDGE_um(2)  ) * 0.5e-6_fp
             ENDIF

             ! Halve the Kc (cloud condensate -> precip) rate
             ! for the temperature range 237 K <= T < 258 K.
             KcScale       = (/ 1.0_fp, 0.5_fp, 1.0_fp /)

             ! Turn off rainout only when 237 K <= T < 258K.
             RainEff       = (/ 1.0_fp, 0.0_fp, 1.0_fp /)

             FullName      = 'Fine sea salt iodine'
             Formula       = 'I'
             MW_g          = 127.0_fp
             Is_Gas        = F
             Is_Drydep     = T
             Is_Wetdep     = T
             Density       = 2200.0_fp
             Radius        = Radius
             DD_AeroDryDep = T
             DD_F0         = 0.0_fp
             DD_Hstar_Old  = 0.0_fp
             WD_AerScavEff = 1.0_fp
             WD_KcScaleFac = KcScale
             WD_RainoutEff = RainEff

          CASE( 'ISALC' )
             IF ( Present(oRadius) ) THEN
                IF ( .NOT. Present(Input_Opt) ) THEN
                   WRITE( 6, '(a)' ) REPEAT( '=', 79 )
                   WRITE( 6, * ) 'Error getting radius for species ',TRIM(Name)
                   WRITE( 6, * ) 'Input_Opt is missing!'
                   WRITE( 6, * ) 'In module Headers/species_database_mod.F90!'
                   RC = -1
                   RETURN
                ENDIF
                ! Mimic SALC
                Radius     = ( Input_Opt%SALC_REDGE_um(1) +                  &
                               Input_Opt%SALC_REDGE_um(2)  ) * 0.5e-6_fp
             ENDIF

             ! Halve the Kc (cloud condensate -> precip) rate
             ! for the temperature range 237 K <= T < 258 K.
             KcScale       = (/ 1.0_fp, 0.5_fp, 1.0_fp /)

             ! Turn off rainout only when 237 K <= T < 258K.
             RainEff       = (/ 1.0_fp, 0.0_fp, 1.0_fp /)

             FullName      = 'Coarse sea salt iodine'
             Formula       = 'I'
             MW_g          = 127.0_fp
             Is_Gas        = F
             Is_Drydep     = T
             Is_Wetdep     = T
             Density       = 2200.0_fp
             Radius        = Radius
             DD_AeroDryDep = T
             DD_F0         = 0.0_fp
             DD_Hstar_Old  = 0.0_fp
             WD_AerScavEff = 1.0_fp
             WD_CoarseAer  = T
             WD_KcScaleFac = KcScale
             WD_RainoutEff = RainEff

          CASE( 'AERI' )
             ! Mimic SO4 (AERI is essentiall iodine dissolved in aerosol)

             ! Halve the Kc (cloud condensate -> precip) rate
             ! for the temperature range 237 K <= T < 258 K.
             KcScale   = (/ 1.0_fp, 0.5_fp, 1.0_fp /)

             ! Turn off rainout only when 237 K <= T < 258K.
             RainEff   = (/ 1.0_fp, 0.0_fp, 1.0_fp /)

             ! (cf. Mian Chin's GOCART model)
             ! Minimum Vd over snow/ice : 0.01 cm/s
             ! Minimum Vd over land     : 0.01 cm/s
             DvzMinVal = (/ 0.01_fp, 0.01_fp /)

             FullName      = 'iodine on aerosol'
             Formula       = 'I'
             MW_g          = 127.0_fp
             Is_Gas        = F
             Is_Drydep     = T
             Is_Wetdep     = T
             DD_DvzAerSnow = 0.03_fp
             DD_DvzMinVal  = DvzMinVal
             DD_F0         = 0.0_fp
             DD_Hstar_Old  = 0.0_fp
             WD_AerScavEff = 1.0_fp
             WD_KcScaleFac = KcScale
             WD_RainoutEff = RainEff

          !==================================================================
          ! Species for the Rn-Pb-Be specialty simulation
          !==================================================================

          CASE( 'RN', '222RN', 'RN222' )
             FullName      = 'Radon-222 isotope'
             Formula       = 'Rn'
             MW_g          = 222.0_fp
             Is_Gas        = F
             Is_Drydep     = F
             Is_Wetdep     = F

          CASE( 'PB', '210PB', 'PB210' )

             ! Halve the Kc (cloud condensate -> precip) rate
             ! for the temperature range 237 K <= T < 258 K.
             KcScale       = (/ 1.0_fp, 0.5_fp, 1.0_fp /)

             ! Turn off rainout only when 237 K <= T < 258K.
             RainEff       = (/ 1.0_fp, 0.0_fp, 1.0_fp /)

             FullName      = 'Lead-210 isotope'
             Formula       = 'Pb'
             MW_g          = 210.0_fp
             Is_Gas        = F
             Is_Drydep     = T
             Is_Wetdep     = T
             DD_DvzAerSnow = 0.03_fp
             DD_F0         = 0.0_fp
             DD_HStar_old  = 0.0_fp
             WD_AerScavEff = 1.0_fp
             WD_KcScaleFac = KcScale
             WD_RainoutEff = RainEff

          CASE( 'PBSTRAT', '210PBSTRAT', 'PB210STRAT' )

             ! Halve the Kc (cloud condensate -> precip) rate
             ! for the temperature range 237 K <= T < 258 K.
             KcScale       = (/ 1.0_fp, 0.5_fp, 1.0_fp /)

             ! Turn off rainout only when 237 K <= T < 258K.
             RainEff       = (/ 1.0_fp, 0.0_fp, 1.0_fp /)

             FullName      = 'Lead-210 isotope in stratosphere'
             Formula       = 'Pb'
             MW_g          = 210.0_fp
             Is_Gas        = F
             Is_Drydep     = T
             Is_Wetdep     = T
             DD_DvzAerSnow = 0.03_fp
             DD_F0         = 0.0_fp
             DD_HStar_old  = 0.0_fp
             WD_AerScavEff = 1.0_fp
             WD_KcScaleFac = KcScale
             WD_RainoutEff = RainEff

          CASE( 'BE', '7BE', 'BE7' )

             ! Halve the Kc (cloud condensate -> precip) rate
             ! for the temperature range 237 K <= T < 258 K.
             KcScale       = (/ 1.0_fp, 0.5_fp, 1.0_fp /)

             ! Turn off rainout only when 237 K <= T < 258K.
             RainEff       = (/ 1.0_fp, 0.0_fp, 1.0_fp /)

             FullName      = 'Beryllium-7 isotope'
             Formula       = 'Be7'
             MW_g          = 7.0_fp
             Is_Gas        = F
             Is_Drydep     = T
             Is_Wetdep     = T
             DD_DvzAerSnow = 0.03_fp
             DD_F0         = 0.0_fp
             DD_HStar_old  = 0.0_fp
             WD_AerScavEff = 1.0_fp
             WD_KcScaleFac = KcScale
             WD_RainoutEff = RainEff

          CASE( 'BESTRAT', '7BESTRAT', 'BE7STRAT' )

             ! Halve the Kc (cloud condensate -> precip) rate
             ! for the temperature range 237 K <= T < 258 K.
             KcScale       = (/ 1.0_fp, 0.5_fp, 1.0_fp /)

             ! Turn off rainout only when 237 K <= T < 258K.
             RainEff       = (/ 1.0_fp, 0.0_fp, 1.0_fp /)

             FullName      = 'Beryllium-7 isotope in stratosphere'
             Formula       = 'Be7'
             MW_g          = 7.0_fp
             Is_Gas        = F
             Is_Drydep     = T
             Is_Wetdep     = T
             DD_DvzAerSnow = 0.03_fp
             DD_F0         = 0.0_fp
             DD_HStar_old  = 0.0_fp
             WD_AerScavEff = 1.0_fp
             WD_KcScaleFac = KcScale
             WD_RainoutEff = RainEff

          CASE( '10BE', 'BE10' )

             ! Halve the Kc (cloud condensate -> precip) rate
             ! for the temperature range 237 K <= T < 258 K.
             KcScale       = (/ 1.0_fp, 0.5_fp, 1.0_fp /)

             ! Turn off rainout only when 237 K <= T < 258K.
             RainEff       = (/ 1.0_fp, 0.0_fp, 1.0_fp /)

             FullName      = 'Beryllium-10 isotope'
             Formula       = 'Be10'
             MW_g          = 10.0_fp
             Is_Gas        = F
             Is_Drydep     = T
             Is_Wetdep     = T
             DD_DvzAerSnow = 0.03_fp
             DD_F0         = 0.0_fp
             DD_HStar_old  = 0.0_fp
             WD_AerScavEff = 1.0_fp
             WD_KcScaleFac = KcScale
             WD_RainoutEff = RainEff

          CASE( '10BESTRAT', 'BE10STRAT' )

             ! Halve the Kc (cloud condensate -> precip) rate
             ! for the temperature range 237 K <= T < 258 K.
             KcScale       = (/ 1.0_fp, 0.5_fp, 1.0_fp /)

             ! Turn off rainout only when 237 K <= T < 258K.
             RainEff       = (/ 1.0_fp, 0.0_fp, 1.0_fp /)

             FullName      = 'Beryllium-10 isotope in stratosphere'
             Formula       = 'Be10'
             MW_g          = 10.0_fp
             Is_Gas        = F
             Is_Drydep     = T
             Is_Wetdep     = T
             DD_DvzAerSnow = 0.03_fp
             DD_F0         = 0.0_fp
             DD_HStar_old  = 0.0_fp
             WD_AerScavEff = 1.0_fp
             WD_KcScaleFac = KcScale
             WD_RainoutEff = RainEff

          !==================================================================
          ! Species for the Hg specialty simulation
          !==================================================================

          CASE( 'HG0',     'HG0_CAN', 'HG0_USA', 'HG0_CAM', 'HG0_SAM',      &
                'HG0_WAF', 'HG0_EAF', 'HG0_SAF', 'HG0_NAF', 'HG0_EUR',      &
                'HG0_EEU', 'HG0_MDE', 'HG0_SOV', 'HG0_SAS', 'HG0_EAS',      &
                'HG0_SEA', 'HG0_JPN', 'HG0_OCE', 'HG0_SO',  'HG0_BB',       &
                'HG0_GEO', 'HG0_ATL', 'HG0_NAT', 'HG0_SAT', 'HG0_NPA',      &
                'HG0_ARC', 'HG0_ANT', 'HG0_OCN', 'HG0_STR'   )

             ! Standardize tagged Hg0 species names
             SELECT CASE( TRIM( Name ) )
                CASE( 'HG0'     )
                   FullName = 'Elemental mercury'
                CASE( 'HG0_CAN' )
                   FullName = 'Elemental mercury from Canada'
                CASE( 'HG0_USA' )
                   FullName = 'Elemental mercury from USA'
                CASE( 'HG0_CAM' )
                   FullName = 'Elemental mercury from Central America'
                CASE( 'HG0_SAM' )
                   FullName = 'Elemental mercury from South America'
                CASE( 'HG0_WAF' )
                   FullName = 'Elemental mercury from West Africa'
                CASE( 'HG0_EAF' )
                   FullName = 'Elemental mercury from East Africa'
                CASE( 'HG0_SAF' )
                   FullName = 'Elemental mercury from South Africa'
                CASE( 'HG0_NAF' )
                   FullName = 'Elemental mercury from North Africa'
                CASE( 'HG0_EUR' )
                   FullName = 'Elemental mercury from OECD Europe'
                CASE( 'HG0_EEU' )
                   FullName = 'Elemental mercury from Eastern Europe'
                CASE( 'HG0_MDE' )
                   FullName = 'Elemental mercury from Middle East'
                CASE( 'HG0_SOV' )
                   FullName = 'Elemental mercury from former USSR'
                CASE( 'HG0_SAS' )
                   FullName = 'Elemental mercury from South Asia'
                CASE( 'HG0_EAS' )
                   FullName = 'Elemental mercury from East Asia'
                CASE( 'HG0_SEA' )
                   FullName = 'Elemental mercury from Southeast Asia'
                CASE( 'HG0_JPN' )
                   FullName = 'Elemental mercury from Japan'
                CASE( 'HG0_OCE' )
                   FullName = 'Elemental mercury from Oceania'
                CASE( 'HG0_SO'  )
                   FullName = 'Elemental mercury from Organic Soil'
                CASE( 'HG0_BB'  )
                   FullName = 'Elemental mercury from Biomass Burning'
                CASE( 'HG0_GEO' )
                   FullName = 'Elemental mercury from Geogenic Sources'
                CASE( 'HG0_ATL' )
                   FullName = 'Elemental mercury from Midatlantic Subsurface Water'
                CASE( 'HG0_NAT' )
                   FullName = 'Elemental mercury from N. Atlantic Subsurface Water'
                CASE( 'HG0_SAT' )
                   FullName = 'Elemental mercury from S. Atlantic Subsurface Water'
                CASE( 'HG0_NPA' )
                   FullName = 'Elemental mercury from N. Pacific Subsurface Water'
                CASE( 'HG0_ARC' )
                   FullName = 'Elemental mercury from Arctic Subsurface Water'
                CASE( 'HG0_ANT' )
                   FullName = 'Elemental mercury from Antarctic Subsurface Water'
                CASE( 'HG0_OCN' )
                   FullName = 'Elemental mercury from Indo-Pacific Subsurface Water'
                CASE( 'HG0_STR' )
                   FullName = 'Elemental mercury from Stratosphere'
             END SELECT

             FullName      = FullName
             Formula       = 'Hg'
             MW_g          = 201.0_fp
             Is_Gas        = T
             Is_Drydep     = T
             Is_Wetdep     = F
             Is_Hg0        = T
             DD_F0         = 1.0e-5_fp
             DD_Hstar_old  = 0.11_fp

          CASE( 'HG2',     'HG2_CAN', 'HG2_USA', 'HG2_CAM', 'HG2_SAM',      &
                'HG2_WAF', 'HG2_EAF', 'HG2_SAF', 'HG2_NAF', 'HG2_EUR',      &
                'HG2_EEU', 'HG2_MDE', 'HG2_SOV', 'HG2_SAS', 'HG2_EAS',      &
                'HG2_SEA', 'HG2_JPN', 'HG2_OCE', 'HG2_SO',  'HG2_BB',       &
                'HG2_GEO', 'HG2_ATL', 'HG2_NAT', 'HG2_SAT', 'HG2_NPA',      &
                'HG2_ARC', 'HG2_ANT', 'HG2_OCN', 'HG2_STR'   )

             ! Standardize tagged Hg0 species names
             SELECT CASE( TRIM( Name ) )
                CASE( 'HG2'     )
                   FullName = 'Divalent mercury'
                CASE( 'HG2_CAN' )
                   FullName = 'Divalent mercury from Canada'
                CASE( 'HG2_USA' )
                   FullName = 'Divalent mercury from USA'
                CASE( 'HG2_CAM' )
                   FullName = 'Divalent mercury from Central America'
                CASE( 'HG2_SAM' )
                   FullName = 'Divalent mercury from South America'
                CASE( 'HG2_WAF' )
                   FullName = 'Divalent mercury from West Africa'
                CASE( 'HG2_EAF' )
                   FullName = 'Divalent mercury from East Africa'
                CASE( 'HG2_SAF' )
                   FullName = 'Divalent mercury from South Africa'
                CASE( 'HG2_NAF' )
                   FullName = 'Divalent mercury from North Africa'
                CASE( 'HG2_EUR' )
                   FullName = 'Divalent mercury from OECD Europe'
                CASE( 'HG2_EEU' )
                   FullName = 'Divalent mercury from Eastern Europe'
                CASE( 'HG2_MDE' )
                   FullName = 'Divalent mercury from Middle East'
                CASE( 'HG2_SOV' )
                   FullName = 'Divalent mercury from former USSR'
                CASE( 'HG2_SAS' )
                   FullName = 'Divalent mercury from South Asia'
                CASE( 'HG2_EAS' )
                   FullName = 'Divalent mercury from East Asia'
                CASE( 'HG2_SEA' )
                   FullName = 'Divalent mercury from Southeast Asia'
                CASE( 'HG2_JPN' )
                   FullName = 'Divalent mercury from Japan'
                CASE( 'HG2_OCE' )
                   FullName = 'Divalent mercury from Oceania'
                CASE( 'HG2_SO'  )
                   FullName = 'Divalent mercury from Organic Soil'
                CASE( 'HG2_BB'  )
                   FullName = 'Divalent mercury from Biomass Burning'
                CASE( 'HG2_GEO' )
                   FullName = 'Divalent mercury from Geogenic Sources'
                CASE( 'HG2_ATL' )
                   FullName = 'Divalent mercury from Midatlantic Subsurface Water'
                CASE( 'HG2_NAT' )
                   FullName = 'Divalent mercury from N. Atlantic Subsurface Water'
                CASE( 'HG2_SAT' )
                   FullName = 'Divalent mercury from S. Atlantic Subsurface Water'
                CASE( 'HG2_NPA' )
                   FullName = 'Divalent mercury from N. Pacific Subsurface Water'
                CASE( 'HG2_ARC' )
                   FullName = 'Divalent mercury from Arctic Subsurface Water'
                CASE( 'HG2_ANT' )
                   FullName = 'Divalent mercury from Antarctic Subsurface Water'
                CASE( 'HG2_OCN' )
                   FullName = 'Divalent mercury from Indo-Pacific Subsurface Water'
                CASE( 'HG2_STR' )
                   FullName = 'Divalent mercury from Stratosphere'
             END SELECT

             FullName      = FullName
             Formula       = 'Hg'
             MW_g          = 201.0_fp
             Is_Gas        = T
             Is_Drydep     = T
             Is_Wetdep     = T
             Is_Hg2        = T
             DD_F0         = 0.0_fp
#if defined( NEW_HENRY_CONSTANTS )
             Henry_K0      = 1.40e+4_f8 * To_M_atm
             Henry_CR      = 5300.0_f8
#else
             DD_Hstar_old  = 1.00e+14_fp
             Henry_K0      = 1.40e+6_f8
             Henry_CR      = 8400.0_f8
#endif
             WD_RetFactor  = 1.0_fp

          CASE( 'HGP',     'HGP_CAN', 'HGP_USA', 'HGP_CAM', 'HGP_SAM',      &
                'HGP_WAF', 'HGP_EAF', 'HGP_SAF', 'HGP_NAF', 'HGP_EUR',      &
                'HGP_EEU', 'HGP_MDE', 'HGP_SOV', 'HGP_SAS', 'HGP_EAS',      &
                'HGP_SEA', 'HGP_JPN', 'HGP_OCE', 'HGP_SO',  'HGP_BB',       &
                'HGP_GEO', 'HGP_ATL', 'HGP_NAT', 'HGP_SAT', 'HGP_NPA',      &
                'HGP_ARC', 'HGP_ANT', 'HGP_OCN', 'HGP_STR' )

             ! Standardize tagged HgP species names
             SELECT CASE( TRIM( Name ) )
                 CASE( 'HGP'     )
                   FullName = 'Particulate mercury'
                CASE( 'HGP_CAN' )
                   FullName = 'Particulate mercury from Canada'
                CASE( 'HGP_USA' )
                   FullName = 'Particulate mercury from USA'
                CASE( 'HGP_CAM' )
                   FullName = 'Particulate mercury from Central America'
                CASE( 'HGP_SAM' )
                   FullName = 'Particulate mercury from South America'
                CASE( 'HGP_WAF' )
                   FullName = 'Particulate mercury from West Africa'
                CASE( 'HGP_EAF' )
                   FullName = 'Particulate mercury from East Africa'
                CASE( 'HGP_SAF' )
                   FullName = 'Particulate mercury from South Africa'
                CASE( 'HGP_NAF' )
                   FullName = 'Particulate mercury from North Africa'
                CASE( 'HGP_EUR' )
                   FullName = 'Particulate mercury from OECD Europe'
                CASE( 'HGP_EEU' )
                   FullName = 'Particulate mercury from Eastern Europe'
                CASE( 'HGP_MDE' )
                   FullName = 'Particulate mercury from Middle East'
                CASE( 'HGP_SOV' )
                   FullName = 'Particulate mercury from former USSR'
                CASE( 'HGP_SAS' )
                   FullName = 'Particulate mercury from South Asia'
                CASE( 'HGP_EAS' )
                   FullName = 'Particulate mercury from East Asia'
                CASE( 'HGP_SEA' )
                   FullName = 'Particulate mercury from Southeast Asia'
                CASE( 'HGP_JPN' )
                   FullName = 'Particulate mercury from Japan'
                CASE( 'HGP_OCE' )
                   FullName = 'Particulate mercury from Oceania'
                CASE( 'HGP_SO'  )
                   FullName = 'Particulate mercury from Organic Soil'
                CASE( 'HGP_BB'  )
                   FullName = 'Particulate mercury from Biomass Burning'
                CASE( 'HGP_GEO' )
                   FullName = 'Particulate mercury from Geogenic Sources'
                CASE( 'HGP_ATL' )
                   FullName = 'Particulate mercury from Midatlantic Subsurface Water'
                CASE( 'HGP_NAT' )
                   FullName = 'Particulate mercury from N. Atlantic Subsurface Water'
                CASE( 'HGP_SAT' )
                   FullName = 'Particulate mercury from S. Atlantic Subsurface Water'
                CASE( 'HGP_NPA' )
                   FullName = 'Particulate mercury from N. Pacific Subsurface Water'
                CASE( 'HGP_ARC' )
                   FullName = 'Particulate mercury from Arctic Subsurface Water'
                CASE( 'HGP_ANT' )
                   FullName = 'Particulate mercury from Antarctic Subsurface Water'
                CASE( 'HGP_OCN' )
                   FullName = 'Particulate mercury from Indo-Pacific Subsurface Water'
                CASE( 'HGP_STR' )
                   FullName = 'Particulate mercury from Stratosphere'
             END SELECT

             !%%% NOTE: In the prior code, the rainout fraction for HgP
             !%%% was computed before the shunt that turned off rainout
             !%%% when 237 K <= T < 258 K.  Therefore, in order to
             !%%% replicate the behavior of the prior code, we need to
             !%%% set the rainout efficiency (field WD_RainoutEff) to
             !%%% 1.0 for all temperature regimes.
             !%%%
             !%%% But in the prior code, the Kc rate (rate of conversion
             !%%% of cloud condensate to precipitation) for HgP was
             !%%% multiplied by 0.5 (as is done for most other aerosols)
             !%%% in routine F_AEROSOL.  This is part of the update to
             !%%% allow scavenging by snow that was implemented by Qiaoqiao
             !%%% Wang.
             !%%%
             !%%% Therefore, we have to ask Team Hg if we should allow
             !%%% the rainout for Hg to be turned off AND the Kc rate
             !%%% to be multiplied by 0.5.  They may have intended to
             !%%% not turn off rainout for HgP, but may also have been
             !%%% unaware of the scaling of the Kc rate by 0.5 in the
             !%%% F_AEROSOL routine.
             !%%%
             !%%% For the time being, we shall replicate the behavior of
             !%%% the prior code.  Therefore, we shall allow rainout of
             !%%% HgP to occur for 237 <= T < 258 K AND ALSO multiply
             !%%% Kc by 0.5.
             !%%%
             !%%% (bmy, 9/28/15)

             ! When 237 K <= T < 258 K:
             ! (1) Halve the Kc (cloud condensate -> precip) rate
             ! (2) DON'T TURN OFF RAINOUT! (at least until we talk to Team Hg)
             KcScale       = (/ 1.0_fp, 0.5_fp, 1.0_fp /)
             RainEff       = (/ 1.0_fp, 1.0_fp, 1.0_fp /)

             FullName      = FullName
             Formula       = 'Hg'
             MW_g          = 201.0_fp
             Is_Gas        = F
             Is_Drydep     = T
             Is_Wetdep     = T
             Is_HgP        = T
             DD_DvzAerSnow = 0.03_fp
             DD_F0         = 0.0_fp
             DD_Hstar_old  = 0.0_fp
             WD_AerScavEff = 1.0_fp
             WD_KcScaleFac = KcScale
             WD_RainoutEff = RainEff

          !==================================================================
          ! Species for the POPs specialty simulation
          !==================================================================

          CASE( 'POPG' )

             !----------------------------------------------------------------
             ! Notes for DD_Hstar_old from the v11-01c drydep_mod.F
             ! (cf. Carey Friedman and Helen Amos
             !----------------------------------------------------------------
             ! HSTAR is Henry's Law in mol/L/atm.
             ! For PHENANTHRENE, log Kaw = -2.76
             !  so unitless Kaw = 1.73*10^-3 and Kwa = 1/Kaw
             !  Divide by R (0.0821 atm/M/K) and T (298 K) and get
             !  HSTAR = 23.5 M/atm
             ! For PYRENE, log Kaw = -3.27
             !  Using the same conversion, HSTAR = 76.1 M/atm
             ! For BENZO[a]PYRENE, log Kaw = -4.51
             !  Using the same conversion, HSTAR = 1.32d3 M/atm
             !  All log Kaws from Ma et al., J Chem Eng Data 2010, 55:819
             !
             !----------------------------------------------------------------
             ! Notes for DD_KOA from the v11-01c drydep_mod.F
             ! (cf. Carey Friedman and Helen Amos)
             !----------------------------------------------------------------
             ! Adding Koa (octanol-ar partition coefficient) for POPs to
             !  account for accumulation in leaf cuticles
             !  Needs to be in units of mol/liter/atm as with HSTAR
             !  Divide unitless Koa at 298 K by product of R (0.0821 atm/M/K)
             !  and T (298 K)
             ! For PHENANTHRENE, log Koa = 7.64
             !  use same conversion as for HSTAR to get 1.78d6 M/atm
             ! For PYRENE, log Koa = 8.86
             !  use same conversion to get 2.96d7 M/atm
             ! For BENZO[a]PYRENE, log Koa = 11.48
             !  use same conversion to get 1.23d10 M/atm
             ! All log Koas from Ma et al., J Chem Eng Data 2010, 55:819
             ! Now add factor of 0.8 to account for 80% vol content of octanol
             !
             !----------------------------------------------------------------
             ! Notes for Henry_K0, Henry_CR from the v11-01c wetscav_mod.F
             ! (cf. Carey Friedman and Helen Amos
             !----------------------------------------------------------------
             ! Cocmpute liquid to gas ratio for POPs using
             !  the appropriate parameters for Henry's Law (M/atm, unitless
             !  Kaw divided by R (in atm/M/K, or 8.21d-2) and T (T = 298 K))
             !  as first argument and negative enthalpy of water-air exchange
             !  (kJ/mol) divided by R (in kJ/mol/K, or 8.32d-3) as second
             !  argument.
             ! For PHENANTHRENE, HSTAR = 2.35d1 and del_H = -5.65d3 (HSTAR from
             !  Ma et al, 2010 J. Chem. Eng. Data, and del_H from Scharzenbach
             !  2003, p200)
             ! For PYRENE, HSTAR = 7.61d1 and del_H = -5.17d3 (HSTAR from Ma
             !  et al and del_H from Scharzenbach 2003, p200)
             ! For BENZO[a]PYRENE, HSTAR = 1.32d3 and del_H = -5.65d3
             !  (HSTAR from Ma et al and Del_H the same as pyrene for now)
             !----------------------------------------------------------------
             IF ( .NOT. Present(Input_Opt) ) THEN
                WRITE( 6, '(a)' ) REPEAT( '=', 79 )
                WRITE( 6, * ) 'Error getting info for species ',TRIM(Name)
                WRITE( 6, * ) 'Input_Opt is missing!'
                WRITE( 6, * ) 'In module Headers/species_database_mod.F90!'
                RC = -1
                RETURN
             ENDIF

             SELECT CASE( TRIM( Input_Opt%POP_TYPE ) )
                CASE( 'PHE' )
                   FullName = 'Phenanthrene (gas phase)'
                   Formula  = 'C14H10'
                   MW_g     = 178.23_fp
                   KOA      = 4.37e+7_fp  * 0.0409_fp  * 0.8_fp
                   Hstar    = 1.0_fp      / 1.74e-3_fp * 0.0409_fp
                   K0       = 1.0_f8      / 1.74e-3_f8 / 8.21e-2_f8 / 298.0_f8
                   CR       = 47.0_f8     / 8.32e-3_f8
                CASE( 'PYR' )
                   FullName = 'Pyrene (gas phase)'
                   Formula  = 'C16H10'
                   MW_g     = 202.25_fp
                   KOA      = 7.24e+8_fp  * 0.0409_fp  * 0.8_fp
                   Hstar    = 1.0_fp      / 5.37e-4_fp * 0.0409_fp
                   K0       = 1.0_f8      / 5.37e-4_f8 / 8.21e-2_f8 / 298.0_f8
                   CR       = 43.0_f8     / 8.32e-3_f8
                CASE( 'BaP' )
                   FullName = 'Benzo(a)pyrene (gas phase)'
                   Formula  = 'C20H12'
                   MW_g     = 252.31_fp
                   KOA      = 3.02e+11_fp * 0.0409_fp  * 0.8_fp
                   Hstar    = 1.0_fp      / 3.10e-5_fp * 0.0409_fp
                   K0       = 1.0_f8      / 3.10e-5_f8 / 8.21e-2_f8 / 298.0_f8
                   CR       = 43.0_f8     / 8.32e-3_f8
             END SELECT

             FullName      = FullName
             Formula       = Formula
             MW_g          = MW_g
             Is_Gas        = T
             Is_Drydep     = T
             Is_Wetdep     = T
             DD_F0         = 0.0_fp
             DD_Hstar_old  = Hstar
             DD_KOA        = KOA
             Henry_K0      = K0
             Henry_CR      = CR
             WD_RetFactor  = 0.0_fp

          CASE( 'POPPBCPO', 'POPPOCPO' )
             IF ( .NOT. Present(Input_Opt) ) THEN
                WRITE( 6, '(a)' ) REPEAT( '=', 79 )
                WRITE( 6, * ) 'Error getting info for species ',TRIM(Name)
                WRITE( 6, * ) 'Input_Opt is missing!'
                WRITE( 6, * ) 'In module Headers/species_database_mod.F90!'
                RC = -1
                RETURN
             ENDIF


             ! These have identical properties except for the mol weights ...
             SELECT CASE( TRIM( Input_Opt%POP_TYPE ) )
                CASE( 'PHE' )
                   MW_g     = 178.23_fp
                   FullName = 'Phenanthrene particles on'
                   Formula  = 'C14H10'
                CASE( 'PYR' )
                   MW_g     = 202.25_fp
                   FullName = 'Pyrene particles on'
                   Formula  = 'C16H10'
                CASE( 'BaP' )
                   MW_g     = 252.31_fp
                   FullName = 'Benzo(a)pyrene particles on'
                   Formula  = 'C20H12'
             END SELECT

             ! ... and the names and rainout efficiencies.
             SELECT CASE( TRIM( Name ) )

                CASE( 'POPPBCPO' )
                   FullName = TRIM( FullName ) // ' hydrophobic black carbon'
                   Formula  = ''

                   ! Halve the Kc (cloud condensate -> precip) rate
                   ! for the temperature range 237 K <= T < 258 K.
                   KcScale  = (/ 1.0_fp, 1.0_fp, 0.5_fp /)

                   ! Allow rainout of POPPBCPO when T < 258 K, because
                   ! POPPBCPO is considered to be IN.
                   RainEff  = (/ 1.0_fp, 1.0_fp, 0.0_fp /)

                CASE( 'POPPOCPO' )
                   FullName = TRIM( FullName ) // ' hydrophobic organic carbon'
                   Formula  = ''

                   ! For all temperatures:
                   ! (1) Halve the Kc (cloud condensate -> precip) rate
                   ! (2) Turn off rainout (it's hydrophobic)
                   KcScale  = (/ 0.5_fp, 0.5_fp, 0.5_fp /)
                   RainEff  = (/ 0.0_fp, 0.0_fp, 0.0_fp /)

             END SELECT

             FullName      = FullName
             Formula       = Formula
             MW_g          = MW_g
             Is_Gas        = F
             Is_Drydep     = T
             Is_Wetdep     = T
             DD_DvzAerSnow = 0.03_fp
             DD_F0         = 0.0_fp
             DD_Hstar_old  = 0.0_fp
             WD_AerScavEff = 1.0_fp
             WD_KcScaleFac = KcScale
             WD_RainoutEff = RainEff

          CASE( 'POPPBCPI', 'POPPOCPI' )

             IF ( .NOT. Present(Input_Opt) ) THEN
                WRITE( 6, '(a)' ) REPEAT( '=', 79 )
                WRITE( 6, * ) 'Error getting info for species ',TRIM(Name)
                WRITE( 6, * ) 'Input_Opt is missing!'
                WRITE( 6, * ) 'In module Headers/species_database_mod.F90!'
                RC = -1
                RETURN
             ENDIF

             ! These have identical properties except for the mol weights ...
             SELECT CASE( TRIM( Input_Opt%POP_TYPE ) )
                CASE( 'PHE' )
                   MW_g     = 178.23_fp
                   FullName = 'Phenanthrene particles on'
                   Formula  = 'C14H10'
                CASE( 'PYR' )
                   MW_g     = 202.25_fp
                   FullName = 'Pyrene particles on'
                   Formula  = 'C16H10'
                CASE( 'BaP' )
                   MW_g     = 252.31_fp
                   FullName = 'Benzo(a)pyrene particles on'
                   Formula  = 'C20H12'
             END SELECT

             ! ... and the names
             SELECT CASE( TRIM( Name ) )
                CASE( 'POPPBCPI' )
                   FullName = TRIM( FullName ) // ' hydrophilic black carbon'
                   Formula  = ''
                CASE( 'POPPOCPI' )
                   FullName = TRIM( FullName ) // ' hydrophilic organic carbon'
                   Formula  = ''
             END SELECT

             ! Halve the Kc (cloud condensate -> precip) rate
             ! for the temperature range 237 K <= T < 258 K.
             KcScale = (/ 1.0_fp, 0.5_fp, 1.0_fp /)

             ! Turn off rainout only when 237 K <= T < 258K.
             RainEff = (/ 1.0_fp, 0.0_fp, 1.0_fp /)

             FullName      = FullName
             Formula       = Formula
             MW_g          = MW_g
             Is_Gas        = F
             Is_Drydep     = T
             Is_Wetdep     = T
             DD_DvzAerSnow = 0.03_fp
             DD_F0         = 0.0_fp
             DD_Hstar_old  = 0.0_fp
             WD_AerScavEff = 1.0_fp
             WD_KcScaleFac = KcScale
             WD_RainoutEff = RainEff

          !==================================================================
          ! Species for the CO2 specialty simulation
          !==================================================================

          CASE( 'CO2',    'CO2FF', 'CO2OC', 'CO2BAL', 'CO2BB', 'CO2BF',     &
                'CO2NTE', 'CO2SE', 'CO2AV', 'CO2CH',  'CO2CORR'         )

             ! These all have identical properties except for the names
             ! Add TOMAS bin number to full name

             SELECT CASE( TRIM( Name ) )
                CASE( 'CO2FF' )
                   FullName = 'Carbon dioxide from fossil fuel emissions'
                CASE( 'CO2OC' )
                   FullName = 'Carbon dioxide from ocean emissions'
                CASE( 'CO2BAL' )
                   FullName = 'Carbon dioxide from balanced biosphere'
                CASE( 'CO2BB' )
                   FullName = 'Carbon dioxide  from biomass burning emissions'
                CASE( 'CO2BF' )
                   FullName = 'Carbon dioxide  from biofuel emissions'
                CASE( 'CO2NTE' )
                   FullName = 'Carbon dioxide from net terrestrial exchange'
                CASE( 'CO2SE' )
                   FullName = 'Carbon dioxide from ship emissions'
                CASE( 'CO2AV' )
                   FullName = 'Carbon dioxide from aviation emissions'
                CASE( 'CO2CH' )
                   FullName = 'Carbon dioxide from chemical sources'
                CASE( 'CO2CORR' )
                   FullName = 'Carbon dioxide chemical source surface correction'
                CASE DEFAULT
                   FullName = 'Carbon dioxide'
             END SELECT

             ! Set special default background for CO2
             SELECT CASE( TRIM( Name ) )
                CASE( 'CO2' )
                   BackgroundVV = 3.55e-04_fp
                CASE DEFAULT
                   BackgroundVV = MISSING_VV
             END SELECT

             FullName      = FullName
             Formula       = 'CO2'
             MW_g          = 44.0_fp
             BackgroundVV  = BackgroundVV
             Is_Gas        = T
             Is_Drydep     = F
             Is_Wetdep     = F

#if defined( TOMAS )
          !==================================================================
          ! Species for the TOMAS microphysics simulations
          !==================================================================

          CASE( 'AW1',  'AW2',  'AW3',  'AW4',  'AW5',  'AW6',  'AW7',      &
                'AW8',  'AW9',  'AW10', 'AW11', 'AW12', 'AW13', 'AW14',     &
                'AW15', 'AW16', 'AW17', 'AW18', 'AW19', 'AW20', 'AW21',     &
                'AW22', 'AW23', 'AW24', 'AW25', 'AW26', 'AW27', 'AW28',     &
                'AW29', 'AW30', 'AW31', 'AW32', 'AW33', 'AW34', 'AW35',     &
                'AW36', 'AW37', 'AW38', 'AW39', 'AW40'  )

             ! Add TOMAS bin number to full name
             FullName      = 'Aerosol water, size bin ='
             C             = LEN_TRIM( Name )
             IF ( C == 3 ) THEN
                FullName   = TRIM( FullName ) // ' ' // Name(C:C)
             ELSE
                FullName   = TRIM( FullName ) // ' ' // Name(C-1:C)
             ENDIF

             ! Halve the Kc (cloud condensate -> precip) rate
             ! for the temperature range 237 K <= T < 258 K.
             KcScale       = (/ 1.0_fp, 0.5_fp, 1.0_fp /)

             ! Turn off rainout only when 237 K <= T < 258K.
             RainEff       = (/ 1.0_fp, 0.0_fp, 1.0_fp /)

             Formula       = ''
             MW_g          = 18.0_fp
             Is_Gas        = F
             Is_Drydep     = F
             Is_Wetdep     = F
             DD_DvzAerSnow = 0.03_fp
             DD_F0         = 0.0_fp
             DD_Hstar_old  = 0.0_fp
             MP_SizeResAer = T
             WD_AerScavEff = 1.0_fp
             WD_KcScaleFac = KcScale
             WD_RainoutEff = RainEff

          CASE( 'DUST1',  'DUST2',  'DUST3',  'DUST4',  'DUST5', &
                'DUST6',  'DUST7',  'DUST8',  'DUST9',  'DUST10',&
                'DUST11', 'DUST12', 'DUST13', 'DUST14', 'DUST15',&
                'DUST16', 'DUST17', 'DUST18', 'DUST19', 'DUST20',&
                'DUST21', 'DUST22', 'DUST23', 'DUST24', 'DUST25',&
                'DUST26', 'DUST27', 'DUST28', 'DUST29', 'DUST30',&
                'DUST31', 'DUST32', 'DUST33', 'DUST34', 'DUST35',&
                'DUST36', 'DUST37', 'DUST38', 'DUST39', 'DUST40'  )

             ! Add TOMAS bin number to full name
             FullName      = 'Mineral dust, size bin ='
             C             = LEN_TRIM( Name )
             IF ( C == 5 ) THEN
                FullName   = TRIM( FullName ) // ' ' // Name(C:C)
             ELSE
                FullName   = TRIM( FullName ) // ' ' // Name(C-1:C)
             ENDIF

             ! Halve the Kc (cloud condensate -> precip) rate
             ! for the temperature range 237 K <= T < 258 K.
             KcScale       = (/ 1.0_fp, 0.5_fp, 1.0_fp /)

             ! Turn off rainout only when 237 K <= T < 258K.
             RainEff       = (/ 1.0_fp, 0.0_fp, 1.0_fp /)

             FullName      = FullName
             Formula       = ''
             MW_g          = 100.0_fp
             Is_Gas        = F
             Is_Drydep     = F
             Is_Wetdep     = T
             DD_DvzAerSnow = 0.03_fp
             DD_F0         = 0.0_fp
             DD_Hstar_old  = 0.0_fp
             MP_SizeResAer = T
             WD_AerScavEff = 1.0_fp
             WD_KcScaleFac = KcScale
             WD_RainoutEff = RainEff

          CASE( 'ECIL1',  'ECIL2',  'ECIL3',  'ECIL4',  'ECIL5',  &
                'ECIL6',  'ECIL7',  'ECIL8',  'ECIL9',  'ECIL10', &
                'ECIL11', 'ECIL12', 'ECIL13', 'ECIL14', 'ECIL15', &
                'ECIL16', 'ECIL17', 'ECIL18', 'ECIL19', 'ECIL20', &
                'ECIL21', 'ECIL22', 'ECIL23', 'ECIL24', 'ECIL25', &
                'ECIL26', 'ECIL27', 'ECIL28', 'ECIL29', 'ECIL30', &
                'ECIL31', 'ECIL32', 'ECIL33', 'ECIL34', 'ECIL35', &
                'ECIL36', 'ECIL37', 'ECIL38', 'ECIL39', 'ECIL40'  )

             ! Add TOMAS bin number to full name
             FullName      = 'Hydrophilic elemental carbon, size bin ='
             C             = LEN_TRIM( Name )
             IF ( C == 5 ) THEN
                FullName   = TRIM( FullName ) // ' ' // Name(C:C)
             ELSE
                FullName   = TRIM( FullName ) // ' ' // Name(C-1:C)
             ENDIF

             ! Halve the Kc (cloud condensate -> precip) rate
             ! for the temperature range 237 K <= T < 258 K.
             KcScale       = (/ 1.0_fp, 0.5_fp, 1.0_fp /)

             ! Turn off rainout only when 237 K <= T < 258K.
             RainEff       = (/ 1.0_fp, 0.0_fp, 1.0_fp /)

             Formula       = ''
             MW_g          = 12.0_fp
             Is_Gas        = F
             Is_Drydep     = F
             Is_Wetdep     = T
             DD_DvzAerSnow = 0.03_fp
             DD_F0         = 0.0_fp
             DD_Hstar_old  = 0.0_fp
             MP_SizeResAer = T
             WD_AerScavEff = 1.0_fp
             WD_KcScaleFac = KcScale
             WD_RainoutEff = RainEff

          CASE( 'ECOB1',  'ECOB2',  'ECOB3',  'ECOB4',  'ECOB5',  &
                'ECOB6',  'ECOB7',  'ECOB8',  'ECOB9',  'ECOB10', &
                'ECOB11', 'ECOB12', 'ECOB13', 'ECOB14', 'ECOB15', &
                'ECOB16', 'ECOB17', 'ECOB18', 'ECOB19', 'ECOB20', &
                'ECOB21', 'ECOB22', 'ECOB23', 'ECOB24', 'ECOB25', &
                'ECOB26', 'ECOB27', 'ECOB28', 'ECOB29', 'ECOB30', &
                'ECOB31', 'ECOB32', 'ECOB33', 'ECOB34', 'ECOB35', &
                'ECOB36', 'ECOB37', 'ECOB38', 'ECOB39', 'ECOB40'  )

             ! Add TOMAS bin number to full name
             FullName      = 'Hydrophobic elemental carbon, size bin ='
             C             = LEN_TRIM( Name )
             IF ( C == 5 ) THEN
                FullName   = TRIM( FullName ) // ' ' // Name(C:C)
             ELSE
                FullName   = TRIM( FullName ) // ' ' // Name(C-1:C)
             ENDIF

             ! Halve the Kc (cloud condensate -> precip) rate
             ! for the temperature range 237 K <= T < 258 K.
             KcScale       = (/ 1.0_fp, 0.5_fp, 1.0_fp /)

             ! Turn off rainout only when 237 K <= T < 258K.
             RainEff       = (/ 1.0_fp, 0.0_fp, 1.0_fp /)

             Formula       = ''
             MW_g          = 12.0_fp
             Is_Gas        = F
             Is_Drydep     = F
             Is_Wetdep     = F
             DD_DvzAerSnow = 0.03_fp
             DD_F0         = 0.0_fp
             DD_Hstar_old  = 0.0_fp
             MP_SizeResAer = T
             WD_AerScavEff = 1.0_fp
             WD_KcScaleFac = KcScale
             WD_RainoutEff = RainEff

          CASE( 'H2SO4' )

             !%%% NOTE: The TOMAS H2SO4 species dry-deposits like a gas,
             !%%% wet-deposits as an aerosol.  So we need to give this
             !%%% both gas and aerosol properties (ewl, bmy, 10/13/15)

             ! Halve the Kc (cloud condensate -> precip) rate
             ! for the temperature range 237 K <= T < 258 K.
             KcScale       = (/ 1.0_fp, 0.5_fp, 1.0_fp /)

             ! Turn off rainout only when 237 K <= T < 258K.
             RainEff       = (/ 1.0_fp, 0.0_fp, 1.0_fp /)

             FullName      = 'Sulfuric acid'
             Formula       = 'H2SO4'
             MW_g          = 98.0_fp
             MolecRatio    = 1.0_fp
             Is_Gas        = T
             Is_Drydep     = T
             Is_Wetdep     = T
             DD_F0         = 0.0_fp
             DD_Hstar_old  = 1.00e+5_fp
             MP_SizeResAer = T
             WD_AerScavEff = 1.0_fp
             WD_KcScaleFac = KcScale
             WD_RainoutEff = RainEff

          CASE( 'NK1',  'NK2',  'NK3',  'NK4',  'NK5',  'NK6',  'NK7',      &
                'NK8',  'NK9',  'NK10', 'NK11', 'NK12', 'NK13', 'NK14',     &
                'NK15', 'NK16', 'NK17', 'NK18', 'NK19', 'NK20', 'NK21',     &
                'NK22', 'NK23', 'NK24', 'NK25', 'NK26', 'NK27', 'NK28',     &
                'NK29', 'NK30', 'NK31', 'NK32', 'NK33', 'NK34', 'NK35',     &
                'NK36', 'NK37', 'NK38', 'NK39', 'NK40'                  )

             ! Add TOMAS bin number to full name
             FullName      = 'Aerosol number, size bin ='
             C             = LEN_TRIM( Name )
             IF ( C == 3 ) THEN
                FullName   = TRIM( FullName ) // ' ' // Name(C:C)
             ELSE
                FullName   = TRIM( FullName ) // ' ' // Name(C-1:C)
             ENDIF

             ! Halve the Kc (cloud condensate -> precip) rate
             ! for the temperature range 237 K <= T < 258 K.
             KcScale       = (/ 1.0_fp, 0.5_fp, 1.0_fp /)

             ! Turn off rainout only when 237 K <= T < 258K.
             RainEff       = (/ 1.0_fp, 0.0_fp, 1.0_fp /)

             Formula       = ''
             MW_g          = 1.0_fp
             Is_Gas        = F
             Is_Drydep     = T
             Is_Wetdep     = T
             DD_DvzAerSnow = 0.03_fp
             DD_DustDryDep = T
             DD_F0         = 0.0_fp
             DD_Hstar_old  = 0.0_fp
             MP_SizeResNum = T
             WD_AerScavEff = 1.0_fp
             WD_KcScaleFac = KcScale
             WD_RainoutEff = RainEff

          CASE( 'OCIL1',  'OCIL2',  'OCIL3',  'OCIL4',  'OCIL5',&
                'OCIL6',  'OCIL7',  'OCIL8',  'OCIL9',  'OCIL10',&
                'OCIL11', 'OCIL12', 'OCIL13', 'OCIL14', 'OCIL15',&
                'OCIL16', 'OCIL17', 'OCIL18', 'OCIL19', 'OCIL20',&
                'OCIL21', 'OCIL22', 'OCIL23', 'OCIL24', 'OCIL25',&
                'OCIL26', 'OCIL27', 'OCIL28', 'OCIL29', 'OCIL30',&
                'OCIL31', 'OCIL32', 'OCIL33', 'OCIL34', 'OCIL35',&
                'OCIL36', 'OCIL37', 'OCIL38', 'OCIL39', 'OCIL40'  )

             ! Add TOMAS bin number to full name
             FullName = 'Hydrophilic organic carbon, size bin ='
             C             = LEN_TRIM( Name )
             IF ( C == 5 ) THEN
                FullName = TRIM( FullName ) // ' ' // Name(C:C)
             ELSE
                FullName = TRIM( FullName ) // ' ' // Name(C-1:C)
             ENDIF

             ! Halve the Kc (cloud condensate -> precip) rate
             ! for the temperature range 237 K <= T < 258 K.
             KcScale       = (/ 1.0_fp, 0.5_fp, 1.0_fp /)

             ! Turn off rainout only when 237 K <= T < 258K.
             RainEff       = (/ 1.0_fp, 0.0_fp, 1.0_fp /)

             Formula       = ''
             MW_g          = 12.0_fp
             Is_Gas        = F
             Is_Drydep     = F
             Is_Wetdep     = T
             DD_DvzAerSnow = 0.03_fp
             DD_F0         = 0.0_fp
             DD_Hstar_old  = 0.0_fp
             MP_SizeResAer = T
             WD_AerScavEff = 1.0_fp
             WD_KcScaleFac = KcScale
             WD_RainoutEff = RainEff

          CASE( 'OCOB1',  'OCOB2',  'OCOB3',  'OCOB4',  'OCOB5',&
                'OCOB6',  'OCOB7',  'OCOB8',  'OCOB9',  'OCOB10',&
                'OCOB11', 'OCOB12', 'OCOB13', 'OCOB14', 'OCOB15',&
                'OCOB16', 'OCOB17', 'OCOB18', 'OCOB19', 'OCOB20',&
                'OCOB21', 'OCOB22', 'OCOB23', 'OCOB24', 'OCOB25',&
                'OCOB26', 'OCOB27', 'OCOB28', 'OCOB29', 'OCOB30',&
                'OCOB31', 'OCOB32', 'OCOB33', 'OCOB34', 'OCOB35',&
                'OCOB36', 'OCOB37', 'OCOB38', 'OCOB39', 'OCOB40'  )

             ! Add TOMAS bin number to full name
             FullName      = 'Hydrophobic organic carbon, size bin ='
             C             = LEN_TRIM( Name )
             IF ( C == 5 ) THEN
                FullName = TRIM( FullName ) // ' ' // Name(C:C)
             ELSE
                FullName = TRIM( FullName ) // ' ' // Name(C-1:C)
             ENDIF

             ! Halve the Kc (cloud condensate -> precip) rate
             ! for the temperature range 237 K <= T < 258 K.
             KcScale       = (/ 1.0_fp, 0.5_fp, 1.0_fp /)

             ! Turn off rainout only when 237 K <= T < 258K.
             RainEff       = (/ 1.0_fp, 0.0_fp, 1.0_fp /)

             FullName      = FullName
             Formula       = ''
             MW_g          = 12.0_fp
             Is_Gas        = F
             Is_Drydep     = F
             Is_Wetdep     = T
             DD_DvzAerSnow = 0.03_fp
             DD_F0         = 0.0_fp
             DD_Hstar_old  = 0.0_fp
             MP_SizeResAer = T
             WD_AerScavEff = 1.0_fp
             WD_KcScaleFac = KcScale
             WD_RainoutEff = RainEff

          CASE( 'SF1',  'SF2',  'SF3',  'SF4',  'SF5',  'SF6',  'SF7',      &
                'SF8',  'SF9',  'SF10', 'SF11', 'SF12', 'SF13', 'SF14',     &
                'SF15', 'SF16', 'SF17', 'SF18', 'SF19', 'SF20', 'SF21',     &
                'SF22', 'SF23', 'SF24', 'SF25', 'SF26', 'SF27', 'SF28',     &
                'SF29', 'SF30', 'SF31', 'SF32', 'SF33', 'SF34', 'SF35',     &
                'SF36', 'SF37', 'SF38', 'SF39', 'SF40'                  )

             ! Add TOMAS bin number to full name
             FullName      = 'Sulfate aerosol, size bin ='
             C             = LEN_TRIM( Name )
             IF ( C == 3 ) THEN
                FullName   = TRIM( FullName ) // ' ' // Name(C:C)
             ELSE
                FullName   = TRIM( FullName ) // ' ' // Name(C-1:C)
             ENDIF

             ! Halve the Kc (cloud condensate -> precip) rate
             ! for the temperature range 237 K <= T < 258 K.
             KcScale       = (/ 1.0_fp, 0.5_fp, 1.0_fp /)

             ! Turn off rainout only when 237 K <= T < 258K.
             RainEff       = (/ 1.0_fp, 0.0_fp, 1.0_fp /)

             Formula       = ''
             MW_g          = 96.0_fp
             Is_Gas        = F
             Is_Drydep     = F
             Is_Wetdep     = T
             DD_DvzAerSnow = 0.03_fp
             DD_F0         = 0.0_fp
             DD_Hstar_old  = 0.0_fp
             MP_SizeResAer = T
             WD_AerScavEff = 1.0_fp
             WD_KcScaleFac = KcScale
             WD_RainoutEff = RainEff

          CASE( 'SS1',  'SS2',  'SS3',  'SS4',  'SS5',  'SS6',  'SS7',      &
                'SS8',  'SS9',  'SS10', 'SS11', 'SS12', 'SS13', 'SS14',     &
                'SS15', 'SS16', 'SS17', 'SS18', 'SS19', 'SS20', 'SS21',     &
                'SS22', 'SS23', 'SS24', 'SS25', 'SS26', 'SS27', 'SS28',     &
                'SS29', 'SS30', 'SS31', 'SS32', 'SS33', 'SS34', 'SS35',     &
                'SS36', 'SS37', 'SS38', 'SS39', 'SS40'                  )

             ! Add TOMAS bin number to full name
             FullName      = 'Sea salt aerosol, size bin = '
             C             = LEN_TRIM( Name )
             IF ( C == 3 ) THEN
                FullName = TRIM( FullName ) // ' ' // Name(C:C)
             ELSE
                FullName = TRIM( FullName ) // ' ' // Name(C-1:C)
             ENDIF

             ! Halve the Kc (cloud condensate -> precip) rate
             ! for the temperature range 237 K <= T < 258 K.
             KcScale       = (/ 1.0_fp, 0.5_fp, 1.0_fp /)

             ! Turn off rainout only when 237 K <= T < 258K.
             RainEff       = (/ 1.0_fp, 0.0_fp, 1.0_fp /)

             FullName      = FullName
             Formula       = ''
             MW_g          = 58.5_fp
             Is_Gas        = F
             Is_Drydep     = F
             Is_Wetdep     = T
             DD_DvzAerSnow = 0.03_fp
             DD_F0         = 0.0_fp
             DD_Hstar_old  = 0.0_fp
             MP_SizeResAer = T
             WD_AerScavEff = 1.0_fp
             WD_KcScaleFac = KcScale
             WD_RainoutEff = RainEff

#endif

          !==================================================================
          ! Additional species for FAST-JX photolysis
          !==================================================================

          CASE( 'O2' )
             BackgroundVV  = 2.095e-01_fp
             FullName      = 'Molecular oxygen'
             Formula       = 'O2'
             Is_Gas        = T
             Is_Drydep     = F
             Is_Wetdep     = F
             Is_Photolysis = T

          CASE( 'INPN' )
             FullName      = 'Peroxide from INO2'
             Formula       = 'O2NOCH2C(OOH)(CH3)CH=CH2'
             Is_Gas        = T
             Is_Drydep     = F
             Is_Wetdep     = F
             Is_Photolysis = T

          CASE( 'PRPN' )
             FullName      = 'Peroxide from PRN1'
             Formula       = 'O2NOCH2CH(OOH)CH3'
             Is_Gas        = T
             Is_Drydep     = F
             Is_Wetdep     = F
             Is_Photolysis = T

          CASE( 'ETP' )
             FullName      = 'Ethylhydroperoxide'
             Formula       = 'CH3CH2OOH '
             Is_Gas        = T
             Is_Drydep     = F
             Is_Wetdep     = F
             Is_Photolysis = T

          CASE( 'RA3P' )
             FullName      = 'Peroxide from A3O2'
             Formula       = 'CH3CH2CH2OOH'
             Is_Gas        = T
             Is_Drydep     = F
             Is_Wetdep     = F
             Is_Photolysis = T

          CASE( 'RB3P' )
             FullName      = 'Peroxide from B3O2'
             Formula       = 'CH3CH(OOH)CH3'
             Is_Gas        = T
             Is_Drydep     = F
             Is_Wetdep     = F
             Is_Photolysis = T

          CASE( 'R4P' )
             FullName      = 'Peroxide from R4O2'
             Formula       = 'CH3CH2CH2CH2OOH'
             Is_Gas        = T
             Is_Drydep     = F
             Is_Wetdep     = F
             Is_Photolysis = T

          CASE( 'PP' )
             FullName      = 'Peroxide from PO2'
             Formula       = 'HOCH2CH(OOH)CH3'
             Is_Gas        = T
             Is_Drydep     = F
             Is_Wetdep     = F
             Is_Photolysis = T

          CASE( 'RP' )
             FullName      = 'Peroxide from RCO3'
             Formula       = 'CH3CH2C(O)OOH'
             Is_Gas        = T
             Is_Drydep     = F
             Is_Wetdep     = F
             Is_Photolysis = T

          CASE( 'IAP' )
             FullName      = 'Peroxide from IAO2'
             Formula       = 'HOCH2C(CH3)(OOH)CH(OH)CHO'
             Is_Gas        = T
             Is_Drydep     = F
             Is_Wetdep     = F
             Is_Photolysis = T

          CASE( 'ISNP' )
             FullName      = 'Isoprene nitrate'
             Formula       = 'HOCH2C(OOH)(CH3)CH(ONO2)CH2OH'
             Is_Gas        = T
             Is_Drydep     = F
             Is_Wetdep     = F
             Is_Photolysis = T

          CASE( 'VRP' )
             FullName      = 'Peroxide from VRO2'
             Formula       = 'HOCH2CH(OOH)C(O)CH3'
             Is_Gas        = T
             Is_Drydep     = F
             Is_Wetdep     = F
             Is_Photolysis = T

          CASE( 'MRP' )
             FullName      = 'Peroxide from MRO2'
             Formula       = 'HOCH2C(OOH)(CH3)CHO '
             Is_Gas        = T
             Is_Drydep     = F
             Is_Wetdep     = F
             Is_Photolysis = T
             
          CASE( 'MAOP' )
             FullName      = 'Peroxide from MAO3'
             Formula       = 'CH2=C(CH3)C(O)OOH'
             Is_Gas        = T
             Is_Drydep     = F
             Is_Wetdep     = F
             Is_Photolysis = T

          CASE( 'ATOOH' )
             FullName      = 'ATO2 peroxide'
             Formula       = 'CH3C(O)CH2OOH '
             Is_Gas        = T
             Is_Drydep     = F
             Is_Wetdep     = F
             Is_Photolysis = T

          CASE( 'PIP' )
             FullName      = 'Peroxide from MTPA'
             Formula       = ''
             Is_Gas        = T
             Is_Drydep     = F
             Is_Wetdep     = F
             Is_Photolysis = T

          CASE( 'HO2' )
             FullName      = 'Hydroperoxyl radical'
             Formula       = 'HO2'
             BackgroundVV  = 4.0e-15_fp
             Is_Gas        = T
             Is_Drydep     = F
             Is_Wetdep     = F

          CASE( 'MO2' )
             FullName      = 'Methylperoxy radical'
             Formula       = 'CH3O2'
             BackgroundVV  = 4.0e-15_fp
             Is_Gas        = T
             Is_Drydep     = F
             Is_Wetdep     = F

          CASE( 'OH' )
             FullName      = 'Hydroxyl radical'
             Formula       = 'OH'
             BackgroundVV  = 4.0e-15_fp
             Is_Gas        = T
             Is_Drydep     = F
             Is_Wetdep     = F

          CASE( 'H2' )
             FullName      = 'Molecular hydrogen'
             Formula       = 'H2'
             BackgroundVV  = 5.0e-07_fp
             Is_Gas        = T
             Is_Drydep     = F
             Is_Wetdep     = F

          CASE( 'N' )
             FullName      = 'Atomic nitrogen'
             Formula       = 'N'
             BackgroundVV  = 4.0e-20_fp
             Is_Gas        = T
             Is_Drydep     = F
             Is_Wetdep     = F

          CASE( 'N2' )
             FullName      = 'Molecular nitrogen'
             Formula       = 'N2'
             BackgroundVV  = 7.808e-1_fp
             Is_Gas        = T
             Is_Drydep     = F
             Is_Wetdep     = F

          CASE( 'O1D' )
             FullName      = 'Excited atomic oxygen (1D)'
             Formula       = 'O(1D)'
             BackgroundVV  = 1.0e-15_fp
             Is_Gas        = T
             Is_Drydep     = F
             Is_Wetdep     = F

          !==================================================================
          ! Special handling for species not found in the list above
          !==================================================================
          CASE DEFAULT

             ! Check if passive species
             IsPassive = .FALSE.

             IF ( Present(Input_Opt) ) THEN
                IF ( Input_Opt%NPASSIVE > 0 ) THEN
   
                   ! Loop over all passive species
                   DO P = 1, Input_Opt%NPASSIVE

                      ! Make sure its all caps
                      PName = TRIM(Input_Opt%PASSIVE_NAME(P))
                      CALL TranUc( PName )

                      IF ( TRIM(Name) == TRIM(PName) ) THEN
                         IsPassive    = .TRUE.
                         BackgroundVV = Input_Opt%PASSIVE_INITCONC(P)
                         MW_g         = Input_Opt%PASSIVE_MW(P)
                         FullName     = TRIM(Input_Opt%PASSIVE_LONGNAME(P))
                         EXIT
                      ENDIF
                   ENDDO
                ENDIF
             ENDIF

             !---------------------------------------------------------------
             ! Add passive species if it is listed in the optional passive
             ! species menu in input.geos. When reading the input file, all
             ! listed passive species quantities are written to local
             ! variables within passive_species_mod.F90. Pass these values
             ! here to the species database (ckeller, 11/3/16).
             !
             ! NOTE: EmMw_g will be set to MW_g by default and MolecRatio
             ! will be set to 1 by default, so we can omit setting these
             ! explicitly.  Also the passive species should probably be a gas
             ! instead of an aerosol (i.e., set Is_Gas = T). (bmy, 3/29/17)
             !---------------------------------------------------------------
             IF ( IsPassive ) THEN

                ! Define passive species
                MW_g          = MW_g
                BackgroundVV  = BackgroundVV
                Is_Gas        = F
                Is_Drydep     = F
                Is_Wetdep     = F
                Is_Photolysis = F

             ! Test if this is a non-advected chemical species
             ELSEIF ( KppSpcId > 0 ) THEN

                !------------------------------------------------------------
                ! If this is a non-advected KPP chemical species, then just
                ! create a basic default entry in the species database
                !------------------------------------------------------------
                Is_Gas        = T
                Is_Drydep     = F
                Is_Wetdep     = F
                
             ELSE

                IF ( Present(Found) ) THEN
                   Found = .FALSE.
                ELSE
                   !------------------------------------------------------------
                   ! If this species i not found, the exit with error!
                   ! create a default entry in the species database
                   !------------------------------------------------------------
                   WRITE( 6, '(a)' ) REPEAT( '=', 79 )
                   WRITE( 6, 100 ) TRIM( Name )
                   WRITE( 6, 110 )
                   WRITE( 6, 120 )
100                FORMAT( 'Species ', a, ' not found in the database!'       )
110                FORMAT( 'Please add the information to the CASE statement' )
120                FORMAT( 'in module Headers/species_database_mod.F90!'      )
                   RC = -1
                   RETURN
                ENDIF
             ENDIF

    END SELECT

    ! Pass args
    IF ( PRESENT(oFullName) ) THEN
       oFullName = FullName
       IF ( Uscore ) THEN
          CNT = 0
          IDX = INDEX(TRIM(oFullName),' ')
          DO WHILE ( IDX > 0 ) 
             CNT = CNT + 1
             IF ( CNT > 100 ) EXIT
             oFullName(IDX:IDX) = '_'
             IDX = INDEX(TRIM(oFullName),' ')
          END DO
       ENDIF
    ENDIF
    IF ( PRESENT(oFormula) ) oFormula = Formula
    IF ( PRESENT(oMW_g)    ) oMW_g    = MW_g
    IF ( PRESENT(oEmMW_g)  ) oEmMW_g  = EmMW_g
    IF ( PRESENT(oMolecRatio) ) oMolecRatio = MolecRatio
    IF ( PRESENT(oRadius    ) ) oRadius = Radius
    IF ( PRESENT(oDensity   ) ) oDensity = Density
    IF ( PRESENT(oDD_AeroDryDep) ) oDD_AeroDryDep = DD_AeroDryDep
    IF ( PRESENT(oDD_DustDryDep) ) oDD_DustDryDep = DD_DustDryDep
    IF ( PRESENT(oDD_F0) ) oDD_F0 = DD_F0
    IF ( PRESENT(oDD_DvzAerSnow) ) oDD_DvzAerSnow = DD_DvzAerSnow
    IF ( PRESENT(oDD_DvzMinVal) ) oDD_DvzMinVal(:) = DD_DvzMinVal(:)
    IF ( PRESENT(oDD_KOA) ) oDD_KOA = DD_KOA
    IF ( PRESENT(oDD_Hstar_Old) ) oDD_Hstar_Old = DD_Hstar_Old
    IF ( PRESENT(oHenry_K0) ) oHenry_K0 = Henry_K0
    IF ( PRESENT(oHenry_CR) ) oHenry_CR = Henry_CR
    IF ( PRESENT(oHenry_PKa) ) oHenry_PKa = Henry_PKa
    IF ( PRESENT(oWD_RetFactor) ) oWD_RetFactor = WD_RetFactor
    IF ( PRESENT(oWD_LiqAndGas) ) oWD_LiqAndGas = WD_LiqAndGas
    IF ( PRESENT(oWD_ConvFacI2G) ) oWD_ConvFacI2G = WD_ConvFacI2G
    IF ( PRESENT(oWD_AerScavEff) ) oWD_AerScavEff = WD_AerScavEff
    IF ( PRESENT(oWD_KcScaleFac) ) oWD_KcScaleFac(:) = WD_KcScaleFac(:)
    IF ( PRESENT(oWD_RainoutEff) ) oWD_RainoutEff(:) = WD_RainoutEff(:)
    IF ( PRESENT(oIs_DryDep) ) oIs_DryDep = Is_DryDep
    IF ( PRESENT(oIs_Gas) ) oIs_Gas = Is_Gas
    IF ( PRESENT(oIs_HygroGrowth) ) oIs_HygroGrowth = Is_HygroGrowth
    IF ( PRESENT(oIs_Photolysis) ) oIs_Photolysis = Is_Photolysis
    IF ( PRESENT(oIs_WetDep) ) oIs_WetDep = Is_WetDep
    IF ( PRESENT(oBackgroundVV) ) oBackgroundVV = BackgroundVV
    IF ( PRESENT(oIs_InRestart) ) oIs_InRestart = Is_InRestart
    IF ( PRESENT(oWD_CoarseAer) ) oWD_CoarseAer = WD_CoarseAer
    IF ( PRESENT(oMP_SizeResAer) ) oMP_SizeResAer = MP_SizeResAer
    IF ( PRESENT(oMP_SizeResNum) ) oMP_SizeResNum = MP_SizeResNum
    IF ( PRESENT(oIs_Hg0) ) oIs_Hg0 = Is_Hg0
    IF ( PRESENT(oIs_Hg2) ) oIs_Hg2 = Is_Hg2
    IF ( PRESENT(oIs_HgP) ) oIs_HgP = Is_HgP
    ! Diagnostics name: long name, formula, MW
    IF ( PRESENT(oDiagName) ) THEN
       oDiagName = FullName
       IF ( TRIM(Formula) /= '' ) THEN
          oDiagName = TRIM(oDiagName)//' ('//TRIM(Formula)
       ENDIF
       IF ( MW_g /= MISSING_MW ) THEN
          WRITE(sMW,'(f6.2)') MW_g
          IF ( TRIM(Formula) /= '' ) THEN
             oDiagName = TRIM(oDiagName)//', MW ='
          ELSE
             oDiagName = TRIM(oDiagName)//' (MW ='
          ENDIF
          oDiagName = TRIM(oDiagName)//' '//TRIM(ADJUSTL(sMW))//' g mol-1'
       ENDIF
       IF ( TRIM(Formula) /= '' .OR. MW_g /= MISSING_MW ) THEN
          oDiagName = TRIM(oDiagName)//')'
       ENDIF
       IF ( Uscore ) THEN
          CNT = 0
          IDX = INDEX(TRIM(oDiagName),' ')
          DO WHILE ( IDX > 0 ) 
             CNT = CNT + 1
             IF ( CNT > 100 ) EXIT
             oDiagName(IDX:IDX) = '_'
             IDX = INDEX(TRIM(oDiagName),' ')
          END DO
       ENDIF
    ENDIF

  END SUBROUTINE Spc_Info 
!EOC
!------------------------------------------------------------------------------
!                  GEOS-Chem Global Chemical Transport Model                  !
!------------------------------------------------------------------------------
!BOP
!
! !IROUTINE: Cleanup_Species_Database
!
! !DESCRIPTION: Finalizes the vector with species information.
!\\
!\\
! !INTERFACE:
!
  SUBROUTINE Cleanup_Species_Database( am_I_Root, SpcData, RC )
!
! !USES:
!
    USE ErrCode_Mod
    USE Species_Mod
!
! !INPUT PARAMETERS:
!
    LOGICAL,        INTENT(IN)  :: am_I_Root    ! Are we on the root CPU?
!
! !INPUT/OUTPUT PARAMETERS:
!
    TYPE(SpcPtr),   POINTER     :: SpcData(:)   ! Species database object
!
! !OUTPUT PARAMETERS:
!
    INTEGER,        INTENT(OUT) :: RC           ! Success or failure?
!
! !REMARKS:
!
! !REVISION HISTORY:
!  22 Jul 2015 - R. Yantosca - Initial version
!EOP
!------------------------------------------------------------------------------
!BOC
!
! !LOCAL VARIABLES:
!
    ! Assume success
    RC = GC_SUCCESS

    ! Deallocate the species database object
    CALL SpcData_Cleanup( SpcData )

  END SUBROUTINE Cleanup_Species_Database
!EOC
!------------------------------------------------------------------------------
!                  GEOS-Chem Global Chemical Transport Model                  !
!------------------------------------------------------------------------------
!BOP
!
! !IROUTINE: TranUc
!
! !DESCRIPTION: Tranlate a character variable to all upper case letters.
!  Non-alphabetic characters are not affected.  The original "text" is
!  destroyed.
!\\
!\\
! !INTERFACE:
!
  SUBROUTINE TranUc( text )
!
! !INPUT/OUTPUT PARAMETERS:
!
    CHARACTER(LEN=*), INTENT(INOUT) :: text
!
! !AUTHOR:
!  Robert D. Stewart, May 19, 1992 (part of CHARPAK)
!
! !REMARKS:
!  Keep a private shadow copy of this routine here so as not to
!  incur a dependency with GeosUtil/charpak_mod.F.  This lets us
!  keep species_datbase_mod.F90 in the Headers/ folder together
!  with state_chm_mod.F90 and species_mod.F90.
!
! !REVISION HISTORY:
!  06 Jan 2015 - R. Yantosca - Initial version
!EOP
!------------------------------------------------------------------------------
!BOC
!
! !LOCAL VARIABLES:
!
    INTEGER :: iasc, i, ilen

    ilen = LEN(text)
    DO i=1,ilen
       iasc = ICHAR(text(i:i))
       IF ((iasc.GT.96).AND.(iasc.LT.123)) THEN
          text(i:i) = CHAR(iasc-32)
       ENDIF
    ENDDO

  END SUBROUTINE TranUc
!EOC
!------------------------------------------------------------------------------
!                  GEOS-Chem Global Chemical Transport Model                  !
!------------------------------------------------------------------------------
!BOP
!
! !IROUTINE: Unique_Species_Names
!
! !DESCRIPTION: Stores the list of unique species names (i.e. removing
!  duplicates from the list of advected species and the the list of KPP
!  species) for later use.  Also computes the corresponding indices for
!  the KPP variable and fixed species arrays (VAR and FIX, respectively).
!\\
!\\
! !INTERFACE:
!
  SUBROUTINE Unique_Species_Names( am_I_Root, Input_Opt, nSpecies, RC )
!
! !USES:
!
    USE ErrCode_Mod
    USE Input_Opt_Mod, ONLY : OptInput
    USE GcKpp_Monitor,      ONLY : Spc_Names
    USE GcKpp_Parameters,   ONLY : NFIX, NSPEC, NVAR
!
! !INPUT PARAMETERS:
!
    LOGICAL,        INTENT(IN)  :: am_I_Root   ! Are we on the root CPU?
    TYPE(OptInput), INTENT(IN)  :: Input_Opt   ! Input Options object
!
! !OUTPUT PARAMETERS:
!
    INTEGER,        INTENT(OUT) :: nSpecies    ! Number of unique species
    INTEGER,        INTENT(OUT) :: RC          ! Success or failure
!
! !REMARKS:
!  This may not be the fastest search algorithm (because it relies on string
!  comparisons).  But it is only executed at startup so we can live with it.
!  We could make it faster by hashing but that seems like overkill.
!
! !REVISION HISTORY:
!  09 May 2016 - R. Yantosca - Initial version
!  02 Aug 2016 - M. Sulprizio- Add KppSpcId; Also only set KppVarId if loop
!                              indexis <= NVAR.
!EOP
!------------------------------------------------------------------------------
!BOC
!
! !LOCAL VARIABLES:
!
    ! Scalars
    INTEGER                        :: nAdvect, K, S

    ! Arrays
    CHARACTER(LEN=15), ALLOCATABLE :: Tmp(:)
    CHARACTER(LEN=15)              :: SpcName
!
! !DEFINED PARAMETERS:
!
    ! Missing value
    INTEGER,           PARAMETER   :: MISSING_INT = -999

    !=======================================================================
    ! UNIQUE_SPECIES_NAMES begins here!
    !=======================================================================

    ! Assume success
    RC       = GC_SUCCESS

    ! Number of advected species listed in input.geos
    nAdvect  = Input_Opt%N_Advect

    ! First set the # of species to the # of advected species
    nSpecies = nAdvect

    !=======================================================================
    ! For full-chemistry simulations with KPP, get the list of all of
    ! species names in the KPP mechanism, and their indices
    !=======================================================================
    IF ( Input_Opt%ITS_A_FULLCHEM_SIM ) THEN

       ! Allocate a temporary array large enough to hold all of the
       ! advected species listed in input.geos as well as all of the
       ! KPP species names (listed in SPC_NAMES of gckpp_Monitor.F90)
       ALLOCATE( Tmp( nAdvect + NSPEC ), STAT=RC )
       IF ( RC /= GC_SUCCESS ) RETURN
       Tmp = ''

       !--------------------------------------------------------------------
       ! First determine the unique list of species in the KPP mechanism
       ! (so that we don't duplicate storage for advected & chemical species)
       !--------------------------------------------------------------------

       ! First, store advected species (from input.geos) in the TMP array
       DO S = 1, nSpecies
          Tmp(S) = Input_Opt%AdvectSpc_Name(S)
       ENDDO

       ! Loop over KPP species
       DO K = 1, NSPEC

          ! Skip dummy RR species for prod/loss diagnostic (mps, 8/23/16)
          SpcName = ADJUSTL( Spc_Names(K) )
          IF ( SpcName(1:2) == 'RR' ) CYCLE

          ! Next, add to the TMP array those KPP species that aren't already
          ! listed as advected species.  nSpecies is the # of unique species.
          IF ( .not. ANY( Input_Opt%AdvectSpc_Name == Spc_Names(K) ) ) THEN
             nSpecies      = nSpecies + 1
             Tmp(nSpecies) = Spc_Names(K)
          ENDIF

       ENDDO

       ! Allocate the species names array precisely of length nSpecies
       ALLOCATE( Species_Names( nSpecies ) )
       Species_Names = Tmp(1:nSpecies )

       ! Free temporary array
       IF ( ALLOCATED( Tmp ) ) DEALLOCATE( Tmp )

       !--------------------------------------------------------------------
       ! Now determine the KPP indices for each unique species name
       !--------------------------------------------------------------------

       ! Work array to hold the list of all KPP species indices
       ALLOCATE( KppSpcId( nSpecies ), STAT=RC )
       IF ( RC /= GC_SUCCESS ) RETURN
       KppSpcId = MISSING_INT

       ! Work array to hold the list of KPP fixed species indices
       ALLOCATE( KppFixId( nSpecies ), STAT=RC )
       IF ( RC /= GC_SUCCESS ) RETURN
       KppFixId = MISSING_INT

       ! Work array to hold the list of KPP variable species indices
       ALLOCATE( KppVarId( nSpecies ), STAT=RC )
       IF ( RC /= GC_SUCCESS ) RETURN
       KppVarId = MISSING_INT

       ! Loop through the list of unique species names
       DO S = 1, nSpecies

          ! Loop through the list of KPP species (stored in SPC_NAMES)
          DO K = 1, NSPEC

             ! Skip dummy RR species for prod/loss diagnostic (mps, 8/23/16)
             SpcName = ADJUSTL( Spc_Names(K) )
             IF ( SpcName(1:2) == 'RR' ) CYCLE

             ! Test the unique species names (stored in SPECIES_NAMES)
             ! against the list of KPP species (in SPC_NAMES).  The K
             ! index corresponds to the location of the species in the
             ! KPP chemical mechanism:  1..NSPEC = [ 1..NVAR, 1..NFIX].
             IF ( Species_Names(S) == Spc_Names(K) ) THEN

                ! KPP species index (1..NSPEC).  These
                ! are used to index species in the KPP "C" array.
                ! These include both variable and fixed species.
                KppSpcId(S) = K

                IF ( K <= NVAR ) THEN

                   ! KPP variable species index (1..NVAR).  These
                   ! are used to index species in the KPP "C" array
                   ! (as well as the "VAR" array).
                   KppVarId(S) = K

                ELSE

                   ! KPP fixed species also have entries (1..NFIX).  These
                   ! are used to index species in the KPP "FIX" array.
                   KppFixId(S) = K - NVAR

                ENDIF

                ! Skip to next species
                EXIT
             ENDIF
          ENDDO
       ENDDO

    !=======================================================================
    ! For specialty simulations, we do not have KPP species.  Thus, the
    ! of species is just the list of advected species from input.geos
    !=======================================================================
    ELSE

       ! Initialize the species names array from Input_Opt
       ALLOCATE( Species_Names( nSpecies ), STAT=RC )
       Species_Names = Input_Opt%AdvectSpc_Name(1:nSpecies)

       ! Set KppSpcId to missing value
       ALLOCATE( KppSpcId( nSpecies ), STAT=RC )
       KppSpcId = MISSING_INT

       ! Set KppFixId to missing value
       ALLOCATE( KppFixId( nSpecies ), STAT=RC )
       KppFixId = MISSING_INT

       ! Set KppVarId to missing value
       ALLOCATE( KppVarId( nSpecies ), STAT=RC )
       KppVarId = MISSING_INT

    ENDIF

  END SUBROUTINE Unique_Species_Names
!EOC
!------------------------------------------------------------------------------
!                  GEOS-Chem Global Chemical Transport Model                  !
!------------------------------------------------------------------------------
!BOP
!
! !IROUTINE: Cleanup_Work_Arrays
!
! !DESCRIPTION: Cleans working (temporary) arrays used by this module, 
!  restoring them to an unused state. It is called at the end of 
!  Init\_Species\_Database or by an external module when needed to 
!  reinitialize the species DB.
!\\
!\\
! !INTERFACE:
!
  SUBROUTINE Cleanup_Work_Arrays()
!
! !REMARKS:
!  This routine allows Species_Database_Mod to be initialized more than once
!  in the same CPU, if called externally before re-initializing a State_Chm
!  derived type object.
!
! !REVISION HISTORY:
!  06 May 2016 - R. Yantosca - Initial version
!  05 Jul 2018 - H.P. Lin    - Add missing KppSpcId
!EOP
!------------------------------------------------------------------------------
!BOC
!
! !LOCAL VARIABLES:
!
    ! Deallocate arrays
    IF ( ALLOCATED( Species_Names ) ) DEALLOCATE( Species_Names )
    IF ( ALLOCATED( KppFixId      ) ) DEALLOCATE( KppFixId      )
    IF ( ALLOCATED( KppVarId      ) ) DEALLOCATE( KppVarId      )
    IF ( ALLOCATED( KppSpcId      ) ) DEALLOCATE( KppSpcId      )

  END SUBROUTINE Cleanup_Work_Arrays
!EOC
!------------------------------------------------------------------------------
!                  GEOS-Chem Global Chemical Transport Model                  !
!------------------------------------------------------------------------------
!BOP
!
! !IROUTINE: SpcData_To_JSON
!
! !DESCRIPTION: Prints the GEOS-Chem species database to a JSON file.
!\\
!\\
! !INTERFACE:
!
  SUBROUTINE SpcData_To_JSON( am_I_Root, SpcData, RC )

    USE ErrCode_Mod
    USE Species_Mod, ONLY : Species, SpcPtr
!
! !INPUT PARAMETERS:
!
    LOGICAL,      INTENT(IN)  :: am_I_Root    ! Are we on the root CPU
    TYPE(SpcPtr), POINTER     :: SpcData(:)   ! GEOS-Chem Species Database
!
! !OUTPUT PARAMETERS:
!
    INTEGER,      INTENT(OUT) :: RC           ! Success or failure
!
! !REMARKS:
!  This routine can be used to generate JSON output for use with Python
!  code for GEOS-Chem post-processing.  You can generate a new JSON file
!  for each of the GEOS_Chem simulation types.
!                                                                             .
!  For now the file name and unit number are hardwired.  We can make this
!  more flexible if so desired.
!                                                                             .
!  A good overview of the JSON format may be found here:
!     https://www.w3schools.com/js/js_json_datatypes.asp
!
! !REVISION HISTORY:
!  04 Feb 2019 - R. Yantosca - Initial version
!EOP
!------------------------------------------------------------------------------
!BOC
!
! !LOCAL VARIABLES:
!
    ! Scalars
    INTEGER                :: N, nSpc, Unit

    ! Strings
    CHARACTER(LEN=255)     :: FileName
    
    ! Pointers
    TYPE(Species), POINTER :: ThisSpc

    !=======================================================================
    ! SpcData_to_Dict begins here!
    !=======================================================================

    ! Assume success
    RC       = GC_SUCCESS

    ! Hardwire the file name and unit for now
    ! (we typically won't call this routine unless we want this printout)
    FileName = 'GEOS-Chem_Species_Database_Dict.txt'
    Unit     = 700

    ! Number of species in database
    nSpc     = SIZE( SpcData )

    !=======================================================================
    ! Write species database to JSON format
    !
    ! NOTE: Some species database fields are only relevant for passing
    ! parameters to specific GEOS-Chem operations (e.g. drydep, wetdep, 
    ! etc).  Therefore, we have only included those properties which we
    ! feel would be most relevant to post-processing of data in Python
    ! or other tools. (bmy, 2/4/18)
    !=======================================================================

    ! Open file
    OPEN( Unit, File=TRIM(FileName), Status='Unknown', FORM='Formatted' )

    ! Write header
    WRITE( Unit, '(a)' ) '{'

    ! Loop over the number of elements in the species database
    DO N = 1, nSpc

       ! Point to this entry of the species database
       ThisSpc => SpcData(N)%Info

       ! Write individual fields of the species database
       WRITE( Unit, 100 ) TRIM( ThisSpc%Name )
       WRITE( Unit, '(10x,a)' ) '{'

       WRITE( Unit, 110 ) '"Fullname"', TRIM( ThisSpc%FullName )

       IF ( LEN_TRIM( ThisSpc%Formula ) > 0 ) THEN
          WRITE( Unit, 110 ) '"Formula"',  TRIM( ThisSpc%Formula  )
       ENDIF

       IF ( ThisSpc%Is_Advected ) THEN
          WRITE( Unit, 111 ) '"Is_Advected"', 'true'
       ELSE
          WRITE( Unit, 111 ) '"Is_Advected"', 'false'
       ENDIF

       IF ( ThisSpc%Is_Aero ) THEN
          WRITE( Unit, 111 ) '"Is_Aero"', 'true'
       ELSE
          WRITE( Unit, 111 ) '"Is_Aero"', 'false'
       ENDIF

       IF ( ThisSpc%Is_Drydep ) THEN
          WRITE( Unit, 111 ) '"Is_DryDep"', 'true'
       ELSE
          WRITE( Unit, 111 ) '"Is_DryDep"', 'false'
       ENDIF

       IF ( ThisSpc%Is_DryDep ) THEN
          WRITE( Unit, 111 ) '"Is_Gas"', 'true'
       ELSE
          WRITE( Unit, 111 ) '"Is_Gas"', 'false'
       ENDIF

       IF ( ThisSpc%Is_HygroGrowth ) THEN
          WRITE( Unit, 111 ) '"Is_HygroGrowth"', 'true'
       ELSE
          WRITE( Unit, 111 ) '"Is_HygroGrowth"', 'false'
       ENDIF

       IF ( ThisSpc%Is_Photolysis ) THEN
          WRITE( Unit, 111 ) '"Is_Photolysis"', 'true'
       ELSE
          WRITE( Unit, 111 ) '"Is_Photolysis"', 'false'
       ENDIF

       IF ( ThisSpc%Is_WetDep ) THEN
          WRITE( Unit, 111 ) '"Is_WetDep"', 'true'
       ELSE
          WRITE( Unit, 111 ) '"Is_WetDep"', 'false'
       ENDIF

       IF ( ThisSpc%Density > 0.0_fp ) THEN
          WRITE( Unit, 120 ) '"Density"',    ThisSpc%Density
       ENDIF

       IF ( ThisSpc%Radius > 0.0_fp ) THEN
          WRITE( Unit, 120 ) '"Radius"',     ThisSpc%Radius
       ENDIF
          
       IF ( ThisSpc%Henry_K0 > 0.0_fp ) THEN
          WRITE( Unit, 130 ) '"Henry_K0"',   ThisSpc%Henry_K0
       ENDIF

       IF ( ThisSpc%Henry_CR > 0.0_fp ) THEN
          WRITE( Unit, 130 ) '"Henry_CR"',   ThisSpc%Henry_CR
       ENDIF

       IF ( ThisSpc%Henry_PKA > 0.0_fp ) THEN
          WRITE( Unit, 130 ) '"Henry_PKA"',  ThisSpc%Henry_PKA
       ENDIF

       IF ( ThisSpc%Mw_g > 0.0_fp ) THEN 
          WRITE( Unit, 120 ) '"MW_g"',       ThisSpc%MW_g
       ENDIF

       IF ( ThisSpc%EmMW_g > 0.0_fp ) THEN
          WRITE( Unit, 120 ) '"EmMW_g"',     ThisSpc%EmMW_g
       ENDIF

       IF ( ThisSpc%MolecRatio > 0.0_fp ) THEN
          WRITE( Unit, 121 ) '"MolecRatio"', ThisSpc%MolecRatio
       ENDIF

       ! Write closing bracket
       IF ( n < nSpc ) THEN
          WRITE( Unit, '(10x,a)' ) '},'
       ELSE
          WRITE( Unit, '(10x,a)' ) '}'
       ENDIF

       ! Free pointer
       ThisSpc => NULL()

    ENDDO

    ! Write end bracket and close file
    WRITE( Unit, '(a)' ) '}'
    CLOSE( Unit        )

    !=======================================================================
    ! Format strings
    !=======================================================================
100 FORMAT( 2x,  '"', a,   '" : '       )
110 FORMAT( 14x, a, ': "', a,      '",' )
111 FORMAT( 14x, a, ': ',  a,      ','  )
120 FORMAT( 14x, a, ': ',  f11.4,  ','  )
121 FORMAT( 14x, a, ': ',  f11.4        )
130 FORMAT( 14x, a, ': ',  es13.6, ','  )

  END SUBROUTINE SpcData_to_JSON
!EOC
END MODULE Species_Database_Mod<|MERGE_RESOLUTION|>--- conflicted
+++ resolved
@@ -546,13 +546,10 @@
     INTEGER             :: P, IDX, CNT
     LOGICAL             :: IsPassive
     LOGICAL             :: Uscore    
-<<<<<<< HEAD
     INTEGER             :: C !ramnarine 12/2018
     
-=======
     CHARACTER(LEN=8)    :: sMW
 
->>>>>>> 933a125f
     ! Arrays
     REAL(fp)            :: DvzMinVal(2)
     REAL(fp)            :: KcScale(3)
@@ -5237,41 +5234,42 @@
           END DO
        ENDIF
     ENDIF
-    IF ( PRESENT(oFormula) ) oFormula = Formula
-    IF ( PRESENT(oMW_g)    ) oMW_g    = MW_g
-    IF ( PRESENT(oEmMW_g)  ) oEmMW_g  = EmMW_g
-    IF ( PRESENT(oMolecRatio) ) oMolecRatio = MolecRatio
-    IF ( PRESENT(oRadius    ) ) oRadius = Radius
-    IF ( PRESENT(oDensity   ) ) oDensity = Density
-    IF ( PRESENT(oDD_AeroDryDep) ) oDD_AeroDryDep = DD_AeroDryDep
-    IF ( PRESENT(oDD_DustDryDep) ) oDD_DustDryDep = DD_DustDryDep
-    IF ( PRESENT(oDD_F0) ) oDD_F0 = DD_F0
-    IF ( PRESENT(oDD_DvzAerSnow) ) oDD_DvzAerSnow = DD_DvzAerSnow
-    IF ( PRESENT(oDD_DvzMinVal) ) oDD_DvzMinVal(:) = DD_DvzMinVal(:)
-    IF ( PRESENT(oDD_KOA) ) oDD_KOA = DD_KOA
-    IF ( PRESENT(oDD_Hstar_Old) ) oDD_Hstar_Old = DD_Hstar_Old
-    IF ( PRESENT(oHenry_K0) ) oHenry_K0 = Henry_K0
-    IF ( PRESENT(oHenry_CR) ) oHenry_CR = Henry_CR
-    IF ( PRESENT(oHenry_PKa) ) oHenry_PKa = Henry_PKa
-    IF ( PRESENT(oWD_RetFactor) ) oWD_RetFactor = WD_RetFactor
-    IF ( PRESENT(oWD_LiqAndGas) ) oWD_LiqAndGas = WD_LiqAndGas
-    IF ( PRESENT(oWD_ConvFacI2G) ) oWD_ConvFacI2G = WD_ConvFacI2G
-    IF ( PRESENT(oWD_AerScavEff) ) oWD_AerScavEff = WD_AerScavEff
-    IF ( PRESENT(oWD_KcScaleFac) ) oWD_KcScaleFac(:) = WD_KcScaleFac(:)
-    IF ( PRESENT(oWD_RainoutEff) ) oWD_RainoutEff(:) = WD_RainoutEff(:)
-    IF ( PRESENT(oIs_DryDep) ) oIs_DryDep = Is_DryDep
-    IF ( PRESENT(oIs_Gas) ) oIs_Gas = Is_Gas
-    IF ( PRESENT(oIs_HygroGrowth) ) oIs_HygroGrowth = Is_HygroGrowth
-    IF ( PRESENT(oIs_Photolysis) ) oIs_Photolysis = Is_Photolysis
-    IF ( PRESENT(oIs_WetDep) ) oIs_WetDep = Is_WetDep
-    IF ( PRESENT(oBackgroundVV) ) oBackgroundVV = BackgroundVV
-    IF ( PRESENT(oIs_InRestart) ) oIs_InRestart = Is_InRestart
-    IF ( PRESENT(oWD_CoarseAer) ) oWD_CoarseAer = WD_CoarseAer
-    IF ( PRESENT(oMP_SizeResAer) ) oMP_SizeResAer = MP_SizeResAer
-    IF ( PRESENT(oMP_SizeResNum) ) oMP_SizeResNum = MP_SizeResNum
-    IF ( PRESENT(oIs_Hg0) ) oIs_Hg0 = Is_Hg0
-    IF ( PRESENT(oIs_Hg2) ) oIs_Hg2 = Is_Hg2
-    IF ( PRESENT(oIs_HgP) ) oIs_HgP = Is_HgP
+    IF ( PRESENT( oFormula        ) ) oFormula          = Formula
+    IF ( PRESENT( oMW_g           ) ) oMW_g             = MW_g
+    IF ( PRESENT( oEmMW_g         ) ) oEmMW_g           = EmMW_g
+    IF ( PRESENT( oMolecRatio     ) ) oMolecRatio       = MolecRatio
+    IF ( PRESENT( oRadius         ) ) oRadius           = Radius
+    IF ( PRESENT( oDensity        ) ) oDensity          = Density
+    IF ( PRESENT( oDD_AeroDryDep  ) ) oDD_AeroDryDep    = DD_AeroDryDep
+    IF ( PRESENT( oDD_DustDryDep  ) ) oDD_DustDryDep    = DD_DustDryDep
+    IF ( PRESENT( oDD_F0          ) ) oDD_F0            = DD_F0
+    IF ( PRESENT( oDD_DvzAerSnow  ) ) oDD_DvzAerSnow    = DD_DvzAerSnow
+    IF ( PRESENT( oDD_DvzMinVal   ) ) oDD_DvzMinVal(:)  = DD_DvzMinVal(:)
+    IF ( PRESENT( oDD_KOA         ) ) oDD_KOA           = DD_KOA
+    IF ( PRESENT( oDD_Hstar_Old   ) ) oDD_Hstar_Old     = DD_Hstar_Old
+    IF ( PRESENT( oHenry_K0       ) ) oHenry_K0         = Henry_K0
+    IF ( PRESENT( oHenry_CR       ) ) oHenry_CR         = Henry_CR
+    IF ( PRESENT( oHenry_PKa      ) ) oHenry_PKa        = Henry_PKa
+    IF ( PRESENT( oWD_RetFactor   ) ) oWD_RetFactor     = WD_RetFactor
+    IF ( PRESENT( oWD_LiqAndGas   ) ) oWD_LiqAndGas     = WD_LiqAndGas
+    IF ( PRESENT( oWD_ConvFacI2G  ) ) oWD_ConvFacI2G    = WD_ConvFacI2G
+    IF ( PRESENT( oWD_AerScavEff  ) ) oWD_AerScavEff    = WD_AerScavEff
+    IF ( PRESENT( oWD_KcScaleFac  ) ) oWD_KcScaleFac(:) = WD_KcScaleFac(:)
+    IF ( PRESENT( oWD_RainoutEff  ) ) oWD_RainoutEff(:) = WD_RainoutEff(:)
+    IF ( PRESENT( oIs_DryDep      ) ) oIs_DryDep        = Is_DryDep
+    IF ( PRESENT( oIs_Gas         ) ) oIs_Gas           = Is_Gas
+    IF ( PRESENT( oIs_HygroGrowth ) ) oIs_HygroGrowth   = Is_HygroGrowth
+    IF ( PRESENT( oIs_Photolysis  ) ) oIs_Photolysis    = Is_Photolysis
+    IF ( PRESENT( oIs_WetDep      ) ) oIs_WetDep        = Is_WetDep
+    IF ( PRESENT( oBackgroundVV   ) ) oBackgroundVV     = BackgroundVV
+    IF ( PRESENT( oIs_InRestart   ) ) oIs_InRestart     = Is_InRestart
+    IF ( PRESENT( oWD_CoarseAer   ) ) oWD_CoarseAer     = WD_CoarseAer
+    IF ( PRESENT( oMP_SizeResAer  ) ) oMP_SizeResAer    = MP_SizeResAer
+    IF ( PRESENT( oMP_SizeResNum  ) ) oMP_SizeResNum    = MP_SizeResNum
+    IF ( PRESENT( oIs_Hg0         ) ) oIs_Hg0           = Is_Hg0
+    IF ( PRESENT( oIs_Hg2         ) ) oIs_Hg2           = Is_Hg2
+    IF ( PRESENT( oIs_HgP         ) ) oIs_HgP           = Is_HgP
+
     ! Diagnostics name: long name, formula, MW
     IF ( PRESENT(oDiagName) ) THEN
        oDiagName = FullName
