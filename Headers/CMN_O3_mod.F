!------------------------------------------------------------------------------
!          Harvard University Atmospheric Chemistry Modeling Group            !
!------------------------------------------------------------------------------
!BOP
!
! !MODULE: CMN_O3_mod
!
! !DESCRIPTION: Common blocks for anthro emissions (via SMVGEAR!)
!
!\\
!\\
! !INTERFACE: 
!
      MODULE CMN_O3_MOD
!
! !USES:
!
      USE CMN_SIZE_MOD, ONLY : IIPAR,     JJPAR,     LLPAR
      USE CMN_SIZE_MOD, ONLY : NEMPARA,   NEMPARB
      USE CMN_SIZE_MOD, ONLY : NOXLEVELS, NOXEXTENT
      
      IMPLICIT NONE
      PUBLIC
!
! !PUBLIC DATA MEMBERS:
!
      ! Rural Emissions: EMISRN = NOx (1:NOXLEVELS), EMISR = all other tracers
      ! Total Emissions: EMISTN = NOx (1:NOXLEVELS), EMIST = all other tracers
      REAL*8, ALLOCATABLE  :: EMISR(:,:,:)
      REAL*8, ALLOCATABLE  :: EMISRN(:,:,:)
      REAL*8, ALLOCATABLE  :: EMIST(:,:,:)
      REAL*8, ALLOCATABLE  :: EMISTN(:,:,:)

      ! Rural Emissions:
      ! EMISRRN = NOx emissions into sigma levels L=1,NOXEXTENT
      ! EMISRR  = All other tracer emissions into sigma level L=1
      REAL*8, ALLOCATABLE  :: EMISRR (:,:,:)
      REAL*8, ALLOCATABLE  :: EMISRRN(:,:,:)

      !+++++++++++++++++++++++++++++++++++++++++++++++++++++++++++++++++++
      !
      ! New biogenic VOC emissions (mpb,2009) 
      ! Now 19 species (dbm, 12/2012)
      !
      !     ---------------------------
      !     Species            | Order 
      !     ---------------------------
      !     Isoprene           = 1
      !     Acetone            = 2
      !     Propene            = 3
      !     Total Monoterpenes = 4 
      !     MBO                = 5 
      !     Ethene             = 6
      !     Alpha-Pinene       = 7
      !     Beta-Pinene        = 8
      !     Limonene           = 9
      !     Sabinene           = 10
      !     Mycrene            = 11
      !     3-Carene           = 12
      !     Ocimene            = 13
      !     Formic acid        = 14
      !     Acetic acid        = 15
      !     Acetaldehyde       = 16          
      !     Other monoterpenes = 17
      !     Methanol           = 18
      !     Ethanol            = 19
      !     ---------------------------	

      ! Define common block	
      REAL*8, ALLOCATABLE  :: EMISS_BVOC(:,:,:)
<<<<<<< HEAD
=======
#else
      REAL*8  :: EMISS_BVOC(IIPAR,JJPAR,19)
#endif
>>>>>>> 2f1ff414


      !+++++++++++++++++++++++++++++++++++++++++++++++++++++++++++++++++++++++
      ! Arrays to read emissions from updated merge file : 
      !        NOx, CO, PRPE, C3H8, ALK4, C2H6, ACET, MEK
      ! NOTE: ALD2 is not emitted in GEIA so we don't need an array for
      !       it below...but it is emitted in EMEP.  It will be saved
      !       into the EMISRR array for SMVGEAR. (bdf, bmy, 11/1/05)
      !+++++++++++++++++++++++++++++++++++++++++++++++++++++++++++++++++++++++
      ! Arrays to read emissions from updated merge file : 
      !        NOx, CO, PRPE, C3H8, ALK4, C2H6, ACET, MEK
      ! NOTE: ALD2 is not emitted in GEIA so we don't need an array for
      !       it below...but it is emitted in EMEP.  It will be saved

      REAL*4, ALLOCATABLE  :: EMISTNOX (:,:,:,:)
      REAL*4, ALLOCATABLE  :: EMISTETHE(:,:)
      REAL*4, ALLOCATABLE  :: EMISTCO  (:,:)
      REAL*4, ALLOCATABLE  :: EMISTPRPE(:,:)
      REAL*4, ALLOCATABLE  :: EMISTC3H8(:,:)
      REAL*4, ALLOCATABLE  :: EMISTALK4(:,:)
      REAL*4, ALLOCATABLE  :: EMISTC2H6(:,:)
      REAL*4, ALLOCATABLE  :: EMISTSOX (:,:,:,:)
      REAL*4, ALLOCATABLE  :: EMISTACET(:,:)
      REAL*4, ALLOCATABLE  :: EMISTMEK (:,:)
      REAL*4, ALLOCATABLE  :: EMISTBENZ(:,:)
      REAL*4, ALLOCATABLE  :: EMISTTOLU(:,:)
      REAL*4, ALLOCATABLE  :: EMISTXYLE(:,:)
      REAL*4, ALLOCATABLE  :: EMISTC2H4(:,:)
      REAL*4, ALLOCATABLE  :: EMISTC2H2(:,:)

      ! Time of day and weekday/weekend scale factors
      ! NOTE: Now SCNR89 is (3,3) because of the weekday scale factor!!!
      REAL*8  :: TODH(6)
      REAL*8  :: TODN(6)
      REAL*8  :: TODB(6)
      REAL*8  :: SCNR89(3,3)


      ! IFSCLYR = Year to use for scaling fossil fuel emissions 
      ! (1985 = no scaling        !)
      INTEGER :: FSCALYR


      ! FTOTCO2 = yearly scale factors based on Total  Fuel CO2 emissions 
      ! FLIQCO2 = yearly scale factors based on Liquid Fuel CO2 emissions
      REAL*4, ALLOCATABLE  :: FTOTCO2(:,:)
      REAL*4, ALLOCATABLE  :: FLIQCO2(:,:)

      ! FRACO3, FRACNO          = fractions of O3, NO
      ! SAVEOH, SAVENO, SAVENO3 = array to save OH, NO, & NO3 fields 
      ! SAVENO2                 = array to save NO2 fields (rvm, 5/9/00)
      ! FRACNO2                 = fraction of NO2 (rvm, bmy, 2/27/02)
      ! SAVEHO2                 = array to save HO2 fields (rvm, bmy, 2/27/02)
      ! fracnox                 = look up table for fraction of NOx remaining
      !                           for ship emissions (gvinken, 6/6/10)
      ! intope                  = look up table for integrated Ozone Production
      !                           Efficiency for ship emiss (gvinken, 6/6/10)
      REAL*8, ALLOCATABLE ::   FRACO3(:,:,:)
      REAL*8, ALLOCATABLE ::   SAVEOH(:,:,:)
      REAL*8, ALLOCATABLE ::   FRACNO(:,:,:)
      REAL*8, ALLOCATABLE ::   SAVENO(:,:,:)
      REAL*8, ALLOCATABLE ::   SAVENO2(:,:,:)
      REAL*8, ALLOCATABLE ::   SAVENO3(:,:,:)
      REAL*8, ALLOCATABLE ::   FRACNO2(:,:,:)
      REAL*8, ALLOCATABLE ::   SAVEHO2(:,:,:)
      REAL  , ALLOCATABLE ::   jvalues(:,:,:)
      REAL*4 ::   fracnox(4,4,4,12,12,4,5)
      REAL*4 ::   intope(4,4,4,12,12,4,5)
!
! !REMARKS:
!  NOTE: Now NEMPARA = max no. of anthropogenic emissions
!            NEMPARB = max no. of biogenic emissions
!                                                                             .
!  %%%%%%%%%%%%%%%%%%%%%%%%%%%%%%%%%%%%%%%%%%%%%%%%%%%%%%%%%%%%%%%%%%%%%%%
!  %%%  NOTE: THIS MODULE IS NOW DEPRECATED.  IT WILL BE REMOVED WHEN  %%%
!  %%%  THE GEOS-CHEM EMISSIONS MODULE IS UPDATED (SOMETIME SOON)      %%%
!  %%%%%%%%%%%%%%%%%%%%%%%%%%%%%%%%%%%%%%%%%%%%%%%%%%%%%%%%%%%%%%%%%%%%%%%
!
! !REVISION HISTORY:
!  23 Aug 2011 - M. Long   - Converted to Module from Header file
!EOP
!------------------------------------------------------------------------------
!BOC
      CONTAINS
!EOC
!------------------------------------------------------------------------------
!          Harvard University Atmospheric Chemistry Modeling Group            !
!------------------------------------------------------------------------------
!BOP
!
! !IROUTINE: init_cmn_o3
!
! !DESCRIPTION: Subroutine INIT\_CMN\_O3 allocates all module arrays.
!\\
!\\
! !INTERFACE:
!
      SUBROUTINE Init_CMN_O3( am_I_Root, RC )
!
! !USES:
!
      USE GIGC_ErrCode_Mod
!
! !INPUT PARAMETERS:
!
      LOGICAL, INTENT(IN)  :: am_I_Root   ! Are we on the root CPU?
!
! !OUTPUT PARAMETERS:
!
      INTEGER, INTENT(OUT) :: RC          ! Success or failure?
! 
! !REVISION HISTORY: 
!  19 Nov 2012 - R. Yantosca - Added ProTeX headers
!EOP
!------------------------------------------------------------------------------
!BOC
      ! Assume success
      RC = GIGC_SUCCESS

      ! Allocate arrays
      ALLOCATE( EMISR     ( IIPAR, JJPAR, NEMPARA         ), STAT=RC )
      ALLOCATE( EMISRN    ( IIPAR, JJPAR, NOXLEVELS       ), STAT=RC )
      ALLOCATE( EMIST     ( IIPAR, JJPAR, NEMPARA         ), STAT=RC )
      ALLOCATE( EMISTN    ( IIPAR, JJPAR, NOXLEVELS       ), STAT=RC )
      ALLOCATE( EMISRR    ( IIPAR, JJPAR, NEMPARA+NEMPARB ), STAT=RC )
      ALLOCATE( EMISRRN   ( IIPAR, JJPAR, NOXEXTENT       ), STAT=RC )
      ALLOCATE( EMISS_BVOC( IIPAR, JJPAR, 10              ), STAT=RC )
      ALLOCATE( EMISTNOX  ( IIPAR, JJPAR, 4, 2            ), STAT=RC )
      ALLOCATE( EMISTETHE ( IIPAR, JJPAR                  ), STAT=RC )
      ALLOCATE( EMISTCO   ( IIPAR, JJPAR                  ), STAT=RC )
      ALLOCATE( EMISTPRPE ( IIPAR, JJPAR                  ), STAT=RC )
      ALLOCATE( EMISTC3H8 ( IIPAR, JJPAR                  ), STAT=RC )
      ALLOCATE( EMISTALK4 ( IIPAR, JJPAR                  ), STAT=RC )
      ALLOCATE( EMISTC2H6 ( IIPAR, JJPAR                  ), STAT=RC )
      ALLOCATE( EMISTSOX  ( IIPAR, JJPAR, 4, 2            ), STAT=RC )
      ALLOCATE( EMISTACET ( IIPAR, JJPAR                  ), STAT=RC )
      ALLOCATE( EMISTMEK  ( IIPAR, JJPAR                  ), STAT=RC )
      ALLOCATE( EMISTBENZ ( IIPAR, JJPAR                  ), STAT=RC )
      ALLOCATE( EMISTTOLU ( IIPAR, JJPAR                  ), STAT=RC )
      ALLOCATE( EMISTXYLE ( IIPAR, JJPAR                  ), STAT=RC )
      ALLOCATE( EMISTC2H4 ( IIPAR, JJPAR                  ), STAT=RC )
      ALLOCATE( EMISTC2H2 ( IIPAR, JJPAR                  ), STAT=RC )
      ALLOCATE( FTOTCO2   ( IIPAR, JJPAR                  ), STAT=RC )
      ALLOCATE( FLIQCO2   ( IIPAR, JJPAR                  ), STAT=RC )
      ALLOCATE( FRACO3    ( IIPAR, JJPAR, LLPAR           ), STAT=RC )
      ALLOCATE( SAVEOH    ( IIPAR, JJPAR, LLPAR           ), STAT=RC )
      ALLOCATE( FRACNO    ( IIPAR, JJPAR, LLPAR           ), STAT=RC )
      ALLOCATE( SAVENO    ( IIPAR, JJPAR, LLPAR           ), STAT=RC )
      ALLOCATE( SAVENO2   ( IIPAR, JJPAR, LLPAR           ), STAT=RC )
      ALLOCATE( SAVENO3   ( IIPAR, JJPAR, LLPAR           ), STAT=RC )
      ALLOCATE( FRACNO2   ( IIPAR, JJPAR, LLPAR           ), STAT=RC )
      ALLOCATE( SAVEHO2   ( IIPAR, JJPAR, LLPAR           ), STAT=RC )
      ALLOCATE( JVALUES   ( IIPAR, JJPAR, 2               ), STAT=RC )

      ! Zero arrays
      EMISR      = 0d0
      EMISRN     = 0d0
      EMIST      = 0d0
      EMISTN     = 0d0
      EMISRR     = 0d0
      EMISRRN    = 0d0
      EMISS_BVOC = 0d0
      EMISTNOX   = 0e0
      EMISTETHE  = 0e0
      EMISTCO    = 0e0
      EMISTPRPE  = 0e0
      EMISTC3H8  = 0e0
      EMISTALK4  = 0e0
      EMISTC2H6  = 0e0
      EMISTSOX   = 0e0
      EMISTACET  = 0e0
      EMISTMEK   = 0e0
      EMISTBENZ  = 0e0
      EMISTTOLU  = 0e0
      EMISTXYLE  = 0e0
      EMISTC2H4  = 0e0
      EMISTC2H2  = 0e0
      FTOTCO2    = 0d0
      FLIQCO2    = 0d0
      FRACO3     = 0d0
      SAVEOH     = 0d0
      FRACNO     = 0d0
      SAVENO     = 0d0
      SAVENO2    = 0d0
      SAVENO3    = 0d0
      FRACNO2    = 0d0
      SAVEHO2    = 0d0
      JVALUES    = 0d0

      END SUBROUTINE Init_CMN_O3
!EOC
!------------------------------------------------------------------------------
!          Harvard University Atmospheric Chemistry Modeling Group            !
!------------------------------------------------------------------------------
!BOP
!
! !IROUTINE: init_cmn_o3
!
! !DESCRIPTION: Subroutine INIT\_CMN\_O3 allocates all module arrays.
!\\
!\\
! !INTERFACE:
!
      SUBROUTINE Cleanup_CMN_O3( am_I_Root, RC )
!
! !USES:
!
      USE GIGC_ErrCode_Mod
!
! !INPUT PARAMETERS:
!
      LOGICAL, INTENT(IN)  :: am_I_Root   ! Are we on the root CPU?
!
! !OUTPUT PARAMETERS:
!
      INTEGER, INTENT(OUT) :: RC          ! Success or failure?
! 
! !REVISION HISTORY: 
!  19 Nov 2012 - R. Yantosca - Added ProTeX headers
!EOP
!------------------------------------------------------------------------------
!BOC
      ! Assume success
      RC = GIGC_SUCCESS
      
      ! Deallocate arrays
      IF ( ALLOCATED( EMISR      ) ) DEALLOCATE( EMISR      )
      IF ( ALLOCATED( EMISRN     ) ) DEALLOCATE( EMISRN     )
      IF ( ALLOCATED( EMIST      ) ) DEALLOCATE( EMIST      )
      IF ( ALLOCATED( EMISTN     ) ) DEALLOCATE( EMISTN     )
      IF ( ALLOCATED( EMISRR     ) ) DEALLOCATE( EMISRR     )
      IF ( ALLOCATED( EMISRRN    ) ) DEALLOCATE( EMISRRN    )
      IF ( ALLOCATED( EMISS_BVOC ) ) DEALLOCATE( EMISS_BVOC )
      IF ( ALLOCATED( EMISTNOX   ) ) DEALLOCATE( EMISTNOX   )
      IF ( ALLOCATED( EMISTETHE  ) ) DEALLOCATE( EMISTETHE  )
      IF ( ALLOCATED( EMISTCO    ) ) DEALLOCATE( EMISTCO    )
      IF ( ALLOCATED( EMISTPRPE  ) ) DEALLOCATE( EMISTPRPE  )
      IF ( ALLOCATED( EMISTC3H8  ) ) DEALLOCATE( EMISTC3H8  )
      IF ( ALLOCATED( EMISTALK4  ) ) DEALLOCATE( EMISTALK4  )
      IF ( ALLOCATED( EMISTC2H6  ) ) DEALLOCATE( EMISTC2H6  )
      IF ( ALLOCATED( EMISTSOX   ) ) DEALLOCATE( EMISTSOX   )
      IF ( ALLOCATED( EMISTACET  ) ) DEALLOCATE( EMISTACET  )
      IF ( ALLOCATED( EMISTMEK   ) ) DEALLOCATE( EMISTMEK   )
      IF ( ALLOCATED( EMISTBENZ  ) ) DEALLOCATE( EMISTBENZ  )
      IF ( ALLOCATED( EMISTTOLU  ) ) DEALLOCATE( EMISTTOLU  )
      IF ( ALLOCATED( EMISTXYLE  ) ) DEALLOCATE( EMISTXYLE  )
      IF ( ALLOCATED( EMISTC2H4  ) ) DEALLOCATE( EMISTC2H4  )
      IF ( ALLOCATED( EMISTC2H2  ) ) DEALLOCATE( EMISTC2H2  )
      IF ( ALLOCATED( FTOTCO2    ) ) DEALLOCATE( FTOTCO2    )
      IF ( ALLOCATED( FLIQCO2    ) ) DEALLOCATE( FLIQCO2    )
      IF ( ALLOCATED( FRACO3     ) ) DEALLOCATE( FRACO3     )
      IF ( ALLOCATED( SAVEOH     ) ) DEALLOCATE( SAVEOH     )
      IF ( ALLOCATED( FRACNO     ) ) DEALLOCATE( FRACNO     )
      IF ( ALLOCATED( SAVENO     ) ) DEALLOCATE( SAVENO     )
      IF ( ALLOCATED( SAVENO2    ) ) DEALLOCATE( SAVENO2    )
      IF ( ALLOCATED( SAVENO3    ) ) DEALLOCATE( SAVENO3    )
      IF ( ALLOCATED( FRACNO2    ) ) DEALLOCATE( FRACNO2    )
      IF ( ALLOCATED( SAVEHO2    ) ) DEALLOCATE( SAVEHO2    )
      IF ( ALLOCATED( JVALUES    ) ) DEALLOCATE( JVALUES    )

      END SUBROUTINE Cleanup_CMN_O3
!EOC
      END MODULE CMN_O3_MOD
<|MERGE_RESOLUTION|>--- conflicted
+++ resolved
@@ -68,13 +68,6 @@
 
       ! Define common block	
       REAL*8, ALLOCATABLE  :: EMISS_BVOC(:,:,:)
-<<<<<<< HEAD
-=======
-#else
-      REAL*8  :: EMISS_BVOC(IIPAR,JJPAR,19)
-#endif
->>>>>>> 2f1ff414
-
 
       !+++++++++++++++++++++++++++++++++++++++++++++++++++++++++++++++++++++++
       ! Arrays to read emissions from updated merge file : 
@@ -187,6 +180,7 @@
 ! 
 ! !REVISION HISTORY: 
 !  19 Nov 2012 - R. Yantosca - Added ProTeX headers
+!  01 Feb 2013 - R. Yantosca - Now allocate EMISS_BVOC to 19 emission species
 !EOP
 !------------------------------------------------------------------------------
 !BOC
@@ -200,7 +194,7 @@
       ALLOCATE( EMISTN    ( IIPAR, JJPAR, NOXLEVELS       ), STAT=RC )
       ALLOCATE( EMISRR    ( IIPAR, JJPAR, NEMPARA+NEMPARB ), STAT=RC )
       ALLOCATE( EMISRRN   ( IIPAR, JJPAR, NOXEXTENT       ), STAT=RC )
-      ALLOCATE( EMISS_BVOC( IIPAR, JJPAR, 10              ), STAT=RC )
+      ALLOCATE( EMISS_BVOC( IIPAR, JJPAR, 19              ), STAT=RC )
       ALLOCATE( EMISTNOX  ( IIPAR, JJPAR, 4, 2            ), STAT=RC )
       ALLOCATE( EMISTETHE ( IIPAR, JJPAR                  ), STAT=RC )
       ALLOCATE( EMISTCO   ( IIPAR, JJPAR                  ), STAT=RC )
