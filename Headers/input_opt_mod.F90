!------------------------------------------------------------------------------
!                  GEOS-Chem Global Chemical Transport Model                  !
!------------------------------------------------------------------------------
!BOP
!
! !MODULE: input_opt_mod.F90
!
! !DESCRIPTION: Module INPUT\_OPT\_MOD contains the derived type for GEOS-Chem
!  options and logical switches.
!\\
!\\
! !INTERFACE:
!
MODULE Input_Opt_Mod
!
! !USES:
!
  USE PRECISION_MOD    ! For GEOS-Chem Precision (fp)

  IMPLICIT NONE
  PRIVATE
!
! !PUBLIC MEMBER FUNCTIONS:
!
  PUBLIC :: Set_Input_Opt
  PUBLIC :: Set_Input_Opt_Advect
  PUBLIC :: Cleanup_Input_Opt
!
! !PUBLIC DATA MEMBERS:
!
  !=========================================================================
  ! Derived type for Input Options
  !=========================================================================
  TYPE, PUBLIC :: OptInput

     !----------------------------------------
     ! General Runtime & Distributed Comp Info
     !----------------------------------------
     INTEGER                     :: numCPUs    ! Number of MPI procs
     INTEGER                     :: thisCPU    ! Local MPI process handle
     INTEGER                     :: MPIComm    ! MPI Communicator Handle
     LOGICAL                     :: isMPI      ! Is this an MPI sim?
     LOGICAL                     :: amIRoot    ! Is this the root cpu?

     !----------------------------------------
     ! Dry run info (print out file names)
     !----------------------------------------
     LOGICAL                     :: DryRun     ! Is this a dry run?

     !----------------------------------------
     ! SIZE PARAMETER fields
     !----------------------------------------
     INTEGER                     :: Max_BPCH_Diag
     INTEGER                     :: Max_Families
     INTEGER                     :: Max_AdvectSpc
     INTEGER                     :: Max_PassiveSpc

     !----------------------------------------
     ! SIMULATION MENU fields
     !----------------------------------------
     INTEGER                     :: NYMDb
     INTEGER                     :: NHMSb
     INTEGER                     :: NYMDe
     INTEGER                     :: NHMSe
     INTEGER                     :: SimLengthSec
     CHARACTER(LEN=255)          :: RUN_DIR
     CHARACTER(LEN=255)          :: DATA_DIR
     CHARACTER(LEN=255)          :: CHEM_INPUTS_DIR
     CHARACTER(LEN=255)          :: MetField
     CHARACTER(LEN=255)          :: SimulationName
     CHARACTER(LEN=255)          :: SpcDatabaseFile
     LOGICAL                     :: ITS_A_CH4_SIM
     LOGICAL                     :: ITS_A_CO2_SIM
     LOGICAL                     :: ITS_A_FULLCHEM_SIM
     LOGICAL                     :: ITS_A_MERCURY_SIM
     LOGICAL                     :: ITS_A_POPS_SIM
     LOGICAL                     :: ITS_A_RnPbBe_SIM
     LOGICAL                     :: ITS_A_TAGO3_SIM
     LOGICAL                     :: ITS_A_TAGCO_SIM
     LOGICAL                     :: ITS_AN_AEROSOL_SIM
     LOGICAL                     :: ITS_A_TRACEMETAL_SIM
     LOGICAL                     :: LPRT
     LOGICAL                     :: useTimers

     !----------------------------------------
     ! PASSIVE SPECIES MENU fields
     !----------------------------------------
     INTEGER                     :: NPASSIVE
     INTEGER                     :: NPASSIVE_DECAY
     CHARACTER(LEN=63),  POINTER :: PASSIVE_NAME    (:)
     CHARACTER(LEN=255), POINTER :: PASSIVE_LONGNAME(:)
     INTEGER,            POINTER :: PASSIVE_ID      (:)
     REAL(fp),           POINTER :: PASSIVE_MW      (:)
     REAL(fp),           POINTER :: PASSIVE_TAU     (:)
     REAL(fp),           POINTER :: PASSIVE_INITCONC(:)
     INTEGER,            POINTER :: PASSIVE_DECAYID (:)

     !----------------------------------------
     ! ADVECTED SPECIES MENU fields
     !----------------------------------------
     INTEGER                     :: N_ADVECT
     CHARACTER(LEN=255), POINTER :: AdvectSpc_Name(:)
     LOGICAL                     :: LSPLIT

     !----------------------------------------
     ! AEROSOL MENU fields
     !----------------------------------------
     LOGICAL                     :: LSULF
     LOGICAL                     :: LMETALCATSO2
     LOGICAL                     :: LCARB
     LOGICAL                     :: LBRC
     LOGICAL                     :: LSOA
     LOGICAL                     :: LMPOA
     LOGICAL                     :: LSVPOA
     LOGICAL                     :: LDUST
     LOGICAL                     :: LDEAD
     LOGICAL                     :: LSSALT
     LOGICAL                     :: LDSTUP
     REAL(fp),           POINTER :: SALA_REDGE_um(:)
     REAL(fp),           POINTER :: SALC_REDGE_um(:)
     LOGICAL                     :: LGRAVSTRAT
     LOGICAL                     :: LSOLIDPSC
     LOGICAL                     :: LHOMNUCNAT
     REAL(fp)                    :: T_NAT_SUPERCOOL
     REAL(fp)                    :: P_ICE_SUPERSAT
     LOGICAL                     :: LPSCCHEM
     LOGICAL                     :: LSTRATOD
     !for BC absorption enhancement, (xnw, 8/24/15)
     LOGICAL                     :: LBCAE
     REAL(fp)                    :: BCAE_1
     REAL(fp)                    :: BCAE_2
     ! for nitrate aerosol photolysis (TMS, 23/08/2018)
     LOGICAL                     :: hvAerNIT
     REAL(fp)                    :: hvAerNIT_JNIT
     REAL(fp)                    :: hvAerNIT_JNITs
     REAL(fp)                    :: JNITChanA
     REAL(fp)                    :: JNITChanB

     !----------------------------------------
     ! EMISSIONS fields
     !----------------------------------------
     LOGICAL                     :: DoEmissions
     INTEGER                     :: TS_EMIS
     LOGICAL                     :: LBIOFUEL
     LOGICAL                     :: LOTDLOC
     LOGICAL                     :: LSOILNOX
     LOGICAL                     :: LCH4SBC
     LOGICAL                     :: LSETH2O
     LOGICAL                     :: LStaticH2OBC
     LOGICAL                     :: LHCodedOrgHal
     LOGICAL                     :: LCMIP6OrgHal
     LOGICAL                     :: DoLightNOx ! Shadow for LightNOX extension

     ! For HEMCO "intermediate" grid (hplin, 6/2/20)
     LOGICAL                     :: LIMGRID    ! Use different grid resolution for HEMCO?
     INTEGER                     :: IMGRID_XSCALE
     INTEGER                     :: IMGRID_YSCALE

     !----------------------------------------
     ! CO MENU fields
     !----------------------------------------
     LOGICAL                     :: LPCO_CH4
     LOGICAL                     :: LPCO_NMVOC

     !----------------------------------------
     ! CO2 MENU fields
     !----------------------------------------
     LOGICAL                     :: LFOSSIL
     LOGICAL                     :: LCHEMCO2
     LOGICAL                     :: LBIODIURNAL
     LOGICAL                     :: LBIONETCLIM
     LOGICAL                     :: LOCEAN
     LOGICAL                     :: LSHIP
     LOGICAL                     :: LPLANE
     LOGICAL                     :: LFFBKGRD
     LOGICAL                     :: LBIOSPHTAG
     LOGICAL                     :: LFOSSILTAG
     LOGICAL                     :: LSHIPTAG
     LOGICAL                     :: LPLANETAG

     !----------------------------------------
     ! CHEMISTRY MENU fields
     !----------------------------------------
     LOGICAL                     :: LCHEM
     LOGICAL                     :: LINEAR_CHEM
     LOGICAL                     :: LLINOZ
     LOGICAL                     :: LSYNOZ
     INTEGER                     :: TS_CHEM
     REAL(fp)                    :: GAMMA_HO2
     LOGICAL                     :: LACTIVEH2O
     LOGICAL                     :: LINITSPEC
     LOGICAL                     :: USE_ONLINE_O3
     LOGICAL                     :: USE_O3_FROM_MET
     LOGICAL                     :: USE_TOMS_O3
     LOGICAL                     :: USE_AUTOREDUCE
     LOGICAL                     :: AUTOREDUCE_IS_KEEPACTIVE
     LOGICAL                     :: AUTOREDUCE_IS_KEY_THRESHOLD
     LOGICAL                     :: AUTOREDUCE_IS_PRS_THRESHOLD
     LOGICAL                     :: AUTOREDUCE_IS_APPEND
     REAL(f8)                    :: AUTOREDUCE_THRESHOLD
     REAL(f8)                    :: AUTOREDUCE_TUNING_OH
     REAL(f8)                    :: AUTOREDUCE_TUNING_NO2
#ifdef MODEL_GEOS
     LOGICAL                     :: LGMIOZ
#endif

     !----------------------------------------
     ! PHOTOLYSIS MENU fields
     !----------------------------------------
     CHARACTER(LEN=255)          :: FAST_JX_DIR

     !----------------------------------------
     ! RADIATION MENU fields
     !----------------------------------------
     LOGICAL                     :: LRAD
     LOGICAL                     :: LLWRAD
     LOGICAL                     :: LSWRAD
     LOGICAL,            POINTER :: LSKYRAD(:)
     INTEGER                     :: TS_RAD
     INTEGER                     :: NWVSELECT
     REAL(8),            POINTER :: WVSELECT(:)
     CHARACTER(LEN=5),   POINTER :: STRWVSELECT(:)
     INTEGER                     :: NSPECRADMENU
     INTEGER,            POINTER :: LSPECRADMENU(:)

     !----------------------------------------
     ! TRANSPORT MENU fields
     !----------------------------------------
     LOGICAL                     :: LTRAN
     LOGICAL                     :: LFILL
     INTEGER                     :: TPCORE_IORD
     INTEGER                     :: TPCORE_JORD
     INTEGER                     :: TPCORE_KORD
     INTEGER                     :: TS_DYN

     !----------------------------------------
     ! CONVECTION MENU fields
     !----------------------------------------
     LOGICAL                     :: LCONV
     LOGICAL                     :: LTURB
     LOGICAL                     :: LNLPBL
     INTEGER                     :: TS_CONV

     !----------------------------------------
     ! DEPOSITION MENU fields
     !----------------------------------------
     LOGICAL                     :: LDRYD
     LOGICAL                     :: LWETD
     REAL(fp)                    :: WETD_CONV_SCAL
     LOGICAL                     :: PBL_DRYDEP
     LOGICAL                     :: CO2_EFFECT
     REAL(fp)                    :: CO2_LEVEL
     REAL(fp)                    :: CO2_REF
     REAL(fp)                    :: RS_SCALE
     INTEGER                     :: RA_Alt_Above_Sfc

     !----------------------------------------
     ! GAMAP MENU fields
     !----------------------------------------
     CHARACTER(LEN=255)          :: GAMAP_DIAGINFO
     CHARACTER(LEN=255)          :: GAMAP_TRACERINFO

     !----------------------------------------
     ! OUTPUT MENU fields
     !----------------------------------------
     INTEGER,            POINTER :: NJDAY(:)

     !----------------------------------------
     ! DIAGNOSTIC MENU fields
     !----------------------------------------
     CHARACTER(LEN=255)          :: HistoryInputFile
     INTEGER                     :: ND03   ! Hg
     INTEGER                     :: ND06   ! TOMAS
     INTEGER                     :: ND44   ! TOMAS
     INTEGER                     :: ND53   ! POPs
     INTEGER                     :: ND59   ! TOMAS
     INTEGER                     :: ND60   ! TOMAS
     INTEGER                     :: ND61   ! TOMAS

     INTEGER                     :: TS_DIAG
     INTEGER,            POINTER :: TINDEX(:,:)
     INTEGER,            POINTER :: TCOUNT(:)
     INTEGER,            POINTER :: TMAX(:)
     LOGICAL                     :: DO_DIAG_WRITE

     ! Collection ids
     INTEGER                     :: DIAG_COLLECTION
     INTEGER                     :: GC_RST_COLLECTION ! Used only for NetCDF

     !----------------------------------------
     ! PLANEFLIGHT MENU fields
     !----------------------------------------
     LOGICAL                     :: Do_Planeflight
     CHARACTER(LEN=255)          :: Planeflight_InFile
     CHARACTER(LEN=255)          :: Planeflight_OutFile

     !----------------------------------------
     ! OBSPACK MENU fields
     !----------------------------------------
     LOGICAL                     :: Do_ObsPack
     LOGICAL                     :: ObsPack_Quiet
     CHARACTER(LEN=255)          :: ObsPack_InputFile
     CHARACTER(LEN=255)          :: ObsPack_OutputFile
     INTEGER                     :: ObsPack_nSpc
     CHARACTER(LEN=255), POINTER :: ObsPack_SpcName(:)

     !----------------------------------------
     ! ND51 MENU fields
     !----------------------------------------
     LOGICAL                     :: DO_ND51
     INTEGER                     :: N_ND51
     CHARACTER(LEN=255)          :: ND51_FILE
     INTEGER,            POINTER :: ND51_TRACERS(:)
     REAL(fp)                    :: ND51_HR_WRITE
     REAL(fp)                    :: ND51_HR1
     REAL(fp)                    :: ND51_HR2
     INTEGER                     :: ND51_IMIN
     INTEGER                     :: ND51_IMAX
     INTEGER                     :: ND51_JMIN
     INTEGER                     :: ND51_JMAX
     INTEGER                     :: ND51_LMIN
     INTEGER                     :: ND51_LMAX

     !----------------------------------------
     ! ND51b MENU fields
     !----------------------------------------
     LOGICAL                     :: DO_ND51b
     INTEGER                     :: N_ND51b
     CHARACTER(LEN=255)          :: ND51b_FILE
     INTEGER,            POINTER :: ND51b_TRACERS(:)
     REAL(fp)                    :: ND51b_HR_WRITE
     REAL(fp)                    :: ND51b_HR1
     REAL(fp)                    :: ND51b_HR2
     INTEGER                     :: ND51b_IMIN
     INTEGER                     :: ND51b_IMAX
     INTEGER                     :: ND51b_JMIN
     INTEGER                     :: ND51b_JMAX
     INTEGER                     :: ND51b_LMIN
     INTEGER                     :: ND51b_LMAX

     !----------------------------------------
     ! PROD LOSS MENU fields
     !----------------------------------------
     LOGICAL                     :: DO_SAVE_PL
     INTEGER                     :: ND65, LD65
     INTEGER                     :: NFAM
     CHARACTER(LEN=255), POINTER :: FAM_NAME(:)
     CHARACTER(LEN=255), POINTER :: FAM_TYPE(:)

     !----------------------------------------
     ! BENCHMARK MENU fields
     !----------------------------------------
     LOGICAL                     :: LSTDRUN
     CHARACTER(LEN=255)          :: STDRUN_INIT_FILE
     CHARACTER(LEN=255)          :: STDRUN_FINAL_FILE

     !----------------------------------------
     ! MERCURY MENU fields
     !----------------------------------------
     INTEGER                     :: ANTHRO_Hg_YEAR
     CHARACTER(LEN=255)          :: HG_SCENARIO
     LOGICAL                     :: USE_CHECKS
     LOGICAL                     :: LDYNOCEAN
     LOGICAL                     :: LPREINDHG
     LOGICAL                     :: LGTMM
     CHARACTER(LEN=255)          :: GTMM_RST_FILE
     LOGICAL                     :: LARCTICRIV
     LOGICAL                     :: LKRedUV

     !----------------------------------------
     ! CH4 MENU fields
     !----------------------------------------
     LOGICAL                     :: GOSAT_CH4_OBS
     LOGICAL                     :: AIRS_CH4_OBS
     LOGICAL                     :: TCCON_CH4_OBS
     LOGICAL                     :: AnalyticalInv
     REAL(fp)                    :: PerturbEmis
     INTEGER                     :: StateVectorElement
     LOGICAL                     :: UseEmisSF
     LOGICAL                     :: UseOHSF

     !----------------------------------------
     ! POPS MENU fields
     !----------------------------------------
     CHARACTER(LEN=3)            :: POP_TYPE
     LOGICAL                     :: CHEM_PROCESS
     REAL(fp)                    :: POP_XMW
     REAL(fp)                    :: POP_KOA
     REAL(fp)                    :: POP_KBC
     REAL(fp)                    :: POP_K_POPG_OH
     REAL(fp)                    :: POP_K_POPP_O3A
     REAL(fp)                    :: POP_K_POPP_O3B
     REAL(fp)                    :: POP_HSTAR
     REAL(fp)                    :: POP_DEL_H
     REAL(fp)                    :: POP_DEL_Hw

     !----------------------------------------
     ! Fields for interface to GEOS-5 GCM
     !----------------------------------------
#ifdef MODEL_GEOS
     LOGICAL                     :: LCAPTROP     = .FALSE.
     !REAL(fp)                    :: OZONOPAUSE   = -999.0
     LOGICAL                     :: haveImpRst   = .FALSE.
     LOGICAL                     :: AlwaysSetH2O = .TRUE.
     LOGICAL                     :: UseOnlineVUD = .FALSE.
     INTEGER                     :: LLFASTJX     = 601
     INTEGER                     :: NN_RxnRates             ! # of diagnosed reaction rates
     INTEGER, POINTER            :: RxnRates_IDs(:)         ! Reaction rate numbers to be diagnosed
     INTEGER                     :: NN_RxnRconst            ! # of diagnosed reaction rates
     INTEGER, POINTER            :: RxnRconst_IDs(:)        ! Reaction rate numbers to be diagnosed
     INTEGER                     :: NN_Jvals                ! # of diagnosed Jvalues
     INTEGER, POINTER            :: Jval_IDs(:)             ! J-values to be diagnosed
     INTEGER                     :: FJX_EXTRAL_ITERMAX = 5
     LOGICAL                     :: FJX_EXTRAL_ERR     = .TRUE.
     ! Toggle for het rates. If true, turns off three Cl producing het reactions
     ! in the stratosphere. In MODEL_GEOS, this flag is set in GEOSCHEMchem_GridComp.rc
<<<<<<< HEAD
     LOGICAL                     :: TurnOffHetRates = .FALSE.
     LOGICAL                     :: applyQtend         = .FALSE. ! Apply water vapor tendency
=======
     LOGICAL                     :: TurnOffHetRates   = .TRUE.
     INTEGER                     :: KppCheckNegatives = -1      ! Check for negatives after KPP integration
     REAL(fp)                    :: KppTolScale       = 1.0_fp  ! Tolerance scale factor for 2nd KPP integration
>>>>>>> d188e589
#else
     LOGICAL                     :: AlwaysSetH2O
     LOGICAL                     :: TurnOffHetRates
#endif

#if defined( MODEL_GEOS ) || defined( MODEL_WRF )
     LOGICAL                     :: KppStop            = .TRUE. ! Stop KPP if integration fails twice
#endif

#if defined( MODEL_CESM )
     LOGICAL                     :: onlineAlbedo       = .TRUE. ! Use albedo from land model
     LOGICAL                     :: onlineLandTypes    = .TRUE. ! Use land types from land model
     LOGICAL                     :: ddVel_CLM          = .TRUE. ! Use dry deposition velocities as computed by the Community Land Model
     LOGICAL                     :: applyQtend         = .TRUE. ! Apply water vapor tendency to specific humidity
#endif

#ifdef ADJOINT
     !----------------------------------------
     ! GCHP adjoint fields
     !---------------------------------------
     LOGICAL                     :: IS_ADJOINT
     LOGICAL                     :: IS_FD_SPOT, IS_FD_GLOBAL
     INTEGER                     :: FD_STEP
     LOGICAL                     :: IS_FD_SPOT_THIS_PET
     INTEGER                     :: IFD, JFD, NFD, LFD, NFD_ADJ
     INTEGER                     :: CF_IMIN, CF_IMAX
     INTEGER                     :: CF_JMIN, CF_JMAX
     INTEGER                     :: CF_LMIN, CF_LMAX
#endif

     !----------------------------------------
     ! Fields for LINOZ strat chem
     !----------------------------------------
     INTEGER                     :: LINOZ_NLEVELS
     INTEGER                     :: LINOZ_NLAT
     INTEGER                     :: LINOZ_NMONTHS
     INTEGER                     :: LINOZ_NFIELDS
     REAL(fp),           POINTER :: LINOZ_TPARM(:,:,:,:)

  END TYPE OptInput
!
! !REMARKS:
!
! !REVISION HISTORY:
!  See https://github.com/geoschem/geos-chem for complete history
!EOP
!------------------------------------------------------------------------------
!BOC
CONTAINS
!EOC
!------------------------------------------------------------------------------
!                  GEOS-Chem Global Chemical Transport Model                  !
!------------------------------------------------------------------------------
!BOP
!
! !IROUTINE: Set_Input_Opt
!
! !DESCRIPTION: Subroutine SET\_INPUT\_OPT intializes all GEOS-Chem
!  options carried in Input Options derived type object.
!\\
!\\
! !INTERFACE:
!
  SUBROUTINE Set_Input_Opt( am_I_Root, Input_Opt, RC )
!
! !USES:
!
    USE ErrCode_Mod
!
! !INPUT PARAMETERS:
!
    LOGICAL,        INTENT(IN)    :: am_I_Root   ! Are we on the root CPU?
!
! !INPUT/OUTPUT PARAMETERS:
!
    TYPE(OptInput), INTENT(INOUT) :: Input_Opt   ! Input Options object
!
! !OUTPUT PARAMETERS:
!
    INTEGER,        INTENT(OUT)   :: RC          ! Success or failure?
!
! !REMARKS:
!
! !REVISION HISTORY:
!  01 Nov 2012 - R. Yantosca - Initial version
!  See https://github.com/geoschem/geos-chem for complete history
!EOP
!------------------------------------------------------------------------------
!BOC
!
! !LOCAL VARIABLES:
!
    ! Strings
    CHARACTER(LEN=30) :: arrayId

    !----------------------------------------
    ! Initialize
    ! Set pointers to NULL for safety's sake
    !----------------------------------------
    RC                               =  GC_SUCCESS
    Input_Opt%PASSIVE_NAME           => NULL()
    Input_Opt%PASSIVE_ID             => NULL()
    Input_Opt%PASSIVE_MW             => NULL()
    Input_Opt%PASSIVE_TAU            => NULL()
    Input_Opt%PASSIVE_INITCONC       => NULL()
    Input_Opt%PASSIVE_DECAYID        => NULL()
    Input_Opt%AdvectSpc_Name         => NULL()
    Input_Opt%SALA_REDGE_um          => NULL()
    Input_Opt%SALC_REDGE_um          => NULL()
    Input_Opt%LSKYRAD                => NULL()
    Input_Opt%LSPECRADMENU           => NULL()
    Input_Opt%NJDAY                  => NULL()
    Input_Opt%TINDEX                 => NULL()
    Input_Opt%TCOUNT                 => NULL()
    Input_Opt%TMAX                   => NULL()
    Input_Opt%ND51_TRACERS           => NULL()
    Input_Opt%ND51b_TRACERS          => NULL()
    Input_Opt%FAM_NAME               => NULL()
    Input_Opt%FAM_TYPE               => NULL()
    Input_Opt%LINOZ_TPARM            => NULL()

    !----------------------------------------
    ! General Runtime & Distributed Comp Info
    !----------------------------------------
    Input_Opt%amIRoot                = am_I_Root
    Input_Opt%isMPI                  = .FALSE.
    Input_Opt%numCPUs                = 1
    Input_Opt%thisCPU                = -1
    Input_Opt%MPIComm                = -1

    !----------------------------------------
    ! Dry run info (print out file names)
    !----------------------------------------
    Input_Opt%DryRun                 = .FALSE.

    !----------------------------------------
    ! SIZE PARAMETER fields
    !
    ! Set to large placeholder values
    !----------------------------------------
#ifdef RRTMG
    Input_Opt%Max_BPCH_Diag          = 187 ! Mirror MAX_DIAG in CMN_DIAG_mod.F90
#else
    Input_Opt%Max_BPCH_Diag          = 80  ! Mirror MAX_DIAG in CMN_DIAG_mod.F90
#endif
    Input_Opt%Max_Families           = 250
    Input_Opt%Max_AdvectSpc          = 600
    Input_Opt%Max_PassiveSpc         = 50

    !----------------------------------------
    ! SIMULATION MENU fields
    !----------------------------------------
    Input_Opt%NYMDb                  = 0
    Input_Opt%NHMSb                  = 0
    Input_Opt%NYMDe                  = 0
    Input_Opt%NHMSe                  = 0
    Input_Opt%SimLengthSec           = 0
    Input_Opt%RUN_DIR                = './'
    Input_Opt%DATA_DIR               = './'
    Input_Opt%CHEM_INPUTS_DIR        = './'
    Input_Opt%MetField               = ''
    Input_Opt%SimulationName         = ''
    Input_Opt%SpcDatabaseFile        = ''
    Input_Opt%ITS_A_CH4_SIM          = .FALSE.
    Input_Opt%ITS_A_CO2_SIM          = .FALSE.
    Input_Opt%ITS_A_FULLCHEM_SIM     = .FALSE.
    Input_Opt%ITS_A_MERCURY_SIM      = .FALSE.
    Input_Opt%ITS_A_POPS_SIM         = .FALSE.
    Input_Opt%ITS_A_RnPbBe_SIM       = .FALSE.
    Input_Opt%ITS_A_TAGO3_SIM        = .FALSE.
    Input_Opt%ITS_A_TAGCO_SIM        = .FALSE.
    Input_Opt%ITS_AN_AEROSOL_SIM     = .FALSE.
    Input_Opt%ITS_A_TRACEMETAL_SIM   = .FALSE.
    Input_Opt%LPRT                   = .FALSE.
    Input_Opt%useTimers              = .FALSE.

    !----------------------------------------
    ! ADVECTED SPECIES MENU fields
    !----------------------------------------
    arrayId = 'Input_Opt%AdvectSpc_Name'
    ALLOCATE( Input_Opt%AdvectSpc_Name( Input_Opt%Max_AdvectSpc ), STAT=RC )
    CALL GC_CheckVar( arrayId, 0, RC )
    IF ( RC /= GC_SUCCESS ) RETURN

    Input_Opt%N_ADVECT               = 0
    Input_Opt%AdvectSpc_Name         = ''
    Input_Opt%LSPLIT                 = .FALSE.

    !----------------------------------------
    ! PASSIVE SPECIES MENU fields
    !----------------------------------------

    ALLOCATE( Input_Opt%PASSIVE_NAME    ( Input_Opt%Max_PassiveSpc ), STAT=RC )
    ALLOCATE( Input_Opt%PASSIVE_LONGNAME( Input_Opt%Max_PassiveSpc ), STAT=RC )
    ALLOCATE( Input_Opt%PASSIVE_ID      ( Input_Opt%Max_PassiveSpc ), STAT=RC )
    ALLOCATE( Input_Opt%PASSIVE_MW      ( Input_Opt%Max_PassiveSpc ), STAT=RC )
    ALLOCATE( Input_Opt%PASSIVE_TAU     ( Input_Opt%Max_PassiveSpc ), STAT=RC )
    ALLOCATE( Input_Opt%PASSIVE_INITCONC( Input_Opt%Max_PassiveSpc ), STAT=RC )
    ALLOCATE( Input_Opt%PASSIVE_DECAYID ( Input_Opt%Max_PassiveSpc ), STAT=RC )

    Input_Opt%NPASSIVE               = 0
    Input_Opt%NPASSIVE_DECAY         = 0
    Input_Opt%PASSIVE_NAME           = ''
    Input_Opt%PASSIVE_LONGNAME       = ''
    Input_Opt%PASSIVE_ID             = 0
    Input_Opt%PASSIVE_MW             = 0.0_fp
    Input_Opt%PASSIVE_TAU            = 0.0_fp
    Input_Opt%PASSIVE_INITCONC       = 0.0_fp
    Input_Opt%PASSIVE_DECAYID        = 0

    !----------------------------------------
    ! AEROSOL MENU fields
    !----------------------------------------
    arrayId = 'Input_Opt%SALA_REDGE_um'
    ALLOCATE( Input_Opt%SALA_REDGE_um( 2 ), STAT=RC )
    CALL GC_CheckVar( arrayId, 0, RC )
    IF ( RC /= GC_SUCCESS ) RETURN

    arrayId = 'Input_Opt%SALC_REDGE_um'
    ALLOCATE( Input_Opt%SALC_REDGE_um( 2 ), STAT=RC )
    CALL GC_CheckVar( arrayId, 0, RC )
    IF ( RC /= GC_SUCCESS ) RETURN

    Input_Opt%LSULF                  = .FALSE.
    Input_Opt%LMETALCATSO2           = .FALSE.
    Input_Opt%LCARB                  = .FALSE.
    Input_Opt%LBRC                   = .FALSE.
    Input_Opt%LSOA                   = .FALSE.
    Input_Opt%LMPOA                  = .FALSE.
    Input_Opt%LSVPOA                 = .FALSE.
    Input_Opt%LDUST                  = .FALSE.
    Input_Opt%LDEAD                  = .FALSE.
    Input_Opt%LDSTUP                 = .FALSE.
    Input_Opt%LSSALT                 = .FALSE.
    Input_Opt%SALA_REDGE_um          = 0.0_fp
    Input_Opt%SALC_REDGE_um          = 0.0_fp
    Input_Opt%LGRAVSTRAT             = .FALSE.
    Input_Opt%LSOLIDPSC              = .FALSE.
    Input_Opt%LHOMNUCNAT             = .FALSE.
    Input_Opt%T_NAT_SUPERCOOL        = 0.0_fp
    Input_Opt%P_ICE_SUPERSAT         = 0.0_fp
    Input_Opt%LPSCCHEM               = .FALSE.
    Input_Opt%LSTRATOD               = .FALSE.
    Input_Opt%hvAerNIT               = .FALSE.
    Input_Opt%hvAerNIT_JNIT          = 0.0_fp
    Input_Opt%hvAerNIT_JNITs         = 0.0_fp
    Input_Opt%JNITChanA              = 0.0_fp
    Input_Opt%JNITChanB              = 0.0_fp

    !----------------------------------------
    ! EMISSIONS MENU fields
    !----------------------------------------
    Input_Opt%DoEmissions            = .TRUE. ! On by default
    Input_Opt%TS_EMIS                = 0
    Input_Opt%LSOILNOX               = .FALSE.
    Input_Opt%LCH4SBC                = .FALSE.
    Input_Opt%LSETH2O                = .FALSE.
    Input_Opt%LStaticH2OBC           = .FALSE.
    Input_Opt%LHCodedOrgHal          = .FALSE.
    Input_Opt%LCMIP6OrgHal           = .FALSE.
    Input_Opt%DoLightNOx             = .FALSE.
    Input_Opt%LIMGRID                = .FALSE.
    Input_Opt%IMGRID_XSCALE          = 1
    Input_Opt%IMGRID_YSCALE          = 1

    !----------------------------------------
    ! CO MENU fields
    !----------------------------------------
    Input_Opt%LPCO_CH4               = .FALSE.
    Input_Opt%LPCO_NMVOC             = .FALSE.

    !----------------------------------------
    ! CO2 MENU fields
    !----------------------------------------
    Input_Opt%LFOSSIL                = .FALSE.
    Input_Opt%LCHEMCO2               = .FALSE.
    Input_Opt%LBIOFUEL               = .FALSE.
    Input_Opt%LBIODIURNAL            = .FALSE.
    Input_Opt%LBIONETCLIM            = .FALSE.
    Input_Opt%LOCEAN                 = .FALSE.
    Input_Opt%LSHIP                  = .FALSE.
    Input_Opt%LPLANE                 = .FALSE.
    Input_Opt%LFFBKGRD               = .FALSE.
    Input_Opt%LBIOSPHTAG             = .FALSE.
    Input_Opt%LFOSSILTAG             = .FALSE.
    Input_Opt%LSHIPTAG               = .FALSE.
    Input_Opt%LPLANETAG              = .FALSE.

    !----------------------------------------
    ! CHEMISTRY MENU fields
    !----------------------------------------
    Input_Opt%LCHEM                  = .FALSE.
    Input_Opt%LINEAR_CHEM            = .FALSE.
    Input_Opt%LLINOZ                 = .FALSE.
    Input_Opt%LSYNOZ                 = .FALSE.
#ifdef MODEL_GEOS
    Input_Opt%LGMIOZ                 = .FALSE.
#endif
    Input_Opt%TS_CHEM                = 0
    Input_Opt%GAMMA_HO2              = 0.0_fp
    Input_Opt%LACTIVEH2O             = .FALSE.
    Input_Opt%LINITSPEC              = .FALSE.
    Input_Opt%USE_ONLINE_O3          = .FALSE.
    Input_Opt%USE_O3_FROM_MET        = .FALSE.
    Input_Opt%USE_TOMS_O3            = .FALSE.

    Input_Opt%USE_AUTOREDUCE                = .FALSE.
    Input_Opt%AUTOREDUCE_IS_KEY_THRESHOLD   = .TRUE.
    Input_Opt%AUTOREDUCE_TUNING_OH          = 5e-5_fp
    Input_Opt%AUTOREDUCE_TUNING_NO2         = 1e-4_fp
    Input_Opt%AUTOREDUCE_IS_PRS_THRESHOLD   = .TRUE.
    Input_Opt%AUTOREDUCE_IS_KEEPACTIVE      = .FALSE.
    Input_Opt%AUTOREDUCE_IS_APPEND          = .FALSE.

    !----------------------------------------
    ! PHOTOLYSIS MENU fields
    !----------------------------------------
    Input_Opt%FAST_JX_DIR            = './'

    !----------------------------------------
    ! RADIATION MENU fields (for RRTMG only)
    !----------------------------------------
    arrayId = 'Input_Opt%LSKYRAD'
    ALLOCATE( Input_Opt%LSKYRAD( 2 ), STAT=RC )
    CALL GC_CheckVar( arrayId, 0, RC )
    IF ( RC /= GC_SUCCESS ) RETURN

    arrayId = 'Input_Opt%WVSELECT'
    ALLOCATE( Input_Opt%WVSELECT( 3 ), STAT=RC )
    CALL GC_CheckVar( arrayId, 0, RC )
    IF ( RC /= GC_SUCCESS ) RETURN

    arrayId = 'Input_Opt%STRWVSELECT'
    ALLOCATE( Input_Opt%STRWVSELECT( 3 ), STAT=RC )
    CALL GC_CheckVar( arrayId, 0, RC )
    IF ( RC /= GC_SUCCESS ) RETURN

    ! Number of RRTMG outputs (change as necessary)
    Input_Opt%NSpecRadMenu           = 11

    arrayId = 'Input_Opt%LSPECRADMENU'
    ALLOCATE( Input_Opt%LSPECRADMENU( Input_Opt%NSpecRadMenu ), STAT=RC )
    CALL GC_CheckVar( arrayId, 0, RC )
    IF ( RC /= GC_SUCCESS ) RETURN
    Input_Opt%LSpecRadMenu           = 0

    Input_Opt%LRAD                   = .FALSE.
    Input_Opt%LLWRAD                 = .FALSE.
    Input_Opt%LSWRAD                 = .FALSE.
    Input_Opt%LSKYRAD                = .FALSE.
    Input_Opt%TS_RAD                 = 0
    Input_Opt%NWVSELECT              = 0
    Input_Opt%WVSELECT               = 0.0_fp
    Input_Opt%STRWVSELECT            = ''

    !----------------------------------------
    ! TRANSPORT MENU fields
    !----------------------------------------
    Input_Opt%LTRAN                  = .FALSE.
    Input_Opt%LFILL                  = .FALSE.
    Input_Opt%TPCORE_IORD            = 0
    Input_Opt%TPCORE_JORD            = 0
    Input_Opt%TPCORE_KORD            = 0
    Input_Opt%TS_DYN                 = 0

    !----------------------------------------
    ! CONVECTION MENU fields
    !----------------------------------------
    Input_Opt%LCONV                  = .FALSE.
    Input_Opt%LTURB                  = .FALSE.
    Input_Opt%LNLPBL                 = .FALSE.
    Input_Opt%TS_CONV                = 0

    !----------------------------------------
    ! DEPOSITION MENU fields
    !----------------------------------------
    Input_Opt%LDRYD                  = .FALSE.
    Input_Opt%LWETD                  = .FALSE.
    Input_Opt%WETD_CONV_SCAL         = 1.0_fp
    Input_Opt%PBL_DRYDEP             = .FALSE.
    Input_Opt%CO2_LEVEL              = 390.0_fp
    Input_Opt%CO2_REF                = 390.0_fp
    Input_Opt%CO2_EFFECT             = .FALSE.
    Input_Opt%RS_SCALE               = 1.0_fp
    Input_Opt%RA_Alt_Above_Sfc       = 10       ! default height


    !----------------------------------------
    ! GAMAP_MENU fields
    !----------------------------------------
    Input_Opt%GAMAP_DIAGINFO         = ''
    Input_Opt%GAMAP_TRACERINFO       = ''

    !----------------------------------------
    ! OUTPUT MENU fields
    !----------------------------------------
    arrayId = 'Input_Opt%NJDAY'
    ALLOCATE( Input_Opt%NJDAY( 366 ), STAT=RC )
    CALL GC_CheckVar( arrayId, 0, RC )
    IF ( RC /= GC_SUCCESS ) RETURN

    Input_Opt%NJDAY                  = 0

    !----------------------------------------
    ! DIAGNOSTIC MENU fields
    !----------------------------------------
    Input_Opt%HistoryInputFile       = ''
    Input_Opt%DIAG_COLLECTION        = -999
    Input_Opt%TS_DIAG                = 0
    ALLOCATE( Input_Opt%TCOUNT( Input_Opt%Max_BPCH_Diag ), STAT=RC )
    ALLOCATE( Input_Opt%TMAX  ( Input_Opt%Max_BPCH_Diag ), STAT=RC )

    Input_Opt%ND03                   = 0
    Input_Opt%ND06                   = 0
    Input_Opt%ND44                   = 0
    Input_Opt%ND53                   = 0
    Input_Opt%ND59                   = 0
    Input_Opt%ND60                   = 0
    Input_Opt%ND61                   = 0
    Input_Opt%ND65                   = 0
    Input_Opt%TCOUNT(:)              = 0
    Input_Opt%TMAX(:)	             = 0
#if defined( ESMF_ ) || defined( EXTERNAL_GRID ) || defined( EXTERNAL_FORCING )
    ! Need to shut off G-C diagnostics when
    ! connecting to an external GCM (bmy, 3/29/13)
    Input_Opt%DO_DIAG_WRITE          = .FALSE.
#else
    ! For traditional G-C runs, always write diags (bmy, 3/29/13)
    Input_Opt%DO_DIAG_WRITE          = .TRUE.
#endif

    !----------------------------------------
    ! PLANEFLIGHT MENU fields
    !----------------------------------------
    Input_Opt%Do_Planeflight         = .FALSE.
    Input_Opt%Planeflight_InFile     = ''
    Input_Opt%Planeflight_OutFile    = ''

    !----------------------------------------
    ! PLANEFLIGHT MENU fields
    !----------------------------------------
    ALLOCATE( Input_Opt%ObsPack_SpcName( 1000 ), STAT=RC )

    Input_Opt%Do_ObsPack             = .FALSE.
    Input_Opt%ObsPack_Quiet          = .FALSE.
    Input_Opt%ObsPack_InputFile      = ''
    Input_Opt%ObsPack_OutputFile     = ''
    Input_Opt%ObsPack_nSpc           = 0
    Input_Opt%ObsPack_SpcName        = ''

    !----------------------------------------
    ! ND51 MENU fields
    !----------------------------------------
    Input_Opt%DO_ND51                = .FALSE.
    Input_Opt%N_ND51                 = 0
    Input_Opt%ND51_FILE              = ''
    Input_Opt%ND51_HR_WRITE          = 0.0_fp
    Input_Opt%ND51_HR1               = 0.0_fp
    Input_Opt%ND51_HR2               = 0.0_fp
    Input_Opt%ND51_IMIN              = 0
    Input_Opt%ND51_IMAX              = 0
    Input_Opt%ND51_JMIN              = 0
    Input_Opt%ND51_JMAX              = 0
    Input_Opt%ND51_LMIN              = 0

    !----------------------------------------
    ! ND51b MENU fields
    !----------------------------------------
    Input_Opt%DO_ND51b               = .FALSE.
    Input_Opt%N_ND51b                = 0
    Input_Opt%ND51b_FILE             = ''
    Input_Opt%ND51b_HR_WRITE         = 0.0_fp
    Input_Opt%ND51b_HR1              = 0.0_fp
    Input_Opt%ND51b_HR2              = 0.0_fp
    Input_Opt%ND51b_IMIN             = 0
    Input_Opt%ND51b_IMAX             = 0
    Input_Opt%ND51b_JMIN             = 0
    Input_Opt%ND51b_JMAX             = 0
    Input_Opt%ND51b_LMIN             = 0

    !----------------------------------------
    ! PROD LOSS MENU fields
    !---------------------------------------

    arrayId = 'Input_Opt%FAM_NAME'
    ALLOCATE( Input_Opt%FAM_NAME( Input_Opt%Max_Families ), STAT=RC )
    CALL GC_CheckVar( arrayId, 0, RC )
    IF ( RC /= GC_SUCCESS ) RETURN

    arrayId = 'Input_Opt%FAM_TYPE'
    ALLOCATE( Input_Opt%FAM_TYPE( Input_Opt%Max_Families ), STAT=RC )
    CALL GC_CheckVar( arrayId, 0, RC )
    IF ( RC /= GC_SUCCESS ) RETURN

    Input_Opt%DO_SAVE_PL             = .FALSE.
    Input_Opt%ND65                   = 0
    Input_Opt%NFAM                   = 0
    Input_Opt%FAM_NAME               = ''
    Input_Opt%FAM_TYPE               = ''

    !----------------------------------------
    ! MERCURY MENU fields
    !----------------------------------------
    Input_Opt%ANTHRO_Hg_YEAR         = 0
    Input_Opt%HG_SCENARIO            = ''
    Input_Opt%USE_CHECKS             = .FALSE.
    Input_Opt%LDYNOCEAN              = .FALSE.
    Input_Opt%LPREINDHG              = .FALSE.
    Input_Opt%LGTMM                  = .FALSE.
    Input_Opt%GTMM_RST_FILE          = ''

    !----------------------------------------
    ! CH4 MENU fields
    !----------------------------------------
    Input_Opt%GOSAT_CH4_OBS          = .FALSE.
    Input_Opt%AIRS_CH4_OBS           = .FALSE.
    Input_Opt%TCCON_CH4_OBS          = .FALSE.
    Input_Opt%AnalyticalInv          = .FALSE.
    Input_Opt%PerturbEmis            = 1.0
    Input_Opt%StateVectorElement     = 0
    Input_Opt%UseEmisSF              = .FALSE.
    Input_Opt%UseOHSF                = .FALSE.

    !----------------------------------------
    ! POPS MENU fields
    !----------------------------------------
    Input_Opt%POP_TYPE               = ''
    Input_Opt%CHEM_PROCESS           = .FALSE.
    Input_Opt%POP_XMW                = 0.0_fp
    Input_Opt%POP_KOA                = 0.0_fp
    Input_Opt%POP_KBC                = 0.0_fp
    Input_Opt%POP_K_POPG_OH          = 0.0_fp
    Input_Opt%POP_K_POPP_O3A         = 0.0_fp
    Input_Opt%POP_K_POPP_O3B         = 0.0_fp
    Input_Opt%POP_HSTAR              = 0.0_fp
    Input_Opt%POP_DEL_H              = 0.0_fp
    Input_Opt%POP_DEL_Hw             = 0.0_fp

    !----------------------------------------
    ! Fields for interface to GEOS-5 GCM
    !----------------------------------------
#ifdef MODEL_GEOS
!    Input_Opt%OZONOPAUSE             = -999.0
!    Input_Opt%haveImpRst             = .FALSE.
!    Input_Opt%AlwaysSetH2O           = .FALSE.
!    Input_Opt%LLFASTJX               = -999
    Input_Opt%NN_RxnRates            = -999
    Input_Opt%RxnRates_IDs           => NULL()
    Input_Opt%NN_RxnRconst           = -999
    Input_Opt%RxnRconst_IDs          => NULL()
    Input_Opt%NN_Jvals               = -999
    Input_Opt%Jval_IDs               => NULL()
#else
    Input_Opt%AlwaysSetH2O           = .FALSE.
    Input_Opt%TurnOffHetRates        = .FALSE.
#endif

#ifdef ADJOINT
    !----------------------------------------
    ! Fields for adoint
    !---------------------------------------
    Input_Opt%IS_ADJOINT             = .FALSE.
    Input_Opt%IS_FD_SPOT             = .FALSE.
    Input_Opt%IS_FD_GLOBAL           = .FALSE.
    Input_Opt%IS_FD_SPOT_THIS_PET    = .FALSE.
    Input_Opt%FD_STEP                = -999
    Input_Opt%IFD                    = -999
    Input_Opt%JFD                    = -999
    Input_Opt%NFD                    = -999
    Input_Opt%LFD                    = -999
#endif

    !----------------------------------------
    ! Fields for LINOZ strat chem
    !----------------------------------------
    Input_Opt%LINOZ_NLEVELS          = 25
    Input_Opt%LINOZ_NLAT             = 18
    Input_Opt%LINOZ_NMONTHS          = 12
    Input_Opt%LINOZ_NFIELDS          = 7

    arrayId = 'Input_Opt%LINOZ_TPARM'
    ALLOCATE( Input_Opt%LINOZ_TPARM( Input_Opt%LINOZ_NLEVELS,            &
                                     Input_Opt%LINOZ_NLAT,               &
                                     Input_Opt%LINOZ_NMONTHS,            &
                                     Input_Opt%LINOZ_NFIELDS ), STAT=RC )
    CALL GC_CheckVar( arrayId, 0, RC )
    IF ( RC /= GC_SUCCESS ) RETURN

    Input_Opt%LINOZ_TPARM            = 0.0_fp

  END SUBROUTINE Set_Input_Opt
!EOC
!------------------------------------------------------------------------------
!                  GEOS-Chem Global Chemical Transport Model                  !
!------------------------------------------------------------------------------
!BOP
!
! !IROUTINE: Set_Input_Opt_Advect
!
! !DESCRIPTION: Subroutine SET\_INPUT\_OPT\_ADVECT intializes all GEOS-Chem
!  options carried in Input Options derived type object that depend on
!  the number of advected species (Input\_Opt%N_ADVECT).
!\\
!\\
! !INTERFACE:
!
  SUBROUTINE Set_Input_Opt_Advect( Input_Opt, RC )
!
! !USES:
!
    USE ErrCode_Mod
!
! !INPUT/OUTPUT PARAMETERS:
!
    TYPE(OptInput), INTENT(INOUT) :: Input_Opt   ! Input Options object
!
! !OUTPUT PARAMETERS:
!
    INTEGER,        INTENT(OUT)   :: RC          ! Success or failure?
!
! !REMARKS:
!  NOTE: These arrays are all for bpch diagnostics, and will eventually
!  be removed from GEOS-Chem.

! !REVISION HISTORY:
!  26 Jan 2018 - M. Sulprizio- Initial version
!  See https://github.com/geoschem/geos-chem for complete history
!EOP
!------------------------------------------------------------------------------
!BOC
!
! !LOCAL VARIABLES:
!
    ! Initialize
    RC = GC_SUCCESS

    !=======================================================================
    ! Allocate arrays
    !=======================================================================

    ALLOCATE( Input_Opt%TINDEX(Input_Opt%Max_BPCH_Diag,Input_Opt%N_ADVECT), &
              STAT=RC )
    CALL GC_CheckVar( 'Input_Opt%TINDEX', 0, RC )
    IF ( RC /= GC_SUCCESS ) RETURN
    Input_Opt%TINDEX = 0

    ALLOCATE( Input_Opt%ND51_TRACERS (Input_Opt%N_ADVECT+Input_Opt%Max_BPCH_Diag),&
              STAT=RC )
    CALL GC_CheckVar( 'Input_Opt%ND51_TRACERS', 0, RC )
    IF ( RC /= GC_SUCCESS ) RETURN
    Input_Opt%ND51_TRACERS = 0

    ALLOCATE( Input_Opt%ND51b_TRACERS(Input_Opt%N_ADVECT+Input_Opt%Max_BPCH_Diag),&
              STAT=RC )
    CALL GC_CheckVar( 'Input_Opt%ND51b_TRACERS', 0, RC )
    IF ( RC /= GC_SUCCESS ) RETURN
    Input_Opt%ND51b_TRACERS = 0

  END SUBROUTINE Set_Input_Opt_Advect
!EOC
!------------------------------------------------------------------------------
!                  GEOS-Chem Global Chemical Transport Model                  !
!------------------------------------------------------------------------------
!BOP
!
! !IROUTINE: Cleanup_Input_Opt
!
! !DESCRIPTION: Subroutine CLEANUP\_INPUT\_OPT deallocates all
!  allocatable fields of the Input Options object.
!\\
!\\
! !INTERFACE:
!
  SUBROUTINE Cleanup_Input_Opt( Input_Opt, RC )
!
! !USES:
!
    USE ErrCode_Mod
!
! !INPUT/OUTPUT PARAMETERS:
!
    TYPE(OptInput), INTENT(INOUT) :: Input_Opt   ! Input Options object
!
! !OUTPUT PARAMETERS:
!
    INTEGER,        INTENT(OUT)   :: RC          ! Success or failure
!
! !REVISION HISTORY:
!  02 Nov 2012 - R. Yantosca - Initial version
!  See https://github.com/geoschem/geos-chem for complete history
!EOP
!------------------------------------------------------------------------------
!BOC

    ! Assume success
    RC = GC_SUCCESS

    !======================================================================
    ! Deallocate fields of the Input Options object
    !======================================================================
    IF ( ASSOCIATED( Input_Opt%PASSIVE_NAME ) ) THEN
       DEALLOCATE( Input_Opt%PASSIVE_NAME, STAT=RC )
       CALL GC_CheckVar( 'Input_Opt%PASSIVE_NAME', 2, RC )
       IF ( RC /= GC_SUCCESS ) RETURN
       Input_Opt%PASSIVE_NAME => NULL()
    ENDIF

    IF ( ASSOCIATED( Input_Opt%PASSIVE_LONGNAME ) ) THEN
       DEALLOCATE( Input_Opt%PASSIVE_LONGNAME )
    ENDIF

    IF ( ASSOCIATED( Input_Opt%PASSIVE_ID ) ) THEN
       DEALLOCATE( Input_Opt%PASSIVE_ID, STAT=RC )
       CALL GC_CheckVar( 'Input_Opt%PASSIVE_ID', 2, RC )
       IF ( RC /= GC_SUCCESS ) RETURN
       Input_Opt%PASSIVE_ID => NULL()
    ENDIF

    IF ( ASSOCIATED( Input_Opt%PASSIVE_MW ) ) THEN
       DEALLOCATE( Input_Opt%PASSIVE_MW, STAT=RC )
       CALL GC_CheckVar( 'Input_Opt%PASSIVE_MW', 2, RC )
       IF ( RC /= GC_SUCCESS ) RETURN
       Input_Opt%PASSIVE_MW => NULL()
    ENDIF

    IF ( ASSOCIATED( Input_Opt%PASSIVE_TAU ) ) THEN
       DEALLOCATE( Input_Opt%PASSIVE_TAU, STAT=RC )
       CALL GC_CheckVar( 'Input_Opt%PASSIVE_TAU', 2, RC )
       IF ( RC /= GC_SUCCESS ) RETURN
       Input_Opt%PASSIVE_TAU => NULL()
    ENDIF

    IF ( ASSOCIATED( Input_Opt%PASSIVE_INITCONC ) ) THEN
       DEALLOCATE( Input_Opt%PASSIVE_INITCONC, STAT=RC )
       CALL GC_CheckVar( 'Input_Opt%PASSIVE_INITCONC', 2, RC )
       IF ( RC /= GC_SUCCESS ) RETURN
       Input_Opt%PASSIVE_INITCONC => NULL()
    ENDIF

    IF ( ASSOCIATED( Input_Opt%PASSIVE_DECAYID ) ) THEN
       DEALLOCATE( Input_Opt%PASSIVE_DECAYID )
    ENDIF

    IF ( ASSOCIATED( Input_Opt%AdvectSpc_Name ) ) THEN
       DEALLOCATE( Input_Opt%AdvectSpc_Name, STAT=RC )
       CALL GC_CheckVar( 'Input_Opt%AdvectSpcName', 2, RC )
       IF ( RC /= GC_SUCCESS ) RETURN
       Input_Opt%AdvectSpc_Name => NULL()
    ENDIF

    IF ( ASSOCIATED( Input_Opt%SALA_REDGE_um ) ) THEN
       DEALLOCATE( Input_Opt%SALA_REDGE_um, STAT=RC )
       CALL GC_CheckVar( 'Input_Opt%SALA_REDGE_um', 2, RC )
       IF ( RC /= GC_SUCCESS ) RETURN
       Input_Opt%SALA_REDGE_um => NULL()
    ENDIF

    IF ( ASSOCIATED( Input_Opt%SALC_REDGE_um ) ) THEN
       DEALLOCATE( Input_Opt%SALC_REDGE_um, STAT=RC )
       CALL GC_CheckVar( 'Input_Opt%SALC_REDGE_um', 2, RC )
       IF ( RC /= GC_SUCCESS ) RETURN
       Input_Opt%SALC_REDGE_um => NULL()
    ENDIF

    IF ( ASSOCIATED( Input_Opt%NJDAY ) ) THEN
       DEALLOCATE( Input_Opt%NJDAY, STAT=RC )
       CALL GC_CheckVar( 'Input_Opt%NJDAY', 2, RC )
       IF ( RC /= GC_SUCCESS ) RETURN
       Input_Opt%NJDAY => NULL()
    ENDIF

    IF ( ASSOCIATED( Input_Opt%TINDEX ) ) THEN
       DEALLOCATE( Input_Opt%TINDEX, STAT=RC )
       CALL GC_CheckVar( 'Input_Opt%TINDEX', 2, RC )
       IF ( RC /= GC_SUCCESS ) RETURN
       Input_Opt%TINDEX => NULL()
    ENDIF

    IF ( ASSOCIATED( Input_Opt%TCOUNT ) ) THEN
       DEALLOCATE( Input_Opt%TCOUNT, STAT=RC )
       CALL GC_CheckVar( 'Input_Opt%TCOUNT', 2, RC )
       IF ( RC /= GC_SUCCESS ) RETURN
       Input_Opt%TCOUNT => NULL()
    ENDIF

    IF ( ASSOCIATED( Input_Opt%TMAX ) ) THEN
       DEALLOCATE( Input_Opt%TMAX, STAT=RC )
       CALL GC_CheckVar( 'Input_Opt%TMAX', 2, RC )
       IF ( RC /= GC_SUCCESS ) RETURN
       Input_Opt%TMAX => NULL()
    ENDIF

    IF ( ASSOCIATED( Input_Opt%ND51_TRACERS ) ) THEN
       DEALLOCATE( Input_Opt%ND51_TRACERS, STAT=RC )
       CALL GC_CheckVar( 'Input_Opt%ND51_TRACERS', 2, RC )
       IF ( RC /= GC_SUCCESS ) RETURN
       Input_Opt%ND51_TRACERS => NULL()
    ENDIF

    IF ( ASSOCIATED( Input_Opt%ND51b_TRACERS ) ) THEN
       DEALLOCATE( Input_Opt%ND51b_TRACERS, STAT=RC )
       CALL GC_CheckVar( 'Input_Opt%ND51b_TRACERS', 2, RC )
       IF ( RC /= GC_SUCCESS ) RETURN
       Input_Opt%ND51b_TRACERS => NULL()
    ENDIF

    IF ( ASSOCIATED( Input_Opt%FAM_NAME ) ) THEN
       DEALLOCATE( Input_Opt%FAM_NAME, STAT=RC )
       CALL GC_CheckVar( 'Input_Opt%FAM_NAME', 2, RC )
       IF ( RC /= GC_SUCCESS ) RETURN
       Input_Opt%FAM_NAME => NULL()
    ENDIF

    IF ( ASSOCIATED( Input_Opt%LINOZ_TPARM ) ) THEN
       DEALLOCATE( Input_Opt%LINOZ_TPARM, STAT=RC )
       CALL GC_CheckVar( 'Input_Opt%LINOZ_TPARM', 2, RC )
       IF ( RC /= GC_SUCCESS ) RETURN
       Input_Opt%LINOZ_TPARM => NULL()
    ENDIF

    IF ( ASSOCIATED( Input_Opt%LSPECRADMENU ) ) THEN
       DEALLOCATE( Input_Opt%LSPECRADMENU, STAT=RC )
       CALL GC_CheckVar( 'Input_Opt%LSPECRADMENU', 2, RC )
       IF ( RC /= GC_SUCCESS ) RETURN
       Input_Opt%LSPECRADMENU => NULL()
    ENDIF

#ifdef MODEL_GEOS
    !=======================================================================
    ! These fields of Input_Opt are only finalized when
    ! GEOS-Chem is coupled to the online NASA/GEOS ESM
    !=======================================================================
    IF ( ASSOCIATED( Input_Opt%RxnRconst_IDs ) ) THEN
       DEALLOCATE( Input_Opt%RxnRconst_IDs, STAT=RC )
       CALL GC_CheckVar( 'Input_Opt%RxnRconst_IDs', 2, RC )
       IF ( RC /= GC_SUCCESS ) RETURN
       Input_Opt%RxnRconst_IDs => NULL()
    ENDIF

    IF ( ASSOCIATED( Input_Opt%RxnRates_IDs ) ) THEN
       DEALLOCATE( Input_Opt%RxnRates_IDs, STAT=RC )
       CALL GC_CheckVar( 'Input_Opt%RxnRates_IDs', 2, RC )
       IF ( RC /= GC_SUCCESS ) RETURN
       Input_Opt%RxnRates_IDs => NULL()
    ENDIF

    IF ( ASSOCIATED( Input_Opt%Jval_IDs ) ) THEN
       DEALLOCATE( Input_Opt%Jval_IDs, STAT=RC )
       CALL GC_CheckVar( 'Input_Opt%Jval_Ids', 2, RC )
       IF ( RC /= GC_SUCCESS ) RETURN
       Input_Opt%Jval_Ids => NULL()
    ENDIF
#endif

  END SUBROUTINE Cleanup_Input_Opt
!EOC
END MODULE Input_Opt_Mod<|MERGE_RESOLUTION|>--- conflicted
+++ resolved
@@ -414,14 +414,10 @@
      LOGICAL                     :: FJX_EXTRAL_ERR     = .TRUE.
      ! Toggle for het rates. If true, turns off three Cl producing het reactions
      ! in the stratosphere. In MODEL_GEOS, this flag is set in GEOSCHEMchem_GridComp.rc
-<<<<<<< HEAD
-     LOGICAL                     :: TurnOffHetRates = .FALSE.
+     LOGICAL                     :: TurnOffHetRates    = .TRUE.
+     INTEGER                     :: KppCheckNegatives  = -1      ! Check for negatives after KPP integration
+     REAL(fp)                    :: KppTolScale        = 1.0_fp  ! Tolerance scale factor for 2nd KPP integration
      LOGICAL                     :: applyQtend         = .FALSE. ! Apply water vapor tendency
-=======
-     LOGICAL                     :: TurnOffHetRates   = .TRUE.
-     INTEGER                     :: KppCheckNegatives = -1      ! Check for negatives after KPP integration
-     REAL(fp)                    :: KppTolScale       = 1.0_fp  ! Tolerance scale factor for 2nd KPP integration
->>>>>>> d188e589
 #else
      LOGICAL                     :: AlwaysSetH2O
      LOGICAL                     :: TurnOffHetRates
