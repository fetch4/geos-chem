--- conflicted
+++ resolved
@@ -60,20 +60,9 @@
      INTEGER                     :: SimLengthSec
      CHARACTER(LEN=255)          :: RUN_DIR
      CHARACTER(LEN=255)          :: DATA_DIR
-     CHARACTER(LEN=255)          :: FAST_JX_DIR
      CHARACTER(LEN=255)          :: CHEM_INPUTS_DIR
-<<<<<<< HEAD
      CHARACTER(LEN=255)          :: MetField
-     
-=======
-     CHARACTER(LEN=255)          :: RES_DIR
-     LOGICAL                     :: LCAPTROP
-     REAL(fp)                    :: OZONOPAUSE
-     INTEGER                     :: NESTED_I0
-     INTEGER                     :: NESTED_J0
-     CHARACTER(LEN=255)          :: HcoConfigFile
-
->>>>>>> 4f189308
+
      !----------------------------------------
      ! PASSIVE SPECIES MENU fields
      !----------------------------------------
@@ -201,6 +190,11 @@
 #if defined( MODEL_GEOS )
      LOGICAL                     :: LGMIOZ
 #endif
+
+     !----------------------------------------
+     ! PHOTOLYSIS MENU fields
+     !----------------------------------------
+     CHARACTER(LEN=255)          :: FAST_JX_DIR
 
      !----------------------------------------
      ! RADIATION MENU fields
@@ -526,10 +520,6 @@
   END TYPE OptInput
 !
 ! !REMARKS:
-<<<<<<< HEAD
-=======
-!  This will eventually replace the switches in logical_mod.F.
->>>>>>> 4f189308
 !
 ! !REVISION HISTORY:
 !  01 Nov 2012 - R. Yantosca - Initial version, based on logical_mod.F
@@ -763,20 +753,8 @@
     Input_Opt%SimLengthSec           = 0
     Input_Opt%RUN_DIR                = './'
     Input_Opt%DATA_DIR               = './'
-<<<<<<< HEAD
     Input_Opt%CHEM_INPUTS_DIR        = './'
-    Input_Opt%MetField              = ''
-=======
-    Input_Opt%FAST_JX_DIR               = './'
-    Input_Opt%RES_DIR                = './'
-    Input_Opt%CHEM_INPUTS_DIR        = './'
-    Input_Opt%RES_DIR                = './'
-    Input_Opt%LCAPTROP               = .FALSE.
-    Input_Opt%OZONOPAUSE             = -999.0
-    Input_Opt%NESTED_I0              = 0
-    Input_Opt%NESTED_J0              = 0
-    Input_Opt%HcoConfigFile          = ''
->>>>>>> 4f189308
+    Input_Opt%MetField               = ''
 
     !----------------------------------------
     ! ADVECTED SPECIES MENU fields
@@ -924,6 +902,11 @@
     Input_Opt%USE_ONLINE_O3          = .FALSE.
     Input_Opt%USE_O3_FROM_MET        = .FALSE.
     Input_Opt%USE_TOMS_O3            = .FALSE.
+
+    !----------------------------------------
+    ! PHOTOLYSIS MENU fields
+    !----------------------------------------
+    Input_Opt%FAST_JX_DIR            = './'
 
     !----------------------------------------
     ! RADIATION MENU fields (for RRTMG only)
@@ -1297,35 +1280,6 @@
     Input_Opt%FAM_TYPE               = ''
 
     !----------------------------------------
-<<<<<<< HEAD
-=======
-    ! NESTED GRID MENU fields
-    !----------------------------------------
-    Input_Opt%ITS_A_NESTED_GRID      = .FALSE.
-    Input_Opt%LWINDO                 = .FALSE.
-    Input_Opt%LWINDO2x25             = .FALSE.
-    Input_Opt%LWINDO_NA              = .FALSE.
-    Input_Opt%TPBC_DIR_NA            = './'
-    Input_Opt%LWINDO_EU              = .FALSE.
-    Input_Opt%TPBC_DIR_EU            = './'
-    Input_Opt%LWINDO_CH              = .FALSE.
-    Input_Opt%TPBC_DIR_CH            = './'
-    Input_Opt%LWINDO_AS              = .FALSE.
-    Input_Opt%TPBC_DIR_AS            = './'
-    Input_Opt%LWINDO_CU              = .FALSE.
-    Input_Opt%TPBC_DIR               = './'
-    Input_Opt%NESTED_TS              = 0
-    Input_Opt%NESTED_I1              = 0
-    Input_Opt%NESTED_J1              = 0
-    Input_Opt%NESTED_I2              = 0
-    Input_Opt%NESTED_J2              = 0
-    Input_Opt%NESTED_I0W             = 0
-    Input_Opt%NESTED_J0W             = 0
-    Input_Opt%NESTED_I0E             = 0
-    Input_Opt%NESTED_J0E             = 0
-
-    !----------------------------------------
->>>>>>> 4f189308
     ! BENCHMARK MENU fields
     !----------------------------------------
     Input_Opt%LSTDRUN                = .FALSE.
