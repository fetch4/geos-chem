--- conflicted
+++ resolved
@@ -147,14 +147,10 @@
      LOGICAL                     :: LCH4EMIS
      LOGICAL                     :: LCH4SBC
      LOGICAL                     :: LSETH2O
-<<<<<<< HEAD
-     INTEGER                     :: CFCYEAR
      LOGICAL                     :: LHCodedOrgHal
      LOGICAL                     :: LCMIP6OrgHal
-=======
      LOGICAL                     :: DoLightNOx ! Shadow for LightNOX extension
 
->>>>>>> ed226e9c
      !----------------------------------------
      ! CO MENU fields
      !----------------------------------------
@@ -641,14 +637,10 @@
     Input_Opt%LCH4EMIS               = .FALSE.
     Input_Opt%LCH4SBC                = .FALSE.
     Input_Opt%LSETH2O                = .FALSE.
-<<<<<<< HEAD
-    Input_Opt%CFCYEAR                = 0
     Input_Opt%LHCodedOrgHal          = .FALSE.
     Input_Opt%LCMIP6OrgHal           = .FALSE.
-=======
     Input_Opt%DoLightNOx             = .FALSE.
 
->>>>>>> ed226e9c
     !----------------------------------------
     ! CO MENU fields
     !----------------------------------------
