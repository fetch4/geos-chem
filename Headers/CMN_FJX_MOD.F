--- conflicted
+++ resolved
@@ -40,17 +40,7 @@
 
       INTEGER            :: JVL_           ! Vertical levels for J-values
 
-<<<<<<< HEAD
-      !----------------------------------------------------------------------
-      ! NOTE: In GC 12.3.2, it was discovered that ClNO2 was listed twice
-      ! in FJX_j2j.dat.  We have since removed the duplicate ClNO2 entry,
-      ! which reduces the # of photolyzed species by 1, from 130 to 129.
-      ! (bmy, 4/10/19)
-      INTEGER, PARAMETER :: JVN_ = 129     ! Max number of J-values
-      !----------------------------------------------------------------------
-=======
-      INTEGER, PARAMETER :: JVN_ = 134     ! Max number of J-values
->>>>>>> 407dcd6d
+      INTEGER, PARAMETER :: JVN_ = 133     ! Max number of J-values
 
       INTEGER            :: AN_            ! # of separate aerosols per layer
                                            ! Now set in Init_CMN_FJX below
