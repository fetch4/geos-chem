!------------------------------------------------------------------------------
!                  GEOS-Chem Global Chemical Transport Model                  !
!------------------------------------------------------------------------------
!BOP
!
! !MODULE: gigc_state_chm_mod
!
! !DESCRIPTION: Module GIGC\_STATE\_CHM\_MOD contains the derived type
!  used to define the Chemistry State object for the Grid-Independent 
!  GEOS-Chem implementation (abbreviated "GIGC").
!\\
!\\
!  This module also contains the routines that allocate and deallocate memory 
!  to the Chemistry State object.  The chemistry state object is not defined
!  in this module.  It must be be declared as variable in the top-level 
!  driver routine, and then passed to lower-level routines as an argument.
!\\
!\\
! !INTERFACE: 
!
MODULE GIGC_State_Chm_Mod
!
! USES:
!
  USE PhysConstants    ! Physical constants
  USE Precision_Mod    ! GEOS-Chem precision types 
  USE Species_Mod      ! For species database object

  IMPLICIT NONE
  PRIVATE
!
! !PUBLIC MEMBER FUNCTIONS:
!
<<<<<<< HEAD
  PUBLIC :: Get_Indx, Ind_
  PUBLIC :: Register_Species
  PUBLIC :: Register_Tracer
=======
>>>>>>> b866629c
  PUBLIC :: Init_GIGC_State_Chm
  PUBLIC :: Cleanup_GIGC_State_Chm
!
! !PRIVATE DATA MEMBERS:
!
  TYPE(SpcPtr), PRIVATE, POINTER :: SpcDataLocal(:)  ! Local version of StateChm for  
!
! !PUBLIC DATA MEMBERS:
!
  !=========================================================================
  ! Derived type for Chemistry State
  !=========================================================================
  TYPE, PUBLIC :: ChmState

     ! Count of each type of species
     INTEGER                    :: nSpecies             ! # of species
     INTEGER                    :: nAdvect              ! # of advected species
     INTEGER                    :: nDryDep              ! # of drydep species
     INTEGER                    :: nKppSpc              ! # of KPP chem species
     INTEGER                    :: nWetDep              ! # of wetdep species

     ! Mapping vectors to subset types of species
     INTEGER,           POINTER :: Map_Advect (:      ) ! Advected species ID's
     INTEGER,           POINTER :: Map_DryDep (:      ) ! Drydep species ID's
     INTEGER,           POINTER :: Map_KppSpc (:      ) ! KPP chem species ID's
     INTEGER,           POINTER :: Map_WetDep (:      ) ! Wetdep species IDs'

     ! Physical properties & indices for each species
     TYPE(SpcPtr),      POINTER :: SpcData    (:      ) ! GC Species database

     ! Advected tracers
     !%%%%%%%%%%%%%%%%%%%%%%%%%%%%%%%%%%%%%%%%%%%%%%%%%%%%%%%%%%%%%%%%%%%%%
     !%%%  NOTE: The TRACER fields will be removed soon (bmy, 5/18/16)  %%%
     !%%%%%%%%%%%%%%%%%%%%%%%%%%%%%%%%%%%%%%%%%%%%%%%%%%%%%%%%%%%%%%%%%%%%%
     INTEGER,           POINTER :: Trac_Id    (:      ) ! Tracer ID #'s
     CHARACTER(LEN=14), POINTER :: Trac_Name  (:      ) ! Tracer names
     REAL(fp),          POINTER :: Tracers    (:,:,:,:) ! Tracer conc 
                                                        ! [kg trcr/kg dry air]
     CHARACTER(LEN=20)          :: Trac_Units           ! Tracer units

     ! Chemical species
     INTEGER,           POINTER :: Spec_Id    (:      ) ! Species ID # 
     CHARACTER(LEN=14), POINTER :: Spec_Name  (:      ) ! Species names
     REAL(fp),          POINTER :: Species    (:,:,:,:) ! Species [molec/cm3]

     ! Aerosol quantities
     INTEGER                    :: nAero                ! # of Aerosol Types
     REAL(fp),          POINTER :: AeroArea   (:,:,:,:) ! Aerosol Area [cm2/cm3]
     REAL(fp),          POINTER :: AeroRadi   (:,:,:,:) ! Aerosol Radius [cm]
     REAL(fp),          POINTER :: WetAeroArea(:,:,:,:) ! Aerosol Area [cm2/cm3]
     REAL(fp),          POINTER :: WetAeroRadi(:,:,:,:) ! Aerosol Radius [cm]

#if defined( ESMF_ )
     ! Chemical rates & rate parameters
     INTEGER,           POINTER :: JLOP       (:,:,:  ) ! 1-D SMVGEAR index
     INTEGER,           POINTER :: JLOP_PREV  (:,:,:  ) ! JLOP, prev timestep
#endif

     ! Fields for UCX mechanism
     REAL(f4),          POINTER :: STATE_PSC  (:,:,:  ) ! PSC type (see Kirner
                                                        !  et al. 2011, GMD)
     REAL(fp),          POINTER :: KHETI_SLA  (:,:,:,:) ! Strat. liquid aerosol
                                                        !  reaction cofactors
     ! For the tagged Hg simulation
     INTEGER                    :: N_HG_CATS            ! # of Hg categories
     INTEGER,           POINTER :: ID_Hg0     (:      ) ! Hg0 cat <-> tracer #
     INTEGER,           POINTER :: ID_Hg2     (:      ) ! Hg2 cat <-> tracer #
     INTEGER,           POINTER :: ID_HgP     (:      ) ! HgP cat <-> tracer #
     CHARACTER(LEN=4),  POINTER :: Hg_Cat_Name(:      ) ! Category names

  END TYPE ChmState
!
! !REMARKS:
!                                                                             
! !REVISION HISTORY:
!  19 Oct 2012 - R. Yantosca - Initial version, based on "gc_type2_mod.F90"
!  26 Oct 2012 - R. Yantosca - Add fields for stratospheric chemistry
!  26 Feb 2013 - M. Long     - Add DEPSAV to derived type ChmState
!  07 Mar 2013 - R. Yantosca - Add Register_Tracer subroutine
!  07 Mar 2013 - R. Yantosca - Now make POSITION a locally SAVEd variable
!  20 Aug 2013 - R. Yantosca - Removed "define.h", this is now obsolete
!  19 May 2014 - C. Keller   - Removed Trac_Btend. DepSav array covers now
!                              all species.
!  03 Dec 2014 - M. Yannetti - Added PRECISION_MOD
!  11 Dec 2014 - R. Yantosca - Keep JLOP and JLOP_PREV for ESMF runs only
!  17 Feb 2015 - E. Lundgren - New tracer units kg/kg dry air (previously kg)
!  13 Aug 2015 - E. Lundgren - Add tracer units string to ChmState derived type 
!  28 Aug 2015 - R. Yantosca - Remove strat chemistry fields, these are now
!                              handled by the HEMCO component
!  05 Jan 2016 - E. Lundgren - Use global physical constants
!  28 Jan 2016 - M. Sulprizio- Add STATE_PSC, KHETI_SLA. These were previously
!                              local arrays in ucx_mod.F, but now need to be
!                              accessed in gckpp_HetRates.F90.
!  12 May 2016 - M. Sulprizio- Add WetAeroArea, WetAeroRadi to replace 1D arrays
!                              WTARE, WERADIUS previously in comode_mod.F
!  18 May 2016 - R. Yantosca - Add mapping vectors for subsetting species
!  07 Jun 2016 - M. Sulprizio- Remove routines Get_Indx, Register_Species, and
!                              Register_Tracer made obsolete by the species
!                              database.
!EOP
!------------------------------------------------------------------------------
!BOC
CONTAINS
!EOC
!------------------------------------------------------------------------------
!                  GEOS-Chem Global Chemical Transport Model                  !
!------------------------------------------------------------------------------
!BOP
!
<<<<<<< HEAD
! !IROUTINE: get_indx 
!
! !DESCRIPTION: Function GET\_INDX returns the index of an advected tracer or 
!  chemical species contained in the chemistry state object by name.
!\\
!\\
! !INTERFACE:
!
  FUNCTION Get_Indx( name, allIds, allNames ) RESULT( Indx )
!
! !INPUT PARAMETERS:
!
    CHARACTER(LEN=*), INTENT(IN) :: name         ! Species or tracer name
    CHARACTER(LEN=*), INTENT(IN) :: allNames(:)  ! List of species/tracer names
    INTEGER,          INTENT(IN) :: allIDs(:)    ! List of species/tracer IDs 
!
! !RETURN VALUE:
!
    INTEGER                      :: Indx         ! Index of this species 
!
! !REMARKS
!  %%%%%%%%%%%%%%%%%%%%%%%%%%%%%%%%%%%%%%%%%%%%%%%%%%%%%%%%%%%%%%%%%%%%%%%
!  %%%%%  NOTE: THIS WILL SOON BE MADE OBSOLETE BY THE FAST SPECIES  %%%%%
!  %%%%%  LOOKUP ALGORITHM (bmy, 5/17/16)                            %%%%%
!  %%%%%%%%%%%%%%%%%%%%%%%%%%%%%%%%%%%%%%%%%%%%%%%%%%%%%%%%%%%%%%%%%%%%%%%
!
! !REVISION HISTORY: 
!  09 Oct 2012 - M. Long     - Initial version, based on gc_esmf_utils_mod.F90
!EOP
!------------------------------------------------------------------------------
!BOC
!
! !LOCAL VARIABLES:
!
    INTEGER :: M

    ! Initialize
    Indx= -1

    ! Loop over all species names
    DO M = 1, SIZE( allNames )

       ! Return the index of the sought-for species
       IF( TRIM( name ) == TRIM( allNames(M) ) ) THEN
          Indx = allIDs(M)
          EXIT
       ENDIF

    ENDDO

  END FUNCTION Get_Indx
!EOC
!------------------------------------------------------------------------------
!                  GEOS-Chem Global Chemical Transport Model                  !
!------------------------------------------------------------------------------
!BOP
!
! !IROUTINE: get_indx 
!
! !DESCRIPTION: Function GET\_INDX returns the index of an advected tracer or 
!  chemical species contained in the chemistry state object by name.
!\\
!\\
! !INTERFACE:
!
  FUNCTION ind_( name, flag ) RESULT( Indx )
!
! !INPUT PARAMETERS:
!
    CHARACTER(LEN=*),           INTENT(IN) :: name         ! Species or tracer name
    CHARACTER(LEN=*), OPTIONAL, INTENT(IN) :: flag
!
! !RETURN VALUE:
!
    INTEGER                      :: Indx         ! Index of this species 
!
! !REMARKS
!
! !REVISION HISTORY: 
!  07 Oct 2016 - M. Long     - Initial version
!EOP
!------------------------------------------------------------------------------
!BOC
!
! !LOCAL VARIABLES:
!
    INTEGER           :: N, Hash
    CHARACTER(LEN=14) :: Name14

    !=====================================================================
    ! Spc_GetIndex begins here!
    !=====================================================================

    ! Initialize the output value
    Indx   = -1

    ! Compute the hash corresponding to the given species name
    Name14 = Name
    Hash   = Str2Hash( Name14 )

    ! Loop over all entries in the Species Database object
    DO N = 1, SIZE( SpcDataLocal )

       ! Compare the hash we just created against the list of
       ! species name hashes stored in the species database
       IF( Hash == SpcDataLocal(N)%Info%NameHash  ) THEN
          IF (.not. PRESENT(Flag)) THEN ! Default to Species/ModelID
             Indx = SpcDataLocal(N)%Info%ModelID
             RETURN
          ELSE ! Only need first character of the flag for this.
             IF     (flag(1:1) .eq. 'T' .or. flag(1:1) .eq. 't') THEN ! Tracer flag
                Indx = SpcDataLocal(N)%Info%AdvectID
                RETURN
             ELSEIF (flag(1:1) .eq. 'K' .or. flag(1:1) .eq. 'k') THEN ! KPP main ID
!                Indx = SpcDataLocal(N)%Info%KppSpcId
                RETURN
             ELSEIF (flag(1:1) .eq. 'V' .or. flag(1:1) .eq. 'v') THEN ! KPP VAR ID
                Indx = SpcDataLocal(N)%Info%KppVarId
                RETURN
             ELSEIF (flag(1:1) .eq. 'F' .or. flag(1:1) .eq. 'f') THEN ! KPP FIX ID
                Indx = SpcDataLocal(N)%Info%KppFixId
                RETURN
             ELSEIF (flag(1:1) .eq. 'W' .or. flag(1:1) .eq. 'w') THEN ! WetDep ID
                Indx = SpcDataLocal(N)%Info%WetDepId
                RETURN
             ELSEIF (flag(1:1) .eq. 'D' .or. flag(1:1) .eq. 'd') THEN ! DryDep ID
                Indx = SpcDataLocal(N)%Info%DryDepId
                RETURN
             ENDIF
          ENDIF
          EXIT
       ENDIF
    ENDDO

    RETURN
  END FUNCTION Ind_
!EOC
!------------------------------------------------------------------------------
!                  GEOS-Chem Global Chemical Transport Model                  !
!------------------------------------------------------------------------------
!BOP
!
! !IROUTINE: register_species
!
! !DESCRIPTION: Routine REGISTER\_SPECIES stores the names of GEOS-Chem 
!  chemical species in fields of the Chemistry State (aka State\_Chm) object.
!\\
!\\
! !INTERFACE:
!
  SUBROUTINE Register_Species( Name, Id, State_Chm, Status )
!
! !INPUT PARAMETERS: 
!
    CHARACTER(LEN=*), INTENT(IN)    :: Name       ! Name of desired species
    INTEGER,          INTENT(IN)    :: Id         ! ID flag of desired species
!
! !INPUT/OUTPUT PARAMETERS: 
!
    TYPE(ChmState),   INTENT(INOUT) :: State_Chm  ! Chemistry State object
!
! !OUTPUT PARAMETERS:
!
    INTEGER,          INTENT(OUT)   :: Status     ! Success or failure
!
! !REMARKS:
!  %%%%%%%%%%%%%%%%%%%%%%%%%%%%%%%%%%%%%%%%%%%%%%%%%%%%%%%%%%%%%%%%%%%%%%%
!  %%%%%  NOTE: THIS WILL SOON BE MADE OBSOLETE BY THE FAST SPECIES  %%%%%
!  %%%%%  LOOKUP ALGORITHM (bmy, 5/17/16)                            %%%%%
!  %%%%%%%%%%%%%%%%%%%%%%%%%%%%%%%%%%%%%%%%%%%%%%%%%%%%%%%%%%%%%%%%%%%%%%%
!   This routine is called from SETTRACE in tracerid_mod.F.
! 
! !REVISION HISTORY: 
!  15 Oct 2012 - M. Long     - Initial version, based on gc_esmf_type_mod.F90
!  07 Mar 2013 - R. Yantosca - Now make POSITION a locally saved variable
!EOP
!------------------------------------------------------------------------------
!BOC
!
! !LOCAL VARIABLES:
!
    ! Position index
    INTEGER,  SAVE :: POSITION = 1
    
    !======================================================================
    ! REGISTER_SPECIES begins here!
    !======================================================================

    ! We have not found the desired species yet
    Status                          = -1
    
    ! Locate the species name and ID
    State_Chm%Spec_Name( POSITION ) = TRIM( Name )
    State_Chm%Spec_Id  ( POSITION ) = Id
    
    ! Return status
    Status                          = POSITION

    ! Increment for next species
    POSITION                        = POSITION + 1
   
  END SUBROUTINE Register_Species
!EOC
!------------------------------------------------------------------------------
!                  GEOS-Chem Global Chemical Transport Model                  !
!------------------------------------------------------------------------------
!BOP
!
! !IROUTINE: Register_Tracer
!
! !DESCRIPTION: Routine REGISTER\_TRACER stores the names of GEOS-Chem
!  advected tracers in fields of the Chemistry State (aka State\_Chm) object.
!\\
!\\
! !INTERFACE:
!
  SUBROUTINE Register_Tracer( Name, Id, State_Chm, Status )
!
! !INPUT PARAMETERS:
!
    CHARACTER(LEN=*), INTENT(IN)    :: Name       ! Name of desired tracer
    INTEGER,          INTENT(IN)    :: Id         ! ID flag of desired tracer
!
! !INPUT/OUTPUT PARAMETERS:
!
    TYPE(ChmState),   INTENT(INOUT) :: State_Chm  ! Chemistry State object
!
! !OUTPUT PARAMETERS:
!
    INTEGER,          INTENT(OUT)   :: Status     ! Success or failure
!
! !REMARKS:
!  %%%%%%%%%%%%%%%%%%%%%%%%%%%%%%%%%%%%%%%%%%%%%%%%%%%%%%%%%%%%%%%%%%%%%%%
!  %%%%%  NOTE: THIS WILL SOON BE MADE OBSOLETE BY THE FAST SPECIES  %%%%%
!  %%%%%  LOOKUP ALGORITHM (bmy, 5/17/16)                            %%%%%
!  %%%%%%%%%%%%%%%%%%%%%%%%%%%%%%%%%%%%%%%%%%%%%%%%%%%%%%%%%%%%%%%%%%%%%%%
!
! !REVISION HISTORY:
!   7 Mar 2013 - R. Yantosca - Initial version, based on Register_SPecies
!EOP
!------------------------------------------------------------------------------
!BOC
!
! !LOCAL VARIABLES:
!
    ! Position index
    INTEGER, SAVE :: POSITION = 1

    !======================================================================
    ! REGISTER_TRACER begins here!
    !======================================================================

    ! We have not found the desired species yet
    Status                          = -1

    ! Locate the tracer name and ID
    State_Chm%Trac_Name( POSITION ) = TRIM( Name )
    State_Chm%Trac_Id  ( POSITION ) = ID

    ! Return status
    Status                          = POSITION

    ! Increment for next species
    POSITION                        = POSITION + 1

  END SUBROUTINE Register_Tracer
!EOC
!------------------------------------------------------------------------------
!                  GEOS-Chem Global Chemical Transport Model                  !
!------------------------------------------------------------------------------
!BOP
!
=======
>>>>>>> b866629c
! !IROUTINE: init_gigc_state_chm
!
! !DESCRIPTION: Routine INIT\_GIGC\_STATE\_CHM allocates and initializes the 
!  pointer fields of the chemistry state object.
!\\
!\\
! !INTERFACE:
!
  SUBROUTINE Init_GIGC_State_Chm( am_I_Root, IM,        JM,         &   
                                  LM,        Input_Opt, State_Chm,  &
                                  nSpecies,  nAerosol,  RC         )
!
! !USES:
!
    USE Comode_Loop_Mod,      ONLY : ILONG, ILAT, IPVERT
    USE GIGC_ErrCode_Mod
    USE GIGC_Input_Opt_Mod,   ONLY : OptInput
    USE Species_Mod,          ONLY : Species
    USE Species_Mod,          ONLY : Spc_GetNumSpecies
    USE Species_Database_Mod, ONLY : Init_Species_Database
!
! !INPUT PARAMETERS:
! 
    LOGICAL,        INTENT(IN)    :: am_I_Root   ! Is this the root CPU?
    INTEGER,        INTENT(IN)    :: IM          ! # longitudes on this PET
    INTEGER,        INTENT(IN)    :: JM          ! # longitudes on this PET
    INTEGER,        INTENT(IN)    :: LM          ! # longitudes on this PET
    INTEGER,        INTENT(IN)    :: nAerosol    ! # aerosol species
!%%%%%%%%%%%%%%%%%%%%%%%%%%%%%%%%%%%%%%%%%%%%%%%%%%%%%%%%%%%%%%%%%%%%%%%%%%%%%%
!%%% NOTE: KEEP THIS FOR NOW TO AVOID SEG FAULTS, 
!%%% AT LEAST UNTIL WE REMOVE REFERENCES TO NTSPEC ETC. (bmy, 5/18/16)
    INTEGER,        INTENT(IN)    :: nSpecies    ! # of species from SMVGEAR
!%%%%%%%%%%%%%%%%%%%%%%%%%%%%%%%%%%%%%%%%%%%%%%%%%%%%%%%%%%%%%%%%%%%%%%%%%%%%%%
!
! !INPUT/OUTPUT PARAMETERS:
!
    TYPE(OptInput), INTENT(INOUT) :: Input_Opt   ! Input Options object
    TYPE(ChmState), INTENT(INOUT) :: State_Chm   ! Chemistry State object
!
! !OUTPUT PARAMETERS:
!
    INTEGER,        INTENT(OUT)   :: RC          ! Return code
!
! !REMARKS:
!  In the near future we will put some error trapping on the allocations
!  so that we can stop the simulation if the allocations cannot be made.
! 
! !REVISION HISTORY: 
!  19 Oct 2012 - R. Yantosca - Renamed from gc_type2_mod.F90
!  19 Oct 2012 - R. Yantosca - Now pass all dimensions as arguments
!  26 Oct 2012 - R. Yantosca - Now allocate Strat_P, Strat_k fields
!  26 Oct 2012 - R. Yantosca - Add nSchem, nSchemBry as arguments
!  01 Nov 2012 - R. Yantosca - Don't allocate strat chem fields if nSchm=0
!                              and nSchmBry=0 (i.e. strat chem is turned off)
!  26 Feb 2013 - M. Long     - Now pass Input_Opt via the argument list
!  26 Feb 2013 - M. Long     - Now allocate the State_Chm%DEPSAV field
!  11 Dec 2014 - R. Yantosca - Remove TRAC_TEND and DEPSAV fields
!  13 Aug 2015 - E. Lundgren - Initialize trac_units to ''
!  28 Aug 2015 - R. Yantosca - Remove stratospheric chemistry fields; 
!                              these are all now read in via HEMCO
!  28 Aug 2015 - R. Yantosca - Also initialize the species database object
!  09 Oct 2015 - R. Yantosca - Bug fix: set State_Chm%SpcData to NULL
!  16 Dec 2015 - R. Yantosca - Now overwrite the Input_Opt%TRACER_MW_G and
!                              related fields w/ info from species database
!  29 Apr 2016 - R. Yantosca - Don't initialize pointers in declaration stmts
!  02 May 2016 - R. Yantosca - Nullify Hg index fields for safety's sake
!  18 May 2016 - R. Yantosca - Now determine the # of each species first,
!                              then allocate fields of State_Chm
!  18 May 2016 - R. Yantosca - Now populate the species mapping vectors
!EOP
!------------------------------------------------------------------------------
!BOC
!
! !LOCAL VARIABLES:
!
    ! Scalars
    INTEGER                :: N,          C
    INTEGER                :: N_Hg0_CATS, N_Hg2_CATS, N_HgP_CATS

    ! Pointers
    TYPE(Species), POINTER :: ThisSpc

    ! Assume success until otherwise
    RC = GIGC_SUCCESS

    !=====================================================================
    ! Initialization
    !=====================================================================

    ! Number of each type of species
    State_Chm%nSpecies    =  0
    State_Chm%nAdvect     =  0
    State_Chm%nDryDep     =  0
    State_Chm%nKppSpc     =  0
    State_Chm%nWetDep     =  0

    ! Mapping vectors for subsetting each type of species
    State_Chm%Map_Advect  => NULL()
    State_Chm%Map_DryDep  => NULL()
    State_Chm%Map_KppSpc  => NULL()
    State_Chm%Map_WetDep  => NULL()

!%%%%%%%%%%%%%%%%%%%%%%%%%%%%%%%%%%%%%%%%%%%%%%%%%%%%%%%%%%%%%%%%%%%%%%%%%%%%%%
!%%%  NOTE: These will evenually be removed, since we will consolidate
!%%%  all species into State_Chm%Species
!%%%
    ! Advected tracers
    State_Chm%Trac_ID     => NULL()
    State_Chm%Trac_Name   => NULL()
    State_Chm%Tracers     => NULL()
    State_Chm%Trac_Units  = ''
!%%%%%%%%%%%%%%%%%%%%%%%%%%%%%%%%%%%%%%%%%%%%%%%%%%%%%%%%%%%%%%%%%%%%%%%%%%%%%%

    ! Chemical species
    State_Chm%Spec_ID     => NULL()
    State_Chm%Spec_Name   => NULL()
    State_Chm%Species     => NULL()

    ! Species database
    State_Chm%SpcData     => NULL()
    ThisSpc               => NULL()

    ! Aerosol parameters
    State_Chm%nAero       = 0
    State_Chm%AeroArea    => NULL()
    State_Chm%AeroRadi    => NULL()
    State_Chm%WetAeroArea => NULL()
    State_Chm%WetAeroRadi => NULL()

    ! Hg species indexing
    N_Hg0_CATS            =  0
    N_Hg2_CATS            =  0
    N_HgP_CATS            =  0
    State_Chm%N_Hg_CATS   =  0
    State_Chm%Hg_Cat_Name => NULL()
    State_Chm%Id_Hg0      => NULL()
    State_Chm%Id_Hg2      => NULL()
    State_Chm%Id_HgP      => NULL()

    !=====================================================================
    ! Populate the species database object field
    ! (assumes Input_Opt has already been initialized)
    !=====================================================================
    CALL Init_Species_Database( am_I_Root = am_I_Root,          &
                                Input_Opt = Input_Opt,          &
                                SpcData   = State_Chm%SpcData,  &
                                RC        = RC                 )

    !=====================================================================
    ! Determine the number of advected, drydep, wetdep, and total species
    !=====================================================================

    ! The total number of species is the size of SpcData
    State_Chm%nSpecies = SIZE( State_Chm%SpcData )

    ! Get the number of advected, dry-deposited, KPP chemical species,
    ! and and wet-deposited species.  Also return the # of Hg0, Hg2, and 
    ! HgP species (these are zero unless the Hg simulation is used).
    CALL Spc_GetNumSpecies( State_Chm%nAdvect,  &
                            State_Chm%nDryDep,  &
                            State_Chm%nKppSpc,  &
                            State_Chm%nWetDep,  &
                            N_Hg0_CATS,         &
                            N_Hg2_CATS,         &
                            N_HgP_CATS         )

    !=====================================================================
    ! Allocate and initialize mapping vectors to subset species
    !=====================================================================

    ALLOCATE( State_Chm%Map_Advect(             State_Chm%nAdvect  ), STAT=RC )
    IF ( RC /= GIGC_SUCCESS ) RETURN
    State_Chm%Map_Advect = 0

    ALLOCATE( State_Chm%Map_Drydep(             State_Chm%nDryDep  ), STAT=RC )
    IF ( RC /= GIGC_SUCCESS ) RETURN
    State_Chm%Map_DryDep = 0

    ALLOCATE( State_Chm%Map_KppSpc(             State_Chm%nKppSpc  ), STAT=RC )
    IF ( RC /= GIGC_SUCCESS ) RETURN
    State_Chm%Map_KppSpc = 0

    ALLOCATE( State_Chm%Map_WetDep(             State_Chm%nWetDep  ), STAT=RC )
    IF ( RC /= GIGC_SUCCESS ) RETURN
    State_Chm%Map_WetDep = 0

    !=====================================================================
    ! Allocate and initialize advected tracer fields
    ! %%%% NOTE: THESE WILL BE REMOVED SOON (bmy, 5/18/16) %%%%
    !=====================================================================

    ALLOCATE( State_Chm%Trac_Id   (             State_Chm%nAdvect+1), STAT=RC )
    IF ( RC /= GIGC_SUCCESS ) RETURN
    State_Chm%Trac_Id = 0

    ALLOCATE( State_Chm%Trac_Name (             State_Chm%nAdvect+1), STAT=RC )
    IF ( RC /= GIGC_SUCCESS ) RETURN
    State_Chm%Trac_name = ''

    ALLOCATE( State_Chm%Tracers   ( IM, JM, LM, State_Chm%nAdvect+1), STAT=RC )
    IF ( RC /= GIGC_SUCCESS ) RETURN
    State_Chm%Tracers = 0e+0_fp

    !=====================================================================
    ! Allocate and initialize chemical species fields
    !=====================================================================

    !%%%%%%%%%%%%%%%%%%%%%%%%%%%%%%%%%%%%%%%%%%%%%%%%%%%%%%%%%%%%%%%%%%%%%%%%%
    !%%% NOTE: For now, allocate species arrays with nSpecies, which
    !%%% passes the value of IGAS from gigc_environment_mod.F90.
    !%%% Keep this until we remove all SMVGEAR references (bmy, 5/18/16)
    !%%%%%%%%%%%%%%%%%%%%%%%%%%%%%%%%%%%%%%%%%%%%%%%%%%%%%%%%%%%%%%%%%%%%%%%%%

    ALLOCATE( State_Chm%Spec_Id   (             nSpecies           ), STAT=RC )
   !ALLOCATE( State_Chm%Spec_Id   (             State_Chm%nSpecies ), STAT=RC )
    IF ( RC /= GIGC_SUCCESS ) RETURN
    State_Chm%Spec_Id = 0

    ALLOCATE( State_Chm%Spec_Name (             nSpecies           ), STAT=RC )
   !ALLOCATE( State_Chm%Spec_Name (             State_Chm%nSpecies ), STAT=RC )
    IF ( RC /= GIGC_SUCCESS ) RETURN
    State_Chm%Spec_Name = ''

    ALLOCATE( State_Chm%Species   ( IM, JM, LM, nSpecies           ), STAT=RC )
   !ALLOCATE( State_Chm%Species   ( IM, JM, LM, State_Chm%nSpecies ), STAT=RC )
    IF ( RC /= GIGC_SUCCESS ) RETURN
    State_Chm%Species = 0e+0_fp

    !=====================================================================
    ! Allocate and initialize aerosol fields
    !=====================================================================

    State_Chm%nAero = nAerosol

    ALLOCATE( State_Chm%AeroArea   ( IM, JM, LM, State_Chm%nAero   ), STAT=RC )
    IF ( RC /= GIGC_SUCCESS ) RETURN
    State_Chm%AeroArea = 0e+0_fp

    ALLOCATE( State_Chm%AeroRadi   ( IM, JM, LM, State_Chm%nAero   ), STAT=RC )
    IF ( RC /= GIGC_SUCCESS ) RETURN
    State_Chm%AeroRadi = 0e+0_fp

    ALLOCATE( State_Chm%WetAeroArea( IM, JM, LM, State_Chm%nAero   ), STAT=RC )
    IF ( RC /= GIGC_SUCCESS ) RETURN
    State_Chm%WetAeroArea = 0e+0_fp

    ALLOCATE( State_Chm%WetAeroRadi( IM, JM, LM, State_Chm%nAero   ), STAT=RC )
    IF ( RC /= GIGC_SUCCESS ) RETURN
    State_Chm%WetAeroRadi = 0e+0_fp

    !=====================================================================
    ! Allocate and initialize fields for UCX mechamism
    !=====================================================================

    ALLOCATE( State_Chm%STATE_PSC ( IM, JM, LM                     ), STAT=RC )
    IF ( RC /= GIGC_SUCCESS ) RETURN
    State_Chm%STATE_PSC = 0.0_f4

    ALLOCATE( State_Chm%KHETI_SLA ( IM, JM, LM, 11                 ), STAT=RC )
    IF ( RC /= GIGC_SUCCESS ) RETURN
    State_Chm%KHETI_SLA = 0.0_fp

    !=======================================================================
    ! Set up the species mapping vectors
    !=======================================================================
    IF ( am_I_Root ) THEN
       WRITE( 6,'(/,a)' ) 'TRACER MENU (==> denotes SMVGEAR emitted species)'
       WRITE( 6,'(  a)' ) REPEAT( '-', 48 )
       WRITE( 6,'(  a)' ) '  # Tracer          g/mole'
    ENDIF

    ! Loop over all species
    DO N = 1, State_Chm%nSpecies

       ! GEOS-Chem Species Database entry for species # N
       ThisSpc => State_Chm%SpcData(N)%Info
 
       !--------------------------------------------------------------------
       ! Set up the mapping for ADVECTED SPECIES
       !--------------------------------------------------------------------
       IF ( ThisSpc%Is_Advected ) THEN

          ! Update the mapping vector of advected species
          C                         = ThisSpc%AdvectId
          State_Chm%Map_Advect(C)   = ThisSpc%ModelId
          
          !%%%%%%%%%%%%%%%%%%%%%%%%%%%%%%%%%%%%%%%%%%%%%%%%%%%%%%%%%%%%%%%%%
          !%%% For now, store TCVV in Input_Opt. Note that this is
          !%%% going to be removed imminently, with AIRMW / ThisSpc%emMW_g
          !%%% used directly instead (ewl, 5/31/16)

          ! Ratio of MW dry air / MW tracer
          Input_Opt%TCVV(N)         = AIRMW / ThisSpc%emMW_g

          !%%%%%%%%%%%%%%%%%%%%%%%%%%%%%%%%%%%%%%%%%%%%%%%%%%%%%%%%%%%%%%%%%

          ! Print to screen
          IF ( am_I_Root ) THEN
             WRITE( 6, 100 ) ThisSpc%ModelId, ThisSpc%Name, ThisSpc%MW_g
          ENDIF

       ENDIF

       !--------------------------------------------------------------------
       ! Set up the mapping for DRYDEP SPECIES
       !--------------------------------------------------------------------
       IF ( ThisSpc%Is_DryDep ) THEN
          C                         = ThisSpc%DryDepId
          State_Chm%Map_Drydep(C)   = ThisSpc%ModelId
       ENDIF

       !--------------------------------------------------------------------
       ! Set up the mapping for SPECIES IN THE KPP MECHANISM
       !--------------------------------------------------------------------
       IF ( ThisSpc%Is_Kpp ) THEN
          C                         = ThisSpc%KppVarId
          State_Chm%Map_KppSpc(C)   = ThisSpc%ModelId
       ENDIF

       !--------------------------------------------------------------------
       ! Set up the mapping for SPECIES IN THE KPP MECHANISM
       !--------------------------------------------------------------------
       IF ( ThisSpc%Is_WetDep ) THEN
          C                         = ThisSpc%WetDepId
          State_Chm%Map_WetDep(C)   = ThisSpc%ModelId
       ENDIF

       ! Free pointer
       ThisSpc => NULL()

    ENDDO

    !=======================================================================
    ! Special handling for the Hg and tagHg  simulations: get the # of Hg
    ! categories for total & tagged tracers from the species database
    !=======================================================================
    IF ( Input_Opt%ITS_A_MERCURY_SIM ) THEN

       ! Hg0, Hg2, HgP should all have the same number of categories as
       ! returned from the species database.  If not, there's an error.
       IF ( N_Hg0_CATS == N_Hg2_CATS .and. N_Hg0_CATS == N_HgP_CATS ) THEN
          State_Chm%N_Hg_CATS = N_Hg0_CATS
       ELSE
          RC = GIGC_FAILURE
          PRINT*, '### Inconsistent number of Hg categories!'
          RETURN
       ENDIF

       ! Index array: Hg0 species # <--> Hg0 category #
       ALLOCATE( State_Chm%Id_Hg0( State_Chm%N_Hg_CATS ), STAT=RC )
       IF ( RC /= GIGC_SUCCESS ) RETURN
       State_Chm%Id_Hg0 = 0

       ! Index array: Hg2 species # <--> Hg0 category #
       ALLOCATE( State_Chm%Id_Hg2( State_Chm%N_Hg_CATS ), STAT=RC )
       IF ( RC /= GIGC_SUCCESS ) RETURN
       State_Chm%Id_Hg2 = 0

       ! Index array: HgP species # <--> Hg0 category #
       ALLOCATE( State_Chm%Id_HgP( State_Chm%N_Hg_CATS ), STAT=RC )
       IF ( RC /= GIGC_SUCCESS ) RETURN
       State_Chm%Id_HgP = 0

       ! Hg category names
       ALLOCATE( State_Chm%Hg_Cat_Name( State_Chm%N_Hg_CATS ), STAT=RC )
       IF ( RC /= GIGC_SUCCESS ) RETURN
       State_Chm%Hg_Cat_Name = ''

       ! Loop over all species
       DO N = 1, State_Chm%nSpecies

          ! Point to Species Database entry for Hg species N
          ThisSpc => State_Chm%SpcData(N)%Info
          
          ! Populate the Hg0 index array
          IF ( ThisSpc%Is_Hg0 ) THEN
             State_Chm%Id_Hg0(ThisSpc%Hg_Cat) = ThisSpc%ModelId
          ENDIF

          ! Populate the Hg2 index array
          IF ( ThisSpc%Is_Hg2 ) THEN
             State_Chm%Id_Hg2(ThisSpc%Hg_Cat) = ThisSpc%ModelId
          ENDIF

          ! Populate the HgP index array
          IF ( ThisSpc%Is_HgP ) THEN
             State_Chm%Id_HgP(ThisSpc%Hg_Cat) = ThisSpc%ModelId
          ENDIF

          ! Free pointer
          ThisSpc => NULL()
       ENDDO

       ! Loop over Hg categories (except the first
       DO C = 2, State_Chm%N_Hg_CATS

          ! Hg0 tracer number corresponding to this category
          N                        =  State_Chm%Id_Hg0(C)

          ! The category name (e.g. "_can") follows the "Hg0"
          ThisSpc                  => State_Chm%SpcData(N)%Info
          State_Chm%Hg_Cat_Name(C) =  ThisSpc%Name(4:7)
          ThisSpc                  => NULL()
       ENDDO
       
    ENDIF
   
    SpcDataLocal => State_Chm%SpcData

    ! Free pointer for safety's sake
    ThisSpc => NULL()

    ! Echo output
    IF ( am_I_Root ) THEN
       print*, REPEAT( '#', 79 )
    ENDIF 

    ! Format statement
100 FORMAT( I3, 1x, A10, 6x, F7.2 )
110 FORMAT( 5x, '===> ', f4.1, 1x, A6  )
120 FORMAT( 5x, '---> ', f4.1, 1x, A4  )

  END SUBROUTINE Init_GIGC_State_Chm
!EOC
!------------------------------------------------------------------------------
!                  GEOS-Chem Global Chemical Transport Model                  !
!------------------------------------------------------------------------------
!BOP
!
! !IROUTINE: cleanup_gigc_state_chm
!
! !DESCRIPTION: Routine CLEANUP\_GIGC\_STATE\_CHM deallocates the fields 
!  of the chemistry state object.
!\\
!\\
! !INTERFACE:
!
  SUBROUTINE Cleanup_GIGC_State_Chm( am_I_Root, State_Chm, RC )
!
! !USES:
!
    USE GIGC_ErrCode_Mod 
    USE Species_Database_Mod, ONLY : Cleanup_Species_Database
!
! !INPUT PARAMETERS:
! 
    LOGICAL,        INTENT(IN)    :: am_I_Root    ! Is this the root CPU?
!
! !INPUT/OUTPUT PARAMETERS:
!
    TYPE(ChmState), INTENT(INOUT) :: State_Chm    ! Chemistry State object
!
! !OUTPUT PARAMETERS:
!
    INTEGER,        INTENT(OUT)   :: RC           ! Return code
!
! !REMARKS:
!  For now the am_I_Root and RC arguments are not used.  We include these
!  for consistency and also to facilitate future expansion. (bmy, 10/16/12)
!
! !REVISION HISTORY: 
!  15 Oct 2012 - R. Yantosca - Initial version
!  26 Oct 2012 - R. Yantosca - Now deallocate Strat_P, Strat_k fields
!  26 Feb 2013 - M. Long     - Now deallocate State_Chm%DEPSAV
!  11 Dec 2014 - R. Yantosca - Remove TRAC_TEND and DEPSAV fields
!  28 Aug 2015 - R. Yantosca - Remove stratospheric chemistry fields; 
!                              these are all now read in via HEMCO
!  28 Aug 2015 - R. Yantosca - Also initialize the species database object
!EOP
!------------------------------------------------------------------------------
!BOC

    ! Assume success
    RC = GIGC_SUCCESS

    !======================================================================
    ! Deallocate fields
    !=======================================================================
    IF ( ASSOCIATED( State_Chm%Map_Advect) ) THEN
       DEALLOCATE( State_Chm%Map_Advect )
    ENDIF

    IF ( ASSOCIATED( State_Chm%Map_DryDep ) ) THEN
       DEALLOCATE( State_Chm%Map_DryDep )
    ENDIF

    IF ( ASSOCIATED( State_Chm%Map_KppSpc ) ) THEN
       DEALLOCATE( State_Chm%Map_KppSpc )
    ENDIF

    IF ( ASSOCIATED( State_Chm%Map_WetDep ) ) THEN
       DEALLOCATE( State_Chm%Map_WetDep )
    ENDIF

    IF ( ASSOCIATED( State_Chm%Trac_Id ) ) THEN
       DEALLOCATE( State_Chm%Trac_Id )
    ENDIF

    IF ( ASSOCIATED( State_Chm%Trac_Name ) ) THEN
       DEALLOCATE( State_Chm%Trac_Name  )
    ENDIF

    IF ( ASSOCIATED( State_Chm%Spec_Id  ) ) THEN
       DEALLOCATE( State_Chm%Spec_Id )
    ENDIF

    IF ( ASSOCIATED( State_Chm%Spec_Name ) ) THEN
       DEALLOCATE( State_Chm%Spec_Name  )
    ENDIF

    IF ( ASSOCIATED( State_Chm%Tracers ) ) THEN
       DEALLOCATE( State_Chm%Tracers )
    ENDIF

    IF ( ASSOCIATED( State_Chm%Species ) ) THEN
       DEALLOCATE( State_Chm%Species )
    ENDIF

    IF ( ASSOCIATED( State_Chm%Hg_Cat_Name ) ) THEN
       DEALLOCATE( State_Chm%Hg_Cat_Name )
    ENDIF

    IF ( ASSOCIATED( State_Chm%Id_Hg0 ) ) THEN
       DEALLOCATE( State_Chm%Id_Hg0 ) 
    ENDIF

    IF ( ASSOCIATED( State_Chm%Id_Hg2 ) ) THEN
       DEALLOCATE( State_Chm%Id_Hg2 )
    ENDIF

    IF ( ASSOCIATED( State_Chm%Id_HgP ) ) THEN
       DEALLOCATE( State_Chm%Id_HgP )
    ENDIF

    IF ( ASSOCIATED( State_Chm%AeroArea ) ) THEN
       DEALLOCATE( State_Chm%AeroArea   )
    ENDIF

    IF ( ASSOCIATED( State_Chm%AeroRadi ) ) THEN
       DEALLOCATE( State_Chm%AeroRadi )
    ENDIF

    IF ( ASSOCIATED(State_Chm%WetAeroArea) ) THEN
       DEALLOCATE(State_Chm%WetAeroArea)
    ENDIF

    IF ( ASSOCIATED(State_Chm%WetAeroRadi) ) THEN
       DEALLOCATE(State_Chm%WetAeroRadi)
    ENDIF

    IF ( ASSOCIATED( State_Chm%STATE_PSC ) ) THEN
       DEALLOCATE(State_Chm%STATE_PSC  )
    ENDIF
       
    IF ( ASSOCIATED( State_Chm%KHETI_SLA ) ) THEN
       DEALLOCATE( State_Chm%KHETI_SLA  )
    ENDIF

    ! Deallocate the species database object field
    CALL Cleanup_Species_Database( am_I_Root, State_Chm%SpcData, RC )

  END SUBROUTINE Cleanup_GIGC_State_Chm
!EOC
END MODULE GIGC_State_Chm_Mod<|MERGE_RESOLUTION|>--- conflicted
+++ resolved
@@ -31,12 +31,7 @@
 !
 ! !PUBLIC MEMBER FUNCTIONS:
 !
-<<<<<<< HEAD
-  PUBLIC :: Get_Indx, Ind_
-  PUBLIC :: Register_Species
-  PUBLIC :: Register_Tracer
-=======
->>>>>>> b866629c
+  PUBLIC :: Ind_
   PUBLIC :: Init_GIGC_State_Chm
   PUBLIC :: Cleanup_GIGC_State_Chm
 !
@@ -146,82 +141,24 @@
 !------------------------------------------------------------------------------
 !BOP
 !
-<<<<<<< HEAD
-! !IROUTINE: get_indx 
-!
-! !DESCRIPTION: Function GET\_INDX returns the index of an advected tracer or 
+! !IROUTINE: ind_
+!
+! !DESCRIPTION: Function IND\_ returns the index of an advected tracer or 
 !  chemical species contained in the chemistry state object by name.
 !\\
 !\\
 ! !INTERFACE:
 !
-  FUNCTION Get_Indx( name, allIds, allNames ) RESULT( Indx )
+  FUNCTION ind_( name, flag ) RESULT( Indx )
 !
 ! !INPUT PARAMETERS:
 !
-    CHARACTER(LEN=*), INTENT(IN) :: name         ! Species or tracer name
-    CHARACTER(LEN=*), INTENT(IN) :: allNames(:)  ! List of species/tracer names
-    INTEGER,          INTENT(IN) :: allIDs(:)    ! List of species/tracer IDs 
+    CHARACTER(LEN=*),           INTENT(IN) :: name  ! Species or tracer name
+    CHARACTER(LEN=*), OPTIONAL, INTENT(IN) :: flag
 !
 ! !RETURN VALUE:
 !
-    INTEGER                      :: Indx         ! Index of this species 
-!
-! !REMARKS
-!  %%%%%%%%%%%%%%%%%%%%%%%%%%%%%%%%%%%%%%%%%%%%%%%%%%%%%%%%%%%%%%%%%%%%%%%
-!  %%%%%  NOTE: THIS WILL SOON BE MADE OBSOLETE BY THE FAST SPECIES  %%%%%
-!  %%%%%  LOOKUP ALGORITHM (bmy, 5/17/16)                            %%%%%
-!  %%%%%%%%%%%%%%%%%%%%%%%%%%%%%%%%%%%%%%%%%%%%%%%%%%%%%%%%%%%%%%%%%%%%%%%
-!
-! !REVISION HISTORY: 
-!  09 Oct 2012 - M. Long     - Initial version, based on gc_esmf_utils_mod.F90
-!EOP
-!------------------------------------------------------------------------------
-!BOC
-!
-! !LOCAL VARIABLES:
-!
-    INTEGER :: M
-
-    ! Initialize
-    Indx= -1
-
-    ! Loop over all species names
-    DO M = 1, SIZE( allNames )
-
-       ! Return the index of the sought-for species
-       IF( TRIM( name ) == TRIM( allNames(M) ) ) THEN
-          Indx = allIDs(M)
-          EXIT
-       ENDIF
-
-    ENDDO
-
-  END FUNCTION Get_Indx
-!EOC
-!------------------------------------------------------------------------------
-!                  GEOS-Chem Global Chemical Transport Model                  !
-!------------------------------------------------------------------------------
-!BOP
-!
-! !IROUTINE: get_indx 
-!
-! !DESCRIPTION: Function GET\_INDX returns the index of an advected tracer or 
-!  chemical species contained in the chemistry state object by name.
-!\\
-!\\
-! !INTERFACE:
-!
-  FUNCTION ind_( name, flag ) RESULT( Indx )
-!
-! !INPUT PARAMETERS:
-!
-    CHARACTER(LEN=*),           INTENT(IN) :: name         ! Species or tracer name
-    CHARACTER(LEN=*), OPTIONAL, INTENT(IN) :: flag
-!
-! !RETURN VALUE:
-!
-    INTEGER                      :: Indx         ! Index of this species 
+    INTEGER                                :: Indx  ! Index of this species 
 !
 ! !REMARKS
 !
@@ -289,138 +226,6 @@
 !------------------------------------------------------------------------------
 !BOP
 !
-! !IROUTINE: register_species
-!
-! !DESCRIPTION: Routine REGISTER\_SPECIES stores the names of GEOS-Chem 
-!  chemical species in fields of the Chemistry State (aka State\_Chm) object.
-!\\
-!\\
-! !INTERFACE:
-!
-  SUBROUTINE Register_Species( Name, Id, State_Chm, Status )
-!
-! !INPUT PARAMETERS: 
-!
-    CHARACTER(LEN=*), INTENT(IN)    :: Name       ! Name of desired species
-    INTEGER,          INTENT(IN)    :: Id         ! ID flag of desired species
-!
-! !INPUT/OUTPUT PARAMETERS: 
-!
-    TYPE(ChmState),   INTENT(INOUT) :: State_Chm  ! Chemistry State object
-!
-! !OUTPUT PARAMETERS:
-!
-    INTEGER,          INTENT(OUT)   :: Status     ! Success or failure
-!
-! !REMARKS:
-!  %%%%%%%%%%%%%%%%%%%%%%%%%%%%%%%%%%%%%%%%%%%%%%%%%%%%%%%%%%%%%%%%%%%%%%%
-!  %%%%%  NOTE: THIS WILL SOON BE MADE OBSOLETE BY THE FAST SPECIES  %%%%%
-!  %%%%%  LOOKUP ALGORITHM (bmy, 5/17/16)                            %%%%%
-!  %%%%%%%%%%%%%%%%%%%%%%%%%%%%%%%%%%%%%%%%%%%%%%%%%%%%%%%%%%%%%%%%%%%%%%%
-!   This routine is called from SETTRACE in tracerid_mod.F.
-! 
-! !REVISION HISTORY: 
-!  15 Oct 2012 - M. Long     - Initial version, based on gc_esmf_type_mod.F90
-!  07 Mar 2013 - R. Yantosca - Now make POSITION a locally saved variable
-!EOP
-!------------------------------------------------------------------------------
-!BOC
-!
-! !LOCAL VARIABLES:
-!
-    ! Position index
-    INTEGER,  SAVE :: POSITION = 1
-    
-    !======================================================================
-    ! REGISTER_SPECIES begins here!
-    !======================================================================
-
-    ! We have not found the desired species yet
-    Status                          = -1
-    
-    ! Locate the species name and ID
-    State_Chm%Spec_Name( POSITION ) = TRIM( Name )
-    State_Chm%Spec_Id  ( POSITION ) = Id
-    
-    ! Return status
-    Status                          = POSITION
-
-    ! Increment for next species
-    POSITION                        = POSITION + 1
-   
-  END SUBROUTINE Register_Species
-!EOC
-!------------------------------------------------------------------------------
-!                  GEOS-Chem Global Chemical Transport Model                  !
-!------------------------------------------------------------------------------
-!BOP
-!
-! !IROUTINE: Register_Tracer
-!
-! !DESCRIPTION: Routine REGISTER\_TRACER stores the names of GEOS-Chem
-!  advected tracers in fields of the Chemistry State (aka State\_Chm) object.
-!\\
-!\\
-! !INTERFACE:
-!
-  SUBROUTINE Register_Tracer( Name, Id, State_Chm, Status )
-!
-! !INPUT PARAMETERS:
-!
-    CHARACTER(LEN=*), INTENT(IN)    :: Name       ! Name of desired tracer
-    INTEGER,          INTENT(IN)    :: Id         ! ID flag of desired tracer
-!
-! !INPUT/OUTPUT PARAMETERS:
-!
-    TYPE(ChmState),   INTENT(INOUT) :: State_Chm  ! Chemistry State object
-!
-! !OUTPUT PARAMETERS:
-!
-    INTEGER,          INTENT(OUT)   :: Status     ! Success or failure
-!
-! !REMARKS:
-!  %%%%%%%%%%%%%%%%%%%%%%%%%%%%%%%%%%%%%%%%%%%%%%%%%%%%%%%%%%%%%%%%%%%%%%%
-!  %%%%%  NOTE: THIS WILL SOON BE MADE OBSOLETE BY THE FAST SPECIES  %%%%%
-!  %%%%%  LOOKUP ALGORITHM (bmy, 5/17/16)                            %%%%%
-!  %%%%%%%%%%%%%%%%%%%%%%%%%%%%%%%%%%%%%%%%%%%%%%%%%%%%%%%%%%%%%%%%%%%%%%%
-!
-! !REVISION HISTORY:
-!   7 Mar 2013 - R. Yantosca - Initial version, based on Register_SPecies
-!EOP
-!------------------------------------------------------------------------------
-!BOC
-!
-! !LOCAL VARIABLES:
-!
-    ! Position index
-    INTEGER, SAVE :: POSITION = 1
-
-    !======================================================================
-    ! REGISTER_TRACER begins here!
-    !======================================================================
-
-    ! We have not found the desired species yet
-    Status                          = -1
-
-    ! Locate the tracer name and ID
-    State_Chm%Trac_Name( POSITION ) = TRIM( Name )
-    State_Chm%Trac_Id  ( POSITION ) = ID
-
-    ! Return status
-    Status                          = POSITION
-
-    ! Increment for next species
-    POSITION                        = POSITION + 1
-
-  END SUBROUTINE Register_Tracer
-!EOC
-!------------------------------------------------------------------------------
-!                  GEOS-Chem Global Chemical Transport Model                  !
-!------------------------------------------------------------------------------
-!BOP
-!
-=======
->>>>>>> b866629c
 ! !IROUTINE: init_gigc_state_chm
 !
 ! !DESCRIPTION: Routine INIT\_GIGC\_STATE\_CHM allocates and initializes the 
