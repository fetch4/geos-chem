!------------------------------------------------------------------------------
!                  GEOS-Chem Global Chemical Transport Model                  !
!------------------------------------------------------------------------------
!BOP
!
! !MODULE: state_chm_mod.F90
!
! !DESCRIPTION: Module STATE\_CHM\_MOD contains the derived type
!  used to define the Chemistry State object for GEOS-Chem.
!\\
!\\
!  This module also contains the routines that allocate and deallocate memory 
!  to the Chemistry State object.  The chemistry state object is not defined
!  in this module.  It must be be declared as variable in the top-level 
!  driver routine, and then passed to lower-level routines as an argument.
!\\
!\\
! !INTERFACE: 
!
MODULE State_Chm_Mod
!
! USES:
!
  USE ErrCode_Mod                        ! Error handling
  USE PhysConstants                      ! Physical constants
  USE Precision_Mod                      ! GEOS-Chem precision types 
  USE Registry_Mod                       ! Registry module
  USE Species_Mod                        ! For species database object

  IMPLICIT NONE
  PRIVATE
!
! !PUBLIC MEMBER FUNCTIONS:
!
  PUBLIC :: Init_State_Chm
  PUBLIC :: Cleanup_State_Chm
  PUBLIC :: Get_Metadata_State_Chm
  PUBLIC :: Ind_
!
! !PRIVATE MEMBER FUNCTIONS
!
  PRIVATE :: Register_ChmField
!
! !PRIVATE DATA MEMBERS:
!
  TYPE(SpcPtr), PRIVATE, POINTER :: SpcDataLocal(:)  ! Local pointer to
                                                     ! StateChm%SpcData for
                                                     ! availability to IND_  

  INTEGER, PRIVATE               :: nChmState = 0    ! # chemistry states,
                                                     ! this CPU
!
! !PUBLIC DATA MEMBERS:
!
  !=========================================================================
  ! Derived type for Chemistry State
  !=========================================================================
  TYPE, PUBLIC :: ChmState

     !----------------------------------------------------------------------
     ! Count of each type of species
     !----------------------------------------------------------------------
     INTEGER                    :: nSpecies             ! # species (all)
     INTEGER                    :: nAdvect              ! # advected species
     INTEGER                    :: nAero                ! # of Aerosol Types
     INTEGER                    :: nDryAlt              ! # dryalt species
     INTEGER                    :: nDryDep              ! # drydep species
     INTEGER                    :: nGasSpc              ! # gas phase species
     INTEGER                    :: nHygGrth             ! # hygroscopic growth
     INTEGER                    :: nKppVar              ! # KPP variable species
     INTEGER                    :: nKppFix              ! # KPP fixed species
     INTEGER                    :: nKppSpc              ! # KPP chem species
     INTEGER                    :: nLoss                ! # of loss species
     INTEGER                    :: nPhotol              ! # photolysis species
     INTEGER                    :: nProd                ! # of prod species
     INTEGER                    :: nWetDep              ! # wetdep species

     !----------------------------------------------------------------------
     ! Mapping vectors to subset types of species
     !----------------------------------------------------------------------
     INTEGER,           POINTER :: Map_Advect (:      ) ! Advected species IDs
     INTEGER,           POINTER :: Map_Aero   (:      ) ! Aerosol species IDs
     INTEGER,           POINTER :: Map_DryAlt (:      ) ! Dryalt species IDs
     INTEGER,           POINTER :: Map_DryDep (:      ) ! Drydep species IDs
     INTEGER,           POINTER :: Map_GasSpc (:      ) ! Gas species IDs
     INTEGER,           POINTER :: Map_HygGrth(:      ) ! HygGrth species IDs
     INTEGER,           POINTER :: Map_KppVar (:      ) ! Kpp variable spc IDs
     INTEGER,           POINTER :: Map_KppFix (:      ) ! KPP fixed species IDs
     INTEGER,           POINTER :: Map_KppSpc (:      ) ! KPP chem species IDs
     INTEGER,           POINTER :: Map_Loss   (:      ) ! Loss diag species
     CHARACTER(LEN=36), POINTER :: Name_Loss  (:      ) !  ID's and names
     INTEGER,           POINTER :: Map_Photol (:      ) ! Photolysis species IDs
     INTEGER,           POINTER :: Map_Prod   (:      ) ! Prod diag species
     CHARACTER(LEN=36), POINTER :: Name_Prod  (:      ) !  ID and names
     INTEGER,           POINTER :: Map_WetDep (:      ) ! Wetdep species IDs

#if defined( MODEL_GEOS )
     ! For drydep
     REAL(fp),          POINTER :: DryDepRa2m (:,:    ) ! 2m  aerodynamic resistance
     REAL(fp),          POINTER :: DryDepRa10m(:,:    ) ! 10m aerodynamic resistance
#endif

     !----------------------------------------------------------------------
     ! Physical properties & indices for each species
     !----------------------------------------------------------------------
     TYPE(SpcPtr),      POINTER :: SpcData    (:      ) ! GC Species database

     !----------------------------------------------------------------------
     ! Chemical species
     !----------------------------------------------------------------------
     REAL(fp),          POINTER :: Species    (:,:,:,:) ! Species concentration
                                                        !  [kg/kg dry air]
     CHARACTER(LEN=20)          :: Spc_Units            ! Species units

     !----------------------------------------------------------------------
     ! Boundary conditions
     !----------------------------------------------------------------------
     REAL(fp),          POINTER :: BoundaryCond(:,:,:,:)! Boundary conditions
                                                        !  [kg/kg dry air]
     
     !----------------------------------------------------------------------
     ! Aerosol quantities
     !----------------------------------------------------------------------
     REAL(fp),          POINTER :: AeroArea   (:,:,:,:) ! Aerosol Area [cm2/cm3]
     REAL(fp),          POINTER :: AeroRadi   (:,:,:,:) ! Aerosol Radius [cm]
     REAL(fp),          POINTER :: WetAeroArea(:,:,:,:) ! Aerosol Area [cm2/cm3]
     REAL(fp),          POINTER :: WetAeroRadi(:,:,:,:) ! Aerosol Radius [cm]
     REAL(fp),          POINTER :: AeroH2O    (:,:,:,:) ! Aerosol water [cm3/cm3]
     REAL(fp),          POINTER :: GammaN2O5  (:,:,:,:) ! N2O5 aerosol uptake [unitless]
     REAL(fp),          POINTER :: SSAlk      (:,:,:,:) ! Sea-salt alkalinity[-]
     REAL(fp),          POINTER :: H2O2AfterChem(:,:,:) ! H2O2, SO2 [v/v]
     REAL(fp),          POINTER :: SO2AfterChem (:,:,:) !  after sulfate chem
     REAL(fp),          POINTER :: OMOC_POA       (:,:) ! OM:OC Ratio (OCFPOA) [unitless]
     REAL(fp),          POINTER :: OMOC_OPOA      (:,:) ! OM:OC Ratio (OCFOPOA) [unitless]

     !----------------------------------------------------------------------
     ! Fields for nitrogen deposition
     !----------------------------------------------------------------------
     REAL(fp),          POINTER :: DryDepNitrogen (:,:) ! Dry deposited N
     REAL(fp),          POINTER :: WetDepNitrogen (:,:) ! Wet deposited N

     !----------------------------------------------------------------------
     ! Cloud quantities
     !----------------------------------------------------------------------
     REAL(fp),          POINTER :: pHCloud    (:,:,:  ) ! Cloud pH [-]
     REAL(fp),          POINTER :: isCloud    (:,:,:  ) ! Cloud presence [-]

     !----------------------------------------------------------------------
     ! Fields for KPP solver
     !----------------------------------------------------------------------
     REAL(fp),          POINTER :: KPPHvalue  (:,:,:  ) ! H-value for Rosenbrock
                                                        !  solver

     !----------------------------------------------------------------------
     ! Fields for UCX mechanism
     !----------------------------------------------------------------------
     REAL(f4),          POINTER :: STATE_PSC  (:,:,:  ) ! PSC type (see Kirner
                                                        !  et al. 2011, GMD)
     REAL(fp),          POINTER :: KHETI_SLA  (:,:,:,:) ! Strat. liquid aerosol
                                                        !  reaction cofactors

     !----------------------------------------------------------------------
     ! For isoprene SOA via ISORROPIA
     !----------------------------------------------------------------------
     REAL(fp),          POINTER :: pHSav      (:,:,:  ) ! ISORROPIA aerosol pH
     REAL(fp),          POINTER :: HplusSav   (:,:,:  ) ! H+ concentration [M]
     REAL(fp),          POINTER :: WaterSav   (:,:,:  ) ! ISORROPIA aerosol H2O
     REAL(fp),          POINTER :: SulRatSav  (:,:,:  ) ! Sulfate conc [M]
     REAL(fp),          POINTER :: NaRatSav   (:,:,:  ) ! Nitrate conc [M]
     REAL(fp),          POINTER :: AcidPurSav (:,:,:  ) !
     REAL(fp),          POINTER :: BiSulSav   (:,:,:  ) ! Bisulfate conc [M]

     !----------------------------------------------------------------------
     ! For the tagged Hg simulation
     !----------------------------------------------------------------------
     INTEGER                    :: N_HG_CATS            ! # of Hg categories
     INTEGER,           POINTER :: Hg0_Id_List(:      ) ! Hg0 cat <-> tracer #
     INTEGER,           POINTER :: Hg2_Id_List(:      ) ! Hg2 cat <-> tracer #
     INTEGER,           POINTER :: HgP_Id_List(:      ) ! HgP cat <-> tracer #
     CHARACTER(LEN=4),  POINTER :: Hg_Cat_Name(:      ) ! Category names

     REAL(fp),          POINTER :: OceanHg0(:,:,:)      ! Hg(0)  ocean mass [kg]
     REAL(fp),          POINTER :: OceanHg2(:,:,:)      ! Hg(II) ocean mass [kg]
     REAL(fp),          POINTER :: OceanHgP(:,:,:)      ! HgP    ocean mass [kg]
     REAL(fp),          POINTER :: SnowHgOcean(:,:,:)   ! Reducible Hg snowpack
                                                        !  on ocean [kg]
     REAL(fp),          POINTER :: SnowHgLand(:,:,:)    ! Reducible Hg snowpack
                                                        !  on land [kg]
     REAL(fp),          POINTER :: SnowHgOceanStored(:,:,:) ! Non-reducible Hg
                                                            !  snowpack on ocean
     REAL(fp),          POINTER :: SnowHgLandStored(:,:,:)  ! Non-reducible Hg
                                                            !  snowpack on land

     !----------------------------------------------------------------------
     ! For HOBr + S(IV) heterogeneous chemistry
     !----------------------------------------------------------------------
     REAL(fp),          POINTER :: HSO3_AQ    (:,:,:  ) ! Cloud bisulfite[mol/l]
     REAL(fp),          POINTER :: SO3_AQ     (:,:,:  ) ! Cloud sulfite  [mol/l]
     REAL(fp),          POINTER :: fupdateHOBr(:,:,:  ) ! Correction factor for
                                                        ! HOBr removal by SO2
                                                        ! [unitless]

     !----------------------------------------------------------------------
     ! Fields for dry deposition
     !----------------------------------------------------------------------
     REAL(fp),          POINTER :: DryDepSav  (:,:,:  ) ! Drydep freq [s-1]

     !----------------------------------------------------------------------
     ! Fields for Linoz stratospheric ozone algorithm
     !----------------------------------------------------------------------
     REAL(fp),          POINTER :: TLSTT      (:,:,:,:) ! TLSTT (I,J,L,LINOZ_NFIELDS)

     !----------------------------------------------------------------------
     ! Registry of variables contained within State_Chm
     !----------------------------------------------------------------------
     CHARACTER(LEN=4)           :: State     = 'CHEM'   ! Name of this state
     TYPE(MetaRegItem), POINTER :: Registry  => NULL()  ! Registry object

  END TYPE ChmState
!
! !REMARKS:
!                                                                             
! !REVISION HISTORY:
!  19 Oct 2012 - R. Yantosca - Initial version, based on "gc_type2_mod.F90"
<<<<<<< HEAD
!  See the subsequent Git history with the gitk browser!
=======
!  26 Oct 2012 - R. Yantosca - Add fields for stratospheric chemistry
!  26 Feb 2013 - M. Long     - Add DEPSAV to derived type ChmState
!  07 Mar 2013 - R. Yantosca - Add Register_Tracer subroutine
!  07 Mar 2013 - R. Yantosca - Now make POSITION a locally SAVEd variable
!  20 Aug 2013 - R. Yantosca - Removed "define.h", this is now obsolete
!  19 May 2014 - C. Keller   - Removed Trac_Btend. DepSav array covers now
!                              all species.
!  03 Dec 2014 - M. Yannetti - Added PRECISION_MOD
!  11 Dec 2014 - R. Yantosca - Keep JLOP and JLOP_PREV for ESMF runs only
!  17 Feb 2015 - E. Lundgren - New tracer units kg/kg dry air (previously kg)
!  13 Aug 2015 - E. Lundgren - Add tracer units string to ChmState derived type 
!  28 Aug 2015 - R. Yantosca - Remove strat chemistry fields, these are now
!                              handled by the HEMCO component
!  05 Jan 2016 - E. Lundgren - Use global physical constants
!  28 Jan 2016 - M. Sulprizio- Add STATE_PSC, KHETI_SLA. These were previously
!                              local arrays in ucx_mod.F, but now need to be
!                              accessed in gckpp_HetRates.F90.
!  12 May 2016 - M. Sulprizio- Add WetAeroArea, WetAeroRadi to replace 1D arrays
!                              WTARE, WERADIUS previously in comode_mod.F
!  18 May 2016 - R. Yantosca - Add mapping vectors for subsetting species
!  07 Jun 2016 - M. Sulprizio- Remove routines Get_Indx, Register_Species, and
!                              Register_Tracer made obsolete by the species
!                              database.
!  22 Jun 2016 - R. Yantosca - Rename Id_Hg0 to Hg0_Id_List, Id_Hg2 to
!                              Hg2_Id_List, and Id_HgP to HgP_Id_List
!  16 Aug 2016 - M. Sulprizio- Rename from gigc_state_chm_mod.F90 to
!                              state_chm_mod.F90. The "gigc" nomenclature is
!                              no longer used.
!  23 Aug 2016 - M. Sulprizio- Remove tracer fields from State_Chm. These are
!                              now entirely replaced with the species fields.
!  08 Jun 2017 - M. Sulprizio- Add fields for isoprene SOA updates from E.Marais
!  29 Jun 2017 - R. Yantosca - Add fields of State_Chm to the registry
!  29 Jun 2017 - R. Yantosca - Remove Spec_Id, it's no longer used
!  30 Jun 2017 - R. Yantosca - Now register variables of State_Chm
!  31 Jul 2017 - R. Yantosca - Add fixes in registering ISORROPIA *_SAV fields
!  26 Sep 2017 - E. Lundgren - Remove Lookup_State_Chm and Print_State_Chm
!  02 Oct 2017 - E. Lundgren - Abstract metadata and routine to add to Registry
!  27 Nov 2017 - E. Lundgren - Add # and ID mapping for more species categories
!  31 Jan 2018 - E. Lundgren - Remove underscores from diagnostic names
!  03 Aug 2018 - H.P. Lin    - Add nChmState counter for # of chemistry states
!                              initialized in this CPU, to avoid deallocating
!                              shared pointers (e.g. species info) until last
!  01 Nov 2018 - M. Sulprizio- Add SNOW_HG_* and Hg*aq arrays for saving out
!                              to the Restart collection
!  23 Aug 2018 - C.D. Holmes - Add aerosol water as variable
!  21 Dec 2018 - E. McDuffie - Add OMOC_POA and OMOC_OPOA as variables
>>>>>>> 0081fa57
!EOP
!------------------------------------------------------------------------------
!BOC
!
! !MODULE INTERFACES:
!
  INTERFACE Register_ChmField
     MODULE PROCEDURE Register_ChmField_R4_3D
     MODULE PROCEDURE Register_ChmField_Rfp_2D
     MODULE PROCEDURE Register_ChmField_Rfp_3D
     MODULE PROCEDURE Register_ChmField_Rfp_4D
  END INTERFACE Register_ChmField

CONTAINS
!EOC
!------------------------------------------------------------------------------
!                  GEOS-Chem Global Chemical Transport Model                  !
!------------------------------------------------------------------------------
!BOP
!
! !IROUTINE: Init_State_Chm
!
! !DESCRIPTION: Routine INIT\_STATE\_CHM allocates and initializes the 
!  pointer fields of the chemistry state object.
!\\
!\\
! !INTERFACE:
!
  SUBROUTINE Init_State_Chm( am_I_Root,  Input_Opt, State_Chm,               &
                             State_Grid, RC                                 )
!
! !USES:
!
    USE CMN_Size_Mod,         ONLY : NDUST, NAER
    USE GCKPP_Parameters,     ONLY : NSPEC
    USE Input_Opt_Mod,        ONLY : OptInput
    USE Species_Database_Mod, ONLY : Init_Species_Database
    USE State_Grid_Mod,       ONLY : GrdState
!
! !INPUT PARAMETERS:
! 
    LOGICAL,        INTENT(IN)    :: am_I_Root   ! Is this the root CPU?
    TYPE(GrdState), INTENT(IN)    :: State_Grid  ! Grid State object
!
! !INPUT/OUTPUT PARAMETERS:
!
    TYPE(OptInput), INTENT(INOUT) :: Input_Opt   ! Input Options object
    TYPE(ChmState), INTENT(INOUT) :: State_Chm   ! Chemistry State object
!
! !OUTPUT PARAMETERS:
!
    INTEGER,        INTENT(OUT)   :: RC          ! Return code
!
! !REMARKS:
!  In the near future we will put some error trapping on the allocations
!  so that we can stop the simulation if the allocations cannot be made.
! 
! !REVISION HISTORY: 
!  19 Oct 2012 - R. Yantosca - Renamed from gc_type2_mod.F90
<<<<<<< HEAD
!  See the subsequent Git history with the Gitk browser!
=======
!  19 Oct 2012 - R. Yantosca - Now pass all dimensions as arguments
!  26 Oct 2012 - R. Yantosca - Now allocate Strat_P, Strat_k fields
!  26 Oct 2012 - R. Yantosca - Add nSchem, nSchemBry as arguments
!  01 Nov 2012 - R. Yantosca - Don't allocate strat chem fields if nSchm=0
!                              and nSchmBry=0 (i.e. strat chem is turned off)
!  26 Feb 2013 - M. Long     - Now pass Input_Opt via the argument list
!  26 Feb 2013 - M. Long     - Now allocate the State_Chm%DEPSAV field
!  11 Dec 2014 - R. Yantosca - Remove TRAC_TEND and DEPSAV fields
!  13 Aug 2015 - E. Lundgren - Initialize trac_units to ''
!  28 Aug 2015 - R. Yantosca - Remove stratospheric chemistry fields; 
!                              these are all now read in via HEMCO
!  28 Aug 2015 - R. Yantosca - Also initialize the species database object
!  09 Oct 2015 - R. Yantosca - Bug fix: set State_Chm%SpcData to NULL
!  16 Dec 2015 - R. Yantosca - Now overwrite the Input_Opt%TRACER_MW_G and
!                              related fields w/ info from species database
!  29 Apr 2016 - R. Yantosca - Don't initialize pointers in declaration stmts
!  02 May 2016 - R. Yantosca - Nullify Hg index fields for safety's sake
!  18 May 2016 - R. Yantosca - Now determine the # of each species first,
!                              then allocate fields of State_Chm
!  18 May 2016 - R. Yantosca - Now populate the species mapping vectors
!  30 Jun 2016 - M. Sulprizio- Remove nSpecies as an input argument. This is now
!                              initialized as the size of SpcData.
!  22 Jul 2016 - E. Lundgren - Initialize spc_units to ''
!  28 Nov 2016 - R. Yantosca - Only allocate STATE_PSC and KHETI_SLA for UCX
!                              simulations; set to NULL otherwise
!  28 Nov 2016 - R. Yantosca - Only allocate State_Chm%*Aero* fields for
!                              fullchem and/or aerosol-only simulations
!  16 Nov 2017 - E. Lundgren - Get grid params and # aerosls from CMN_Size_Mod 
!                              rather than arguments list
!  02 Aug 2018 - H.P. Lin    - Populate the species object with existing species
!                              DB if DB is already initialized before
!  22 Aug 2018 - R. Yantosca - Fixed typo in registration of SSAlk field
!  21 Dec 2018 - E. McDuffie - Add AeroH2O, OMOC_POA, and OMOC_OPOA as variables
>>>>>>> 0081fa57
!EOP
!------------------------------------------------------------------------------
!BOC
!
! !LOCAL VARIABLES:
!
    ! Scalars
    INTEGER                :: N, C, IM, JM, LM
    INTEGER                :: N_Hg0_CATS, N_Hg2_CATS, N_HgP_CATS
    INTEGER                :: nKHLSA, nAerosol

    ! Strings
    CHARACTER(LEN=255)     :: ErrMsg, ThisLoc, ChmID

    ! Pointers
    TYPE(Species), POINTER :: ThisSpc
    REAL(fp),      POINTER :: Ptr2data(:,:,:)

    ! Error handling
    RC      = GC_SUCCESS
    ErrMsg  = ''
    ThisLoc = ' -> at Init_State_Chm (in Headers/state_chm_mod.F90)'

    !=======================================================================
    ! Initialization
    !=======================================================================

    ! Count the # of chemistry states we have initialized, so SpcData(Local)
    ! is not deallocated until the last ChmState is cleaned up.
    ! This avoids dangling pointers with detrimental effects. (hplin, 8/3/18)
    nChmState = nChmState + 1

    ! Shorten grid parameters for readability
    IM                      =  State_Grid%NX ! # latitudes
    JM                      =  State_Grid%NY ! # longitudes
    LM                      =  State_Grid%NZ ! # levels

    ! Number of aerosols
    nAerosol                =  NDUST + NAER

    ! Number of each type of species
    State_Chm%nSpecies      =  0
    State_Chm%nAdvect       =  0
    State_Chm%nAero         =  0
    State_Chm%nDryAlt       =  0
    State_Chm%nDryDep       =  0
    State_Chm%nGasSpc       =  0
    State_Chm%nHygGrth      =  0
    State_Chm%nKppVar       =  0
    State_Chm%nKppFix       =  0
    State_Chm%nKppSpc       =  0
    State_Chm%nLoss         =  0
    State_Chm%nPhotol       =  0
    State_Chm%nProd         =  0
    State_Chm%nWetDep       =  0


    ! Mapping vectors for subsetting each type of species
    State_Chm%Map_Advect    => NULL()
    State_Chm%Map_Aero      => NULL()
    State_Chm%Map_DryAlt    => NULL()
    State_Chm%Map_DryDep    => NULL()
    State_Chm%Map_GasSpc    => NULL() 
    State_Chm%Map_HygGrth   => NULL()
    State_Chm%Map_KppVar    => NULL()
    State_Chm%Map_KppFix    => NULL()
    State_Chm%Map_KppSpc    => NULL()
    State_Chm%Name_Loss     => NULL() 
    State_Chm%Map_Loss      => NULL() 
    State_Chm%Map_Photol    => NULL()
    State_Chm%Name_Prod     => NULL() 
    State_Chm%Map_Prod      => NULL() 
    State_Chm%Map_WetDep    => NULL()

    ! Chemical species
    State_Chm%Species       => NULL()
    State_Chm%Spc_Units     = ''

    ! Boundary conditions
    State_Chm%BoundaryCond  => NULL()

    ! Species database
    State_Chm%SpcData       => NULL()
    ThisSpc                 => NULL()

    ! Aerosol parameters
    State_Chm%AeroArea      => NULL()
    State_Chm%AeroRadi      => NULL()
    State_Chm%WetAeroArea   => NULL()
    State_Chm%WetAeroRadi   => NULL()
    State_Chm%AeroH2O       => NULL()
    State_Chm%GammaN2O5     => NULL()    
    State_Chm%OMOC_POA      => NULL()    
    State_Chm%OMOC_OPOA     => NULL()    
    
    ! Isoprene SOA
    State_Chm%pHSav         => NULL()
    State_Chm%HplusSav      => NULL()
    State_Chm%WaterSav      => NULL()
    State_Chm%SulRatSav     => NULL()
    State_Chm%NaRatSav      => NULL()
    State_Chm%AcidPurSav    => NULL()
    State_Chm%BisulSav      => NULL()

    ! Fields for KPP solver
    State_Chm%KPPHvalue     => NULL()

    ! Fields for UCX mechanism
    State_Chm%STATE_PSC     => NULL()
    State_Chm%KHETI_SLA     => NULL()   

    ! pH/alkalinity
    State_Chm%pHCloud       => NULL()
    State_Chm%isCloud       => NULL()
    State_Chm%SSAlk         => NULL()

    ! Fields for sulfate chemistry
    State_Chm%H2O2AfterChem => NULL()
    State_Chm%SO2AfterChem  => NULL()

    ! Fields for nitrogen deposition
    State_Chm%DryDepNitrogen=> NULL()
    State_Chm%WetDepNitrogen=> NULL()

    ! Hg species indexing
    N_Hg0_CATS              =  0
    N_Hg2_CATS              =  0
    N_HgP_CATS              =  0
    State_Chm%N_Hg_CATS     =  0
    State_Chm%Hg_Cat_Name   => NULL()
    State_Chm%Hg0_Id_List   => NULL()
    State_Chm%Hg2_Id_List   => NULL()
    State_Chm%HgP_Id_List   => NULL()
    State_Chm%OceanHg0      => NULL()
    State_Chm%OceanHg2      => NULL()
    State_Chm%OceanHgP      => NULL()
    State_Chm%SnowHgOcean   => NULL()
    State_Chm%SnowHgLand    => NULL()
    State_Chm%SnowHgOceanStored => NULL()
    State_Chm%SnowHgLandStored  => NULL()

    ! For HOBr + S(IV) chemistry
    State_Chm%HSO3_AQ       => NULL()
    State_Chm%SO3_AQ        => NULL()
    State_Chm%fupdateHOBr   => NULL()

    ! Local variables
    Ptr2data                => NULL()

    !=======================================================================
    ! Populate the species database object field
    ! (assumes Input_Opt has already been initialized)
    !=======================================================================

    ! If the species database has already been initialized in this CPU,
    ! SpcDataLocal in State_Chm_Mod already contains a copy of the species data.
    ! It can be directly associated to this new chemistry state.
    ! (assumes one CPU will run one copy of G-C with the same species DB)
    IF ( ASSOCIATED( SpcDataLocal ) ) THEN
        State_Chm%SpcData => SpcDataLocal
    ELSE
        CALL Init_Species_Database( am_I_Root = am_I_Root,                   &
                                    Input_Opt = Input_Opt,                   &
                                    SpcData   = State_Chm%SpcData,           &
                                    RC        = RC                           )

        ! Point to a private module copy of the species database
        ! which will be used by the Ind_ indexing function
        SpcDataLocal => State_Chm%SpcData
    ENDIF

    !=======================================================================
    ! Before proceeding, make sure none of the species has a blank name,
    ! because this has the potential to halt the run inadvertently.
    !=======================================================================

    ! The total number of species is the size of SpcData
    State_Chm%nSpecies = SIZE( State_Chm%SpcData )

    ! Exit if any species name is blank
    DO N = 1, State_Chm%nSpecies
       IF ( LEN_TRIM(  State_Chm%SpcData(N)%Info%Name ) == 0 ) THEN
          WRITE( ErrMsg, '("Species number ", i6, " has a blank name!")' ) N
          CALL GC_Error( ErrMsg, RC, ThisLoc )
          RETURN
       ENDIF
    ENDDO

    !=======================================================================
    ! Determine the number of advected, drydep, wetdep, and total species
    !=======================================================================

    ! Get the number of advected, dry-deposited, KPP chemical species,
    ! and and wet-deposited species.  Also return the # of Hg0, Hg2, and 
    ! HgP species (these are zero unless the Hg simulation is used).
    CALL Spc_GetNumSpecies( nAdvect  = State_Chm%nAdvect,                  &
                            nAero    = State_Chm%nAero,                    &
                            nDryAlt  = State_Chm%nDryAlt,                  &
                            nDryDep  = State_Chm%nDryDep,                  &
                            nGasSpc  = State_Chm%nGasSpc,                  &
                            nHygGrth = State_Chm%nHygGrth,                 &
                            nKppVar  = State_Chm%nKppVar,                  &
                            nKppFix  = State_Chm%nKppFix,                  &
                            nKppSpc  = State_Chm%nKppSpc,                  &
                            nPhotol  = State_Chm%nPhotol,                  &
                            nWetDep  = State_Chm%nWetDep,                  &
                            nHg0Cats = N_Hg0_CATS,                         &
                            nHg2Cats = N_Hg2_CATS,                         &
                            nHgPCats = N_HgP_CATS                         )

    ! Also get the number of the prod/loss species.  For fullchem simulations,
    ! the prod/loss species are listed in FAM_NAMES in gckpp_Monitor.F90,
    ! but for certain other simulations (tagO3, tagCO), advected species
    ! can have prod and loss diagnostic entries.
    CALL GetNumProdLossSpecies( am_I_Root, Input_Opt, State_Chm, RC )
    IF ( RC /= GC_SUCCESS ) THEN
       ErrMsg = 'Error encountered in "GetNumProdLossSpecies"!'
       CALL GC_Error( ErrMsg, RC, ThisLoc )
       RETURN
    ENDIF 

    !########################################################################
    !### Save species database info to a HEMCO_sa_Spec.rc file for use with
    !### the HEMCO standalone simulation.  Uncomment this if you need it.
    !### (bmy, 9/26/18)
    !###
    !
    !! Open file
    !OPEN( 700, FILE = 'HEMCO_sa_Spec.rc', STATUS = 'UNKNOWN', IOSTAT=RC )
    !
    !! Write data
    !DO N = 1, State_Chm%nAdvect
    !   WRITE( 700, 700 ) N, State_Chm%SpcData(N)%Info%Name,                  &
    !                        State_Chm%SpcData(N)%Info%Mw_g,                  &
    !                        State_Chm%SpcData(N)%Info%EmMw_g,                &
    !                        State_Chm%SpcData(N)%Info%MolecRatio,            &
    !                        MAX(State_Chm%SpcData(N)%Info%Henry_K0, 0.0_fp), &
    !                        MAX(State_Chm%SpcData(N)%Info%Henry_CR, 0.0_fp), &
    !                        MAX(State_Chm%SpcData(N)%Info%Henry_pKa,0.0_fp)
    !
    !   700 FORMAT( i4, 1x, a10, 1x, 2f9.2, f5.1, 2x, es13.6, 2f10.2 )
    !ENDDO
    !
    !! Close file
    !CLOSE( 700 )
    !STOP
    !########################################################################

    !=======================================================================
    ! Allocate and initialize mapping vectors to subset species
    !=======================================================================

    IF ( State_Chm%nAdvect > 0 ) THEN
       ALLOCATE( State_Chm%Map_Advect( State_Chm%nAdvect ), STAT=RC )
       CALL GC_CheckVar( 'State_Chm%Map_Advect', 0, RC )  
       IF ( RC /= GC_SUCCESS ) RETURN
       State_Chm%Map_Advect = 0
    ELSE
       ErrMsg = 'No advected species specified!'
       CALL GC_Error( ErrMsg, RC, ThisLoc )
       RETURN
    ENDIF

    IF ( State_Chm%nAero > 0 ) THEN
       ALLOCATE( State_Chm%Map_Aero( State_Chm%nAero ), STAT=RC )
       CALL GC_CheckVar( 'State_Chm%Map_Aero', 0, RC )
       IF ( RC /= GC_SUCCESS ) RETURN
       State_Chm%Map_Aero = 0
    ENDIF

    IF (  State_Chm%nDryAlt > 0 ) THEN
       ALLOCATE( State_Chm%Map_DryAlt( State_Chm%nDryAlt ), STAT=RC )
       CALL GC_CheckVar( 'State_Chm%Map_DryAlt', 0, RC )
       IF ( RC /= GC_SUCCESS ) RETURN
       State_Chm%Map_DryAlt = 0
    ENDIF

    IF (  State_Chm%nDryDep > 0 ) THEN
       ALLOCATE( State_Chm%Map_Drydep( State_Chm%nDryDep ), STAT=RC )
       CALL GC_CheckVar( 'State_Chm%Map_Drydep', 0, RC )
       IF ( RC /= GC_SUCCESS ) RETURN
       State_Chm%Map_DryDep = 0
    ENDIF

    IF ( State_Chm%nGasSpc > 0 ) THEN
       ALLOCATE( State_Chm%Map_GasSpc( State_Chm%nGasSpc ), STAT=RC )
       CALL GC_CheckVar( 'State_Chm%Map_GasSpc', 0, RC )
       IF ( RC /= GC_SUCCESS ) RETURN
       State_Chm%Map_GasSpc = 0
    ENDIF

    IF ( State_Chm%nHygGrth > 0 ) THEN
       ALLOCATE( State_Chm%Map_HygGrth( State_Chm%nHygGrth ), STAT=RC )
       CALL GC_CheckVar( 'State_Chm%Map_HygGrth', 0, RC )
       IF ( RC /= GC_SUCCESS ) RETURN
       State_Chm%Map_HygGrth = 0
    ENDIF

    IF ( State_Chm%nKppVar > 0 ) THEN 
       ALLOCATE( State_Chm%Map_KppVar( State_Chm%nKppVar ), STAT=RC )
       CALL GC_CheckVar( 'State_Chm%Map_KppVar', 0, RC )
       IF ( RC /= GC_SUCCESS ) RETURN
       State_Chm%Map_KppVar = 0
    ENDIF

    IF ( State_Chm%nKppFix > 0 ) THEN
       ALLOCATE( State_Chm%Map_KppFix( State_Chm%nKppFix ), STAT=RC )
       CALL GC_CheckVar( 'State_Chm%Map_KppFix', 0, RC )
       IF ( RC /= GC_SUCCESS ) RETURN
       State_Chm%Map_KppFix = 0
    ENDIF

    IF ( NSPEC > 0 ) THEN
       ALLOCATE( State_Chm%Map_KppSpc( NSPEC ), STAT=RC )
       CALL GC_CheckVar( 'State_Chm%Map_KppSpc', 0, RC )
       IF ( RC /= GC_SUCCESS ) RETURN
       State_Chm%Map_KppSpc = 0
    ENDIF

    IF ( State_Chm%nLoss > 0 ) THEN
       ALLOCATE( State_Chm%Name_Loss( State_Chm%nLoss ), STAT=RC )
       CALL GC_CheckVar( 'State_Chm%Name_Loss', 0, RC )
       IF ( RC /= GC_SUCCESS ) RETURN
       State_Chm%Name_Loss = ''

       ALLOCATE( State_Chm%Map_Loss( State_Chm%nLoss ), STAT=RC )
       CALL GC_CheckVar( 'State_Chm%Map_Loss', 0, RC )
       IF ( RC /= GC_SUCCESS ) RETURN
       State_Chm%Map_Loss = 0
    ENDIF

    IF ( State_Chm%nPhotol > 0 ) THEN
       ALLOCATE( State_Chm%Map_Photol( State_Chm%nPhotol ), STAT=RC )
       CALL GC_CheckVar( 'State_Chm%Map_Photol', 0, RC )
       IF ( RC /= GC_SUCCESS ) RETURN
       State_Chm%Map_Photol = 0
    ENDIF

    IF ( State_Chm%nProd >0 ) THEN
       ALLOCATE( State_Chm%Name_Prod( State_Chm%nProd ), STAT=RC )
       CALL GC_CheckVar( 'State_Chm%Name_Prod', 0, RC )
       IF ( RC /= GC_SUCCESS ) RETURN
       State_Chm%Name_Prod = ''

       ALLOCATE( State_Chm%Map_Prod( State_Chm%nProd ), STAT=RC )
       CALL GC_CheckVar( 'State_Chm%Map_Prod', 0, RC )
       IF ( RC /= GC_SUCCESS ) RETURN
       State_Chm%Map_Prod = 0
    ENDIF

    IF ( State_Chm%nWetDep > 0 ) THEN
       ALLOCATE( State_Chm%Map_WetDep( State_Chm%nWetDep ), STAT=RC )
       CALL GC_CheckVar( 'State_Chm%Map_Wetdep', 0, RC )
       IF ( RC /= GC_SUCCESS ) RETURN
       State_Chm%Map_WetDep = 0
    ENDIF

    !=======================================================================
    ! Set up the species mapping vectors
    !=======================================================================
    IF ( am_I_Root ) THEN
       WRITE( 6,'(/,a)' ) 'ADVECTED SPECIES MENU'
       WRITE( 6,'(  a)' ) REPEAT( '-', 48 )
       WRITE( 6,'(  a)' ) '  #  Species Name'
    ENDIF

    ! Loop over all species
    DO N = 1, State_Chm%nSpecies

       ! GEOS-Chem Species Database entry for species # N
       ThisSpc => State_Chm%SpcData(N)%Info

       !--------------------------------------------------------------------
       ! Set up the mapping for ADVECTED SPECIES
       !--------------------------------------------------------------------
       IF ( ThisSpc%Is_Advected ) THEN

          ! Update the mapping vector of advected species
          C                       = ThisSpc%AdvectId
          State_Chm%Map_Advect(C) = ThisSpc%ModelId
          
          ! Print to screen
          IF ( am_I_Root ) THEN
             WRITE( 6, 100 ) ThisSpc%ModelId, ThisSpc%Name
          ENDIF

       ENDIF

       !--------------------------------------------------------------------
       ! Set up the mapping for AEROSOL SPECIES
       !--------------------------------------------------------------------
       IF ( ThisSpc%Is_Aero ) THEN
          C                     = ThisSpc%AeroId
          State_Chm%Map_Aero(C) = ThisSpc%ModelId
       ENDIF

       !--------------------------------------------------------------------
       ! Set up the mapping for DRYDEP SPECIES TO SAVE AT A GIVEN ALTITUDE
       !--------------------------------------------------------------------
       IF ( ThisSpc%Is_DryAlt ) THEN
          C                       = ThisSpc%DryAltId
          State_Chm%Map_DryAlt(C) = ThisSpc%ModelId
       ENDIF

       !--------------------------------------------------------------------
       ! Set up the mapping for DRYDEP SPECIES
       !--------------------------------------------------------------------
       IF ( ThisSpc%Is_DryDep ) THEN
          C                       = ThisSpc%DryDepId
          State_Chm%Map_Drydep(C) = ThisSpc%ModelId
       ENDIF

       !--------------------------------------------------------------------
       ! Set up the mapping for GAS SPECIES
       !--------------------------------------------------------------------
       IF ( ThisSpc%Is_Gas ) THEN
          C                       = ThisSpc%GasSpcId
          State_Chm%Map_GasSpc(C) = ThisSpc%ModelId
       ENDIF

       !--------------------------------------------------------------------
       ! Set up the mapping for HYGROSCOPIC GROWTH SPECIES
       !--------------------------------------------------------------------
       IF ( ThisSpc%Is_HygroGrowth ) THEN
          C                        = ThisSpc%HygGrthId
          State_Chm%Map_HygGrth(C) = ThisSpc%ModelId
       ENDIF

       !--------------------------------------------------------------------
       ! Set up the mapping for KPP ACTIVE (VARIABLE) SPECIES
       !--------------------------------------------------------------------
       IF ( ThisSpc%Is_ActiveChem ) THEN
          C                       = ThisSpc%KppVarId
          State_Chm%Map_KppVar(C) = ThisSpc%ModelId
       ENDIF

       !--------------------------------------------------------------------
       ! Set up the mapping for KPP FIXED SPECIES
       !--------------------------------------------------------------------
       IF ( ThisSpc%Is_FixedChem ) THEN
          C                       = ThisSpc%KppFixId
          State_Chm%Map_KppFix(C) = ThisSpc%ModelId
       ENDIF

       !--------------------------------------------------------------------
       ! Set up the mapping for SPECIES IN THE KPP MECHANISM
       !--------------------------------------------------------------------
       IF ( ThisSpc%Is_Kpp ) THEN
          C                       = ThisSpc%KppSpcId
          State_Chm%Map_KppSpc(C) = ThisSpc%ModelId
       ENDIF

       !--------------------------------------------------------------------
       ! Set up the mapping for PHOTOLYSIS SPECIES
       !--------------------------------------------------------------------
       IF ( ThisSpc%Is_Photolysis ) THEN
          C                       = ThisSpc%PhotolId
          State_Chm%Map_Photol(C) = ThisSpc%ModelId
       ENDIF

       !--------------------------------------------------------------------
       ! Set up the mapping for WETDEP SPECIES
       !--------------------------------------------------------------------
       IF ( ThisSpc%Is_WetDep ) THEN
          C                       = ThisSpc%WetDepId
          State_Chm%Map_WetDep(C) = ThisSpc%ModelId
       ENDIF

       ! Free pointer
       ThisSpc => NULL()

    ENDDO

    !-----------------------------------------------------------------------
    ! Set up the mapping for PRODUCTION AND LOSS DIAGNOSTIC SPECIES
    !-----------------------------------------------------------------------
    IF ( State_Chm%nProd > 0 .or. State_Chm%nLoss > 0 ) THEN
       CALL MapProdLossSpecies( am_I_Root, Input_Opt, State_Chm, RC )
       IF ( RC /= GC_SUCCESS ) THEN
          ErrMsg = 'Error encountered in "MapProdLossSpecies"!'
          CALL GC_Error( ErrMsg, RC, ThisLoc )
          RETURN
       ENDIF
    ENDIF

    !=======================================================================
    ! Allocate and initialize chemical species fields
    !======================================================================= 
    chmID = 'Species'
    ALLOCATE( State_Chm%Species( IM, JM, LM, State_Chm%nSpecies ), STAT=RC )
    CALL GC_CheckVar( 'State_Chm%Species', 0, RC )
    IF ( RC /= GC_SUCCESS ) RETURN
    State_Chm%Species = 0.0_fp
    CALL Register_ChmField( am_I_Root, chmID, State_Chm%Species, State_Chm, RC )
    CALL GC_CheckVar( 'State_Chm%Species', 1, RC )
    IF ( RC /= GC_SUCCESS ) RETURN

    !=======================================================================
    ! Allocate and initialize boundary condition fields
    !======================================================================= 
    chmID = 'BoundaryCond'
    ALLOCATE( State_Chm%BoundaryCond( IM, JM, LM, State_Chm%nSpecies ), STAT=RC)
    CALL GC_CheckVar( 'State_Chm%BoundaryCond', 0, RC )
    IF ( RC /= GC_SUCCESS ) RETURN
    State_Chm%BoundaryCond = 0.0_fp
    CALL Register_ChmField( am_I_Root, chmID, State_Chm%BoundaryCond, &
                            State_Chm, RC )
    CALL GC_CheckVar( 'State_Chm%BoundaryCond', 1, RC )
    IF ( RC /= GC_SUCCESS ) RETURN

#if defined( MODEL_GEOS )
    !=======================================================================
    ! Allocate and initialize aerodynamic resistance fields 
    !======================================================================= 
    ALLOCATE( State_Chm%DryDepRa2m( IM, JM ), STAT=RC )
    CALL GC_CheckVar( 'State_Chm%DryDepRa2m', 0, RC )
    IF ( RC /= GC_SUCCESS ) RETURN
    State_Chm%DryDepRa2m = 0.0_fp

    ALLOCATE( State_Chm%DryDepRa10m( IM, JM ), STAT=RC )
    CALL GC_CheckVar( 'State_Chm%DryDepRa10m', 0, RC )
    IF ( RC /= GC_SUCCESS ) RETURN
    State_Chm%DryDepRa10m = 0.0_fp
#endif

    !=======================================================================
    ! Allocate and initialize quantities that are only relevant for the
    ! the various fullchem simulations or the aerosol-only simulation
    !=======================================================================
    IF ( Input_Opt%ITS_A_FULLCHEM_SIM .or. Input_Opt%ITS_AN_AEROSOL_SIM ) THEN

       ! Save nAerosol to State_Chm
       State_Chm%nAero = nAerosol

       !--------------------------------------------------------------------
       ! AeroArea
       !--------------------------------------------------------------------
       ALLOCATE( State_Chm%AeroArea( IM, JM, LM, State_Chm%nAero ), STAT=RC )
       CALL GC_CheckVar( 'State_Chm%AeroArea', 0, RC )
       IF ( RC /= GC_SUCCESS ) RETURN
       State_Chm%AeroArea = 0.0_fp

       ! Loop over all entries to register each category individually
       DO N = 1, State_Chm%nAero

          ! Define identifying string
          SELECT CASE( N )
             CASE( 1  )
                chmID = 'AeroAreaMDUST1'
             CASE( 2  )
                chmID = 'AeroAreaMDUST2'
             CASE( 3  )
                chmID = 'AeroAreaMDUST3'
             CASE( 4  )
                chmID = 'AeroAreaMDUST4'
             CASE( 5  )
                chmID = 'AeroAreaMDUST5'
             CASE( 6  )
                chmID = 'AeroAreaMDUST6'
             CASE( 7  )
                chmID = 'AeroAreaMDUST7'
             CASE( 8  )
                chmID = 'AeroAreaSULF'
             CASE( 9  )
                chmID = 'AeroAreaBC'
             CASE( 10 )
                chmID = 'AeroAreaOC'
             CASE( 11 )
                chmID = 'AeroAreaSSA'
             CASE( 12 )
                chmID = 'AeroAreaSSC'
             CASE( 13 )
                chmID = 'AeroAreaBGSULF'
             CASE( 14 )
                chmID  = 'AeroAreaICEI'
             CASE DEFAULT
                ErrMsg = 'State_Chm%nAero exceeds the number of defined'    &
                         // ' dry aerosol area categories'
                CALL GC_Error( ErrMsg, RC, ThisLoc )
                RETURN
          END SELECT

          CALL Register_ChmField( am_I_Root, chmID, State_Chm%AeroArea,     &
                                  State_Chm, RC,    Ncat=N )
          CALL GC_CheckVar( 'State_Chm%AeroArea', 1, RC )
          IF ( RC /= GC_SUCCESS ) RETURN
       ENDDO

       !--------------------------------------------------------------------
       ! AeroRadi
       !--------------------------------------------------------------------
       ALLOCATE( State_Chm%AeroRadi( IM, JM, LM, State_Chm%nAero ), STAT=RC )
       CALL GC_CheckVar( 'State_Chm%AeroRadi', 0, RC )
       IF ( RC /= GC_SUCCESS ) RETURN
       State_Chm%AeroRadi    = 0.0_fp

       ! Loop over all entries to register each category individually
       DO N = 1, State_Chm%nAero

          ! Define identifying string
          SELECT CASE( N )
             CASE( 1  )
                chmID = 'AeroRadiMDUST1'
             CASE( 2  )
                chmID = 'AeroRadiMDUST2'
             CASE( 3  )
                chmID = 'AeroRadiMDUST3'
             CASE( 4  )
                chmID = 'AeroRadiMDUST4'
             CASE( 5  )
                chmID = 'AeroRadiMDUST5'
             CASE( 6  )
                chmID = 'AeroRadiMDUST6'
             CASE( 7  )
                chmID = 'AeroRadiMDUST7'
             CASE( 8  )
                chmID = 'AeroRadiSULF'
             CASE( 9  )
                chmID = 'AeroRadiBC'
             CASE( 10 )
                chmID = 'AeroRadiOC'
             CASE( 11 )
                chmID = 'AeroRadiSSA'
             CASE( 12 )
                chmID = 'AeroRadiSSC'
             CASE( 13 )
                chmID = 'AeroRadiBGSULF'
             CASE( 14 )
                chmID = 'AeroRadiICEI'     
             CASE DEFAULT
                ErrMsg = 'State_Chm%nAero exceeds the number of defined'     &
                         // ' dry aerosol radius categories'
                CALL GC_Error( ErrMsg, RC, ThisLoc )
                RETURN
          END SELECT

          CALL Register_ChmField( am_I_Root, chmID, State_Chm%AeroRadi,      &
                                  State_Chm, RC,    Ncat=N                  )
          CALL GC_CheckVar( 'State_Chm%AeroRadi', 1, RC )
          IF ( RC /= GC_SUCCESS ) RETURN
       ENDDO

       !--------------------------------------------------------------------
       ! WetAeroArea
       !--------------------------------------------------------------------
       ALLOCATE( State_Chm%WetAeroArea( IM, JM, LM, State_Chm%nAero ), STAT=RC )
       CALL GC_CheckVar( 'State_Chm%WetAeroArea', 0, RC )
       IF ( RC /= GC_SUCCESS ) RETURN
       State_Chm%WetAeroArea = 0.0_fp

       ! Loop over all entries to register each category individually
       DO N = 1, State_Chm%nAero

          ! Define identifying string
          SELECT CASE( N )
             CASE( 1  )
                chmID = 'WetAeroAreaMDUST1'
             CASE( 2  )
                chmID = 'WetAeroAreaMDUST2'
             CASE( 3  )
                chmID = 'WetAeroAreaMDUST3'
             CASE( 4  )
                chmID = 'WetAeroAreaMDUST4'
             CASE( 5  )
                chmID = 'WetAeroAreaMDUST5'
             CASE( 6  )
                chmID = 'WetAeroAreaMDUST6'
             CASE( 7  )
                chmID = 'WetAeroAreaMDUST7'
             CASE( 8  )
                chmID = 'WetAeroAreaSULF'
             CASE( 9  )
                chmID = 'WetAeroAreaBC'
             CASE( 10 )
                chmID = 'WetAeroAreaOC'
             CASE( 11 )
                chmID = 'WetAeroAreaSSA'
             CASE( 12 )
                chmID = 'WetAeroAreaSSC'
             CASE( 13 )
                chmID = 'WetAeroAreaBGSULF'
             CASE( 14 )
                chmID = 'WetAeroAreaICEI'
             CASE DEFAULT
                ErrMsg = 'State_Chm%nAero exceeds the number of defined'     &
                         // ' wet aerosol area categories'
                CALL GC_Error( ErrMsg, RC, ThisLoc )
                RETURN
          END SELECT

          CALL Register_ChmField( am_I_Root, chmID, State_Chm%WetAeroArea,   &
                                  State_Chm, RC,    Ncat=N                  )
          CALL GC_CheckVar( 'State_Chm%WetAeroArea', 1, RC )
          IF ( RC /= GC_SUCCESS ) RETURN
       ENDDO

       !--------------------------------------------------------------------
       ! WetAeroRadi
       !--------------------------------------------------------------------
       ALLOCATE( State_Chm%WetAeroRadi( IM, JM, LM, State_Chm%nAero ), STAT=RC )
       CALL GC_CheckVar( 'State_Chm%WetAeroRadi', 0, RC )
       IF ( RC /= GC_SUCCESS ) RETURN
       State_Chm%WetAeroRadi = 0.0_fp

       ! Loop over all entries to register each category individually
       DO N = 1, State_Chm%nAero

          ! Define identifying string
          SELECT CASE( N )
             CASE( 1  )
                chmID = 'WetAeroRadiMDUST1'
             CASE( 2  )
                chmID = 'WetAeroRadiMDUST2'
             CASE( 3  )
                chmID = 'WetAeroRadiMDUST3'
             CASE( 4  )
                chmID = 'WetAeroRadiMDUST4'
             CASE( 5  )
                chmID = 'WetAeroRadiMDUST5'
             CASE( 6  )
                chmID = 'WetAeroRadiMDUST6'
             CASE( 7  )
                chmID = 'WetAeroRadiMDUST7'
             CASE( 8  )
                chmID = 'WetAeroRadiSULF'
             CASE( 9  )
                chmID = 'WetAeroRadiBC'
             CASE( 10 )
                chmID = 'WetAeroRadiOC'
             CASE( 11 )
                chmID = 'WetAeroRadiSSA'
             CASE( 12 )
                chmID = 'WetAeroRadiSSC'
             CASE( 13 )
                chmID = 'WetAeroRadiBGSULF'
             CASE( 14 )
                chmID = 'WetAeroRadiICEI'
             CASE DEFAULT
                ErrMsg = 'State_Chm%nAero exceeds the number of defined'     &
                         // ' wet aerosol radius categories'
                CALL GC_Error( ErrMsg, RC, ThisLoc )
                RETURN
          END SELECT          

          CALL Register_ChmField( am_I_Root, chmID, State_Chm%WetAeroRadi,   &
                                  State_Chm, RC,    Ncat=N )
          CALL GC_CheckVar( 'State_Chm%WetAeroRadi', 1, RC )
          IF ( RC /= GC_SUCCESS ) RETURN
       ENDDO

       !--------------------------------------------------------------------
       ! AeroH2O
       !--------------------------------------------------------------------
       ALLOCATE( State_Chm%AeroH2O( IM, JM, LM, State_Chm%nAero ), STAT=RC )
       CALL GC_CheckVar( 'State_Chm%AeroH2O', 0, RC )
       IF ( RC /= GC_SUCCESS ) RETURN
       State_Chm%AeroH2O = 0.0_fp

       ! Loop over all entries to register each category individually
       DO N = 1, State_Chm%nAero

          ! Define identifying string
          SELECT CASE( N )
             CASE( 1  )
                chmID = 'AeroH2OMDUST1'
             CASE( 2  )
                chmID = 'AeroH2OMDUST2'
             CASE( 3  )
                chmID = 'AeroH2OMDUST3'
             CASE( 4  )
                chmID = 'AeroH2OMDUST4'
             CASE( 5  )
                chmID = 'AeroH2OMDUST5'
             CASE( 6  )
                chmID = 'AeroH2OMDUST6'
             CASE( 7  )
                chmID = 'AeroH2OMDUST7'
             CASE( 8  )
                chmID = 'AeroH2OSULF'
             CASE( 9  )
                chmID = 'AeroH2OBC'
             CASE( 10 )
                chmID = 'AeroH2OOC'
             CASE( 11 )
                chmID = 'AeroH2OSSA'
             CASE( 12 )
                chmID = 'AeroH2OSSC'
             CASE( 13 )
                chmID = 'AeroH2OBGSULF'
             CASE( 14 )
                chmID = 'AeroH2OICEI'
             CASE DEFAULT
                ErrMsg = 'State_Chm%nAero exceeds the number of defined'     &
                         // ' aerosol H2O categories'
                CALL GC_Error( ErrMsg, RC, ThisLoc )
                RETURN
          END SELECT

          CALL Register_ChmField( am_I_Root, chmID, State_Chm%AeroH2O,   &
                                  State_Chm, RC,    Ncat=N )
          CALL GC_CheckVar( 'State_Chm%AeroH2O', 1, RC )
          IF ( RC /= GC_SUCCESS ) RETURN
       ENDDO
     
       !--------------------------------------------------------------------
       ! GammaN2O5
       !--------------------------------------------------------------------
       ALLOCATE( State_Chm%GammaN2O5( IM, JM, LM, 4 ), STAT=RC )
       CALL GC_CheckVar( 'State_Chm%GammaN2O5', 0, RC )
       IF ( RC /= GC_SUCCESS ) RETURN
       State_Chm%GammaN2O5 = 0.0_fp

       ! Loop over all entries to register each category individually
       DO N = 1, 4

          ! Define identifying string
          SELECT CASE( N )
             CASE( 1  )
                chmID = 'GammaN2O5H2O'
             CASE( 2  )
                chmID = 'GammaN2O5HCl'
             CASE( 3  )
                chmID = 'GammaN2O5SS'
             CASE( 4  )
                chmID = 'YieldClNO2'
             CASE DEFAULT
                ErrMsg = 'State_Chm%GammaN2O5 exceeds the number of defined' &
                         // ' N2O5 uptake categories'
                CALL GC_Error( ErrMsg, RC, ThisLoc )
                RETURN
          END SELECT          

          CALL Register_ChmField( am_I_Root, chmID, State_Chm%GammaN2O5,     &
                                  State_Chm, RC,    Ncat=N )
          CALL GC_CheckVar( 'State_Chm%GammaN2O5', 1, RC )
          IF ( RC /= GC_SUCCESS ) RETURN
       ENDDO
       
       !--------------------------------------------------------------------
       ! OM:OC Ratios
       !--------------------------------------------------------------------
       chmId = 'OMOCpoa'
       ALLOCATE( State_Chm%OMOC_POA( IM, JM ), STAT=RC )
       CALL GC_CheckVar( 'State_Chm%OMOC_POA', 0, RC )
       IF ( RC /= GC_SUCCESS ) RETURN
       State_Chm%OMOC_POA = 0.0_fp
       CALL Register_ChmField( am_I_Root, chmID, State_Chm%OMOC_POA,            &
                               State_Chm, RC                                )
       CALL GC_CheckVar( 'State_Chm%OMOC_POA', 1, RC )
       IF ( RC /= GC_SUCCESS ) RETURN
       !--------------------------------------------------------------------
       chmId = 'OMOCopoa'
       ALLOCATE( State_Chm%OMOC_OPOA( IM, JM ), STAT=RC )
       CALL GC_CheckVar( 'State_Chm%OMOC_OPOA', 0, RC )
       IF ( RC /= GC_SUCCESS ) RETURN
       State_Chm%OMOC_OPOA = 0.0_fp
       CALL Register_ChmField( am_I_Root, chmID, State_Chm%OMOC_OPOA,            &
                               State_Chm, RC                                )
       CALL GC_CheckVar( 'State_Chm%OMOC_OPOA', 1, RC )
       IF ( RC /= GC_SUCCESS ) RETURN
       
       !--------------------------------------------------------------------
       ! phSav
       !--------------------------------------------------------------------
       chmId = 'phSav'
       ALLOCATE( State_Chm%phSav( IM, JM, LM ), STAT=RC )
       CALL GC_CheckVar( 'State_Chm%phSav', 0, RC )
       IF ( RC /= GC_SUCCESS ) RETURN
       State_Chm%phSav = 0.0_fp
       CALL Register_ChmField( am_I_Root, chmID, State_Chm%phSav,            &
                               State_Chm, RC                                )
       CALL GC_CheckVar( 'State_Chm%phSav', 1, RC )
       IF ( RC /= GC_SUCCESS ) RETURN

       !--------------------------------------------------------------------
       ! HplusSav
       !--------------------------------------------------------------------
       chmID  = 'HplusSav'
       ALLOCATE( State_Chm%HplusSav( IM, JM, LM ), STAT=RC )
       CALL GC_CheckVar( 'State_Chm%HplusSav', 0, RC )
       IF ( RC /= GC_SUCCESS ) RETURN
       State_Chm%HplusSav = 0.0_fp
       CALL Register_ChmField( am_I_Root, chmID, State_Chm%HplusSav,         &
                               State_Chm, RC                                )
       CALL GC_CheckVar( 'State_Chm%HplusSav', 1, RC )
       IF ( RC /= GC_SUCCESS ) RETURN

       !--------------------------------------------------------------------
       ! WaterSav
       !--------------------------------------------------------------------
       chmID  = 'WaterSav'
       ALLOCATE( State_Chm%WaterSav( IM, JM, LM ), STAT=RC )
       CALL GC_CheckVar( 'State_Chm%WaterSav', 0, RC )
       IF ( RC /= GC_SUCCESS ) RETURN
       State_Chm%WaterSav = 0.0_fp
       CALL Register_ChmField( am_I_Root, chmID, State_Chm%WaterSav,         &
                               State_Chm, RC                                )
       CALL GC_CheckVar( 'State_Chm%WaterSav', 0, RC )
       IF ( RC /= GC_SUCCESS ) RETURN

       !--------------------------------------------------------------------
       ! SulRatSav
       !--------------------------------------------------------------------
       chmID  = 'SulRatSav'
       ALLOCATE( State_Chm%SulRatSav( IM, JM, LM ), STAT=RC )
       CALL GC_CheckVar( 'State_Chm%SulRatSav', 0, RC )
       IF ( RC /= GC_SUCCESS ) RETURN
       State_Chm%SulRatSav = 0.0_fp
       CALL Register_ChmField( am_I_Root, chmID, State_Chm%SulRatSav,        &
                               State_Chm, RC                                )
       CALL GC_CheckVar( 'State_Chm%SulRatSav', 1, RC )
       IF ( RC /= GC_SUCCESS ) RETURN

       !--------------------------------------------------------------------
       ! NaRatSav
       !--------------------------------------------------------------------
       chmID  = 'NaRatSav'
       ALLOCATE( State_Chm%NaRatSav( IM, JM, LM ), STAT=RC )
       CALL GC_CheckVar( 'State_Chm%NaRatSav', 0, RC )
       IF ( RC /= GC_SUCCESS ) RETURN
       State_Chm%NaRatSav = 0.0_fp
       CALL Register_ChmField( am_I_Root, chmID, State_Chm%NaRatSav,         &
                               State_Chm, RC                                )
       CALL GC_CheckVar( 'State_Chm%NaRatSav', 1, RC )
       IF ( RC /= GC_SUCCESS ) RETURN

       !--------------------------------------------------------------------
       ! AcidPurSav
       !--------------------------------------------------------------------
       chmID  = 'AcidPurSav'
       ALLOCATE( State_Chm%AcidPurSav( IM, JM, LM ), STAT=RC )
       CALL GC_CheckVar( 'State_Chm%AcidPurSav', 0, RC )
       IF ( RC /= GC_SUCCESS ) RETURN
       State_Chm%AcidPurSav = 0.0_fp
       CALL Register_ChmField( am_I_Root, chmID, State_Chm%AcidPurSav,       &
                               State_Chm, RC                                )
       CALL GC_CheckVar( 'State_Chm%AcidPurSav', 1, RC )
       IF ( RC /= GC_SUCCESS ) RETURN

       !--------------------------------------------------------------------
       ! BisulSav
       !--------------------------------------------------------------------
       chmID  = 'BisulSav'
       ALLOCATE( State_Chm%BisulSav( IM, JM, LM ), STAT=RC )
       CALL GC_CheckVar( 'State_Chm%BiSulSav', 0, RC )
       IF ( RC /= GC_SUCCESS ) RETURN
       State_Chm%BisulSav = 0.0_fp
       CALL Register_ChmField( am_I_Root, chmID, State_Chm%BisulSav,         &
                               State_Chm, RC                                )
       CALL GC_CheckVar( 'State_Chm%BiSulSav', 1, RC )
       IF ( RC /= GC_SUCCESS ) RETURN

       !--------------------------------------------------------------------
       ! phCloud
       !--------------------------------------------------------------------
       chmId = 'pHCloud'
       ALLOCATE( State_Chm%pHCloud( IM, JM, LM ), STAT=RC )
       CALL GC_CheckVar( 'State_Chm%pHCloud', 0, RC )
       IF ( RC /= GC_SUCCESS ) RETURN
       State_Chm%pHCloud = 0.0_fp
       CALL Register_ChmField( am_I_Root, chmID, State_Chm%pHCloud,          &
                               State_Chm, RC                                )
       CALL GC_CheckVar( 'State_Chm%pHCloud', 1, RC )
       IF ( RC /= GC_SUCCESS ) RETURN

       !--------------------------------------------------------------------
       ! isCloud
       ! jmm 3/1/19
       !--------------------------------------------------------------------
       chmId = 'isCloud'
       ALLOCATE( State_Chm%isCloud( IM, JM, LM ), STAT=RC )
       CALL GC_CheckVar( 'State_Chm%isCloud', 0, RC )
       IF ( RC /= GC_SUCCESS ) RETURN
       State_Chm%isCloud = 0.0_fp
       CALL Register_ChmField( am_I_Root, chmID, State_Chm%isCloud,          &
                               State_Chm, RC                                )
       CALL GC_CheckVar( 'State_Chm%isCloud', 1, RC )
       IF ( RC /= GC_SUCCESS ) RETURN
            
       !--------------------------------------------------------------------
       ! SSAlk
       !--------------------------------------------------------------------
       ALLOCATE( State_Chm%SSAlk( IM, JM, LM, 2 ), STAT=RC )
       CALL GC_CheckVar( 'State_Chm%SSAlk', 0, RC )
       IF ( RC /= GC_SUCCESS ) RETURN
       State_Chm%SSAlk = 0.0_fp

       ! Register accumulation mode as category 1
       chmId = 'SSAlkAccum'
       CALL Register_ChmField( am_I_Root, chmID, State_Chm%SSAlk,            &
                               State_Chm, RC,    nCat=1                     )
       CALL GC_CheckVar( 'State-Chm%SSAlk', 1, RC )
       IF ( RC /= GC_SUCCESS ) RETURN

       ! Register coarse mode as category 1
       chmId = 'SSAlkCoarse'
       CALL Register_ChmField( am_I_Root, chmID, State_Chm%SSAlk,            &
                               State_Chm, RC,    nCat=2                     )
       CALL GC_CheckVar( 'State_Chm%SSAlk', 1, RC )
       IF ( RC /= GC_SUCCESS ) RETURN

       !------------------------------------------------------------------
       ! HSO3_AQ
       !------------------------------------------------------------------
       chmID = 'HSO3AQ'
       ALLOCATE( State_Chm%HSO3_AQ( IM, JM, LM ) , STAT=RC )
       CALL GC_CheckVar( 'State_Chm%HSO3_AQ', 0, RC )    
       IF ( RC /= GC_SUCCESS ) RETURN
       State_Chm%HSO3_AQ = 0.0_fp
       CALL Register_ChmField( am_I_Root, chmID, State_Chm%HSO3_AQ,          &
                               State_Chm, RC                                )
       CALL GC_CheckVar( 'State_Chm%HSO3_AQ', 1, RC )    
       IF ( RC /= GC_SUCCESS ) RETURN

       !------------------------------------------------------------------
       ! SO3_AQ
       !------------------------------------------------------------------
       chmID = 'SO3AQ'
       ALLOCATE( State_Chm%SO3_AQ( IM, JM, LM ) , STAT=RC )
       CALL GC_CheckVar( 'State_Chm%SO3_AQ', 0, RC )    
       IF ( RC /= GC_SUCCESS ) RETURN
       State_Chm%SO3_AQ = 0.0_fp
       CALL Register_ChmField( am_I_Root, chmID, State_Chm%SO3_AQ,           &
                               State_Chm, RC                                )
       CALL GC_CheckVar( 'State_Chm%SO3_AQ', 1, RC )    
       IF ( RC /= GC_SUCCESS ) RETURN

       !------------------------------------------------------------------
       ! fupdateHOBr
       !------------------------------------------------------------------
       chmID = 'fupdateHOBr'
       ALLOCATE( State_Chm%fupdateHOBr( IM, JM, LM ) , STAT=RC )
       CALL GC_CheckVar( 'State_Chm%fupdateHOBr', 0, RC )    
       IF ( RC /= GC_SUCCESS ) RETURN
       State_Chm%fupdateHOBr = 0.0_fp
       CALL Register_ChmField( am_I_Root, chmID, State_Chm%fupdateHOBr,     &
                               State_Chm, RC                               )
       CALL GC_CheckVar( 'State_Chm%fupdateHOBr', 1, RC )    
       IF ( RC /= GC_SUCCESS ) RETURN

       !------------------------------------------------------------------
       ! DryDepNitrogen
       !------------------------------------------------------------------
       chmID = 'DryDepNitrogen'
       ALLOCATE( State_Chm%DryDepNitrogen( IM, JM ) , STAT=RC )
       CALL GC_CheckVar( 'State_Chm%DryDepNitrogen', 0, RC )    
       IF ( RC /= GC_SUCCESS ) RETURN
       State_Chm%DryDepNitrogen = 0.0_fp
       CALL Register_ChmField( am_I_Root, chmID, State_Chm%DryDepNitrogen,   &
                               State_Chm, RC                                )
       CALL GC_CheckVar( 'State_Chm%DryDepNitrogen', 1, RC )    
       IF ( RC /= GC_SUCCESS ) RETURN

       !------------------------------------------------------------------
       ! WetDepNitrogen
       !------------------------------------------------------------------
       chmID = 'WetDepNitrogen'
       ALLOCATE( State_Chm%WetDepNitrogen( IM, JM ) , STAT=RC )
       CALL GC_CheckVar( 'State_Chm%WetDepNitrogen', 0, RC )    
       IF ( RC /= GC_SUCCESS ) RETURN
       State_Chm%WetDepNitrogen = 0.0_fp
       CALL Register_ChmField( am_I_Root, chmID, State_Chm%WetDepNitrogen,   &
                               State_Chm, RC                                )
       CALL GC_CheckVar( 'State_Chm%WetDepNitrogen', 1, RC )    
       IF ( RC /= GC_SUCCESS ) RETURN
    ENDIF

    !=======================================================================
    ! Allocate and initialize quantities for wet deposition routines
    !=======================================================================

    !------------------------------------------------------------------
    ! H2O2AfterChem
    !------------------------------------------------------------------
    chmID = 'H2O2AfterChem'
    ALLOCATE( State_Chm%H2O2AfterChem( IM, JM, LM ) , STAT=RC )
    CALL GC_CheckVar( 'State_Chm%H2O2AfterChem', 0, RC )    
    IF ( RC /= GC_SUCCESS ) RETURN
    State_Chm%H2O2AfterChem = 0.0_fp
    CALL Register_ChmField( am_I_Root, chmID, State_Chm%H2O2AfterChem,    &
                            State_Chm, RC                                )
    CALL GC_CheckVar( 'State_Chm%H2O2AfterChem', 1, RC )    
    IF ( RC /= GC_SUCCESS ) RETURN

    !------------------------------------------------------------------
    ! SO2AfterChem
    !------------------------------------------------------------------
    chmID = 'SO2AfterChem'
    ALLOCATE( State_Chm%SO2AfterChem( IM, JM, LM ) , STAT=RC )
    CALL GC_CheckVar( 'State_Chm%SO2AfterChem', 0, RC )    
    IF ( RC /= GC_SUCCESS ) RETURN
    State_Chm%SO2AfterChem = 0.0_fp
    CALL Register_ChmField( am_I_Root, chmID, State_Chm%SO2AfterChem,     &
                            State_Chm, RC                                )
    CALL GC_CheckVar( 'State_Chm%SO2AfterChem', 1, RC )    
    IF ( RC /= GC_SUCCESS ) RETURN

    !=======================================================================
    ! Allocate and initialize fields for KPP solver
    !=======================================================================
    IF ( Input_Opt%ITS_A_FULLCHEM_SIM ) THEN

       !--------------------------------------------------------------------
       ! KPPHvalue
       !--------------------------------------------------------------------
       chmID = 'KPPHvalue'
       ALLOCATE( State_Chm%KPPHvalue( IM, JM, LM ), STAT=RC )
       CALL GC_CheckVar( 'State_Chm%KPPHvalue', 0, RC )    
       IF ( RC /= GC_SUCCESS ) RETURN
       State_Chm%KPPHvalue = 0.0_fp
       CALL Register_ChmField( am_I_Root, chmID, State_Chm%KPPHvalue,        &
                               State_Chm, RC                                )
       CALL GC_CheckVar( 'State_Chm%KPPHvalue', 1, RC )    
       IF ( RC /= GC_SUCCESS ) RETURN

    ENDIF

    !=======================================================================
    ! Allocate and initialize fields for UCX mechamism
    !=======================================================================
    IF ( Input_Opt%ITS_A_FULLCHEM_SIM .and. Input_Opt%LUCX ) THEN

       !--------------------------------------------------------------------
       ! STATE_PSC
       !--------------------------------------------------------------------
       chmID = 'StatePSC'
       ALLOCATE( State_Chm%STATE_PSC( IM, JM, LM ), STAT=RC )
       CALL GC_CheckVar( 'State_Chm%STATE_PSC', 0, RC )    
       IF ( RC /= GC_SUCCESS ) RETURN
       State_Chm%STATE_PSC = 0.0_f4
       CALL Register_ChmField( am_I_Root, chmID, State_Chm%STATE_PSC,        &
                            State_Chm, RC )
       CALL GC_CheckVar( 'State_Chm%STATE_PSC', 1, RC )    
       IF ( RC /= GC_SUCCESS ) RETURN

       !--------------------------------------------------------------------
       ! KHETI_SLA
       !-------------------------------------------------------------------
       nKHLSA = 11
       ALLOCATE( State_Chm%KHETI_SLA ( IM, JM, LM, nKHLSA ), STAT=RC )
       CALL GC_CheckVar( 'State_Chm%KHETISLA', 0, RC )
       IF ( RC /= GC_SUCCESS ) RETURN
       State_Chm%KHETI_SLA = 0.0_fp
       
       ! Loop over all entries to register each category individually
       DO N = 1, nKHLSA

          ! Define identifying string
          SELECT CASE( N )
             CASE( 1  ) 
                chmID = 'KhetiSLAN2O5H2O'
             CASE( 2  ) 
                chmID = 'KhetiSLAN2O5HCl'
             CASE( 3  ) 
                chmID = 'KhetiSLAClNO3H2O'
             CASE( 4  ) 
                chmID = 'KhetiSLAClNO3HCl'
             CASE( 5  ) 
                chmID = 'KhetiSLAClNO3HBr'
             CASE( 6  ) 
                chmID = 'KhetiSLABrNO3H2O'
             CASE( 7  ) 
                chmID = 'KhetiSLABrNO3HCl'
             CASE( 8  ) 
                chmID = 'KhetiSLAHOClHCl'
             CASE( 9  ) 
                chmID = 'KhetiSLAHOClHBr'
             CASE( 10 ) 
                chmID = 'KhetiSLAHOBrHCl'
             CASE( 11 ) 
                chmID = 'KhetiSLAHOBrHBr'
             CASE DEFAULT
                ErrMsg = 'nKHLSA exceeds the number of defined' &
                       // ' KHETI_SLA categories'
                CALL GC_Error( ErrMsg, RC, ThisLoc )
                RETURN
          END SELECT

          CALL Register_ChmField( am_I_Root, chmID, State_Chm%KHETI_SLA, &
                                  State_Chm, RC,    Ncat=N )
          CALL GC_CheckVar( 'State_Chm%KHETISLA', 1, RC )
          IF ( RC /= GC_SUCCESS ) RETURN
       ENDDO
    ENDIF

    !=======================================================================
    ! Special handling for the Hg and tagHg simulations: get the # of Hg
    ! categories for total & tagged tracers from the species database
    !=======================================================================
    IF ( Input_Opt%ITS_A_MERCURY_SIM ) THEN

       ! Hg0, Hg2, HgP should all have the same number of categories as
       ! returned from the species database.  If not, there's an error.
       IF ( N_Hg0_CATS == N_Hg2_CATS .and. N_Hg0_CATS == N_HgP_CATS ) THEN
          State_Chm%N_Hg_CATS = N_Hg0_CATS
       ELSE
          ErrMsg = 'Inconsistent number of Hg categories!'
          CALL GC_Error( ErrMsg, RC, ThisLoc )
          RETURN
       ENDIF

       ! Index array: Hg0 species # <--> Hg0 category #
       ALLOCATE( State_Chm%Hg0_Id_List( State_Chm%N_Hg_CATS ), STAT=RC )
       IF ( RC /= GC_SUCCESS ) RETURN
       State_Chm%Hg0_Id_List = 0

       ! Index array: Hg2 species # <--> Hg0 category #
       ALLOCATE( State_Chm%Hg2_Id_List( State_Chm%N_Hg_CATS ), STAT=RC )
       IF ( RC /= GC_SUCCESS ) RETURN
       State_Chm%Hg2_Id_List = 0

       ! Index array: HgP species # <--> Hg0 category #
       ALLOCATE( State_Chm%HgP_Id_List( State_Chm%N_Hg_CATS ), STAT=RC )
       IF ( RC /= GC_SUCCESS ) RETURN
       State_Chm%HgP_Id_List = 0

       ! Hg category names
       ALLOCATE( State_Chm%Hg_Cat_Name( State_Chm%N_Hg_CATS ), STAT=RC )
       IF ( RC /= GC_SUCCESS ) RETURN
       State_Chm%Hg_Cat_Name = ''

       ! Loop over all species
       DO N = 1, State_Chm%nSpecies

          ! Point to Species Database entry for Hg species N
          ThisSpc => State_Chm%SpcData(N)%Info
          
          ! Populate the Hg0 index array
          IF ( ThisSpc%Is_Hg0 ) THEN
             State_Chm%Hg0_Id_List(ThisSpc%Hg_Cat) = ThisSpc%ModelId
          ENDIF

          ! Populate the Hg2 index array
          IF ( ThisSpc%Is_Hg2 ) THEN
             State_Chm%Hg2_Id_List(ThisSpc%Hg_Cat) = ThisSpc%ModelId
          ENDIF

          ! Populate the HgP index array
          IF ( ThisSpc%Is_HgP ) THEN
             State_Chm%HgP_Id_List(ThisSpc%Hg_Cat) = ThisSpc%ModelId
          ENDIF

          ! Free pointer
          ThisSpc => NULL()
       ENDDO

       ! Loop over Hg categories (except the first
       DO C = 2, State_Chm%N_Hg_CATS

          ! Hg0 tracer number corresponding to this category
          N                        =  State_Chm%Hg0_Id_List(C)

          ! The category name (e.g. "_can") follows the "Hg0"
          ThisSpc                  => State_Chm%SpcData(N)%Info
          State_Chm%Hg_Cat_Name(C) =  ThisSpc%Name(4:7)
          ThisSpc                  => NULL()
       ENDDO
       
       !--------------------------------------------------------------------
       ! Hg(0) ocean mass
       !--------------------------------------------------------------------
       chmID = 'OceanHg0'
       ALLOCATE( State_Chm%OceanHg0( IM, JM, State_Chm%N_Hg_CATS ), STAT=RC )
       CALL GC_CheckVar( 'State_Chm%OceanHg0', 0, RC )
       IF ( RC /= GC_SUCCESS ) RETURN
       State_Chm%OceanHg0 = 0.0_fp
       CALL Register_ChmField( am_I_Root, chmID, State_Chm%OceanHg0,      &
                               State_Chm, RC                             )
       CALL GC_CheckVar( 'State_Chm%OceanHg0', 1, RC )
       IF ( RC /= GC_SUCCESS ) RETURN

       !--------------------------------------------------------------------
       ! Hg(II) ocean mass
       !--------------------------------------------------------------------
       chmID = 'OceanHg2'
       ALLOCATE( State_Chm%OceanHg2( IM, JM, State_Chm%N_Hg_CATS ), STAT=RC )
       CALL GC_CheckVar( 'State_Chm%OceanHg2', 0, RC )
       IF ( RC /= GC_SUCCESS ) RETURN
       State_Chm%OceanHg2 = 0.0_fp
       CALL Register_ChmField( am_I_Root, chmID, State_Chm%OceanHg2,      &
                               State_Chm, RC                             )
       CALL GC_CheckVar( 'State_Chm%OceanHg2', 1, RC )
       IF ( RC /= GC_SUCCESS ) RETURN

       !--------------------------------------------------------------------
       ! HgP ocean mass
       !--------------------------------------------------------------------
       chmID = 'OceanHgP'
       ALLOCATE( State_Chm%OceanHgP (IM, JM, State_Chm%N_Hg_CATS ), STAT=RC )
       CALL GC_CheckVar( 'State_Chm%OceanHgP', 0, RC )
       IF ( RC /= GC_SUCCESS ) RETURN
       State_Chm%OceanHgP = 0.0_fp
       CALL Register_ChmField( am_I_Root, chmID, State_Chm%OceanHgP,      &
                               State_Chm, RC                             )
       CALL GC_CheckVar( 'State_Chm%OceanHgP', 1, RC )
       IF ( RC /= GC_SUCCESS ) RETURN

       !--------------------------------------------------------------------
       ! Reducible Hg snowpack on ocean
       !--------------------------------------------------------------------
       chmID = 'SnowHgOcean'
       ALLOCATE( State_Chm%SnowHgOcean( IM, JM, State_Chm%N_Hg_CATS ), STAT=RC )
       CALL GC_CheckVar( 'State_Chm%SnowHgOcean', 0, RC )
       IF ( RC /= GC_SUCCESS ) RETURN
       State_Chm%SnowHgOcean = 0.0_fp
       CALL Register_ChmField( am_I_Root, chmID, State_Chm%SnowHgOcean,   &
                               State_Chm, RC                             )
       CALL GC_CheckVar( 'State_Chm%SnowHgOcean', 1, RC )
       IF ( RC /= GC_SUCCESS ) RETURN

       !--------------------------------------------------------------------
       ! Reducible Hg snowpack on land
       !--------------------------------------------------------------------
       chmID = 'SnowHgLand'
       ALLOCATE( State_Chm%SnowHgLand( IM, JM, State_Chm%N_Hg_CATS ), STAT=RC )
       CALL GC_CheckVar( 'State_Chm%SnowHgLand', 0, RC )
       IF ( RC /= GC_SUCCESS ) RETURN
       State_Chm%SnowHgLand = 0.0_fp
       CALL Register_ChmField( am_I_Root, chmID, State_Chm%SnowHgLand,    &
                               State_Chm, RC                             )
       CALL GC_CheckVar( 'State_Chm%SnowHgLand', 1, RC )
       IF ( RC /= GC_SUCCESS ) RETURN

       !--------------------------------------------------------------------
       ! Non-reducible Hg snowpack on ocean
       !--------------------------------------------------------------------
       chmID = 'SnowHgOceanStored'
       ALLOCATE( State_Chm%SnowHgOceanStored(IM, JM, State_Chm%N_Hg_CATS ), &
                 STAT=RC )
       CALL GC_CheckVar( 'State_Chm%SnowHgOceanStored', 0, RC )
       IF ( RC /= GC_SUCCESS ) RETURN
       State_Chm%SnowHgOceanStored = 0.0_fp
       CALL Register_ChmField( am_I_Root, chmID, State_Chm%SnowHgOceanStored, &
                               State_Chm, RC                             )
       CALL GC_CheckVar( 'State_Chm%SnowHgOceanStored', 1, RC )
       IF ( RC /= GC_SUCCESS ) RETURN

       !--------------------------------------------------------------------
       ! Non-reducible Hg snowpack on land
       !--------------------------------------------------------------------
       chmID = 'SnowHgLandStored'
       ALLOCATE( State_Chm%SnowHgLandStored(IM, JM, State_Chm%N_Hg_CATS ),   &
                 STAT=RC )
       CALL GC_CheckVar( 'State_Chm%SnowHgLandStored', 0, RC )
       IF ( RC /= GC_SUCCESS ) RETURN
       State_Chm%SnowHgLandStored = 0.0_fp
       CALL Register_ChmField( am_I_Root, chmID, State_Chm%SnowHgLandStored, &
                               State_Chm, RC                                )
       CALL GC_CheckVar( 'State_Chm%SnowHgLandStored', 1, RC )
       IF ( RC /= GC_SUCCESS ) RETURN

    ENDIF


    !=======================================================================
    ! Allocate fields for various GeosCore modules
    !=======================================================================
    !------------------------------------------------------------------
    ! DryDepSav
    !------------------------------------------------------------------
    IF ( State_Chm%nDryDep > 0 ) THEN
        chmID = 'DryDepSav'
        ALLOCATE( State_Chm%DryDepSav( IM, JM, State_Chm%nDryDep ) , STAT=RC )
        CALL GC_CheckVar( 'State_Chm%DryDepSav', 0, RC )    
        IF ( RC /= GC_SUCCESS ) RETURN
        State_Chm%DryDepSav = 0.0_fp
        CALL Register_ChmField( am_I_Root, chmID, State_Chm%DryDepSav,       &
                                State_Chm, RC                               )
        CALL GC_CheckVar( 'State_Chm%DryDepSav', 1, RC )    
        IF ( RC /= GC_SUCCESS ) RETURN
    ENDIF

    !------------------------------------------------------------------
    ! TLSTT (Linoz)
    !------------------------------------------------------------------
    IF ( Input_Opt%LLINOZ .AND. Input_Opt%LINOZ_NFIELDS > 0 ) THEN
        chmID = 'TLSTT'
        ALLOCATE( State_Chm%TLSTT( IM, JM, LM, Input_Opt%LINOZ_NFIELDS ),    &
                  STAT=RC )
        CALL GC_CheckVar( 'State_Chm%TLSTT', 0, RC )
        IF ( RC /= GC_SUCCESS ) RETURN
        State_Chm%TLSTT = 0.0_fp

        ! Do not register this field as it is internal
        ! to the linoz_mod module state. (hplin, 1/24/19)
        ! Note: We might want to implement support for implementing a 4th
        ! dimension later.
    ENDIF
   
    !=======================================================================
    ! Print out the list of registered fields
    !=======================================================================
    IF ( am_I_Root ) THEN
       WRITE( 6, 10 )
10     FORMAT( /, 'Registered variables contained within the State_Chm object:' )
       WRITE( 6, '(a)' ) REPEAT( '=', 79 )
    ENDIF
    CALL Registry_Print( am_I_Root   = am_I_Root,             &
                         Registry    = State_Chm%Registry,    &
                         ShortFormat = .TRUE.,                &
                         RC          = RC                    )

    !=======================================================================
    ! Cleanup and quit
    !=======================================================================

    ! Trap error
    IF ( RC /= GC_SUCCESS ) THEN
       ErrMsg = 'Error encountered!'
       CALL GC_Error( ErrMsg, RC, ThisLoc )
       RETURN
    ENDIF

    ! Free pointer for safety's sake
    ThisSpc => NULL()

    ! Echo output
    IF ( am_I_Root ) THEN
       print*, REPEAT( '#', 79 )
    ENDIF 

    ! Format statement
100 FORMAT( I3, 2x, A31 )
110 FORMAT( 5x, '===> ', f4.1, 1x, A6  )
120 FORMAT( 5x, '---> ', f4.1, 1x, A4  )

  END SUBROUTINE Init_State_Chm
!EOC
!------------------------------------------------------------------------------
!                  GEOS-Chem Global Chemical Transport Model                  !
!------------------------------------------------------------------------------
!BOP
!
! !IROUTINE: Cleanup_State_Chm
!
! !DESCRIPTION: Routine CLEANUP\_STATE\_CHM deallocates all fields 
!  of the chemistry state object.
!\\
!\\
! !INTERFACE:
!
  SUBROUTINE Cleanup_State_Chm( am_I_Root, State_Chm, RC )
!
! !USES:
!
    USE Species_Database_Mod, ONLY : Cleanup_Species_Database
!
! !INPUT PARAMETERS:
! 
    LOGICAL,        INTENT(IN)    :: am_I_Root    ! Is this the root CPU?
!
! !INPUT/OUTPUT PARAMETERS:
!
    TYPE(ChmState), INTENT(INOUT) :: State_Chm    ! Chemistry State object
!
! !OUTPUT PARAMETERS:
!
    INTEGER,        INTENT(OUT)   :: RC           ! Return code
!
! !REMARKS:
!  For now the am_I_Root and RC arguments are not used.  We include these
!  for consistency and also to facilitate future expansion. (bmy, 10/16/12)
!
! !REVISION HISTORY: 
!  15 Oct 2012 - R. Yantosca - Initial version
!  See the subsequent Git history with the gitk browser!
!EOP
!------------------------------------------------------------------------------
!BOC
!
! !LOCAL VARAIBLES
!
    ! Strings
    CHARACTER(LEN=255) :: ErrMsg, ThisLoc

    !=======================================================================
    ! Initialize
    !=======================================================================
    RC      = GC_SUCCESS
    ErrMsg  = ''
    ThisLoc = ' -> at Cleanup_State_Chm (in Headers/state_chm_mod.F90)'

    !=======================================================================
    ! Deallocate and nullify pointer fields of State_Chm
    !=======================================================================
    IF ( ASSOCIATED( State_Chm%Map_Advect ) ) THEN
       DEALLOCATE( State_Chm%Map_Advect, STAT=RC )
       CALL GC_CheckVar( 'State_Chm%Map_Advect', 2, RC )
       IF ( RC /= GC_SUCCESS ) RETURN
       State_Chm%Map_Advect => NULL()  
    ENDIF

    IF ( ASSOCIATED( State_Chm%Map_Aero ) ) THEN
       DEALLOCATE( State_Chm%Map_Aero, STAT=RC )
       CALL GC_CheckVar( 'State_Chm%Map_Aero', 2, RC )
       IF ( RC /= GC_SUCCESS ) RETURN
       State_Chm%Map_Aero => NULL()
    ENDIF

    IF ( ASSOCIATED( State_Chm%Map_DryDep ) ) THEN
       DEALLOCATE( State_Chm%Map_DryDep, STAT=RC )
       CALL GC_CheckVar( 'State_Chm%Map_Drydep', 2, RC )
       IF ( RC /= GC_SUCCESS ) RETURN
       State_Chm%Map_DryDep => NULL()
    ENDIF

    IF ( ASSOCIATED( State_Chm%Map_GasSpc ) ) THEN
       DEALLOCATE( State_Chm%Map_GasSpc, STAT=RC )
       CALL GC_CheckVar( 'State_Chm%Map_GasSpc', 2, RC )
       IF ( RC /= GC_SUCCESS ) RETURN
       State_Chm%Map_GasSpc => NULL()
    ENDIF

    IF ( ASSOCIATED( State_Chm%Map_HygGrth ) ) THEN
       DEALLOCATE( State_Chm%Map_HygGrth, STAT=RC )
       CALL GC_CheckVar( 'State_Chm%Map_HygGrth', 2, RC )
       IF ( RC /= GC_SUCCESS ) RETURN
       State_Chm%Map_HygGrth => NULL()
    ENDIF

    IF ( ASSOCIATED( State_Chm%Map_KppVar ) ) THEN
       DEALLOCATE( State_Chm%Map_KppVar, STAT=RC )
       CALL GC_CheckVar( 'State_Chm%Map_KppVar', 2, RC )
       IF ( RC /= GC_SUCCESS ) RETURN
       State_Chm%Map_KppVar => NULL()
    ENDIF

    IF ( ASSOCIATED( State_Chm%Map_KppFix ) ) THEN
       DEALLOCATE( State_Chm%Map_KppFix, STAT=RC )
       CALL GC_CheckVar( 'State_Chm%Map_KppFix', 2, RC )
       IF ( RC /= GC_SUCCESS ) RETURN
       State_Chm%Map_KppFix => NULL()
    ENDIF

    IF ( ASSOCIATED( State_Chm%Map_KppSpc ) ) THEN
       DEALLOCATE( State_Chm%Map_KppSpc, STAT=RC )
       CALL GC_CheckVar( 'State_Chm%Map_KppSpc', 2, RC )
       IF ( RC /= GC_SUCCESS ) RETURN
       State_Chm%Map_KppSpc => NULL()
    ENDIF

    IF ( ASSOCIATED( State_Chm%Name_Loss ) ) THEN
       DEALLOCATE( State_Chm%Name_Loss, STAT=RC )
       CALL GC_CheckVar( 'State_Chm%Name_Loss', 2, RC )
       IF ( RC /= GC_SUCCESS ) RETURN
       State_Chm%Name_Loss => NULL()
    ENDIF

    IF ( ASSOCIATED( State_Chm%Map_Loss ) ) THEN
       DEALLOCATE( State_Chm%Map_Loss, STAT=RC )
       CALL GC_CheckVar( 'State_Chm%Map_Loss', 2, RC )
       IF ( RC /= GC_SUCCESS ) RETURN
       State_Chm%Map_Loss => NULL()
    ENDIF

    IF ( ASSOCIATED( State_Chm%Map_Photol ) ) THEN
       DEALLOCATE( State_Chm%Map_Photol, STAT=RC )
       CALL GC_CheckVar( 'State_Chm%Map_Photol', 2, RC )
       IF ( RC /= GC_SUCCESS ) RETURN
       State_Chm%Map_Photol => NULL()
    ENDIF

    IF ( ASSOCIATED( State_Chm%Name_Prod ) ) THEN
       DEALLOCATE( State_Chm%Name_Prod, STAT=RC )
       CALL GC_CheckVar( 'State_Chm%Name_Prod', 2, RC )
       IF ( RC /= GC_SUCCESS ) RETURN
       State_Chm%Name_Prod => NULL()
    ENDIF

    IF ( ASSOCIATED( State_Chm%Map_Prod ) ) THEN
       DEALLOCATE( State_Chm%Map_Prod, STAT=RC )
       CALL GC_CheckVar( 'State_Chm%Map_Prod', 2, RC )
       IF ( RC /= GC_SUCCESS ) RETURN
       State_Chm%Map_Prod => NULL()
    ENDIF

    IF ( ASSOCIATED( State_Chm%Map_WetDep ) ) THEN
       DEALLOCATE( State_Chm%Map_WetDep, STAT=RC )
       CALL GC_CheckVar( 'State_Chm%Map_WetDep', 2, RC )
       IF ( RC /= GC_SUCCESS ) RETURN
       State_Chm%Map_WetDep => NULL()
    ENDIF

    IF ( ASSOCIATED( State_Chm%Species ) ) THEN
       DEALLOCATE( State_Chm%Species, STAT=RC )
       CALL GC_CheckVar( 'State_Chm%Species', 2, RC )
       IF ( RC /= GC_SUCCESS ) RETURN
       State_Chm%Species => NULL()
    ENDIF

    IF ( ASSOCIATED( State_Chm%BoundaryCond ) ) THEN
       DEALLOCATE( State_Chm%BoundaryCond, STAT=RC )
       CALL GC_CheckVar( 'State_Chm%BoundaryCond', 2, RC )
       IF ( RC /= GC_SUCCESS ) RETURN
       State_Chm%BoundaryCond => NULL()
    ENDIF

    IF ( ASSOCIATED( State_Chm%Hg_Cat_Name ) ) THEN
       DEALLOCATE( State_Chm%Hg_Cat_Name, STAT=RC )
       CALL GC_CheckVar( 'State_Chm%Hg_Cat_Name', 2, RC )
       IF ( RC /= GC_SUCCESS ) RETURN
       State_Chm%Hg_Cat_Name => NULL()
    ENDIF

    IF ( ASSOCIATED( State_Chm%Hg0_Id_List ) ) THEN
       DEALLOCATE( State_Chm%Hg0_Id_List, STAT=RC ) 
       CALL GC_CheckVar( 'State_Chm%Hg0_Id_List', 2, RC )
       IF ( RC /= GC_SUCCESS ) RETURN
       State_Chm%Hg0_Id_List => NULL()
    ENDIF

    IF ( ASSOCIATED( State_Chm%Hg2_Id_List ) ) THEN
       DEALLOCATE( State_Chm%Hg2_Id_List, STAT=RC )
       CALL GC_CheckVar( 'State_Chm%Hg2_Id_List', 2, RC )
       IF ( RC /= GC_SUCCESS ) RETURN
       State_Chm%Hg2_Id_List => NULL()
    ENDIF

    IF ( ASSOCIATED( State_Chm%HgP_Id_List ) ) THEN
       DEALLOCATE( State_Chm%HgP_Id_List, STAT=RC )
       CALL GC_CheckVar( 'State_Chm%HgP_Id_List', 2, RC )
       IF ( RC /= GC_SUCCESS ) RETURN
       State_Chm%HgP_Id_List => NULL()
    ENDIF

    IF ( ASSOCIATED( State_Chm%AeroArea ) ) THEN
       DEALLOCATE( State_Chm%AeroArea, STAT=RC )
       CALL GC_CheckVar( 'State_Chm%AeroArea', 2, RC )
       IF ( RC /= GC_SUCCESS ) RETURN
       State_Chm%AeroArea => NULL()
    ENDIF

    IF ( ASSOCIATED( State_Chm%AeroRadi ) ) THEN
       DEALLOCATE( State_Chm%AeroRadi, STAT=RC )
       CALL GC_CheckVar( 'State_Chm%AeroRadi', 2, RC )
       IF ( RC /= GC_SUCCESS ) RETURN
       State_Chm%AeroRadi => NULL()
    ENDIF

    IF ( ASSOCIATED( State_Chm%WetAeroArea ) ) THEN
       DEALLOCATE( State_Chm%WetAeroArea, STAT=RC )
       CALL GC_CheckVar( 'State_Chm%WetAeroArea', 2, RC )
       IF ( RC /= GC_SUCCESS ) RETURN
       State_Chm%WetAeroArea => NULL()
    ENDIF

    IF ( ASSOCIATED( State_Chm%WetAeroRadi ) ) THEN
       DEALLOCATE( State_Chm%WetAeroRadi, STAT=RC )
       CALL GC_CheckVar( 'State_Chm%WetAeroRadi', 2, RC )
       IF ( RC /= GC_SUCCESS ) RETURN
       State_Chm%WetAeroRadi => NULL()
    ENDIF

    IF ( ASSOCIATED( State_Chm%AeroH2O ) ) THEN
       DEALLOCATE( State_Chm%AeroH2O, STAT=RC )
       CALL GC_CheckVar( 'State_Chm%AeroH2O', 2, RC )
       IF ( RC /= GC_SUCCESS ) RETURN
       State_Chm%AeroH2O => NULL()
    ENDIF
    
    IF ( ASSOCIATED( State_Chm%GammaN2O5 ) ) THEN
       DEALLOCATE( State_Chm%GammaN2O5, STAT=RC )
       CALL GC_CheckVar( 'State_Chm%GammaN2O5', 2, RC )
       IF ( RC /= GC_SUCCESS ) RETURN
       State_Chm%GammaN2O5 => NULL()
    ENDIF
    
    IF ( ASSOCIATED( State_Chm%OMOC_POA ) ) THEN
       DEALLOCATE( State_Chm%OMOC_POA, STAT=RC )
       CALL GC_CheckVar( 'State_Chm%OMOC_POA', 2, RC )
       IF ( RC /= GC_SUCCESS ) RETURN
       State_Chm%OMOC_POA => NULL()
    ENDIF

    IF ( ASSOCIATED( State_Chm%OMOC_OPOA ) ) THEN
       DEALLOCATE( State_Chm%OMOC_OPOA, STAT=RC )
       CALL GC_CheckVar( 'State_Chm%OMOC_OPOA', 2, RC )
       IF ( RC /= GC_SUCCESS ) RETURN
       State_Chm%OMOC_OPOA => NULL()
    ENDIF
    
    IF ( ASSOCIATED( State_Chm%phSav ) ) THEN
       DEALLOCATE( State_Chm%phSav, STAT=RC  )
       CALL GC_CheckVar( 'State_Chm%phSav', 2, RC )
       IF ( RC /= GC_SUCCESS ) RETURN
       State_Chm%pHSav => NULL()
    ENDIF

    IF ( ASSOCIATED( State_Chm%HplusSav ) ) THEN
       DEALLOCATE( State_Chm%HplusSav, STAT=RC )
       CALL GC_CheckVar( 'State_Chm%HplusSav', 2, RC )
       IF ( RC /= GC_SUCCESS ) RETURN
       State_Chm%HplusSav => NULL()
    ENDIF

    IF ( ASSOCIATED( State_Chm%WaterSav ) ) THEN
       DEALLOCATE( State_Chm%WaterSav, STAT=RC )
       CALL GC_CheckVar( 'State_Chm%WaterSav', 2, RC )
       IF ( RC /= GC_SUCCESS ) RETURN
       State_Chm%WaterSav => NULL()
    ENDIF

    IF ( ASSOCIATED( State_Chm%SulRatSav ) ) THEN
       DEALLOCATE( State_Chm%SulRatSav, STAT=RC )
       CALL GC_CheckVar( 'State_Chm%SulRatSav', 2, RC )
       IF ( RC /= GC_SUCCESS ) RETURN
       State_Chm%SulRatSav => NULL()
    ENDIF

    IF ( ASSOCIATED( State_Chm%NaRatSav ) ) THEN
       DEALLOCATE( State_Chm%NaRatSav, STAT=RC )
       CALL GC_CheckVar( 'State_Chm%NaRatSav', 2, RC )
       IF ( RC /= GC_SUCCESS ) RETURN
       State_Chm%NaRatSav => NULL()
    ENDIF

    IF ( ASSOCIATED( State_Chm%AcidPurSav ) ) THEN
       DEALLOCATE( State_Chm%AcidPurSav, STAT=RC )
       CALL GC_CheckVar( 'State_Chm%AcidPurSav', 2, RC )
       IF ( RC /= GC_SUCCESS ) RETURN
       State_Chm%AcidPurSav => NULL()
    ENDIF

    IF ( ASSOCIATED( State_Chm%BisulSav ) ) THEN
       DEALLOCATE( State_Chm%BisulSav, STAT=RC )
       CALL GC_CheckVar( 'State_Chm%BiSulSav', 2, RC )
       IF ( RC /= GC_SUCCESS ) RETURN
       State_Chm%BisulSav => NULL()
    ENDIF

    IF ( ASSOCIATED( State_Chm%pHCloud ) ) THEN
       DEALLOCATE( State_Chm%pHCloud, STAT=RC )
       CALL GC_CheckVar( 'State_Chm%pHCloud', 2, RC )
       IF ( RC /= GC_SUCCESS ) RETURN
       State_Chm%pHCloud => NULL()
    ENDIF

    IF ( ASSOCIATED( State_Chm%isCloud ) ) THEN
       DEALLOCATE( State_Chm%isCloud, STAT=RC )
       CALL GC_CheckVar( 'State_Chm%isCloud', 2, RC )
       IF ( RC /= GC_SUCCESS ) RETURN
       State_Chm%isCloud => NULL()
    ENDIF
    
    IF ( ASSOCIATED( State_Chm%SSAlk ) ) THEN
       DEALLOCATE( State_Chm%SSAlk, STAT=RC )
       CALL GC_CheckVar( 'State_Chm%SSAlk', 2, RC )
       IF ( RC /= GC_SUCCESS ) RETURN
       State_Chm%SSAlk => NULL()
    ENDIF

    IF ( ASSOCIATED( State_Chm%H2O2AfterChem ) ) THEN
       DEALLOCATE( State_Chm%H2O2AfterChem, STAT=RC )
       CALL GC_CheckVar( 'State_Chm%H2O2AfterChem', 2, RC )
       IF ( RC /= GC_SUCCESS ) RETURN
    ENDIF

    IF ( ASSOCIATED( State_Chm%SO2AfterChem ) ) THEN
       DEALLOCATE( State_Chm%SO2AfterChem, STAT=RC )
       CALL GC_CheckVar( 'State_Chm%SO2AfterChem', 2, RC )
       IF ( RC /= GC_SUCCESS ) RETURN
    ENDIF

    IF ( ASSOCIATED( State_Chm%DryDepNitrogen ) ) THEN
       DEALLOCATE( State_Chm%DryDepNitrogen, STAT=RC )
       CALL GC_CheckVar( 'State_Chm%DryDepNitrogen', 2, RC )
       IF ( RC /= GC_SUCCESS ) RETURN
    ENDIF

    IF ( ASSOCIATED( State_Chm%WetDepNitrogen ) ) THEN
       DEALLOCATE( State_Chm%WetDepNitrogen, STAT=RC )
       CALL GC_CheckVar( 'State_Chm%WetDepNitrogen', 2, RC )
       IF ( RC /= GC_SUCCESS ) RETURN
    ENDIF

    IF ( ASSOCIATED( State_Chm%KPPHvalue ) ) THEN
       DEALLOCATE( State_Chm%KPPHvalue, STAT=RC  )
       CALL GC_CheckVar( 'State_Chm%KPPHvalue', 2, RC )
       RETURN
    ENDIF

    IF ( ASSOCIATED( State_Chm%STATE_PSC ) ) THEN
       DEALLOCATE( State_Chm%STATE_PSC, STAT=RC  )
       CALL GC_CheckVar( 'State_Chm%State_PSC', 2, RC )
       IF ( RC /= GC_SUCCESS ) RETURN
       State_Chm%STATE_PSC => NULL()
    ENDIF
       
    IF ( ASSOCIATED( State_Chm%KHETI_SLA ) ) THEN
       DEALLOCATE( State_Chm%KHETI_SLA, STAT=RC  )
       CALL GC_CheckVar( 'State_Chm%KHETI_SLA', 2, RC )
       IF ( RC /= GC_SUCCESS ) RETURN
       State_Chm%KHETI_SLA => NULL()
    ENDIF

    IF ( ASSOCIATED( State_Chm%HSO3_AQ ) ) THEN
       DEALLOCATE( State_Chm%HSO3_AQ, STAT=RC )
       CALL GC_CheckVar( 'State_Chm%HSO3_AQ', 3, RC )
       IF ( RC /= GC_SUCCESS ) RETURN
       State_Chm%HSO3_AQ => NULL()
    ENDIF

    IF ( ASSOCIATED( State_Chm%SO3_AQ ) ) THEN
       DEALLOCATE( State_Chm%SO3_AQ, STAT=RC )
       CALL GC_CheckVar( 'State_Chm%SO3_AQ', 3, RC )
       IF ( RC /= GC_SUCCESS ) RETURN
       State_Chm%SO3_AQ => NULL()
    ENDIF

    IF ( ASSOCIATED( State_Chm%fupdateHOBr ) ) THEN
       DEALLOCATE( State_Chm%fupdateHOBr, STAT=RC )
       CALL GC_CheckVar( 'State_Chm%fupdateHOBr', 3, RC )
       IF ( RC /= GC_SUCCESS ) RETURN
       State_Chm%fupdateHOBr => NULL()
    ENDIF

    IF ( ASSOCIATED( State_Chm%OceanHg0 ) ) THEN
       DEALLOCATE( State_Chm%OceanHg0, STAT=RC )
       CALL GC_CheckVar( 'State_Chm%OceanHg0', 2, RC )
       IF ( RC /= GC_SUCCESS ) RETURN
    ENDIF

    IF ( ASSOCIATED( State_Chm%OceanHg2 ) ) THEN
       DEALLOCATE( State_Chm%OceanHg2, STAT=RC )
       CALL GC_CheckVar( 'State_Chm%OceanHg2', 2, RC )
       IF ( RC /= GC_SUCCESS ) RETURN
    ENDIF

    IF ( ASSOCIATED( State_Chm%OceanHgP ) ) THEN
       DEALLOCATE( State_Chm%OceanHgP, STAT=RC )
       CALL GC_CheckVar( 'State_Chm%OceanHgP', 2, RC )
       IF ( RC /= GC_SUCCESS ) RETURN
    ENDIF

    IF ( ASSOCIATED( State_Chm%SnowHgOcean ) ) THEN
       DEALLOCATE( State_Chm%SnowHgOcean, STAT=RC )
       CALL GC_CheckVar( 'State_Chm%SnowHgOcean', 2, RC )
       IF ( RC /= GC_SUCCESS ) RETURN
    ENDIF

    IF ( ASSOCIATED( State_Chm%SnowHgLand ) ) THEN
       DEALLOCATE( State_Chm%SnowHgLand, STAT=RC )
       CALL GC_CheckVar( 'State_Chm%SnowHgLand', 2, RC )
       IF ( RC /= GC_SUCCESS ) RETURN
    ENDIF

    IF ( ASSOCIATED( State_Chm%SnowHgOceanStored ) ) THEN
       DEALLOCATE( State_Chm%SnowHgOceanStored, STAT=RC )
       CALL GC_CheckVar( 'State_Chm%SnowHgOceanStored', 2, RC )
       IF ( RC /= GC_SUCCESS ) RETURN
    ENDIF

    IF ( ASSOCIATED( State_Chm%SnowHgLandStored ) ) THEN
       DEALLOCATE( State_Chm%SnowHgLandStored, STAT=RC )
       CALL GC_CheckVar( 'State_Chm%SnowHgLandStored', 2, RC )
       IF ( RC /= GC_SUCCESS ) RETURN
    ENDIF

#if defined( MODEL_GEOS )
    ! Aerodynamic resistance @ 2m
    IF ( ASSOCIATED( State_Chm%DryDepRa2m ) ) THEN 
       DEALLOCATE( State_Chm%DryDepRa2m, STAT=RC )
       CALL GC_CheckVar( 'State_Chm%DryDepRa2m', 3, RC )
       IF ( RC /= GC_SUCCESS ) RETURN
       State_Chm%DryDepRa2m => NULL()
    ENDIF

    ! Aerodynamic resistance @ 10m
    IF ( ASSOCIATED( State_Chm%DryDepRa10m ) ) THEN
       DEALLOCATE( State_Chm%DryDepRa10m, STAT=RC )
       CALL GC_CheckVar( 'State_Chm%DryDepRa10m', 3, RC )
       IF ( RC /= GC_SUCCESS ) RETURN
       State_Chm%DryDepRa10m => NULL()
    ENDIF
#endif

    IF ( ASSOCIATED( State_Chm%DryDepSav ) ) THEN
       DEALLOCATE( State_Chm%DryDepSav, STAT=RC )
       CALL GC_CheckVar( 'State_Chm%DryDepSav', 2, RC )
       IF ( RC /= GC_SUCCESS ) RETURN
       State_Chm%DryDepSav => NULL()
    ENDIF

    IF ( ASSOCIATED( State_Chm%TLSTT ) ) THEN
       DEALLOCATE( State_Chm%TLSTT, STAT=RC )
       CALL GC_CheckVar( 'State_Chm%TLSTT', 2, RC )
       IF ( RC /= GC_SUCCESS ) RETURN
       State_Chm%TLSTT => NULL()
    ENDIF

    !-----------------------------------------------------------------------
    ! Template for deallocating more arrays, replace xxx with field name
    !-----------------------------------------------------------------------
    !IF ( ASSOCIATED( State_Chm%xxx ) ) THEN
    !   DEALLOCATE( State_Chm%xxx, STAT=RC  )
    !   CALL GC_CheckVar( 'State_Chm%xxx', 2, RC )
    !   IF ( RC /= GC_SUCCESS ) RETURN
    !   State_Chm%xxx => NULL()
    !ENDIF

    !=======================================================================
    ! Deallocate the species database object field
    !=======================================================================

    ! This operation should ONLY be done if there are no remaining chemistry
    ! states in the system, as destroying this State_Chm%SpcData will destroy
    ! all %SpcDatas, incl. state_chm_mod.F90's SpcDataLocal, in this CPU.
    !
    ! The variable state_chm_mod.F90 nChmState keeps track of the # of chemistry
    ! states initialized in the system. (hplin, 8/3/18)
    IF ( nChmState == 1 ) THEN
       CALL Cleanup_Species_Database( am_I_Root, State_Chm%SpcData, RC )
       CALL GC_CheckVar( 'State_Chm%SpcData', 3, RC )
       IF ( RC /= GC_SUCCESS ) RETURN
    ENDIF

    ! Nullify the State_Chm%SpcData object
    State_Chm%SpcData => NULL()

    !=======================================================================
    ! Destroy the registry of fields for this module
    !=======================================================================
    CALL Registry_Destroy( am_I_Root, State_Chm%Registry, RC )
    IF ( RC /= GC_SUCCESS ) THEN
       ErrMsg = 'Could not destroy registry object State_Chm%Registry!'
       CALL GC_Error( ErrMsg, RC, ThisLoc )
       RETURN
    ENDIF

    ! Nullify the registry object
    State_Chm%Registry => NULL()

    !=======================================================================
    ! Decrease the counter of chemistry states in this CPU
    !=======================================================================
    nChmState = nChmState - 1

  END SUBROUTINE Cleanup_State_Chm
!EOC
!------------------------------------------------------------------------------
!                  GEOS-Chem Global Chemical Transport Model                  !
!------------------------------------------------------------------------------
!BOP
!
! !IROUTINE: Get_Metadata_State_Chm
!
! !DESCRIPTION: Subroutine GET\_METADATA\_STATE\_CHM retrieves basic 
!  information about each State\_Chm field.
!\\
!\\
! !INTERFACE:
!
  SUBROUTINE Get_Metadata_State_Chm( am_I_Root,  metadataID, Found,      &
                                     RC,         Desc,       Units,      &
                                     PerSpecies, Rank,       Type,       &
                                     VLoc )
!
! !USES:
!
    USE Charpak_Mod,        ONLY : To_UpperCase
    USE Registry_Params_Mod
!
! !INPUT PARAMETERS:
! 
    LOGICAL,             INTENT(IN)  :: am_I_Root   ! Is this the root CPU?
    CHARACTER(LEN=*),    INTENT(IN)  :: metadataID  ! State_Chm field name
!
! !OUTPUT PARAMETERS:
!
    LOGICAL,             INTENT(OUT)           :: Found      ! Item found?
    INTEGER,             INTENT(OUT)           :: RC         ! Return code
    CHARACTER(LEN=255),  INTENT(OUT), OPTIONAL :: Desc       ! Long name string
    CHARACTER(LEN=255),  INTENT(OUT), OPTIONAL :: Units      ! Units string
    CHARACTER(LEN=255),  INTENT(OUT), OPTIONAL :: PerSpecies ! Max spc wildcard
    INTEGER,             INTENT(OUT), OPTIONAL :: Rank       ! # of dimensions
    INTEGER,             INTENT(OUT), OPTIONAL :: Type       ! Desc of data type
    INTEGER,             INTENT(OUT), OPTIONAL :: VLoc       ! Vert placement
!
! !REMARKS:
!
! !REVISION HISTORY: 
!  02 Oct 2017 - E. Lundgren - Initial version
!  See the subsequent Git history with the gitk browser
!EOP
!------------------------------------------------------------------------------
!BOC
!
! !LOCAL VARIABLES:
!
    CHARACTER(LEN=255) :: ErrMsg, ThisLoc, Name_AllCaps
    LOGICAL            :: isDesc, isUnits, isRank, isType, isVLoc, isSpecies
    
    !=======================================================================
    ! Initialize
    !=======================================================================

    ! Assume success
    RC    =  GC_SUCCESS
    ThisLoc = ' -> at Get_Metadata_State_Chm (in Headers/state_chm_mod.F90)'
    Found = .TRUE.

    ! Optional arguments present?
    isDesc    = PRESENT( Desc  )
    isUnits   = PRESENT( Units )
    isRank    = PRESENT( Rank  )
    isType    = PRESENT( Type  )
    isVLoc    = PRESENT( VLoc  )
    isSpecies = PRESENT( PerSpecies )

    ! Set defaults for optional arguments. Assume type and vertical 
    ! location are real (flexible precision) and center unless specified 
    ! otherwise
    IF ( isUnits ) Units = ''
    IF ( isDesc  ) Desc  = ''              
    IF ( isRank  ) Rank  = -1              ! Initialize # dims as bad value 
    IF ( isType  ) Type  = KINDVAL_FP      ! Assume real(fp) for State_Chm flds
    IF ( isVLoc  ) VLoc  = VLocationCenter ! Assume vertically centered
    IF ( isSpecies ) PerSpecies = ''       ! Assume not per species

    ! Convert name to uppercase
    Name_AllCaps = To_Uppercase( TRIM( metadataID ) )

    !=======================================================================
    ! Values for Retrieval (string comparison slow but happens only once)
    !=======================================================================
    SELECT CASE ( TRIM( Name_AllCaps ) )

       CASE ( 'SPECIES' )
          IF ( isDesc    ) Desc  = 'Concentration for species'
          IF ( isUnits   ) Units = 'varies'
          IF ( isRank    ) Rank  = 3
          IF ( isSpecies ) PerSpecies = 'ALL'

       CASE( 'BOUNDARYCOND' )
          IF ( isDesc    ) Desc  = 'Boundary conditions for species'
          IF ( isUnits   ) Units = 'v/v'
          IF ( isRank    ) Rank  = 3
          IF ( isSpecies ) PerSpecies = 'ALL'

       CASE ( 'AEROAREAMDUST1' )
          IF ( isDesc  ) Desc  = 'Dry aerosol area for mineral dust (0.15 um)'
          IF ( isUnits ) Units = 'cm2/cm3'
          IF ( isRank  ) Rank  = 3

       CASE ( 'AEROAREAMDUST2' )
          IF ( isDesc  ) Desc  = 'Dry aerosol area for mineral dust (0.25 um)'
          IF ( isUnits ) Units = 'cm2/cm3'
          IF ( isRank  ) Rank  = 3

       CASE ( 'AEROAREAMDUST3' )
          IF ( isDesc  ) Desc  = 'Dry aerosol area for mineral dust (0.4 um)'
          IF ( isUnits ) Units = 'cm2/cm3'
          IF ( isRank  ) Rank  = 3

       CASE ( 'AEROAREAMDUST4' )
          IF ( isDesc  ) Desc  = 'Dry aerosol area for mineral dust (0.8 um)'
          IF ( isUnits ) Units = 'cm2/cm3'
          IF ( isRank  ) Rank  = 3

       CASE ( 'AEROAREAMDUST5' )
          IF ( isDesc  ) Desc  = 'Dry aerosol area for mineral dust (1.5 um)'
          IF ( isUnits ) Units = 'cm2/cm3'
          IF ( isRank  ) Rank  = 3

       CASE ( 'AEROAREAMDUST6' )
          IF ( isDesc  ) Desc  = 'Dry aerosol area for mineral dust (2.5 um)'
          IF ( isUnits ) Units = 'cm2/cm3'
          IF ( isRank  ) Rank  = 3

       CASE ( 'AEROAREAMDUST7' )
          IF ( isDesc  ) Desc  = 'Dry aerosol area for mineral dust (4.0 um)'
          IF ( isUnits ) Units = 'cm2/cm3'
          IF ( isRank  ) Rank  = 3

       CASE ( 'AEROAREASULF' )
          IF ( isDesc  ) Desc  = 'Dry aerosol area for black carbon'
          IF ( isUnits ) Units = 'cm2/cm3'
          IF ( isRank  ) Rank  = 3

       CASE ( 'AEROAREABC' )
          IF ( isDesc  ) Desc  = 'Dry aerosol area for black carbon'
          IF ( isUnits ) Units = 'cm2/cm3'
          IF ( isRank  ) Rank  = 3

       CASE ( 'AEROAREAOC' )
          IF ( isDesc  ) Desc  = 'Dry aerosol area for organic carbon'
          IF ( isUnits ) Units = 'cm2/cm3'
          IF ( isRank  ) Rank  = 3

       CASE ( 'AEROAREASSA' )
          IF ( isDesc  ) Desc  = 'Dry aerosol area for sea salt,' &
                                 // ' accumulation mode'
          IF ( isUnits ) Units = 'cm2/cm3'
          IF ( isRank  ) Rank  = 3

       CASE ( 'AEROAREASSC' )
          IF ( isDesc  ) Desc  = 'Dry aerosol area for sea salt, coarse mode'
          IF ( isUnits ) Units = 'cm2/cm3'
          IF ( isRank  ) Rank  = 3

       CASE ( 'AEROAREABGSULF' )
          IF ( isDesc  ) Desc  = 'Dry aerosol area for background' &
                                 // ' stratospheric sulfate'
          IF ( isUnits ) Units = 'cm2/cm3'
          IF ( isRank  ) Rank  = 3

       CASE ( 'AEROAREAICEI' )
          IF ( isDesc  ) Desc  = 'Dry aerosol area for irregular ice cloud' &
                                 // ' (Mischenko)'
          IF ( isUnits ) Units = 'cm2/cm3'
          IF ( isRank  ) Rank  = 3

       CASE ( 'AERORADIMDUST1' )
          IF ( isDesc  ) Desc  = 'Dry aerosol radius for mineral dust (0.15 um)'
          IF ( isUnits ) Units = 'cm'
          IF ( isRank  ) Rank  = 3

       CASE ( 'AERORADIMDUST2' )
          IF ( isDesc  ) Desc  = 'Dry aerosol radius for mineral dust (0.25 um)'
          IF ( isUnits ) Units = 'cm'
          IF ( isRank  ) Rank  = 3

       CASE ( 'AERORADIMDUST3' )
          IF ( isDesc  ) Desc  = 'Dry aerosol radius for mineral dust (0.4 um)'
          IF ( isUnits ) Units = 'cm'
          IF ( isRank  ) Rank  = 3

       CASE ( 'AERORADIMDUST4' )
          IF ( isDesc  ) Desc  = 'Dry aerosol radius for mineral dust (0.8 um)'
          IF ( isUnits ) Units = 'cm'
          IF ( isRank  ) Rank  = 3

       CASE ( 'AERORADIMDUST5' )
          IF ( isDesc  ) Desc  = 'Dry aerosol radius for mineral dust (1.5 um)'
          IF ( isUnits ) Units = 'cm'
          IF ( isRank  ) Rank  = 3

       CASE ( 'AERORADIMDUST6' )
          IF ( isDesc  ) Desc  = 'Dry aerosol radius for mineral dust (2.5 um)'
          IF ( isUnits ) Units = 'cm'
          IF ( isRank  ) Rank  = 3

       CASE ( 'AERORADIMDUST7' )
          IF ( isDesc  ) Desc  = 'Dry aerosol radius for mineral dust (4.0 um)'
          IF ( isUnits ) Units = 'cm'
          IF ( isRank  ) Rank  = 3

       CASE ( 'AERORADISULF' )
          IF ( isDesc  ) Desc  = 'Dry aerosol radius for tropospheric sulfate'
          IF ( isUnits ) Units = 'cm'
          IF ( isRank  ) Rank  = 3

       CASE ( 'AERORADIBC' )
          IF ( isDesc  ) Desc  = 'Dry aerosol radius for black carbon'
          IF ( isUnits ) Units = 'cm'
          IF ( isRank  ) Rank  = 3

       CASE ( 'AERORADIOC' )
          IF ( isDesc  ) Desc  = 'Dry aerosol radius for organic carbon'
          IF ( isUnits ) Units = 'cm'
          IF ( isRank  ) Rank  = 3

       CASE ( 'AERORADISSA' )
          IF ( isDesc  ) Desc  = 'Dry aerosol radius for sea salt,' & 
                                 // ' accumulation mode'
          IF ( isUnits ) Units = 'cm'
          IF ( isRank  ) Rank  = 3

       CASE ( 'AERORADISSC' )
          IF ( isDesc  ) Desc  = 'Dry aerosol radius for sea salt, coarse mode'
          IF ( isUnits ) Units = 'cm'
          IF ( isRank  ) Rank  = 3

       CASE ( 'AERORADIBGSULF' )
          IF ( isDesc  ) Desc  = 'Dry aerosol radius for background' &
                                 // ' stratospheric sulfate'
          IF ( isUnits ) Units = 'cm'
          IF ( isRank  ) Rank  = 3

       CASE ( 'AERORADIICEI' )
          IF ( isDesc  ) Desc  = 'Dry aerosol radius for irregular ice' &
                                 // ' cloud (Mischenko)'
          IF ( isUnits ) Units = 'cm'
          IF ( isRank  ) Rank  = 3

       CASE ( 'WETAEROAREAMDUST1' )
          IF ( isDesc  ) Desc  = 'Wet aerosol area for mineral dust (0.15 um)'
          IF ( isUnits ) Units = 'cm2/cm3'
          IF ( isRank  ) Rank  = 3

       CASE ( 'WETAEROAREAMDUST2' )
          IF ( isDesc  ) Desc  = 'Wet aerosol area for mineral dust (0.25 um)'
          IF ( isUnits ) Units = 'cm2/cm3'
          IF ( isRank  ) Rank  = 3

       CASE ( 'WETAEROAREAMDUST3' )
          IF ( isDesc  ) Desc  = 'Wet aerosol area for mineral dust (0.4 um)'
          IF ( isUnits ) Units = 'cm2/cm3'
          IF ( isRank  ) Rank  = 3

       CASE ( 'WETAEROAREAMDUST4' )
          IF ( isDesc  ) Desc  = 'Wet aerosol area for mineral dust (0.8 um)'
          IF ( isUnits ) Units = 'cm2/cm3'
          IF ( isRank  ) Rank  = 3

       CASE ( 'WETAEROAREAMDUST5' )
          IF ( isDesc  ) Desc  = 'Wet aerosol area for mineral dust (1.5 um)'
          IF ( isUnits ) Units = 'cm2/cm3'
          IF ( isRank  ) Rank  = 3

       CASE ( 'WETAEROAREAMDUST6' )
          IF ( isDesc  ) Desc  = 'Wet aerosol area for mineral dust (2.5 um)'
          IF ( isUnits ) Units = 'cm2/cm3'
          IF ( isRank  ) Rank  = 3

       CASE ( 'WETAEROAREAMDUST7' )
          IF ( isDesc  ) Desc  = 'Wet aerosol area for mineral dust (4.0 um)'
          IF ( isUnits ) Units = 'cm2/cm3'
          IF ( isRank  ) Rank  = 3

       CASE ( 'WETAEROAREASULF' )
          IF ( isDesc  ) Desc  = 'Wet aerosol area for tropospheric sulfate'
          IF ( isUnits ) Units = 'cm2/cm3'
          IF ( isRank  ) Rank  = 3

       CASE ( 'WETAEROAREABC' )
          IF ( isDesc  ) Desc  = 'Wet aerosol area for black carbon'
          IF ( isUnits ) Units = 'cm2/cm3'
          IF ( isRank  ) Rank  = 3

       CASE ( 'WETAEROAREAOC' )
          IF ( isDesc  ) Desc  = 'Wet aerosol area for organic carbon'
          IF ( isUnits ) Units = 'cm2/cm3'
          IF ( isRank  ) Rank  = 3

       CASE ( 'WETAEROAREASSA' )
          IF ( isDesc  ) Desc  = 'Wet aerosol area for sea salt,' &
                                 // ' accumulation mode'
          IF ( isUnits ) Units = 'cm2/cm3'
          IF ( isRank  ) Rank  = 3

       CASE ( 'WETAEROAREASSC' )
          IF ( isDesc  ) Desc  = 'Wet aerosol area for sea salt, coarse mode'
          IF ( isUnits ) Units = 'cm2/cm3'
          IF ( isRank  ) Rank  = 3

       CASE ( 'WETAEROAREABGSULF' )
          IF ( isDesc  ) Desc  = 'Wet aerosol area for background' &
                                 // ' stratospheric sulfate'
          IF ( isUnits ) Units = 'cm2/cm3'
          IF ( isRank  ) Rank  = 3

       CASE ( 'WETAEROAREAICEI' )
          IF ( isDesc  ) Desc  = 'Wet aerosol area for irregular ice cloud' &
                                 // ' (Mischenko)'
          IF ( isUnits ) Units = 'cm2/cm3'
          IF ( isRank  ) Rank  = 3

       CASE ( 'WETAERORADIMDUST1' )
          IF ( isDesc  ) Desc  = 'Wet aerosol radius for mineral dust (0.15 um)'
          IF ( isUnits ) Units = 'cm'
          IF ( isRank  ) Rank  = 3

       CASE ( 'WETAERORADIMDUST2' )
          IF ( isDesc  ) Desc  = 'Wet aerosol radius for mineral dust (0.25 um)'
          IF ( isUnits ) Units = 'cm'
          IF ( isRank  ) Rank  = 3

       CASE ( 'WETAERORADIMDUST3' )
          IF ( isDesc  ) Desc  = 'Wet aerosol radius for mineral dust (0.4 um)'
          IF ( isUnits ) Units = 'cm'
          IF ( isRank  ) Rank  = 3

       CASE ( 'WETAERORADIMDUST4' )
          IF ( isDesc  ) Desc  = 'Wet aerosol radius for mineral dust (0.8 um)'
          IF ( isUnits ) Units = 'cm'
          IF ( isRank  ) Rank  = 3

       CASE ( 'WETAERORADIMDUST5' )
          IF ( isDesc  ) Desc  = 'Wet aerosol radius for mineral dust (1.5 um)'
          IF ( isUnits ) Units = 'cm'
          IF ( isRank  ) Rank  = 3

       CASE ( 'WETAERORADIMDUST6' )
          IF ( isDesc  ) Desc  = 'Wet aerosol radius for mineral dust (2.5 um)'
          IF ( isUnits ) Units = 'cm'
          IF ( isRank  ) Rank  = 3

       CASE ( 'WETAERORADIMDUST7' )
          IF ( isDesc  ) Desc  = 'Wet aerosol radius for mineral dust (4.0 um)'
          IF ( isUnits ) Units = 'cm'
          IF ( isRank  ) Rank  = 3

       CASE ( 'WETAERORADISULF' )
          IF ( isDesc  ) Desc  = 'Wet aerosol radius for tropospheric sulfate'
          IF ( isUnits ) Units = 'cm'
          IF ( isRank  ) Rank  = 3

       CASE ( 'WETAERORADIBC' )
          IF ( isDesc  ) Desc  = 'Wet aerosol radius for black carbon'
          IF ( isUnits ) Units = 'cm'
          IF ( isRank  ) Rank  = 3

       CASE ( 'WETAERORADIOC' )
          IF ( isDesc  ) Desc  = 'Wet aerosol radius for organic carbon'
          IF ( isUnits ) Units = 'cm'
          IF ( isRank  ) Rank  = 3

       CASE ( 'WETAERORADISSA' )
          IF ( isDesc  ) Desc= 'Wet aerosol radius for sea salt,' &
                               // ' accumulation mode'
          IF ( isUnits ) Units = 'cm'
          IF ( isRank  ) Rank  = 3

       CASE ( 'WETAERORADISSC' )
          IF ( isDesc  ) Desc  = 'Wet aerosol radius for sea salt, coarse mode'
          IF ( isUnits ) Units = 'cm'
          IF ( isRank  ) Rank  = 3

       CASE ( 'WETAERORADIBGSULF' )
          IF ( isDesc  ) Desc  = 'Wet aerosol radius for background' &
                                // ' stratospheric sulfate'
          IF ( isUnits ) Units = 'cm'
          IF ( isRank  ) Rank  = 3

       CASE ( 'WETAERORADIICEI' )
          IF ( isDesc  ) Desc  = 'Wet aerosol radius for irregular ice cloud' &
                                // ' (Mischenko)'
          IF ( isUnits ) Units = 'cm'
          IF ( isRank  ) Rank  = 3

       CASE ( 'AEROH2OMDUST1' )
          IF ( isDesc  ) Desc  = 'Aerosol H2O content for mineral dust (0.15 um)'
          IF ( isUnits ) Units = 'cm3(H2O)/cm3(air)'
          IF ( isRank  ) Rank  = 3

       CASE ( 'AEROH2OMDUST2' )
          IF ( isDesc  ) Desc  = 'Aerosol H2O content for mineral dust (0.25 um)'
          IF ( isUnits ) Units = 'cm3(H2O)/cm3(air)'
          IF ( isRank  ) Rank  = 3

       CASE ( 'AEROH2OMDUST3' )
          IF ( isDesc  ) Desc  = 'Aerosol H2O content for mineral dust (0.4 um)'
          IF ( isUnits ) Units = 'cm3(H2O)/cm3(air)'
          IF ( isRank  ) Rank  = 3

       CASE ( 'AEROH2OMDUST4' )
          IF ( isDesc  ) Desc  = 'Aerosol H2O content for mineral dust (0.8 um)'
          IF ( isUnits ) Units = 'cm3(H2O)/cm3(air)'
          IF ( isRank  ) Rank  = 3

       CASE ( 'AEROH2OMDUST5' )
          IF ( isDesc  ) Desc  = 'Aerosol H2O content for mineral dust (1.5 um)'
          IF ( isUnits ) Units = 'cm3(H2O)/cm3(air)'
          IF ( isRank  ) Rank  = 3

       CASE ( 'AEROH2OMDUST6' )
          IF ( isDesc  ) Desc  = 'Aerosol H2O content for mineral dust (2.5 um)'
          IF ( isUnits ) Units = 'cm3(H2O)/cm3(air)'
          IF ( isRank  ) Rank  = 3

       CASE ( 'AEROH2OMDUST7' )
          IF ( isDesc  ) Desc  = 'Aerosol H2O content for mineral dust (4.0 um)'
          IF ( isUnits ) Units = 'cm3(H2O)/cm3(air)'
          IF ( isRank  ) Rank  = 3

       CASE ( 'AEROH2OSULF' )
          IF ( isDesc  ) Desc  = 'Aerosol H2O content for tropospheric sulfate'
          IF ( isUnits ) Units = 'cm3(H2O)/cm3(air)'
          IF ( isRank  ) Rank  = 3

       CASE ( 'AEROH2OBC' )
          IF ( isDesc  ) Desc  = 'Aerosol H2O content for black carbon'
          IF ( isUnits ) Units = 'cm3(H2O)/cm3(air)'
          IF ( isRank  ) Rank  = 3

       CASE ( 'AEROH2OOC' )
          IF ( isDesc  ) Desc  = 'Aerosol H2O content for organic carbon'
          IF ( isUnits ) Units = 'cm3(H2O)/cm3(air)'
          IF ( isRank  ) Rank  = 3

       CASE ( 'AEROH2OSSA' )
          IF ( isDesc  ) Desc= 'Aerosol H2O content for sea salt,' &
                               // ' accumulation mode'
          IF ( isUnits ) Units = 'cm3(H2O)/cm3(air)'
          IF ( isRank  ) Rank  = 3

       CASE ( 'AEROH2OSSC' )
          IF ( isDesc  ) Desc  = 'Aerosol H2O content for sea salt, coarse mode'
          IF ( isUnits ) Units = 'cm3(H2O)/cm3(air)'
          IF ( isRank  ) Rank  = 3

       CASE ( 'AEROH2OBGSULF' )
          IF ( isDesc  ) Desc  = 'Aerosol H2O content for background' &
                                // ' stratospheric sulfate'
          IF ( isUnits ) Units = 'cm3(H2O)/cm3(air)'
          IF ( isRank  ) Rank  = 3

       CASE ( 'AEROH2OICEI' )
          IF ( isDesc  ) Desc  = 'Aerosol H2O content for irregular ice cloud' &
                                // ' (Mischenko)'
          IF ( isUnits ) Units = 'cm3(H2O)/cm3(air)'
          IF ( isRank  ) Rank  = 3

       
       CASE ( 'GAMMAN2O5H2O' )
          IF ( isDesc  ) Desc  = 'Sticking coefficient for N2O5 + H2O reaction'
          IF ( isUnits ) Units = '1'
          IF ( isRank  ) Rank  = 3
       
       CASE ( 'GAMMAN2O5HCL' )
          IF ( isDesc  ) Desc  = 'Sticking coefficient for N2O5 + HCl reaction'
          IF ( isUnits ) Units = '1'
          IF ( isRank  ) Rank  = 3
       
       CASE ( 'GAMMAN2O5SS' )
          IF ( isDesc  ) Desc  = 'Sticking coefficient for N2O5 + SS reaction'
          IF ( isUnits ) Units = '1'
          IF ( isRank  ) Rank  = 3
       
       CASE ( 'YIELDCLNO2' )
          IF ( isDesc  ) Desc  = 'Production yield coefficient for ClNO2' &
                                 // ' from N2O5 aerosol uptake'
          IF ( isUnits ) Units = '1'
          IF ( isRank  ) Rank  = 3

       CASE ( 'KPPHVALUE' )
          IF ( isDesc  ) Desc  = 'H-value for Rosenbrock solver'
          IF ( isUnits ) Units = '1'
          IF ( isRank  ) Rank  = 3

       CASE ( 'OMOCPOA' )
          IF ( isDesc  ) Desc  = 'OM:OC ratio for POA (from /aerosol_mod.F)'
          IF ( isUnits ) Units = '1'
          IF ( isRank  ) Rank  = 2

       CASE ( 'OMOCOPOA' )
          IF ( isDesc  ) Desc  = 'OM:OC ratio for OPOA (from /aerosol_mod.F)'
          IF ( isUnits ) Units = '1'
          IF ( isRank  ) Rank  = 2
          
       CASE ( 'STATEPSC' )
          IF ( isDesc  ) Desc  = 'Polar stratospheric cloud type (cf Kirner' &
                                // ' et al 2011, GMD)'
          IF ( isUnits ) Units = 'count'
          IF ( isRank  ) Rank  = 3

       CASE ( 'KHETISLAN2O5H2O' )
          IF ( isDesc  ) Desc  = 'Sticking coefficient for N2O5 + H2O reaction'
          IF ( isUnits ) Units = '1'
          IF ( isRank  ) Rank  = 3

       CASE ( 'KHETISLAN2O5HCL' )
          IF ( isDesc  ) Desc  = 'Sticking coefficient for N2O5 + H2O reaction'
          IF ( isUnits ) Units = '1'
          IF ( isRank  ) Rank  = 3

       CASE ( 'KHETISLACLNO3H2O' )
          IF ( isDesc  ) Desc  = 'Sticking coefficient for ClNO3 + H2O reaction'
          IF ( isUnits ) Units = '1'
          IF ( isRank  ) Rank  = 3

       CASE ( 'KHETISLACLNO3HCL' )
          IF ( isDesc  ) Desc  = 'Sticking coefficient for ClNO3 + HCl reaction'
          IF ( isUnits ) Units = '1'
          IF ( isRank  ) Rank  = 3

       CASE ( 'KHETISLACLNO3HBR' )
          IF ( isDesc  ) Desc  = 'Sticking coefficient for ClNO3 + HBr reaction'
          IF ( isUnits ) Units = '1'
          IF ( isRank  ) Rank  = 3

       CASE ( 'KHETISLABRNO3H2O' )
          IF ( isDesc  ) Desc  = 'Sticking coefficient for BrNO3 + H2O reaction'
          IF ( isUnits ) Units = '1'
          IF ( isRank  ) Rank  = 3

       CASE ( 'KHETISLABRNO3HCL' )
          IF ( isDesc  ) Desc  = 'Sticking coefficient for BrNO3 + HCl reaction'
          IF ( isUnits ) Units = '1'
          IF ( isRank  ) Rank  = 3

       CASE ( 'KHETISLAHOCLHCL' )
          IF ( isDesc  ) Desc  = 'Sticking coefficient for HOCl + HCl reaction'
          IF ( isUnits ) Units = '1'
          IF ( isRank  ) Rank  = 3

       CASE ( 'KHETISLAHOCLHBR' )
          IF ( isDesc  ) Desc  = 'Sticking coefficient for HClr + HBr reaction'
          IF ( isUnits ) Units = '1'
          IF ( isRank  ) Rank  = 3

       CASE ( 'KHETISLAHOBRHCL' )
          IF ( isDesc  ) Desc  = 'Sticking coefficient for HOBr + HCl reaction'
          IF ( isUnits ) Units = '1'
          IF ( isRank  ) Rank  = 3

       CASE ( 'KHETISLAHOBRHBR' )
          IF ( isDesc  ) Desc  = 'Sticking coefficient for HOBr + HBr reaction'
          IF ( isUnits ) Units = '1'
          IF ( isRank  ) Rank  = 3

       CASE( 'PHSAV' )
          IF ( isDesc  ) Desc  = 'ISORROPIA aerosol pH'
          IF ( isUnits ) Units = '1'
          IF ( isRank  ) Rank  = 3

       CASE( 'HPLUSSAV' )
          IF ( isDesc  ) Desc  = 'ISORROPIA H+ concentration'
          IF ( isUnits ) Units = 'mol/L'
          IF ( isRank  ) Rank  = 3

       CASE( 'WATERSAV' )
          IF ( isDesc  ) Desc  = 'ISORROPIA aerosol water concentration'
          IF ( isUnits ) Units = 'ug m-3'
          IF ( isRank  ) Rank  = 3

       CASE( 'SULRATSAV' )
          IF ( isDesc  ) Desc  = 'ISORROPIA sulfate concentration'
          IF ( isUnits ) Units = 'mol/L'
          IF ( isRank  ) Rank  = 3

       CASE( 'NARATSAV' )
          IF ( isDesc  ) Desc  = 'ISORROPIA Na+ concentration'
          IF ( isUnits ) Units = 'mol/L'
          IF ( isRank  ) Rank  = 3

       CASE( 'ACIDPURSAV' )
          IF ( isDesc  ) Desc  = 'ISORROPIA ACIDPUR'
          IF ( isUnits ) Units = 'mol/L'
          IF ( isRank  ) Rank  = 3

       CASE( 'BISULSAV' )
          IF ( isDesc  ) Desc  = 'ISORROPIA Bisulfate (general acid)' &
                                 // ' concentration'
          IF ( isUnits ) Units = 'mol/L'
          IF ( isRank  ) Rank  =  3

       CASE( 'PHCLOUD' )
          IF ( isDesc  ) Desc  = 'Cloud pH'
          IF ( isUnits ) Units = '1'
          IF ( isRank  ) Rank  =  3

       CASE( 'ISCLOUD' )
          IF ( isDesc  ) Desc  = 'Cloud presence'
          IF ( isUnits ) Units = '1'
          IF ( isRank  ) Rank  =  3
          
       CASE( 'SSALKACCUM' )
          IF ( isDesc  ) Desc  = 'Sea salt alkalinity, accumulation mode'
          IF ( isUnits ) Units = '1'
          IF ( isRank  ) Rank  =  3

       CASE( 'SSALKCOARSE' )
          IF ( isDesc  ) Desc  = 'Sea salt alkalinity, coarse mode'
          IF ( isUnits ) Units = '1'
          IF ( isRank  ) Rank  =  3

       CASE ( 'HSO3AQ' )
          IF ( isDesc  ) Desc  = 'Cloud bisulfite concentration'
          IF ( isUnits ) Units = 'mol/L'
          IF ( isRank  ) Rank  =  3

       CASE ( 'SO3AQ' )
          IF ( isDesc  ) Desc  = 'Cloud sulfite concentration'
          IF ( isUnits ) Units = 'mol/L'
          IF ( isRank  ) Rank  =  3

       CASE ( 'FUPDATEHOBR' )
          IF ( isDesc  ) Desc  = 'Correction factor for HOBr removal by SO2'
          IF ( isUnits ) Units = '1'
          IF ( isRank  ) Rank  =  3

       CASE ( 'H2O2AFTERCHEM' )
          IF ( isDesc  ) Desc  = 'H2O2 after sulfate chemistry'
          IF ( isUnits ) Units = 'v/v'
          IF ( isRank  ) Rank  =  3

       CASE ( 'SO2AFTERCHEM' )
          IF ( isDesc  ) Desc  = 'SO2 after sulfate chemistry'
          IF ( isUnits ) Units = 'v/v'
          IF ( isRank  ) Rank  =  3

       CASE ( 'DRYDEPNITROGEN' )
          IF ( isDesc  ) Desc  = 'Dry deposited nitrogen'
          IF ( isUnits ) Units = 'molec/cm2/s'
          IF ( isRank  ) Rank  =  2

       CASE ( 'WETDEPNITROGEN' )
          IF ( isDesc  ) Desc  = 'Wet deposited nitrogen'
          IF ( isUnits ) Units = 'molec/cm2/s'
          IF ( isRank  ) Rank  =  2

       CASE( 'OCEANHG0' )
          IF ( isDesc  ) Desc  = 'Hg(0) ocean mass'
          IF ( isUnits ) Units = 'kg'
          IF ( isRank  ) Rank  = 2
          IF ( isSpecies ) PerSpecies = 'HgCat'

       CASE( 'OCEANHG2' )
          IF ( isDesc  ) Desc  = 'Hg(II) ocean mass'
          IF ( isUnits ) Units = 'kg'
          IF ( isRank  ) Rank  = 2
          IF ( isSpecies ) PerSpecies = 'HgCat'

       CASE( 'OCEANHGP' )
          IF ( isDesc  ) Desc  = 'HgP ocean mass'
          IF ( isUnits ) Units = 'kg'
          IF ( isRank  ) Rank  = 2
          IF ( isSpecies ) PerSpecies = 'HgCat'

       CASE( 'SNOWHGOCEAN' )
          IF ( isDesc  ) Desc  = 'Reducible Hg snowpack on ocean'
          IF ( isUnits ) Units = 'kg'
          IF ( isRank  ) Rank  = 2
          IF ( isSpecies ) PerSpecies = 'HgCat'

       CASE( 'SNOWHGLAND' )
          IF ( isDesc  ) Desc  = 'Reducible Hg snowpack on land'
          IF ( isUnits ) Units = 'kg'
          IF ( isRank  ) Rank  = 2
          IF ( isSpecies ) PerSpecies = 'HgCat'

       CASE( 'SNOWHGOCEANSTORED' )
          IF ( isDesc  ) Desc  = 'Non-reducible Hg snowpack on ocean'
          IF ( isUnits ) Units = 'kg'
          IF ( isRank  ) Rank  = 2
          IF ( isSpecies ) PerSpecies = 'HgCat'

       CASE( 'SNOWHGLANDSTORED' )
          IF ( isDesc  ) Desc  = 'Non-reducible Hg snowpack on land'
          IF ( isUnits ) Units = 'kg'
          IF ( isRank  ) Rank  = 2
          IF ( isSpecies ) PerSpecies = 'HgCat'

       CASE( 'DRYDEPSAV' )
          IF ( isDesc  ) Desc  = 'Dry deposition frequencies'
          IF ( isUnits ) Units = 's-1'
          IF ( isRank  ) Rank  = 3

       CASE( 'TLSTT' )
          IF ( isDesc  ) Desc  = 'TLSTT'
          IF ( isUnits ) Units = ''
          IF ( isRank  ) Rank  = 4

       CASE DEFAULT
          Found = .False.
          ErrMsg = 'Metadata not found for State_Chm field ' // &
                   TRIM( metadataID ) // ' when search for all caps name ' &
                   // TRIM( Name_AllCaps )
          CALL GC_Error( ErrMsg, RC, ThisLoc )
          IF ( RC /= GC_SUCCESS ) RETURN

    END SELECT

   END SUBROUTINE Get_Metadata_State_Chm
!EOC
!------------------------------------------------------------------------------
!                  GEOS-Chem Global Chemical Transport Model                  !
!------------------------------------------------------------------------------
!BOP
!
! !IROUTINE: Register_ChmField_R4_3D
!
! !DESCRIPTION: Registers a 3-dimensional, 4-byte floating point array field
!  of the State\_Chm object.  This allows the diagnostic modules get a pointer
!  to the field by searching on the field name.
!\\
!\\
! !INTERFACE:
!
  SUBROUTINE Register_ChmField_R4_3D( am_I_Root,  metadataID, Ptr2Data,  &
                                      State_Chm,  RC )
!
! !USES:
!
    USE Registry_Params_Mod
!
! !INPUT PARAMETERS:
!
    LOGICAL,           INTENT(IN)    :: am_I_Root       ! Root CPU?
    CHARACTER(LEN=*),  INTENT(IN)    :: metadataID      ! Name
    REAL(f4),          POINTER       :: Ptr2Data(:,:,:) ! pointer to data
    TYPE(ChmState),    INTENT(IN)    :: State_Chm       ! Obj for chem state
!
! !INPUT/OUTPUT PARAMETERS:
!

    INTEGER,           INTENT(OUT)   :: RC              ! Success/failure
!
! !REMARKS:
!
! !REVISION HISTORY:
!  20 Sep 2017 - E. Lundgren - Initial version
!  See the subsequent Git history with the gitk browser!
!EOP
!------------------------------------------------------------------------------
!BOC
!
! !LOCAL VARIABLES:
!   
    CHARACTER(LEN=512)     :: ErrMsg
    CHARACTER(LEN=255)     :: ErrMsg_reg,  ThisLoc
    CHARACTER(LEN=255)     :: desc, units, perSpecies
    CHARACTER(LEN=255)     :: thisSpcName, thisSpcDesc
    INTEGER                :: N, rank, type,  vloc
    LOGICAL                :: found, onEdges
    TYPE(Species), POINTER :: SpcInfo

    !-----------------------------------------------------------------------   
    ! Initialize
    !-----------------------------------------------------------------------   
    RC = GC_SUCCESS
    ThisLoc = ' -> at Register_ChmField_R4_3D (in Headers/state_chm_mod.F90)'
    ErrMsg  = ''
    ErrMsg_reg = 'Error encountered while registering State_Chm%'

    !-----------------------------------------------------------------------   
    ! Get metadata
    !-----------------------------------------------------------------------   
    CALL Get_Metadata_State_Chm( am_I_Root, metadataID,  Found,  RC,         &
                                 desc=desc, units=units, rank=rank,          &
                                 type=type, vloc=vloc, perSpecies=perSpecies )

    ! Trap potential errors
    IF ( RC /= GC_SUCCESS ) THEN
       ErrMsg = TRIM( ErrMsg_reg ) // TRIM( MetadataID ) //                  &
                '; Abnormal exit from routine "Get_Metadata_State_Chm"!'
       CALL GC_Error( ErrMsg, RC, ThisLoc )
       RETURN
    ENDIF
    
    !-----------------------------------------------------------------------
    ! If not tied to species then simply register the single field
    !-----------------------------------------------------------------------
    IF ( perSpecies == '' ) THEN
       
       ! Check that metadata consistent with data size
       IF ( rank /= 3 ) THEN
          ErrMsg = 'Data dims and metadata rank do not match for '           &
                   // TRIM(metadataID)
          CALL GC_Error( ErrMsg, RC, ThisLoc )
          RETURN
       ENDIF

       ! Is the data placed on vertical edges?
       onEdges = ( vLoc == VLocationEdge )

       ! Add field to registry
       CALL Registry_AddField( am_I_Root    = am_I_Root,                     &
                               Registry     = State_Chm%Registry,            &
                               State        = State_Chm%State,               &
                               Variable     = metadataID,                    &
                               Description  = desc,                          &
                               Units        = units,                         &
                               Data3d_4     = Ptr2Data,                      &
                               OnLevelEdges = onEdges,                       &
                               RC           = RC                            )

       ! Trap potential errors
       IF ( RC /= GC_SUCCESS ) THEN
          ErrMsg = TRIM( ErrMsg_reg ) // TRIM( MetadataID ) //               &
                  '; Abnormal exit from routine "Registry_AddField"!'
          CALL GC_Error( ErrMsg, RC, ThisLoc )
          RETURN
       ENDIF
 
    !-----------------------------------------------------------------------   
    ! Otherwise exit with error
    !-----------------------------------------------------------------------   
    ELSE

       ! Error: cannot register field!
       ErrMsg = 'Handling of PerSpecies metadata ' // TRIM(perSpecies) //    &
                ' is not implemented for this combo of data type and size'
       CALL GC_Error( ErrMsg, RC, ThisLoc )
       RETURN

    ENDIF

  END SUBROUTINE Register_ChmField_R4_3D
!EOC
!------------------------------------------------------------------------------
!                  GEOS-Chem Global Chemical Transport Model                  !
!------------------------------------------------------------------------------
!BOP
!
! !IROUTINE: Register_ChmField_Rfp_2D
!
! !DESCRIPTION: Registers a 2-dimensional, flexible-precision array field
!  of the State\_Chm object.  This allows the diagnostic modules get a pointer
!  to the field by searching on the field name.
!\\
!\\
! !INTERFACE:
!
  SUBROUTINE Register_ChmField_Rfp_2D( am_I_Root, metadataID, Ptr2Data,  &
                                       State_Chm, RC )
!
! !USES:
!
    USE Registry_Params_Mod
!
! !INPUT PARAMETERS:
!
    LOGICAL,           INTENT(IN)    :: am_I_Root       ! Root CPU?
    CHARACTER(LEN=*),  INTENT(IN)    :: metadataID      ! State_Chm field ID
    REAL(fp),          POINTER       :: Ptr2Data(:,:)   ! pointer to data
    TYPE(ChmState),    INTENT(IN)    :: State_Chm       ! Obj for chem state
!
! !INPUT/OUTPUT PARAMETERS:
!
    INTEGER,           INTENT(OUT)   :: RC              ! Success/failure
!
! !REMARKS:
!
! !REVISION HISTORY:
!  20 Sep 2017 - E. Lundgren - Initial version
!  See the subsequent Git history with the gitk browser!
!EOP
!------------------------------------------------------------------------------
!BOC
!
! !LOCAL VARIABLES:
!   
    CHARACTER(LEN=512)     :: ErrMsg
    CHARACTER(LEN=255)     :: ErrMsg_reg, ThisLoc
    CHARACTER(LEN=255)     :: desc, units, perSpecies
    CHARACTER(LEN=255)     :: thisSpcName, thisSpcDesc
    INTEGER                :: N, rank, type,  vloc
    LOGICAL                :: found, onEdges
    TYPE(Species), POINTER :: SpcInfo

    !-----------------------------------------------------------------------   
    ! Initialize
    !-----------------------------------------------------------------------   
    RC      = GC_SUCCESS
    ThisLoc = ' -> at Register_ChmField_Rfp_2D (in Headers/state_chm_mod.F90)'
    ErrMsg  = ''
    ErrMsg_reg = 'Error encountered while registering State_Chm%'

    !-----------------------------------------------------------------------   
    ! Get metadata
    !-----------------------------------------------------------------------   
    CALL Get_Metadata_State_Chm( am_I_Root, metadataID,  Found,  RC,         &
                                 desc=desc, units=units, rank=rank,          &
                                 type=type, vloc=vloc, perSpecies=perSpecies )

    ! Trap potential errors
    IF ( RC /= GC_SUCCESS ) THEN
       ErrMsg = TRIM( ErrMsg_reg ) // TRIM( MetadataID ) //                  &
                '; Abnormal exit from routine "Get_Metadata_State_Chm"!'
       CALL GC_Error( ErrMsg, RC, ThisLoc )
       RETURN
    ENDIF

    ! Is the data placed on vertical edges?
    onEdges = ( vLoc == VLocationEdge )
    
    !-----------------------------------------------------------------------   
    ! If not tied to species then simply register the single field
    !-----------------------------------------------------------------------   
    IF ( perSpecies == '' ) THEN
       
       ! Check that metadata consistent with data size
       IF ( rank /= 2 ) THEN
          ErrMsg = 'Data dims and metadata rank do not match for '           &
                   // TRIM(metadataID)
          CALL GC_Error( ErrMsg, RC, ThisLoc )
          RETURN
       ENDIF

       ! Add field to registry
       CALL Registry_AddField( am_I_Root    = am_I_Root,                     &
                               Registry     = State_Chm%Registry,            &
                               State        = State_Chm%State,               &
                               Variable     = metadataID,                    &
                               Description  = desc,                          &
                               Units        = units,                         &
                               Data2d       = Ptr2Data,                      &
                               RC           = RC                            )

       ! Trap potential errors
       IF ( RC /= GC_SUCCESS ) THEN
          ErrMsg = TRIM( ErrMsg_reg ) // TRIM( MetadataID ) //               &
                  '; Abnormal exit from routine "Registry_AddField"!'
          CALL GC_Error( ErrMsg, RC, ThisLoc )
          RETURN
       ENDIF

    !-----------------------------------------------------------------------   
    ! Otherwise exit with error
    !-----------------------------------------------------------------------   
    ELSE

       ErrMsg = 'Handling of PerSpecies metadata ' // TRIM(perSpecies) //    &
                ' is not implemented for this combo of data type and size'
       CALL GC_Error( ErrMsg, RC, ThisLoc )
       RETURN

    ENDIF

  END SUBROUTINE Register_ChmField_Rfp_2D
!EOC
!------------------------------------------------------------------------------
!                  GEOS-Chem Global Chemical Transport Model                  !
!------------------------------------------------------------------------------
!BOP
!
! !IROUTINE: Register_ChmField_Rfp_3D
!
! !DESCRIPTION: Registers a 3-dimensional, flexible-precision array field
!  of the State\_Chm object.  This allows the diagnostic modules get a pointer
!  to the field by searching on the field name.
!\\
!\\
! !INTERFACE:
!
  SUBROUTINE Register_ChmField_Rfp_3D( am_I_Root, metadataID, Ptr2Data,  &
                                       State_Chm, RC )
!
! !USES:
!
    USE Registry_Params_Mod
!
! !INPUT PARAMETERS:
!
    LOGICAL,           INTENT(IN)    :: am_I_Root       ! Root CPU?
    CHARACTER(LEN=*),  INTENT(IN)    :: metadataID      ! State_Chm field ID
    REAL(fp),          POINTER       :: Ptr2Data(:,:,:) ! pointer to data
    TYPE(ChmState),    INTENT(IN)    :: State_Chm       ! Obj for chem state
!
! !INPUT/OUTPUT PARAMETERS:
!
    INTEGER,           INTENT(OUT)   :: RC              ! Success/failure
!
! !REMARKS:
!
! !REVISION HISTORY:
!  20 Sep 2017 - E. Lundgren - Initial version
!  See the subsequent Git history with the gitk browser
!EOP
!------------------------------------------------------------------------------
!BOC
!
! !LOCAL VARIABLES:
!   
    CHARACTER(LEN=512)     :: ErrMsg
    CHARACTER(LEN=255)     :: ErrMsg_reg, ThisLoc
    CHARACTER(LEN=255)     :: desc, units, perSpecies
    CHARACTER(LEN=255)     :: thisSpcName, thisSpcDesc
    INTEGER                :: N, rank, type,  vloc
    LOGICAL                :: found, onEdges
    TYPE(Species), POINTER :: SpcInfo

    !-----------------------------------------------------------------------   
    ! Initialize
    !-----------------------------------------------------------------------   
    RC      = GC_SUCCESS
    ThisLoc = ' -> at Register_ChmField_Rfp_3D (in Headers/state_chm_mod.F90)'
    ErrMsg  = ''
    ErrMsg_reg = 'Error encountered while registering State_Chm%'

    !-----------------------------------------------------------------------   
    ! Get metadata
    !-----------------------------------------------------------------------   
    CALL Get_Metadata_State_Chm( am_I_Root, metadataID,  Found,  RC,         &
                                 desc=desc, units=units, rank=rank,          &
                                 type=type, vloc=vloc, perSpecies=perSpecies )

    ! Trap potential errors
    IF ( RC /= GC_SUCCESS ) THEN
       ErrMsg = TRIM( ErrMsg_reg ) // TRIM( MetadataID ) //                  &
                '; Abnormal exit from routine "Get_Metadata_State_Chm"!'
       CALL GC_Error( ErrMsg, RC, ThisLoc )
       RETURN
    ENDIF

    ! Is the data placed on vertical edges?
    onEdges = ( vLoc == VLocationEdge )
    
    !-----------------------------------------------------------------------   
    ! If not tied to species then simply register the single field
    !-----------------------------------------------------------------------   
    IF ( perSpecies == '' ) THEN
       
       ! Check that metadata consistent with data size
       IF ( rank /= 3 ) THEN
          ErrMsg = 'Data dims and metadata rank do not match for '           &
                   // TRIM(metadataID)
          CALL GC_Error( ErrMsg, RC, ThisLoc )
          RETURN
       ENDIF

       ! Add field to registry
       CALL Registry_AddField( am_I_Root    = am_I_Root,                     &
                               Registry     = State_Chm%Registry,            &
                               State        = State_Chm%State,               &
                               Variable     = metadataID,                    &
                               Description  = desc,                          &
                               Units        = units,                         &
                               OnLevelEdges = onEdges,                       &
                               Data3d       = Ptr2Data,                      &
                               RC           = RC                            )

       ! Trap potential errors
       IF ( RC /= GC_SUCCESS ) THEN
          ErrMsg = TRIM( ErrMsg_reg ) // TRIM( MetadataID ) //               &
                  '; Abnormal exit from routine "Registry_AddField"!'
          CALL GC_Error( ErrMsg, RC, ThisLoc )
          RETURN
       ENDIF

    !-----------------------------------------------------------------------
    ! If tied to Hg category then register each one
    !-----------------------------------------------------------------------
    ELSE IF ( perSpecies == 'HgCat' ) THEN

       ! Loop over all species
       DO N = 1, State_Chm%N_Hg_CATS

          ! Append Hg category to name and description for tagged Hg
          IF ( N == 1 ) THEN
             thisSpcName = TRIM( metadataID )
             thisSpcDesc = TRIM( Desc       )
          ELSE
             thisSpcName = TRIM( metadataID ) // '_' // &
                  TRIM(State_Chm%Hg_Cat_Name(N))
             thisSpcDesc = TRIM( Desc       ) // ' ' // &
                  TRIM(State_Chm%Hg_Cat_Name(N))
          ENDIF

          ! Add field to registry
          CALL Registry_AddField( am_I_Root    = am_I_Root,                  &
                                  Registry     = State_Chm%Registry ,        &
                                  State        = State_Chm%State,            &
                                  Variable     = thisSpcName,                &
                                  Description  = thisSpcDesc,                &
                                  Units        = units,                      &
                                  OnLevelEdges = onEdges,                    &
                                  Data2d       = Ptr2Data(:,:,N),            &
                                  RC           = RC                         )

          ! Free pointers
          SpcInfo => NULL()

          ! Trap potential errors
          IF ( RC /= GC_SUCCESS ) THEN
             ErrMsg = TRIM( ErrMsg_reg ) // TRIM( MetadataID ) //            &
                      '; Abnormal exit from routine "Registry_AddField"!'
             CALL GC_Error( ErrMsg, RC, ThisLoc )
             RETURN
          ENDIF

       ENDDO

    !-----------------------------------------------------------------------   
    ! Otherwise exit with error
    !-----------------------------------------------------------------------   
    ELSE

       ErrMsg = 'Handling of PerSpecies metadata ' // TRIM(perSpecies) //    &
                ' is not implemented for this combo of data type and size'
       CALL GC_Error( ErrMsg, RC, ThisLoc )
       RETURN

    ENDIF

  END SUBROUTINE Register_ChmField_Rfp_3D
!EOC
!------------------------------------------------------------------------------
!                  GEOS-Chem Global Chemical Transport Model                  !
!------------------------------------------------------------------------------
!BOP
!
! !IROUTINE: Register_ChmField_Rfp_4D
!
! !DESCRIPTION: Registers a 4-dimensional, flexible-precision array field
!  of the State\_Chm object.  This allows the diagnostic modules get a pointer
!  to the field by searching on the field name.
!\\
!\\
! !INTERFACE:
!
  SUBROUTINE Register_ChmField_Rfp_4D( am_I_Root,  metadataID, Ptr2Data,     &
                                       State_Chm,  RC,         Ncat         )
!
! !USES:
!
    USE Registry_Params_Mod
!
! !INPUT PARAMETERS:
!
    LOGICAL,           INTENT(IN)    :: am_I_Root         ! Root CPU?
    CHARACTER(LEN=*),  INTENT(IN)    :: metadataID        ! State_Chm field id
    REAL(fp),          POINTER       :: Ptr2Data(:,:,:,:) ! pointer to data
    TYPE(ChmState),    INTENT(IN)    :: State_Chm         ! Obj for chem state
    INTEGER,           OPTIONAL      :: Ncat              ! category index
!
! !INPUT/OUTPUT PARAMETERS:
!
!
! !OUTPUT PARAMETERS:
!
    INTEGER,           INTENT(OUT)   :: RC              ! Success/failure
!
! !REMARKS:
!
! !REVISION HISTORY:
!  20 Sep 2017 - E. Lundgren - Initial version
!  See the subsequent Git history with the gitk browser
!EOP
!------------------------------------------------------------------------------
!BOC
!
! !LOCAL VARIABLES:
!   
    CHARACTER(LEN=512)     :: ErrMsg
    CHARACTER(LEN=255)     :: ErrMsg_reg, ThisLoc
    CHARACTER(LEN=255)     :: desc, units, perSpecies
    CHARACTER(LEN=255)     :: thisSpcName, thisSpcDesc
    INTEGER                :: N, rank, type,  vloc
    LOGICAL                :: found, onEdges
    TYPE(Species), POINTER :: SpcInfo

    !-----------------------------------------------------------------------
    ! Initialize
    !-----------------------------------------------------------------------
    RC = GC_SUCCESS
    ThisLoc = ' -> at Register_ChmField_Rfp_4D (in Headers/state_chm_mod.F90)'
    ErrMsg_reg = 'Error encountered while registering State_Chm%'

    !-----------------------------------------------------------------------
    ! Initialize
    !-----------------------------------------------------------------------
    CALL Get_Metadata_State_Chm( am_I_Root, metadataID,  Found,  RC,         &
                                 desc=desc, units=units, rank=rank,          &
                                 type=type, vloc=vloc, perSpecies=perSpecies )

    ! Trap potential errors
    IF ( RC /= GC_SUCCESS ) THEN
       ErrMsg = TRIM( ErrMsg_reg ) // TRIM( MetadataID ) //                  &
                '; Abnormal exit from routine "Get_Metadata_State_Chm"!'
       CALL GC_Error( ErrMsg, RC, ThisLoc )
       RETURN
    ENDIF

    !-----------------------------------------------------------------------
    ! Check that metadata consistent with data size
    !-----------------------------------------------------------------------
    IF ( rank /= 3 ) THEN
       ErrMsg = 'Data dims and metadata rank do not match for ' &
                // TRIM(metadataID)
       CALL GC_Error( ErrMsg, RC, ThisLoc )
       RETURN
    ENDIF
    
    ! Is the data placed on level edges?
    onEdges = ( VLoc == VLocationEdge )

    !-----------------------------------------------------------------------
    ! If tied to all species then register each one
    !-----------------------------------------------------------------------
    IF ( perSpecies == 'ALL' ) THEN       

       ! Loop over all species
       DO N = 1, State_Chm%nSpecies

          ! Get name from species database for name and description tags
          SpcInfo     => State_Chm%SpcData(N)%Info
          thisSpcName = TRIM( metadataID ) // '_' // TRIM( SpcInfo%Name )
          thisSpcDesc = TRIM( Desc       ) // ' ' // TRIM( SpcInfo%Name )

          ! Add field to registry
          CALL Registry_AddField( am_I_Root    = am_I_Root,                  &
                                  Registry     = State_Chm%Registry ,        &
                                  State        = State_Chm%State,            &
                                  Variable     = thisSpcName,                &
                                  Description  = thisSpcDesc,                &
                                  Units        = units,                      &
                                  OnLevelEdges = onEdges,                    &
                                  Data3d       = Ptr2Data(:,:,:,N),          &
                                  RC           = RC                         )

          ! Free pointers
          SpcInfo => NULL()

          ! Trap potential errors
          IF ( RC /= GC_SUCCESS ) THEN
             ErrMsg = TRIM( ErrMsg_reg ) // TRIM( MetadataID ) //            &
                      '; Abnormal exit from routine "Registry_AddField"!'
             CALL GC_Error( ErrMsg, RC, ThisLoc )
             RETURN
          ENDIF

       ENDDO

    !-----------------------------------------------------------------------
    ! If tied to a given category, only registry that one
    !-----------------------------------------------------------------------
    ELSE IF ( PRESENT(Ncat) ) THEN

       ! Add field to registry
       CALL Registry_AddField( am_I_Root    = am_I_Root,                     &
                               Registry     = State_Chm%Registry ,           &
                               State        = State_Chm%State,               &
                               Variable     = metadataID ,                   &
                               Description  = desc,                          &
                               Units        = units,                         &
                               OnLevelEdges = onEdges,                       &
                               Data3d       = Ptr2Data(:,:,:,Ncat),          &
                               RC           = RC                            )

       ! Trap potential errors
       IF ( RC /= GC_SUCCESS ) THEN
          ErrMsg = TRIM( ErrMsg_reg ) // TRIM( MetadataID ) //               &
                   '; Abnormal exit from Registry_AddField!'
          CALL GC_Error( ErrMsg_reg, RC, ThisLoc )
          RETURN
       ENDIF

    !-----------------------------------------------------------------------
    ! Otherwise, exit with error
    !-----------------------------------------------------------------------
    ELSE
       ErrMsg = 'Handling of PerSpecies metadata ' // TRIM(perSpecies) // &
                ' is not implemented for this combo of data type and size!'
       CALL GC_Error( ErrMsg, RC, ThisLoc )
       RETURN
    ENDIF

  END SUBROUTINE Register_ChmField_Rfp_4D
!EOC
!------------------------------------------------------------------------------
!                  GEOS-Chem Global Chemical Transport Model                  !
!------------------------------------------------------------------------------
!BOP
!
! !IROUTINE: Ind_
!
! !DESCRIPTION: Function IND\_ returns the index of an advected species or 
!  chemical species contained in the chemistry state object by name.
!\\
!\\
! !INTERFACE:
!
  FUNCTION Ind_( name, flag ) RESULT( Indx )
!
! !USES:
!
    USE CharPak_Mod, ONLY : Str2Hash14, To_UpperCase
!
! !INPUT PARAMETERS:
!
    CHARACTER(LEN=*),           INTENT(IN) :: name  ! Species name
    CHARACTER(LEN=*), OPTIONAL, INTENT(IN) :: flag  ! Species type
!
! !RETURN VALUE:
!
    INTEGER                                :: Indx  ! Index of this species 
!
! !REMARKS
!
! !REVISION HISTORY: 
!  07 Oct 2016 - M. Long     - Initial version
!  See the subsequent Git history with the gitk browser!
!EOP
!------------------------------------------------------------------------------
!BOC
!
! !LOCAL VARIABLES:
!
    INTEGER           :: N, Hash
    CHARACTER(LEN=14) :: Name14

    !=====================================================================
    ! Ind_ begins here!
    !=====================================================================

    ! Initialize the output value
    Indx   = -1

    ! Make species name (14 chars only)  uppercase for hash algorithm
    Name14 = To_UpperCase( Name )

    ! Compute the hash corresponding to the given species name
    Hash   = Str2Hash14( Name14 )

    ! Loop over all entries in the Species Database object
    DO N = 1, SIZE( SpcDataLocal )

       ! Compare the hash we just created against the list of
       ! species name hashes stored in the species database
       IF( Hash == SpcDataLocal(N)%Info%NameHash  ) THEN

          IF (.not. PRESENT(Flag)) THEN

             ! Default to Species/ModelID
             Indx = SpcDataLocal(N)%Info%ModelID
             RETURN

          ELSE

             ! Only need first character of the flag for this.
             IF (flag(1:1) .eq. 'A' .or. flag(1:1) .eq. 'a') THEN

                ! Advected species flag
                Indx = SpcDataLocal(N)%Info%AdvectID
                RETURN

             ELSEIF (flag(1:1) .eq. 'D' .or. flag(1:1) .eq. 'd') THEN

                ! Dry-deposited species ID
                Indx = SpcDataLocal(N)%Info%DryDepId
                RETURN

             ELSEIF (flag(1:1) .eq. 'F' .or. flag(1:1) .eq. 'f') THEN

                ! KPP fixed species ID
                Indx = SpcDataLocal(N)%Info%KppFixId
                RETURN

             ELSEIF (flag(1:1) .eq. 'G' .or. flag(1:1) .eq. 'g') THEN

                ! Gas-phase species ID
                Indx = SpcDataLocal(N)%Info%GasSpcId
                RETURN

             ELSEIF (flag(1:1) .eq. 'H' .or. flag(1:1) .eq. 'h') THEN

                ! Hygroscopic growth species ID
                Indx = SpcDataLocal(N)%Info%HygGrthId
                RETURN

             ELSEIF (flag(1:1) .eq. 'K' .or. flag(1:1) .eq. 'k') THEN

                ! KPP chemical species ID
                Indx = SpcDataLocal(N)%Info%KppSpcId
                RETURN

             ELSEIF (flag(1:1) .eq. 'P' .or. flag(1:1) .eq. 'p') THEN

                ! Photolysis species ID
                Indx = SpcDataLocal(N)%Info%PhotolId
                RETURN

             ELSEIF (flag(1:1) .eq. 'S' .or. flag(1:1) .eq. 's') THEN

                ! Species/ModelID
                Indx = SpcDataLocal(N)%Info%ModelID
                RETURN

             ELSEIF (flag(1:1) .eq. 'V' .or. flag(1:1) .eq. 'v') THEN

                ! KPP variable species ID
                Indx = SpcDataLocal(N)%Info%KppVarId
                RETURN

             ELSEIF (flag(1:1) .eq. 'W' .or. flag(1:1) .eq. 'w') THEN

                ! WetDep ID
                Indx = SpcDataLocal(N)%Info%WetDepId
                RETURN

             ENDIF

          ENDIF
          EXIT

       ENDIF

    ENDDO

    RETURN

  END FUNCTION Ind_
!EOC
!------------------------------------------------------------------------------
!                  GEOS-Chem Global Chemical Transport Model                  !
!------------------------------------------------------------------------------
!BOP
!
! !IROUTINE: GetNumProdLossSpecies
!
! !DESCRIPTION: Saves the number of production and loss diagnostic species
!  in the State\_Chm\%nProdLoss variable.  This will be used to set up the
!  State\_Chm\%Map\_ProdLoss species index vector.
!\\
!\\
! !INTERFACE:
!
  SUBROUTINE GetNumProdLossSpecies( am_I_Root, Input_Opt, State_Chm, RC )
!
! !USES:
!
    USE GcKpp_Monitor,    ONLY : Fam_Names
    USE GcKpp_Parameters, ONLY : nFam 
    USE Input_Opt_Mod,    ONLY : OptInput
!
! !INPUT PARAMETERS:
! 
    LOGICAL,        INTENT(IN)    :: am_I_Root   ! Is this the root CPU?
!
! !INPUT/OUTPUT PARAMETERS:
!
    TYPE(OptInput), INTENT(INOUT) :: Input_Opt   ! Input Options object
    TYPE(ChmState), INTENT(INOUT) :: State_Chm   ! Chemistry State object
!
! !OUTPUT PARAMETERS:
!
    INTEGER,        INTENT(OUT)   :: RC          ! Return code
!
! !REMARKS:
!
! !REVISION HISTORY:
!  06 Jan 2015 - R. Yantosca - Initial version
!  See the subsequent Git history with the gitk browser!
!EOP
!------------------------------------------------------------------------------
!BOC
!
! !LOCAL VARIABLES:
!
    ! Scalars
    INTEGER            :: N
    
    ! Strings
    CHARACTER(LEN=255) :: ErrMsg, ThisLoc

    !=======================================================================
    ! GetProdLossSpecies begins here!
    !=======================================================================

    ! Initialize
    RC      = GC_SUCCESS
    ErrMsg  = ''
    ThisLoc = &
         ' -> at GetNumProdLossSpecies (in module Headers/state_chm_mod.F90)'

    !=======================================================================
    ! Get the number of prod and loss species depending on the simulation
    !=======================================================================
    IF ( Input_Opt%ITS_A_FULLCHEM_SIM ) THEN

       !------------------------------
       ! Full-chemistry simulations
       !------------------------------

       ! Get the # of prod/loss species by querying the first leter of
       ! the species in the Fam_Names array (in gckpp_Monitor.F90)
       DO N = 1, nFam
          IF ( Fam_Names(N)(1:1) == 'L' ) State_Chm%nLoss = State_Chm%nLoss + 1
          IF ( Fam_Names(N)(1:1) == 'P' ) State_Chm%nProd = State_Chm%nProd + 1
       ENDDO

    ELSE IF ( Input_Opt%ITS_A_TAGCO_SIM ) THEN

       !------------------------------
       ! Tagged CO simulation
       !------------------------------

       ! Each advected species can have a loss diagnostic attached ...
       State_Chm%nLoss = State_Chm%nAdvect

       ! ... but no prod diagnostics.  These will get archived by separate 
       ! array fields of the State_Diag object (e.g. ProdCOfromISOP, etc.)
       State_Chm%nProd = 0

    ELSE IF ( Input_Opt%ITS_A_TAGO3_SIM ) THEN

       !------------------------------
       ! Tagged O3 simulation
       !-----------------------------

       ! Each advected species can have a prod and loss diagnostic attached
       State_Chm%nLoss = State_Chm%nAdvect
       State_Chm%nProd = State_Chm%nAdvect

    ELSE
       
       ! Other simulations do not have a prod/loss functionality
       ! but this can be added in if necessary
       State_Chm%nLoss = 0
       State_Chm%nProd = 0

    ENDIF

  END SUBROUTINE GetNumProdLossSpecies
!EOC
!------------------------------------------------------------------------------
!                  GEOS-Chem Global Chemical Transport Model                  !
!------------------------------------------------------------------------------
!BOP
!
! !IROUTINE: MapProdLossSpecies
!
! !DESCRIPTION: Stores the ModelId (from the GEOS-Chem Species Database) of
!  each prod/loss diagnostic species in the State\_Chm\%Map\_ProdLoss vector.
!\\
!\\
! !INTERFACE:
!
  SUBROUTINE MapProdLossSpecies( am_I_Root, Input_Opt, State_Chm, RC )
!
! !USES:
!
    USE GcKpp_Monitor,    ONLY : Fam_Names
    USE GcKpp_Parameters, ONLY : nFam
    USE Input_Opt_Mod,    ONLY : OptInput
!
! !INPUT PARAMETERS:
! 
    LOGICAL,        INTENT(IN)    :: am_I_Root   ! Is this the root CPU?
!
! !INPUT/OUTPUT PARAMETERS:
!
    TYPE(OptInput), INTENT(INOUT) :: Input_Opt   ! Input Options object
    TYPE(ChmState), INTENT(INOUT) :: State_Chm   ! Chemistry State object
!
! !OUTPUT PARAMETERS:
!
    INTEGER,        INTENT(OUT)   :: RC          ! Return code
!
! !REMARKS:
!
! !REVISION HISTORY:
!  06 Jan 2015 - R. Yantosca - Initial version
!  See the subsequent Git history with the gitk browser
!EOP
!------------------------------------------------------------------------------
!BOC
!
! !LOCAL VARIABLES:
!
    ! Scalars
    INTEGER            :: Id,     N
    INTEGER            :: P,      L
    
    ! Strings
    CHARACTER(LEN=36)  :: Name
    CHARACTER(LEN=255) :: ErrMsg, ThisLoc

    !=======================================================================
    ! GetProdLossSpecies begins here!
    !=======================================================================

    ! Initialize
    RC      = GC_SUCCESS
    P       = 0
    L       = 0
    ErrMsg  = ''
    ThisLoc = &
         ' -> at MapProdLossSpecies (in module Headers/state_chm_mod.F90)'

    !=======================================================================
    ! Get the number of prod and loss species depending on the simulation
    !=======================================================================
    IF ( Input_Opt%ITS_A_FULLCHEM_SIM ) THEN
     
       !--------------------------------------------------------------------
       ! Full-chemistry simulations
       !--------------------------------------------------------------------

       ! Loop over the number of prod/loss species
       DO N = 1, nFam
         
          ! Get the KPP prod/loss species from the FAM_NAMES
          ! array in the gckpp_Parameters.F90 module.
          ! NOTE: This is the KPP ID number (index of "VAR" array)
          ! and not the GEOS-Chem "master" species index!!!
          Id = Ind_( TRIM( Fam_Names(N) ), 'K' )
          
          ! Add the species
          IF ( Id > 0 ) THEN
            
             ! KPP prod/loss species name
             Name = TRIM( Fam_Names(N) )
             
             ! Fix the name so that it is of the form Prod_<spcname> or
             ! Loss_<spcname>.  This will facilitate the new diagnostics.
             IF ( Name(1:1) == 'L' ) THEN
                L                      = L + 1
                State_Chm%Map_Loss(L)  = Id
                State_Chm%Name_Loss(L) = 'Loss_' // TRIM( Name(2:) )
             ELSE IF ( Name(1:1) == 'P' ) THEN
                P                      = P + 1
                State_Chm%Map_Prod(P)  = Id
                State_Chm%Name_Prod(P) = 'Prod_' // TRIM( Name(2:) )
             ELSE
                ErrMsg = 'Invalid prod/loss species name!' //                &
                          TRIM( Fam_Names(N) )
                CALL GC_Error( ErrMsg, RC, ThisLoc )
                RETURN
             ENDIF

          ELSE

             ! Invalid species, exit with error!
             ErrMsg = 'Could not locate KPP prod/loss species: ' //          &
                      TRIM( Fam_Names(N) )                       // '!'
             CALL GC_Error( ErrMsg, RC, ThisLoc )
             RETURN

          ENDIF
          
       ENDDO

    ELSE IF ( Input_Opt%ITS_A_TAGCO_SIM ) THEN

       !--------------------------------------------------------------------
       ! Tagged CO simulations
       !--------------------------------------------------------------------

       ! Each advected species can have an attached loss diagnostic ...
       DO Id = 1, State_Chm%nLoss
          Name = 'Loss_' // TRIM( State_Chm%SpcData(Id)%Info%Name )
          State_Chm%Name_Loss(Id) = TRIM( Name )
          State_Chm%Map_Loss(Id)  = Id
       ENDDO

       ! ... but not an attached prod diagnostic.  These will be
       ! archived by other fields of the State_Diag object.
       State_Chm%Name_Prod => NULL()
       State_Chm%Map_Prod  => NULL()

    ELSE IF ( Input_Opt%ITS_A_TAGO3_SIM ) THEN

       !--------------------------------------------------------------------
       ! Tagged O3 simulations
       !--------------------------------------------------------------------

       ! Each advected species can have an attached loss diagnostic ...
       DO Id = 1, State_Chm%nLoss
          Name = 'Loss_' // TRIM( State_Chm%SpcData(Id)%Info%Name )
          State_Chm%Name_Loss(Id) = TRIM( Name )
          State_Chm%Map_Loss(Id)  = Id
       ENDDO

       ! ... as well as an attached production diagnostic
       DO Id = 1, State_Chm%nProd
          Name = 'Prod_' // TRIM( State_Chm%SpcData(Id)%Info%Name )
          State_Chm%Name_Prod(Id) = TRIM( Name )
          State_Chm%Map_Prod(Id)  = Id
       ENDDO

    ELSE

       !--------------------------------------------------------------------
       ! Other simulations do not have prod/loss capability
       !--------------------------------------------------------------------
       State_Chm%Name_Prod => NULL()
       State_Chm%Map_Prod  => NULL()
    ENDIF

  END SUBROUTINE MapProdLossSpecies
!EOC
END MODULE State_Chm_Mod<|MERGE_RESOLUTION|>--- conflicted
+++ resolved
@@ -222,56 +222,7 @@
 !                                                                             
 ! !REVISION HISTORY:
 !  19 Oct 2012 - R. Yantosca - Initial version, based on "gc_type2_mod.F90"
-<<<<<<< HEAD
 !  See the subsequent Git history with the gitk browser!
-=======
-!  26 Oct 2012 - R. Yantosca - Add fields for stratospheric chemistry
-!  26 Feb 2013 - M. Long     - Add DEPSAV to derived type ChmState
-!  07 Mar 2013 - R. Yantosca - Add Register_Tracer subroutine
-!  07 Mar 2013 - R. Yantosca - Now make POSITION a locally SAVEd variable
-!  20 Aug 2013 - R. Yantosca - Removed "define.h", this is now obsolete
-!  19 May 2014 - C. Keller   - Removed Trac_Btend. DepSav array covers now
-!                              all species.
-!  03 Dec 2014 - M. Yannetti - Added PRECISION_MOD
-!  11 Dec 2014 - R. Yantosca - Keep JLOP and JLOP_PREV for ESMF runs only
-!  17 Feb 2015 - E. Lundgren - New tracer units kg/kg dry air (previously kg)
-!  13 Aug 2015 - E. Lundgren - Add tracer units string to ChmState derived type 
-!  28 Aug 2015 - R. Yantosca - Remove strat chemistry fields, these are now
-!                              handled by the HEMCO component
-!  05 Jan 2016 - E. Lundgren - Use global physical constants
-!  28 Jan 2016 - M. Sulprizio- Add STATE_PSC, KHETI_SLA. These were previously
-!                              local arrays in ucx_mod.F, but now need to be
-!                              accessed in gckpp_HetRates.F90.
-!  12 May 2016 - M. Sulprizio- Add WetAeroArea, WetAeroRadi to replace 1D arrays
-!                              WTARE, WERADIUS previously in comode_mod.F
-!  18 May 2016 - R. Yantosca - Add mapping vectors for subsetting species
-!  07 Jun 2016 - M. Sulprizio- Remove routines Get_Indx, Register_Species, and
-!                              Register_Tracer made obsolete by the species
-!                              database.
-!  22 Jun 2016 - R. Yantosca - Rename Id_Hg0 to Hg0_Id_List, Id_Hg2 to
-!                              Hg2_Id_List, and Id_HgP to HgP_Id_List
-!  16 Aug 2016 - M. Sulprizio- Rename from gigc_state_chm_mod.F90 to
-!                              state_chm_mod.F90. The "gigc" nomenclature is
-!                              no longer used.
-!  23 Aug 2016 - M. Sulprizio- Remove tracer fields from State_Chm. These are
-!                              now entirely replaced with the species fields.
-!  08 Jun 2017 - M. Sulprizio- Add fields for isoprene SOA updates from E.Marais
-!  29 Jun 2017 - R. Yantosca - Add fields of State_Chm to the registry
-!  29 Jun 2017 - R. Yantosca - Remove Spec_Id, it's no longer used
-!  30 Jun 2017 - R. Yantosca - Now register variables of State_Chm
-!  31 Jul 2017 - R. Yantosca - Add fixes in registering ISORROPIA *_SAV fields
-!  26 Sep 2017 - E. Lundgren - Remove Lookup_State_Chm and Print_State_Chm
-!  02 Oct 2017 - E. Lundgren - Abstract metadata and routine to add to Registry
-!  27 Nov 2017 - E. Lundgren - Add # and ID mapping for more species categories
-!  31 Jan 2018 - E. Lundgren - Remove underscores from diagnostic names
-!  03 Aug 2018 - H.P. Lin    - Add nChmState counter for # of chemistry states
-!                              initialized in this CPU, to avoid deallocating
-!                              shared pointers (e.g. species info) until last
-!  01 Nov 2018 - M. Sulprizio- Add SNOW_HG_* and Hg*aq arrays for saving out
-!                              to the Restart collection
-!  23 Aug 2018 - C.D. Holmes - Add aerosol water as variable
-!  21 Dec 2018 - E. McDuffie - Add OMOC_POA and OMOC_OPOA as variables
->>>>>>> 0081fa57
 !EOP
 !------------------------------------------------------------------------------
 !BOC
@@ -331,43 +282,7 @@
 ! 
 ! !REVISION HISTORY: 
 !  19 Oct 2012 - R. Yantosca - Renamed from gc_type2_mod.F90
-<<<<<<< HEAD
 !  See the subsequent Git history with the Gitk browser!
-=======
-!  19 Oct 2012 - R. Yantosca - Now pass all dimensions as arguments
-!  26 Oct 2012 - R. Yantosca - Now allocate Strat_P, Strat_k fields
-!  26 Oct 2012 - R. Yantosca - Add nSchem, nSchemBry as arguments
-!  01 Nov 2012 - R. Yantosca - Don't allocate strat chem fields if nSchm=0
-!                              and nSchmBry=0 (i.e. strat chem is turned off)
-!  26 Feb 2013 - M. Long     - Now pass Input_Opt via the argument list
-!  26 Feb 2013 - M. Long     - Now allocate the State_Chm%DEPSAV field
-!  11 Dec 2014 - R. Yantosca - Remove TRAC_TEND and DEPSAV fields
-!  13 Aug 2015 - E. Lundgren - Initialize trac_units to ''
-!  28 Aug 2015 - R. Yantosca - Remove stratospheric chemistry fields; 
-!                              these are all now read in via HEMCO
-!  28 Aug 2015 - R. Yantosca - Also initialize the species database object
-!  09 Oct 2015 - R. Yantosca - Bug fix: set State_Chm%SpcData to NULL
-!  16 Dec 2015 - R. Yantosca - Now overwrite the Input_Opt%TRACER_MW_G and
-!                              related fields w/ info from species database
-!  29 Apr 2016 - R. Yantosca - Don't initialize pointers in declaration stmts
-!  02 May 2016 - R. Yantosca - Nullify Hg index fields for safety's sake
-!  18 May 2016 - R. Yantosca - Now determine the # of each species first,
-!                              then allocate fields of State_Chm
-!  18 May 2016 - R. Yantosca - Now populate the species mapping vectors
-!  30 Jun 2016 - M. Sulprizio- Remove nSpecies as an input argument. This is now
-!                              initialized as the size of SpcData.
-!  22 Jul 2016 - E. Lundgren - Initialize spc_units to ''
-!  28 Nov 2016 - R. Yantosca - Only allocate STATE_PSC and KHETI_SLA for UCX
-!                              simulations; set to NULL otherwise
-!  28 Nov 2016 - R. Yantosca - Only allocate State_Chm%*Aero* fields for
-!                              fullchem and/or aerosol-only simulations
-!  16 Nov 2017 - E. Lundgren - Get grid params and # aerosls from CMN_Size_Mod 
-!                              rather than arguments list
-!  02 Aug 2018 - H.P. Lin    - Populate the species object with existing species
-!                              DB if DB is already initialized before
-!  22 Aug 2018 - R. Yantosca - Fixed typo in registration of SSAlk field
-!  21 Dec 2018 - E. McDuffie - Add AeroH2O, OMOC_POA, and OMOC_OPOA as variables
->>>>>>> 0081fa57
 !EOP
 !------------------------------------------------------------------------------
 !BOC
