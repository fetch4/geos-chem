--- conflicted
+++ resolved
@@ -47,96 +47,16 @@
 !
 ! !PRIVATE DATA MEMBERS:
 !
-  TYPE(SpcPtr), PRIVATE, POINTER   :: SpcDataLocal(:)  ! Local pointer to
-                                                       ! StateChm%SpcData for
-                                                       ! availability to IND_
-  TYPE(SpcIndCt)                   :: SpcCount
-
-  TYPE(dictionary_t), PRIVATE      :: SpcDictLocal     ! Private copy of the
-                                                       ! Fortran Hash table for
-                                                       ! availability to IND_
-
-
-<<<<<<< HEAD
-  INTEGER, PRIVATE                 :: nChmState = 0    ! # chemistry states,
-                                                       ! this CPU
-!
-! !PUBLIC DATA MEMBERS:
-!
-  !==========================================================================
-  ! Derived types for passing modelId and MW of species to HetChem routines
-  !==========================================================================
-  TYPE, PUBLIC :: HetSpc
-     INTEGER  :: mId
-     REAL(fp) :: MW_g
-     REAL(fp) :: K0
-     REAL(fp) :: CR
-     REAL(fp) :: TK
-  END TYPE HetSpc
-
-  TYPE, PUBLIC :: HetState
-     TYPE(HetSpc) :: BrNO3
-     TYPE(HetSpc) :: BrSALA
-     TYPE(HetSpc) :: BrSALC
-     TYPE(HetSpc) :: ClNO2
-     TYPE(HetSpc) :: ClNO3
-     TYPE(HetSpc) :: GLYX
-     TYPE(HetSpc) :: H2O
-     TYPE(HetSpc) :: HBr
-     TYPE(HetSpc) :: HCl
-     TYPE(HetSpc) :: HI
-     TYPE(HetSpc) :: HO2
-     TYPE(HetSpc) :: HOI
-     TYPE(HetSpc) :: HOBr
-     TYPE(HetSpc) :: HOCl
-     TYPE(HetSpc) :: HONIT
-     TYPE(HetSpc) :: HMML
-     TYPE(HetSpc) :: HNO3
-     TYPE(HetSpc) :: I2O2
-     TYPE(HetSpc) :: I2O3
-     TYPE(HetSpc) :: I2O4
-     TYPE(HetSpc) :: IEPOXA
-     TYPE(HetSpc) :: IEPOXB
-     TYPE(HetSpc) :: IEPOXD
-     TYPE(HetSpc) :: ICHE
-     TYPE(HetSpc) :: IDN
-     TYPE(HetSpc) :: IHN1
-     TYPE(HetSpc) :: IHN2
-     TYPE(HetSpc) :: IHN3
-     TYPE(HetSpc) :: IHN4
-     TYPE(HetSpc) :: INPB
-     TYPE(HetSpc) :: INPD
-     TYPE(HetSpc) :: IONITA
-     TYPE(HetSpc) :: IONO
-     TYPE(HetSpc) :: IONO2
-     TYPE(HetSpc) :: ITHN
-     TYPE(HetSpc) :: ITCN
-     TYPE(HetSpc) :: LVOC
-     TYPE(HetSpc) :: MCRHN
-     TYPE(HetSpc) :: MCRHNB
-     TYPE(HetSpc) :: MGLY
-     TYPE(HetSpc) :: MONITA
-     TYPE(HetSpc) :: MONITS
-     TYPE(HetSpc) :: MONITU
-     TYPE(HetSpc) :: MVKN
-     TYPE(HetSpc) :: N2O5
-     TYPE(HetSpc) :: NIT
-     TYPE(HetSpc) :: NITs
-     TYPE(HetSpc) :: NO2
-     TYPE(HetSpc) :: NO3
-     TYPE(HetSpc) :: O3
-     TYPE(HetSpc) :: OH
-     TYPE(HetSpc) :: PYAC
-     TYPE(HetSpc) :: R4N2
-     TYPE(HetSpc) :: SALA
-     TYPE(HetSpc) :: SALACL
-     TYPE(HetSpc) :: SALC
-     TYPE(HetSpc) :: SALCCL
-     TYPE(HetSpc) :: SO4
-  END TYPE HetState
-=======
+  TYPE(SpcPtr), PRIVATE, POINTER :: SpcDataLocal(:)  ! Local pointer to
+                                                     ! StateChm%SpcData for
+                                                     ! availability to IND_
+  TYPE(SpcIndCt)                 :: SpcCount
+
+  TYPE(dictionary_t), PRIVATE    :: SpcDictLocal     ! Private copy of the
+                                                     ! Fortran Hash table for
+                                                     ! availability to IND_
+
   INTEGER, PRIVATE               :: nChmState = 0    ! # chemistry states,
->>>>>>> cc66bc30
 
   !==========================================================================
   ! Derived type for Chemistry State
