!------------------------------------------------------------------------------
!                  GEOS-Chem Global Chemical Transport Model                  !
!------------------------------------------------------------------------------
!BOP
!
! !MODULE: state_chm_mod.F90
!
! !DESCRIPTION: Module STATE\_CHM\_MOD contains the derived type
!  used to define the Chemistry State object for GEOS-Chem.
!\\
!\\
!  This module also contains the routines that allocate and deallocate memory
!  to the Chemistry State object.  The chemistry state object is not defined
!  in this module.  It must be be declared as variable in the top-level
!  driver routine, and then passed to lower-level routines as an argument.
!\\
!\\
! !INTERFACE:
!
MODULE State_Chm_Mod
!
! USES:
!
  USE Dictionary_M, ONLY : dictionary_t  ! Fortran hash table type
  USE ErrCode_Mod                        ! Error handling
  USE PhysConstants                      ! Physical constants
  USE Precision_Mod                      ! GEOS-Chem precision types
  USE Registry_Mod                       ! Registry module
  USE Species_Mod                        ! For species database and conc objects

  IMPLICIT NONE
  PRIVATE
!
! !PUBLIC MEMBER FUNCTIONS:
!
  PUBLIC :: Init_State_Chm
  PUBLIC :: Cleanup_State_Chm
  PUBLIC :: Get_Metadata_State_Chm
  PUBLIC :: Ind_
!
! !PRIVATE MEMBER FUNCTIONS
!
  PRIVATE :: Init_and_Register
  PRIVATE :: Init_Mapping_Vectors
  PRIVATE :: Register_ChmField
  PRIVATE :: Zero_State_Chm
!
! !PRIVATE DATA MEMBERS:
!
  TYPE(SpcPtr), PRIVATE, POINTER :: SpcDataLocal(:)  ! Local pointer to
                                                     ! StateChm%SpcData for
                                                     ! availability to IND_
  TYPE(SpcIndCt)                 :: SpcCount

  TYPE(dictionary_t), PRIVATE    :: SpcDictLocal     ! Private copy of the
                                                     ! Fortran Hash table for
                                                     ! availability to IND_

  INTEGER, PRIVATE               :: nChmState = 0    ! # chemistry states,

  !==========================================================================
  ! Derived type for Chemistry State
  !==========================================================================
  TYPE, PUBLIC :: ChmState

     !-----------------------------------------------------------------------
     ! Count of each type of species
     !-----------------------------------------------------------------------
     INTEGER                    :: nSpecies             ! # species (all)
     INTEGER                    :: nAdvect              ! # advected species
     INTEGER                    :: nAeroSpc             ! # of Aerosol Species
     INTEGER                    :: nAeroType            ! # of Aerosol Types
     INTEGER                    :: nDryAlt              ! # dryalt species
     INTEGER                    :: nDryDep              ! # drydep species
     INTEGER                    :: nGasSpc              ! # gas phase species
     INTEGER                    :: nHygGrth             ! # hygroscopic growth
     INTEGER                    :: nKppVar              ! # KPP variable species
     INTEGER                    :: nKppFix              ! # KPP fixed species
     INTEGER                    :: nKppSpc              ! # KPP chem species
     INTEGER                    :: nLoss                ! # of loss species
     INTEGER                    :: nOmitted             ! # of omitted species
     INTEGER                    :: nPhotol              ! # photolysis species
     INTEGER                    :: nProd                ! # of prod species
     INTEGER                    :: nRadNucl             ! # of radionuclides
     INTEGER                    :: nWetDep              ! # wetdep species

     !-----------------------------------------------------------------------
     ! Mapping vectors to subset types of species
     !-----------------------------------------------------------------------
     INTEGER,           POINTER :: Map_Advect (:      ) ! Advected species IDs
     INTEGER,           POINTER :: Map_Aero   (:      ) ! Aerosol species IDs
     INTEGER,           POINTER :: Map_DryAlt (:      ) ! Dryalt species IDs
     INTEGER,           POINTER :: Map_DryDep (:      ) ! Drydep species IDs
     INTEGER,           POINTER :: Map_GasSpc (:      ) ! Gas species IDs
     INTEGER,           POINTER :: Map_HygGrth(:      ) ! HygGrth species IDs
     INTEGER,           POINTER :: Map_KppVar (:      ) ! Kpp variable spc IDs
     INTEGER,           POINTER :: Map_KppFix (:      ) ! KPP fixed species IDs
     INTEGER,           POINTER :: Map_KppSpc (:      ) ! KPP chem species IDs
     INTEGER,           POINTER :: Map_Loss   (:      ) ! Loss diag species
     CHARACTER(LEN=36), POINTER :: Name_Loss  (:      ) !  ID's and names
     INTEGER,           POINTER :: Map_Photol (:      ) ! Photolysis species IDs
     INTEGER,           POINTER :: Map_Prod   (:      ) ! Prod diag species
     CHARACTER(LEN=36), POINTER :: Name_Prod  (:      ) !  ID and names
     INTEGER,           POINTER :: Map_RadNucl(:      ) ! Radionuclide IDs
     INTEGER,           POINTER :: Map_WetDep (:      ) ! Wetdep species IDs
     INTEGER,           POINTER :: Map_WL     (:      ) ! Wavelength bins in fjx

     !-----------------------------------------------------------------------
     ! Physical properties & indices for each species
     !-----------------------------------------------------------------------
     TYPE(SpcPtr),      POINTER :: SpcData    (:      ) ! GC Species database
     TYPE(dictionary_t)         :: SpcDict              ! Species dictionary

     !-----------------------------------------------------------------------
     ! Chemical species
     !-----------------------------------------------------------------------
     TYPE(SpcConc),     POINTER :: Species (:      )    ! Vector for species
                                                        ! concentrations
                                                        !  [kg/kg dry air]
     CHARACTER(LEN=20)          :: Spc_Units            ! Species units

#ifdef ADJOINT
     REAL(fp),          POINTER :: SpeciesAdj (:,:,:,:) ! Species adjoint variables
     REAL(fp),          POINTER :: CostFuncMask(:,:,:)  ! cost function volume mask
#endif

     !----------------------------------------------------------------------
     ! Boundary conditions
     !-----------------------------------------------------------------------
     REAL(fp),          POINTER :: BoundaryCond(:,:,:,:)! Boundary conditions
                                                        !  [kg/kg dry air]

     !-----------------------------------------------------------------------
     ! RRTMG state variables
     !-----------------------------------------------------------------------
     INTEGER                    :: RRTMG_iSeed
     INTEGER                    :: RRTMG_iCld

     !-----------------------------------------------------------------------
     ! Aerosol quantities
     !-----------------------------------------------------------------------
     REAL(fp),          POINTER :: AeroArea   (:,:,:,:) ! Aerosol Area [cm2/cm3]
     REAL(fp),          POINTER :: AeroRadi   (:,:,:,:) ! Aerosol Radius [cm]
     REAL(fp),          POINTER :: WetAeroArea(:,:,:,:) ! Aerosol Area [cm2/cm3]
     REAL(fp),          POINTER :: WetAeroRadi(:,:,:,:) ! Aerosol Radius [cm]
     REAL(fp),          POINTER :: AeroH2O    (:,:,:,:) ! Aerosol water [cm3/cm3]
     REAL(fp),          POINTER :: GammaN2O5  (:,:,:,:) ! N2O5 aerosol uptake [unitless]
     REAL(fp),          POINTER :: SSAlk      (:,:,:,:) ! Sea-salt alkalinity[-]
     REAL(fp),          POINTER :: H2O2AfterChem(:,:,:) ! H2O2, SO2 [v/v]
     REAL(fp),          POINTER :: SO2AfterChem (:,:,:) !  after sulfate chem
     REAL(fp),          POINTER :: OMOC           (:,:) ! OM:OC Ratio [unitless]
     REAL(fp),          POINTER :: OMOC_POA       (:,:) ! OM:OC Ratio (OCFPOA) [unitless]
     REAL(fp),          POINTER :: OMOC_OPOA      (:,:) ! OM:OC Ratio (OCFOPOA) [unitless]
     REAL(fp),          POINTER :: ACLArea      (:,:,:) ! Fine Cl- Area [cm2/cm3]
     REAL(fp),          POINTER :: ACLRadi      (:,:,:) ! Fine Cl- Radius [cm]
     REAL(fp),          POINTER :: QLxpHCloud   (:,:,:) !
     REAL(fp),          POINTER :: SoilDust   (:,:,:,:) ! Soil dust [kg/m3]
     REAL(fp),          POINTER :: ORVCsesq     (:,:,:) ! Sesquiterpenes mass [kg/box]

     !-----------------------------------------------------------------------
     ! Fields for nitrogen deposition
     !-----------------------------------------------------------------------
     REAL(fp),          POINTER :: DryDepNitrogen (:,:) ! Dry deposited N
     REAL(fp),          POINTER :: WetDepNitrogen (:,:) ! Wet deposited N

     !-----------------------------------------------------------------------
     ! Cloud quantities
     !-----------------------------------------------------------------------
     REAL(fp),          POINTER :: pHCloud    (:,:,:  ) ! Cloud pH [-]
     REAL(fp),          POINTER :: isCloud    (:,:,:  ) ! Cloud presence [-]

     !-----------------------------------------------------------------------
     ! Fields for KPP solver
     !-----------------------------------------------------------------------
     REAL(fp),          POINTER :: KPPHvalue  (:,:,:  ) ! H-value for Rosenbrock
                                                        !  solver
     !-----------------------------------------------------------------------
     ! Fields for UCX mechanism
     !-----------------------------------------------------------------------
     REAL(f4),          POINTER :: STATE_PSC  (:,:,:  ) ! PSC type (see Kirner
                                                        !  et al. 2011, GMD)
     REAL(fp),          POINTER :: KHETI_SLA  (:,:,:,:) ! Strat. liquid aerosol
                                                        !  reaction cofactors

     !-----------------------------------------------------------------------
     ! For isoprene SOA via ISORROPIA
     !-----------------------------------------------------------------------
     REAL(fp),          POINTER :: IsorropAeropH  (:,:,:,:) ! ISORROPIA aero pH
     REAL(fp),          POINTER :: IsorropHplus   (:,:,:,:) ! H+ conc [M]
     REAL(fp),          POINTER :: IsorropAeroH2O (:,:,:,:) ! ISORROPIA aero H2O
     REAL(fp),          POINTER :: IsorropSulfate (:,:,:  ) ! Sulfate conc [M]
     REAL(fp),          POINTER :: IsorropNitrate (:,:,:,:) ! Nitrate conc [M]
     REAL(fp),          POINTER :: IsorropChloride(:,:,:,:) ! Chloride conc [M]
     REAL(fp),          POINTER :: IsorropBisulfate(:,:,:  )! Bisulfate conc [M]

     !-----------------------------------------------------------------------
     ! For the tagged Hg simulation
     !-----------------------------------------------------------------------
     REAL(fp),          POINTER :: OceanHg0(:,:)        ! Hg(0)  ocean mass [kg]
     REAL(fp),          POINTER :: OceanHg2(:,:)        ! Hg(II) ocean mass [kg]
     REAL(fp),          POINTER :: OceanHgP(:,:)        ! HgP    ocean mass [kg]
     REAL(fp),          POINTER :: SnowHgOcean(:,:)     ! Reducible Hg snowpack
                                                        !  on ocean [kg]
     REAL(fp),          POINTER :: SnowHgLand(:,:)      ! Reducible Hg snowpack
                                                        !  on land [kg]
     REAL(fp),          POINTER :: SnowHgOceanStored(:,:)   ! Non-reducible Hg
                                                            !  snowpack on ocean
     REAL(fp),          POINTER :: SnowHgLandStored(:,:)    ! Non-reducible Hg
                                                            !  snowpack on land

     !----------------------------------------------------------------------
     ! For HOBr + S(IV) heterogeneous chemistry
     !----------------------------------------------------------------------
     REAL(fp),          POINTER :: HSO3_AQ    (:,:,:  ) ! Cloud bisulfite/SO2 ratio
     REAL(fp),          POINTER :: SO3_AQ     (:,:,:  ) ! Cloud sulfite/SO2 ratio
     REAL(fp),          POINTER :: fupdateHOBr(:,:,:  ) ! Correction factor for
                                                        ! HOBr removal by SO2
                                                        ! [unitless]
     REAL(fp),          POINTER :: fupdateHOCl(:,:,:  ) ! Correction factor for
                                                        ! HOCl removal by SO2
                                                        ! [unitless]
     !-----------------------------------------------------------------------
     ! Fields for dry deposition
     !-----------------------------------------------------------------------
     REAL(fp),          POINTER :: Iodide       (:,:  ) ! Ocn surf iodide [nM]
     REAL(fp),          POINTER :: Salinity     (:,:  ) ! Ocn surf salinity [PSU]
     REAL(fp),          POINTER :: DryDepFreq (:,:,:  ) ! Drydep freq [s-1]
     REAL(f8),          POINTER :: DryDepVel  (:,:,:  ) ! Dry deposition velocities
                                                        ! [m/s] - use REAL8 in drydep
#if defined( MODEL_GEOS )
     REAL(fp),          POINTER :: DryDepRa2m (:,:    ) ! 2m  aerodynamic resistance
     REAL(fp),          POINTER :: DryDepRa10m(:,:    ) ! 10m aerodynamic resistance
#endif
     REAL(fp),          POINTER :: JOH        (:,:    ) ! OH J-value
     REAL(fp),          POINTER :: JNO2       (:,:    ) ! NO2 J-value

     !-----------------------------------------------------------------------
     ! Fields for non-local PBL mixing
     !-----------------------------------------------------------------------
     REAL(fp),          POINTER :: SurfaceFlux(:,:,:  )

     !-----------------------------------------------------------------------
     ! Fields for Linoz stratospheric ozone algorithm
     !----------------------------------------------------------------------
     REAL(fp),          POINTER :: TLSTT      (:,:,:,:) ! TLSTT (I,J,L,LINOZ_NFIELDS)

     !------------------------------------------------------------------------
     ! Fields for Gan Luo et al Wetdep scheme (GMD-12-3439-2019)
     !----------------------------------------------------------------------
     REAL(fp),          POINTER :: KRATE      (:,:,:  )
     REAL(fp),          POINTER :: QQ3D       (:,:,:  )
     REAL(fp),          POINTER :: pHRain     (:,:,:  ) ! Rain pH [-]
     REAL(fp),          POINTER :: QQpHRain   (:,:,:  ) ! Rain pH*QQ3D [-]
     REAL(fp),          POINTER :: QQRain     (:,:,:  ) ! Rain QQ3D [-]

     !-----------------------------------------------------------------------
     ! Fields for setting mean surface CH4 from HEMCO
     !-----------------------------------------------------------------------
     REAL(fp),          POINTER :: SFC_CH4    (:,:    )

     !-----------------------------------------------------------------------
     ! Fields for TOMS overhead ozone column data
     !-----------------------------------------------------------------------
     REAL(fp),          POINTER :: TO3_DAILY  (:,:    ) ! Daily overhead ozone
     REAL(fp),          POINTER :: TOMS1      (:,:    )
     REAL(fp),          POINTER :: TOMS2      (:,:    )

     !-----------------------------------------------------------------------
     ! Fields for UCX (moved from module)
     ! Many of these fields are not sized NX x NY, and thus cannot be allocated
     ! by Init_and_Register. They will be handled by Init_UCX as appropriate,
     ! and only stored in State_Chm so they can be separated per chemistry state.
     ! (hplin, 1/5/23)
     !-----------------------------------------------------------------------
     REAL(fp),          POINTER :: UCX_REGRID (:,:    )
     REAL(fp),          POINTER :: UCX_PLEVS  (:      ) ! Pressure levels of 2D data (hPa)
     REAL(fp),          POINTER :: UCX_LATS   (:      ) ! Latitude edges of 2D data (deg)
     REAL(fp),          POINTER :: RAD_AER    (:,:,:,:) ! Strat. aerosol radius (cm)
     REAL(fp),          POINTER :: KG_AER     (:,:,:,:) ! Aerosol mass (kg/box)
     REAL(fp),          POINTER :: SAD_AER    (:,:,:,:) ! Aerosol surface area density (cm2/cm3)
     REAL(fp),          POINTER :: NDENS_AER  (:,:,:,:) ! Aerosol number density (#/m3)
     REAL(fp),          POINTER :: RHO_AER    (:,:,:,:) ! Aerosol mass density (kg/m3 aerosol)
     REAL(fp),          POINTER :: AERFRAC    (:,:,:,:) ! Mass fraction of species in liquid aerosols
     INTEGER,           POINTER :: AERFRACIND (:      ) ! Indices of liquid aerosol species
     REAL(fp),          POINTER :: NOX_O      (:,:,:,:) ! Monthly mean noontime O3P/O1D for NOx calcs
     REAL(fp),          POINTER :: NOX_J      (:,:,:,:) ! Monthly mean noontime J-rates for NOx calcs
     REAL(fp),          POINTER :: SO4_TOPPHOT(:,:    ) ! Photolysis rate at the top of the chemgrid (1/s)

     !=================================================================
     ! Variables to use NOx coefficients in ESMF / grid-independent
     ! envionment. The NOx coefficients are climatological 2D
     ! (lat/lev/12 months) data that are currently available for
     ! horizontal (latitude) resolutions of 2 and 4 degrees. For other
     ! resolutions, the horizontal data becomes mapped onto the
     ! simulation grid (see GET_JJNOX).
     ! Similar to the surface mixing ratio boundary conditions, we now
     ! read all the NOx coefficients during initialization to avoid
     ! additional I/O calls during run time (ckeller, 05/12/2014).
     !=================================================================
     REAL(fp),          POINTER :: NOXCOEFF   (:,:,:,:)
     REAL(fp),          POINTER :: NOXLAT     (:      )
     INTEGER                    :: JJNOXCOEFF

     !-----------------------------------------------------------------------
     ! Switches to enable SO2 cloud chemistry and seasalt chemistry in
     ! sulfate_mod (TRUE) or in the KPP mechanism (FALSE).
     !-----------------------------------------------------------------------
     LOGICAL                    :: Do_SulfateMod_Cld
     LOGICAL                    :: Do_SulfateMod_SeaSalt

#if defined(MODEL_CESM)
     !-----------------------------------------------------------------------
     ! Fields for CESM interface to GEOS-Chem
     !-----------------------------------------------------------------------
     REAL(fp),          POINTER :: H2SO4_PRDR (:,:,:  ) ! H2SO4 prod rate [mol/mol]
#endif

     !-----------------------------------------------------------------------
     ! Fields for CH4 specialty simulation
     !-----------------------------------------------------------------------
     REAL(fp),          POINTER :: BOH        (:,:,:  ) ! OH values [molec/cm3]
     REAL(fp),          POINTER :: BCl        (:,:,:  ) ! Cl values [v/v]
     REAL(fp),          POINTER :: CH4_EMIS   (:,:,:  ) ! CH4 emissions [kg/m2/s].
                                                        ! third dim is cat, total 15

     !-----------------------------------------------------------------------
     ! Registry of variables contained within State_Chm
     !-----------------------------------------------------------------------
     CHARACTER(LEN=4)           :: State     = 'CHEM'   ! Name of this state
     TYPE(MetaRegItem), POINTER :: Registry  => NULL()  ! Registry object
     TYPE(dictionary_t)         :: RegDict              ! Registry lookup table

     !-----------------------------------------------------------------------
     ! Carbon stuff for GEOS 
     !-----------------------------------------------------------------------
#if defined( MODEL_GEOS )
     INTEGER            :: CO2fromGOCART
     CHARACTER(LEN=255) :: impCO2name
     INTEGER            :: numphoto
     INTEGER            :: nxdo
     INTEGER            :: nlam
     INTEGER            :: nsza
     INTEGER            :: numo3
     INTEGER            :: nts
     INTEGER            :: aqsize

     REAL, POINTER      :: sdat(:,:,:,:)
     REAL, POINTER      :: o2jdat(:,:,:)
     REAL, POINTER      :: sza_tab(:)
     REAL, POINTER      :: o3_tab(:,:)
     REAL, POINTER      :: xtab(:,:,:)
     REAL, POINTER      :: CH2O_aq(:)
     REAL, POINTER      :: rlam(:)
#endif

  END TYPE ChmState
!
! !REMARKS:
!
! !REVISION HISTORY:
!  19 Oct 2012 - R. Yantosca - Initial version, based on "gc_type2_mod.F90"
!  See https://github.com/geoschem/geos-chem for complete history
!------------------------------------------------------------------------------
!BOC
!
! !MODULE INTERFACES:
!
  INTERFACE Init_and_Register
     MODULE PROCEDURE Init_and_Register_R4_2D
     MODULE PROCEDURE Init_and_Register_R4_3D
     MODULE PROCEDURE Init_and_Register_R4_4D
     MODULE PROCEDURE Init_and_Register_R8_2D
     MODULE PROCEDURE Init_and_Register_R8_3D
     MODULE PROCEDURE Init_and_Register_R8_4D
  END INTERFACE Init_and_Register

  INTERFACE Register_ChmField
     MODULE PROCEDURE Register_ChmField_R4_2D
     MODULE PROCEDURE Register_ChmField_R4_3D
     MODULE PROCEDURE Register_ChmField_R4_4D
     MODULE PROCEDURE Register_ChmField_R8_2D
     MODULE PROCEDURE Register_ChmField_R8_3D
     MODULE PROCEDURE Register_ChmField_R8_4D
  END INTERFACE Register_ChmField

CONTAINS
!EOC
!------------------------------------------------------------------------------
!                  GEOS-Chem Global Chemical Transport Model                  !
!------------------------------------------------------------------------------
!BOP
!
! !IROUTINE: Zero_State_Chm
!
! !DESCRIPTION: Nullifies and/or zeroes all fields of State\_Chm.
!\\
!\\
! !INTERFACE:
!
  SUBROUTINE Zero_State_Chm( State_Chm, RC )
!
! !INPUT/OUTPUT PARAMETERS:
!
    TYPE(ChmState), INTENT(INOUT) :: State_Chm
!
! !OUTPUT PARAMETERS:
!
    INTEGER,        INTENT(OUT)   :: RC
!
! !REVISION HISTORY:
!  21 Sep 2020 - R. Yantosca - Initial version
!  See the subsequent Git history with the gitk browser!
!EOP
!------------------------------------------------------------------------------
!BOC
!
! !LOCAL VARIABLES:
!
    !========================================================================
    ! Assume success
    !========================================================================
    RC = GC_SUCCESS

    !========================================================================
    ! Initialize or nullify each member of State_Chm
    ! This will prevent potential deallocation errors
    !========================================================================

    ! Counters
    State_Chm%nAdvect           =  0
    State_Chm%nAeroSpc          =  0
    State_Chm%nAeroType         =  0
    State_Chm%nDryAlt           =  0
    State_Chm%nDryDep           =  0
    State_Chm%nGasSpc           =  0
    State_Chm%nHygGrth          =  0
    State_Chm%nKppVar           =  0
    State_Chm%nKppFix           =  0
    State_Chm%nKppSpc           =  0
    State_Chm%nLoss             =  0
    State_Chm%nPhotol           =  0
    State_Chm%nProd             =  0
    State_Chm%nOmitted          =  0
    State_Chm%nSpecies          =  0
    State_Chm%nWetDep           =  0

    ! Mapping vectors
    State_Chm%Map_Advect        => NULL()
    State_Chm%Map_Aero          => NULL()
    State_Chm%Map_DryAlt        => NULL()
    State_Chm%Map_DryDep        => NULL()
    State_Chm%Map_GasSpc        => NULL()
    State_Chm%Map_HygGrth       => NULL()
    State_Chm%Map_KppVar        => NULL()
    State_Chm%Map_KppFix        => NULL()
    State_Chm%Map_KppSpc        => NULL()
    State_Chm%Map_Loss          => NULL()
    State_Chm%Name_Loss         => NULL()
    State_Chm%Map_Photol        => NULL()
    State_Chm%Map_Prod          => NULL()
    State_Chm%Name_Prod         => NULL()
    State_Chm%Map_RadNucl       => NULL()
    State_Chm%Map_WetDep        => NULL()
    State_Chm%Map_WL            => NULL()

    ! Species-based quantities
    State_Chm%SpcData           => NULL()
    State_Chm%Species           => NULL()
    State_Chm%Spc_Units         =  ''
    State_Chm%BoundaryCond      => NULL()

#ifdef ADJOINT
    ! Chemical species adjoint variables
    State_Chm%SpeciesAdj    => NULL()
    State_Chm%CostFuncMask  => NULL()
#endif

    ! RRTMG state
    State_Chm%RRTMG_iSeed       = 0
    State_Chm%RRTMG_iCld        = 0

    ! Aerosol and chemistry quantities
    State_Chm%AeroArea          => NULL()
    State_Chm%AeroRadi          => NULL()
    State_Chm%WetAeroArea       => NULL()
    State_Chm%WetAeroRadi       => NULL()
    State_Chm%AeroH2O           => NULL()
    State_Chm%GammaN2O5         => NULL()
    State_Chm%SSAlk             => NULL()
    State_Chm%OMOC              => NULL()
    State_Chm%OMOC_POA          => NULL()
    State_Chm%OMOC_OPOA         => NULL()
    State_Chm%DryDepNitrogen    => NULL()
    State_Chm%WetDepNitrogen    => NULL()
    State_Chm%pHCloud           => NULL()
    State_Chm%isCloud           => NULL()
    State_Chm%QLxpHCloud        => NULL()
    State_Chm%ORVCsesq          => NULL()
    State_Chm%KPPHvalue         => NULL()
    State_Chm%STATE_PSC         => NULL()
    State_Chm%KHETI_SLA         => NULL()
    State_Chm%ACLArea           => NULL()
    State_Chm%ACLRadi           => NULL()
    State_Chm%SoilDust          => NULL()
    State_Chm%HSO3_AQ           => NULL()
    State_Chm%SO3_AQ            => NULL()
    State_Chm%fupdateHOBr       => NULL()
    State_Chm%fupdateHOCl       => NULL()
    State_Chm%TLSTT             => NULL()
    State_Chm%TO3_DAILY         => NULL()
    State_Chm%TOMS1             => NULL()
    State_Chm%TOMS2             => NULL()
    State_Chm%BOH               => NULL()
    State_Chm%BCl               => NULL()
    State_Chm%CH4_EMIS          => NULL()
    State_Chm%SFC_CH4           => NULL()

    State_Chm%UCX_REGRID        => NULL()
    State_Chm%UCX_PLEVS         => NULL()
    State_Chm%UCX_LATS          => NULL()
    State_Chm%RAD_AER           => NULL()
    State_Chm%KG_AER            => NULL()
    State_Chm%SAD_AER           => NULL()
    State_Chm%NDENS_AER         => NULL()
    State_Chm%RHO_AER           => NULL()
    State_Chm%AERFRAC           => NULL()
    State_Chm%AERFRACIND        => NULL()
    State_Chm%NOX_O             => NULL()
    State_Chm%NOX_J             => NULL()
    State_Chm%NOXCOEFF          => NULL()
    State_Chm%NOXLAT            => NULL()

    ! Emissions and drydep quantities
    State_Chm%Iodide            => NULL()
    State_Chm%Salinity          => NULL()
    State_Chm%DryDepFreq        => NULL()
    State_Chm%DryDepVel         => NULL()
#ifdef MODEL_GEOS
    State_Chm%DryDepRa2m        => NULL()
    State_Chm%DryDepRa10m       => NULL()
#endif
    State_Chm%JOH               => NULL()
    State_Chm%JNO2              => NULL()

    ! Non-local PBL mixing quantities
    State_Chm%SurfaceFlux       => NULL()

    ! Wetdep quantities
    State_Chm%H2O2AfterChem     => NULL()
    State_Chm%SO2AfterChem      => NULL()
    State_Chm%QQ3D              => NULL()
    State_Chm%KRATE             => NULL()
    State_Chm%QQ3D              => NULL()
    State_Chm%pHRain            => NULL()
    State_Chm%QQpHRain          => NULL()
    State_Chm%QQRain            => NULL()

    ! Isoprene SOA
    State_Chm%IsorropAeropH     => NULL()
    State_Chm%IsorropHplus      => NULL()
    State_Chm%IsorropAeroH2O    => NULL()
    State_Chm%IsorropSulfate    => NULL()
    State_Chm%IsorropNitrate    => NULL()
    State_Chm%IsorropChloride   => NULL()
    State_Chm%IsorropBisulfate  => NULL()

    ! Hg simulation quantities
    State_Chm%OceanHg0          => NULL()
    State_Chm%OceanHg2          => NULL()
    State_Chm%OceanHgP          => NULL()
    State_Chm%SnowHgOcean       => NULL()
    State_Chm%SnowHgLand        => NULL()
    State_Chm%SnowHgOceanStored => NULL()
    State_Chm%SnowHgLandStored  => NULL()

    ! Flags to toggle sulfate-mod computations or KPP computations
    ! TRUE  = use sulfate_mod
    ! FALSE = use KPP computations
    State_Chm%Do_SulfateMod_Cld     = .FALSE.
    State_Chm%Do_SulfateMod_SeaSalt = .FALSE.

#ifdef MODEL_GEOS
    ! Add quantities for coupling to the NASA/GEOS ESM
    State_Chm%CO2fromGOCART     = .FALSE.
    State_Chm%impCO2name        = "unknown" 
    State_Chm%numphoto          = 0
    State_Chm%nxdo              = 0
    State_Chm%nlam              = 0
    State_Chm%nsza              = 0
    State_Chm%numo3             = 0
    State_Chm%nts               = 0
    State_Chm%aqsize            = 0
    State_Chm%sdat              => NULL()
    State_Chm%o2jdat            => NULL()
    State_Chm%sza_tab           => NULL()
    State_Chm%o3_tab            => NULL()
    State_Chm%xtab              => NULL()
    State_Chm%CH2O_aq           => NULL()
    State_Chm%rlam              => NULL()
#endif
#ifdef MODEL_CESM
    ! Add quantities for coupling to CESM
    State_Chm%H2SO4_PRDR        => NULL()
#endif

  END SUBROUTINE Zero_State_Chm
!EOC
!------------------------------------------------------------------------------
!                  GEOS-Chem Global Chemical Transport Model                  !
!------------------------------------------------------------------------------
!BOP
!
! !IROUTINE: Init_State_Chm
!
! !DESCRIPTION: Routine INIT\_STATE\_CHM allocates and initializes the
!  pointer fields of the chemistry state object.
!\\
!\\
! !INTERFACE:
!
  SUBROUTINE Init_State_Chm( Input_Opt, State_Chm, State_Grid, RC )
!
! !USES:
!
    USE ErrCode_Mod
    USE CharPak_Mod,          ONLY : To_UpperCase
    USE CMN_Size_Mod,         ONLY : NDUST, NAER
    USE GCKPP_Parameters,     ONLY : NSPEC
    USE Input_Opt_Mod,        ONLY : OptInput
    USE Species_Database_Mod, ONLY : Init_Species_Database
    USE State_Grid_Mod,       ONLY : GrdState
!
! !INPUT PARAMETERS:
!
    TYPE(GrdState), INTENT(IN)    :: State_Grid  ! Grid State object
!
! !INPUT/OUTPUT PARAMETERS:
!
    TYPE(OptInput), INTENT(INOUT) :: Input_Opt   ! Input Options object
    TYPE(ChmState), INTENT(INOUT) :: State_Chm   ! Chemistry State object
!
! !OUTPUT PARAMETERS:
!
    INTEGER,        INTENT(OUT)   :: RC          ! Return code
!
! !REMARKS:
!  In the near future we will put some error trapping on the allocations
!  so that we can stop the simulation if the allocations cannot be made.
!
! !REVISION HISTORY:
!  19 Oct 2012 - R. Yantosca - Renamed from gc_type2_mod.F90
!  See https://github.com/geoschem/geos-chem for complete history
!EOP
!------------------------------------------------------------------------------
!BOC
!
! !LOCAL VARIABLES:
!
    ! Scalars
    INTEGER                 :: C,          N
    INTEGER                 :: nKHLSA,     nAerosol,   nMatches

    ! Strings
    CHARACTER(LEN=255)      :: errMsg_ir,  errMsg
    CHARACTER(LEN=255)      :: chmId,      thisLoc

    ! String arrays
    CHARACTER(LEN=31)       :: fieldId(14)

    ! Objects
    TYPE(Species),  POINTER :: ThisSpc
    INTEGER,        POINTER :: CheckIds(:)
    REAL(fp),       POINTER :: Ptr2data(:,:,:)

    !========================================================================
    ! Init_State_Chm begins here!
    !========================================================================

    ! Initialize
    RC         =  GC_SUCCESS
    nAerosol   =  NDUST + NAER
    Ptr2data   => NULL()
    ThisSpc    => NULL()
    errMsg     =  ''
    errMsg_ir  =  'Error encountered in "Init_and_Register", chmId = '
    thisLoc    =  &
         ' -> at Init_State_Chm (in module Headers/state_chm_mod.F90)'

    ! Nullify or zero all State_Chm variables
    CALL Zero_State_Chm( State_Chm, RC )

    ! Count the # of chemistry states we have initialized, so SpcData(Local)
    ! is not deallocated until the last ChmState is cleaned up.
    ! This avoids dangling pointers with detrimental effects. (hplin, 8/3/18)
    nChmState = nChmState + 1

    ! Nullify SpcDataLocal upon the first allocation of the Chemistry
    ! State object.  This will avoid undefined pointer errors.
    IF ( nChmState == 1 ) THEN
       SpcDataLocal => NULL()
    ENDIF

    !========================================================================
    ! Do sulfur sea-salt and in-cloud chemistry as part of the KPP-generated
    ! chemical mechanism for all full-chemistry simulations.  For aerosol-
    ! only simulations, do the sulfur chemistry rxns in sulfate_mod.
    !========================================================================
!    IF ( Input_Opt%ITS_A_FULLCHEM_SIM ) THEN
!       State_Chm%Do_SulfateMod_Seasalt = .FALSE.
!       State_Chm%Do_SulfateMod_Cld     = .FALSE.
!    ENDIF

    !========================================================================
    ! Populate the species database object field
    ! (assumes Input_Opt has already been initialized)
    !========================================================================
    IF ( ASSOCIATED( SpcDataLocal ) ) THEN

       ! If the species database has already been initialized on this core,
       ! State_Chm%SpcDataLocal in already contains a copy of the species
       ! metadata.  It can be directly associated to this new chemistry state.
       ! (assumes one core will run one copy of G-C with the same species DB)
       State_Chm%SpcData => SpcDataLocal

    ELSE

       ! Otherwise, initialize the species database by reading the YAML file.
       CALL Init_Species_Database( Input_Opt = Input_Opt,                    &
                                   SpcData   = State_Chm%SpcData,            &
                                   SpcCount  = SpcCount,                     &
                                   RC        = RC                           )

       ! Trap potential errors
       IF ( RC /= GC_SUCCESS ) THEN
          errMsg = 'Error encountered in routine "Init_Species_Database"!'
          CALL GC_Error( errMsg, RC, thisLoc )
          RETURN
       ENDIF

       ! Point to a private module copy of the species database
       ! which will be used by the Ind_ indexing function
       SpcDataLocal => State_Chm%SpcData

    ENDIF

    !========================================================================
    ! Before proceeding, make sure none of the species has a blank name,
    ! because this has the potential to halt the run inadvertently.
    !========================================================================

    ! Total number of "real" species (excluding "dummy" placeholder species)
    State_Chm%nSpecies =  SpcCount%nRealSpc

    ! Exit if any species name is blank
    DO N = 1, State_Chm%nSpecies
       IF ( LEN_TRIM(  State_Chm%SpcData(N)%Info%Name ) == 0 ) THEN
          WRITE( ErrMsg, '("Species number ", i6, " has a blank name!")' ) N
          CALL GC_Error( ErrMsg, RC, ThisLoc )
          RETURN
       ENDIF
    ENDDO

    !========================================================================
    ! Determine the number of advected, drydep, wetdep, and total species
    !========================================================================

    ! Get the number of advected, dry-deposited, KPP chemical species,
    ! and and wet-deposited species.  Also return the # of Hg0, Hg2, and
    ! HgP species (these are zero unless the Hg simulation is used).
    State_Chm%nAdvect  = SpcCount%nAdvect
    State_Chm%nAeroSpc = SpcCount%nAeroSpc
    State_Chm%nDryAlt  = SpcCount%nDryAlt
    State_Chm%nDryDep  = SpcCount%nDryDep
    State_Chm%nGasSpc  = SpcCount%nGasSpc
    State_Chm%nHygGrth = SpcCount%nHygGrth
    State_Chm%nKppVar  = SpcCount%nKppVar
    State_Chm%nKppFix  = SpcCount%nKppFix
    State_Chm%nKppSpc  = SpcCount%nKppSpc
    State_Chm%nOmitted = SpcCount%nOmitted
    State_Chm%nPhotol  = SpcCount%nPhotol
    State_Chm%nRadNucl = SpcCount%nRadNucl
    State_Chm%nWetDep  = SpcCount%nWetDep

    ! Also get the number of the prod/loss species.  For fullchem simulations,
    ! the prod/loss species are listed in FAM_NAMES in gckpp_Monitor.F90,
    ! but for certain other simulations (tagO3, tagCO), advected species
    ! can have prod and loss diagnostic entries.
    CALL GetNumProdLossSpecies( Input_Opt, State_Chm, RC )
    IF ( RC /= GC_SUCCESS ) THEN
       ErrMsg = 'Error encountered in "GetNumProdLossSpecies"!'
       CALL GC_Error( ErrMsg, RC, ThisLoc )
       RETURN
    ENDIF

    !########################################################################
    !### Save species database info to a HEMCO_sa_Spec.rc file for use with
    !### the HEMCO standalone simulation.  Uncomment this if you need it.
    !### (bmy, 9/26/18)
    !###
    !
    !! Open file
    !OPEN( 700, FILE = 'HEMCO_sa_Spec.rc', STATUS = 'UNKNOWN', IOSTAT=RC )
    !
    !! Write data
    !DO N = 1, State_Chm%nAdvect
    !   WRITE( 700, 700 ) N, State_Chm%SpcData(N)%Info%Name,                  &
    !                        State_Chm%SpcData(N)%Info%Mw_g,                  &
    !                        MAX(State_Chm%SpcData(N)%Info%Henry_K0, 0.0_fp), &
    !                        MAX(State_Chm%SpcData(N)%Info%Henry_CR, 0.0_fp), &
    !                        MAX(State_Chm%SpcData(N)%Info%Henry_pKa,0.0_fp)
    !
    !   700 FORMAT( i4, 1x, a10, 1x, 2f9.2, f5.1, 2x, es13.6, 2f10.2 )
    !ENDDO
    !
    !! Close file
    !CLOSE( 700 )
    !STOP
    !########################################################################

    !========================================================================
    ! Populate the species lookup table, for quick index lookup via Ind_
    !========================================================================

    ! Initialize the species lookup table
    CALL State_Chm%SpcDict%Init( State_Chm%nSpecies )

    ! Populate the species lookup table
    DO N = 1, State_Chm%nSpecies
       ThisSpc => SpcDataLocal(N)%Info
       CALL State_Chm%SpcDict%Set( To_UpperCase( TRIM( ThisSpc%Name ) ),     &
                                   ThisSpc%ModelId                          )
       ThisSpc => NULL()
    ENDDO

    ! Error check: make sure we have no hash collisions that would
    ! assign more than one species to the same ModelId value
    ALLOCATE( CheckIds( State_Chm%nSpecies ), STAT=RC )
    DO N = 1, State_Chm%nSpecies
       CheckIds(N) = SpcDataLocal(N)%Info%ModelId
    ENDDO
    DO N = 1, State_Chm%nSpecies
       nMatches = COUNT( CheckIds(N) == CheckIds )
       IF ( nMatches > 1 ) THEN
          ErrMsg = 'Species: ' // TRIM( SpcDataLocal(N)%Info%Name )       // &
                   'maps to more than one ModelID value!'
          CALL GC_Error( ErrMsg, RC, ThisLoc )
          CheckIds => NULL()
          RETURN
       ENDIF
    ENDDO
    IF ( ASSOCIATED( CheckIds ) ) DEALLOCATE( CheckIds )

    ! If there are no hash collisions, then species lookup table
    ! to a local shadow variable for use with the Ind_ function.
    SpcDictLocal = State_Chm%SpcDict

    !### Debug: Show the values in the lookup table
    !CALL State_Chm%SpcDict%Show()

    !========================================================================
    ! Exit if this is a dry-run simulation
    !========================================================================
    IF ( Input_Opt%DryRun ) THEN
       RC = GC_SUCCESS
       RETURN
    ENDIF

    !========================================================================
    ! Initialize the 1-D mapping vectors (e.g. State_Chm%Map_DryDep)
    !========================================================================
    CALL Init_Mapping_Vectors( Input_Opt, State_Chm, RC )
    IF ( RC /= GC_SUCCESS ) THEN
       errMsg = 'Error encountered in "Init_Mapping_Vectors" routine!'
       CALL GC_Error( errMsg, RC, thisLoc )
       RETURN
    ENDIF


    !========================================================================
    ! Allocate and initialize chemical species fields
    !========================================================================
    ALLOCATE( State_Chm%Species( State_Chm%nSpecies ), STAT=RC )
    DO N = 1, State_Chm%nSpecies
#if defined ( MODEL_GCHPCTM )
       ! Species concentration array pointers will be set to point to MAPL internal state
       ! every timestep when intstate level values are flipped to match GEOS-Chem standard
       State_Chm%Species(N)%Conc => NULL()
#else
       ALLOCATE( State_Chm%Species(N)%Conc( State_Grid%NX, &
                                            State_Grid%NY, &
                                            State_Grid%NZ ), STAT=RC )
       State_Chm%Species(N)%Conc = 0.0_f8
#endif
    ENDDO

#ifdef ADJOINT
    !========================================================================
    ! Allocate and initialize chemical species fields
    !========================================================================
    chmID = 'SpeciesAdj'
    CALL Init_and_Register(                                                  &
         Input_Opt  = Input_Opt,                                             &
         State_Chm  = State_Chm,                                             &
         State_Grid = State_Grid,                                            &
         chmId      = chmId,                                                 &
         Ptr2Data   = State_Chm%SpeciesAdj,                                  &
         nSlots     = State_Chm%nSpecies,                                    &
         RC         = RC                                                    )

    IF ( RC /= GC_SUCCESS ) THEN
       errMsg = TRIM( errMsg_ir ) // TRIM( chmId )
       CALL GC_Error( errMsg, RC, thisLoc )
       RETURN
    ENDIF

    !========================================================================
    ! Allocate and initialize chemical species fields
    !========================================================================
    chmID = 'CostFuncMask'
    CALL Init_and_Register(                                                  &
         Input_Opt  = Input_Opt,                                             &
         State_Chm  = State_Chm,                                             &
         State_Grid = State_Grid,                                            &
         chmId      = chmId,                                                 &
         Ptr2Data   = State_Chm%CostFuncMask,                                &
         RC         = RC                                                    )

    IF ( RC /= GC_SUCCESS ) THEN
       errMsg = TRIM( errMsg_ir ) // TRIM( chmId )
       CALL GC_Error( errMsg, RC, thisLoc )
       RETURN
    ENDIF
#endif

    !========================================================================
    ! Boundary conditions (only needed for nested grid simulations)
    !========================================================================
    IF ( State_Grid%NestedGrid ) THEN
       chmID = 'BoundaryCond'
       CALL Init_and_Register(                                               &
            Input_Opt  = Input_Opt,                                          &
            State_Chm  = State_Chm,                                          &
            State_Grid = State_Grid,                                         &
            chmId      = chmId,                                              &
            Ptr2Data   = State_Chm%BoundaryCond,                             &
            nSlots     = State_Chm%nAdvect,                                  &
            RC         = RC                                                 )

       IF ( RC /= GC_SUCCESS ) THEN
          errMsg = TRIM( errMsg_ir ) // TRIM( chmId )
          CALL GC_Error( errMsg, RC, thisLoc )
          RETURN
       ENDIF
    ENDIF

    !========================================================================
    ! Allocate and initialize quantities that are only relevant for the
    ! the various FULLCHEM simulations or the AEROSOL-ONLY simulation
    !========================================================================
    IF ( Input_Opt%ITS_A_FULLCHEM_SIM .or. Input_Opt%ITS_AN_AEROSOL_SIM ) THEN

       ! Save nAerosol to State_Chm
       State_Chm%nAeroType = nAerosol

       !---------------------------------------------------------------------
       ! AeroArea
       !---------------------------------------------------------------------
       fieldId = (/ 'AeroAreaMDUST1   ', 'AeroAreaMDUST2   ',                &
                    'AeroAreaMDUST3   ', 'AeroAreaMDUST4   ',                &
                    'AeroAreaMDUST5   ', 'AeroAreaMDUST6   ',                &
                    'AeroAreaMDUST7   ', 'AeroAreaSULF     ',                &
                    'AeroAreaBC       ', 'AeroAreaOC       ',                &
                    'AeroAreaSSA      ', 'AeroAreaSSC      ',                &
                    'AeroAreaBGSULF   ', 'AeroAreaICEI     '                /)

       ! Allocate and register each field individually
       DO N = 1, State_Chm%nAeroType
          CALL Init_and_Register(                                            &
               Input_Opt  = Input_Opt,                                       &
               State_Chm  = State_Chm,                                       &
               State_Grid = State_Grid,                                      &
               chmId      = TRIM( fieldId(N) ),                              &
               Ptr2Data   = State_Chm%AeroArea,                              &
               nSlots     = State_Chm%nAeroType,                             &
               nCat       = N,                                               &
               RC         = RC                                              )

          IF ( RC /= GC_SUCCESS ) THEN
             errMsg = TRIM( errMsg_ir ) // TRIM( chmId )
             CALL GC_Error( errMsg, RC, thisLoc )
             RETURN
          ENDIF
        ENDDO

       !---------------------------------------------------------------------
       ! AeroRadi
       !---------------------------------------------------------------------
       fieldId = (/ 'AeroRadiMDUST1   ', 'AeroRadiMDUST2   ',                &
                    'AeroRadiMDUST3   ', 'AeroRadiMDUST4   ',                &
                    'AeroRadiMDUST5   ', 'AeroRadiMDUST6   ',                &
                    'AeroRadiMDUST7   ', 'AeroRadiSULF     ',                &
                    'AeroRadiBC       ', 'AeroRadiOC       ',                &
                    'AeroRadiSSA      ', 'AeroRadiSSC      ',                &
                    'AeroRadiBGSULF   ', 'AeroRadiICEI     '               /)

       ! Allocate and register each field individually
       DO N = 1, State_Chm%nAeroType
          CALL Init_and_Register(                                            &
               Input_Opt  = Input_Opt,                                       &
               State_Chm  = State_Chm,                                       &
               State_Grid = State_Grid,                                      &
               chmId      = TRIM( fieldId(N) ),                              &
               Ptr2Data   = State_Chm%AeroRadi,                              &
               nSlots     = State_Chm%nAeroType,                             &
               nCat       = N,                                               &
               RC         = RC                                              )

          IF ( RC /= GC_SUCCESS ) THEN
             errMsg = TRIM( errMsg_ir ) // TRIM( chmId )
             CALL GC_Error( errMsg, RC, thisLoc )
             RETURN
          ENDIF
       ENDDO

       !---------------------------------------------------------------------
       ! WetAeroArea
       !---------------------------------------------------------------------
       fieldId = (/ 'WetAeroAreaMDUST1', 'WetAeroAreaMDUST2',                &
                    'WetAeroAreaMDUST3', 'WetAeroAreaMDUST4',                &
                    'WetAeroAreaMDUST5', 'WetAeroAreaMDUST6',                &
                    'WetAeroAreaMDUST7', 'WetAeroAreaSULF  ',                &
                    'WetAeroAreaBC    ', 'WetAeroAreaOC    ',                &
                    'WetAeroAreaSSA   ', 'WetAeroAreaSSC   ',                &
                    'WetAeroAreaBGSULF', 'WetAeroAreaICEI  '               /)

       ! Allocate and register each field individually
       DO N = 1, State_Chm%nAeroType
          CALL Init_and_Register(                                            &
               Input_Opt  = Input_Opt,                                       &
               State_Chm  = State_Chm,                                       &
               State_Grid = State_Grid,                                      &
               chmId      = TRIM( fieldId(N) ),                              &
               Ptr2Data   = State_Chm%WetAeroArea,                           &
               nSlots     = State_Chm%nAeroType,                             &
               nCat       = N,                                               &
               RC         = RC                                              )

          IF ( RC /= GC_SUCCESS ) THEN
             errMsg = TRIM( errMsg_ir ) // TRIM( chmId )
             CALL GC_Error( errMsg, RC, thisLoc )
             RETURN
          ENDIF
       ENDDO

       !---------------------------------------------------------------------
       ! WetAeroRadi
       !---------------------------------------------------------------------
       fieldId = (/ 'WetAeroRadiMDUST1', 'WetAeroRadiMDUST2',                &
                    'WetAeroRadiMDUST3', 'WetAeroRadiMDUST4',                &
                    'WetAeroRadiMDUST5', 'WetAeroRadiMDUST6',                &
                    'WetAeroRadiMDUST7', 'WetAeroRadiSULF  ',                &
                    'WetAeroRadiBC    ', 'WetAeroRadiOC    ',                &
                    'WetAeroRadiSSA   ', 'WetAeroRadiSSC   ',                &
                    'WetAeroRadiBGSULF', 'WetAeroRadiICEI  '               /)

       ! Allocate and register each field individually
       DO N = 1, State_Chm%nAeroType
          CALL Init_and_Register(                                            &
               Input_Opt  = Input_Opt,                                       &
               State_Chm  = State_Chm,                                       &
               State_Grid = State_Grid,                                      &
               chmId      = TRIM( fieldId(N) ),                              &
               Ptr2Data   = State_Chm%WetAeroRadi,                           &
               nSlots     = State_Chm%nAeroType,                             &
               nCat       = N,                                               &
               RC         = RC                                              )

          IF ( RC /= GC_SUCCESS ) THEN
             errMsg = TRIM( errMsg_ir ) // TRIM( chmId )
             CALL GC_Error( errMsg, RC, thisLoc )
             RETURN
          ENDIF
       ENDDO

       !---------------------------------------------------------------------
       ! AeroH2O
       !---------------------------------------------------------------------
       fieldId = (/ 'AeroH2OMDUST1    ', 'AeroH2OMDUST2    ',                &
                    'AeroH2OMDUST3    ', 'AeroH2OMDUST4    ',                &
                    'AeroH2OMDUST5    ', 'AeroH2OMDUST6    ',                &
                    'AeroH2OMDUST7    ', 'AeroH2OSNA       ',                &
                    'AeroH2OBC        ', 'AeroH2OOC        ',                &
                    'AeroH2OSSA       ', 'AeroH2OSSC       ',                &
                    'AeroH2OBGSULF    ', 'AeroH2OICEI      '               /)

       ! Allocate and register each field individually
       DO N = 1, State_Chm%nAeroType
          CALL Init_and_Register(                                            &
               Input_Opt  = Input_Opt,                                       &
               State_Chm  = State_Chm,                                       &
               State_Grid = State_Grid,                                      &
               chmId      = TRIM( fieldId(N) ),                              &
               Ptr2Data   = State_Chm%AeroH2O,                               &
               nSlots     = State_Chm%nAeroType,                             &
               nCat       = N,                                               &
               RC         = RC                                              )

          IF ( RC /= GC_SUCCESS ) THEN
             errMsg = TRIM( errMsg_ir ) // TRIM( chmId )
             CALL GC_Error( errMsg, RC, thisLoc )
             RETURN
          ENDIF
       ENDDO

       !---------------------------------------------------------------------
       ! SoilDust, tmf 10/26/21
       !---------------------------------------------------------------------
       fieldId(1) = 'SoilDUST1'
       fieldId(2) = 'SoilDUST2'
       fieldId(3) = 'SoilDUST3'
       fieldId(4) = 'SoilDUST4'
       fieldId(5) = 'SoilDUST5'
       fieldId(6) = 'SoilDUST6'
       fieldId(7) = 'SoilDUST7'

       ! Allocate and register each field individually
       DO N = 1, NDUST
          CALL Init_and_Register(                                               &
               Input_Opt  = Input_Opt,                                          &
               State_Chm  = State_Chm,                                          &
               State_Grid = State_Grid,                                         &
               chmId      = TRIM( fieldId(N) ),                                 &
               Ptr2Data   = State_Chm%SoilDust,                                 &
               nSlots     = NDUST,                                              &
               nCat       = N,                                                  &
               RC         = RC                                                 )

          IF ( RC /= GC_SUCCESS ) THEN
             errMsg = TRIM( errMsg_ir ) // TRIM( chmId )
             CALL GC_Error( errMsg, RC, thisLoc )
             RETURN
          ENDIF
       ENDDO

       !---------------------------------------------------------------------
       ! AClArea, xnw 1/20/18
       !---------------------------------------------------------------------
       chmID = 'AClArea'
       CALL Init_and_Register(                                               &
            Input_Opt  = Input_Opt,                                          &
            State_Chm  = State_Chm,                                          &
            State_Grid = State_Grid,                                         &
            chmId      = chmId,                                              &
            Ptr2Data   = State_Chm%AClArea,                                  &
            RC         = RC                                                 )

       IF ( RC /= GC_SUCCESS ) THEN
          errMsg = TRIM( errMsg_ir ) // TRIM( chmId )
          CALL GC_Error( errMsg, RC, thisLoc )
          RETURN
       ENDIF

       !---------------------------------------------------------------------
       ! AClRadi, xnw 1/20/18
       !---------------------------------------------------------------------
       chmID = 'AClRadi'
       CALL Init_and_Register(                                               &
            Input_Opt  = Input_Opt,                                          &
            State_Chm  = State_Chm,                                          &
            State_Grid = State_Grid,                                         &
            chmId      = chmId,                                              &
            Ptr2Data   = State_Chm%AClRadi,                                  &
            RC         = RC                                                 )

       IF ( RC /= GC_SUCCESS ) THEN
          errMsg = TRIM( errMsg_ir ) // TRIM( chmId )
          CALL GC_Error( errMsg, RC, thisLoc )
          RETURN
       ENDIF

       !---------------------------------------------------------------------
       ! GammaN2O5
       !---------------------------------------------------------------------
       fieldId(1) = 'GammaN2O5overall '
       fieldId(2) = 'GammaN2O5fine    '
       fieldId(3) = 'YieldClNO2fine   '

       ! Allocate and register each field individually
       DO N = 1, 3
          CALL Init_and_Register(                                            &
               Input_Opt  = Input_Opt,                                       &
               State_Chm  = State_Chm,                                       &
               State_Grid = State_Grid,                                      &
               chmId      = TRIM( fieldId(N) ),                              &
               Ptr2Data   = State_Chm%GammaN2O5,                             &
               nSlots     = 3,                                               &
               nCat       = N,                                               &
               RC         = RC                                              )

          IF ( RC /= GC_SUCCESS ) THEN
             errMsg = TRIM( errMsg_ir ) // TRIM( chmId )
             CALL GC_Error( errMsg, RC, thisLoc )
             RETURN
          ENDIF
       ENDDO

       !---------------------------------------------------------------------
       ! OM:OC Ratios
       !---------------------------------------------------------------------
       chmId = 'OMOC'
       CALL Init_and_Register(                                               &
            Input_Opt  = Input_Opt,                                          &
            State_Chm  = State_Chm,                                          &
            State_Grid = State_Grid,                                         &
            chmId      = chmId,                                              &
            Ptr2Data   = State_Chm%OMOC,                                     &
            RC         = RC                                                 )

       IF ( RC /= GC_SUCCESS ) THEN
          errMsg = TRIM( errMsg_ir ) // TRIM( chmId )
          CALL GC_Error( errMsg, RC, thisLoc )
          RETURN
       ENDIF

       chmId = 'OMOCpoa'
       CALL Init_and_Register(                                               &
            Input_Opt  = Input_Opt,                                          &
            State_Chm  = State_Chm,                                          &
            State_Grid = State_Grid,                                         &
            chmId      = chmId,                                              &
            Ptr2Data   = State_Chm%OMOC_POA,                                 &
            RC         = RC                                                 )

       IF ( RC /= GC_SUCCESS ) THEN
          errMsg = TRIM( errMsg_ir ) // TRIM( chmId )
          CALL GC_Error( errMsg, RC, thisLoc )
          RETURN
       ENDIF

       chmId = 'OMOCopoa'
       CALL Init_and_Register(                                               &
            Input_Opt  = Input_Opt,                                          &
            State_Chm  = State_Chm,                                          &
            State_Grid = State_Grid,                                         &
            chmId      = chmId,                                              &
            Ptr2Data   = State_Chm%OMOC_OPOA,                                &
            RC         = RC                                                 )

       IF ( RC /= GC_SUCCESS ) THEN
          errMsg = TRIM( errMsg_ir ) // TRIM( chmId )
          CALL GC_Error( errMsg, RC, thisLoc )
          RETURN
       ENDIF

       !---------------------------------------------------------------------
       ! IsorropAeropH
       !---------------------------------------------------------------------
       fieldId(1) = 'IsorropAeropHAccum'
       fieldId(2) = 'IsorropAeropHCoarse'

       ! Allocate and register each field individually
       DO N = 1, 2
          CALL Init_and_Register(                                            &
               Input_Opt  = Input_Opt,                                       &
               State_Chm  = State_Chm,                                       &
               State_Grid = State_Grid,                                      &
               chmId      = TRIM( fieldId(N) ),                              &
               Ptr2Data   = State_Chm%IsorropAeropH,                         &
               nSlots     = 2,                                               &
               nCat       = N,                                               &
               RC         = RC                                              )

          IF ( RC /= GC_SUCCESS ) THEN
             errMsg = TRIM( errMsg_ir ) // TRIM( chmId )
             CALL GC_Error( errMsg, RC, thisLoc )
             RETURN
          ENDIF
       ENDDO

       !---------------------------------------------------------------------
       ! IsorropHplus
       !---------------------------------------------------------------------
       fieldId(1) = 'IsorropHplusAccum'
       fieldId(2) = 'IsorropHplusCoarse'

       ! Allocate and register each field individually
       DO N = 1, 2
          CALL Init_and_Register(                                            &
               Input_Opt  = Input_Opt,                                       &
               State_Chm  = State_Chm,                                       &
               State_Grid = State_Grid,                                      &
               chmId      = TRIM( fieldId(N) ),                              &
               Ptr2Data   = State_Chm%IsorropHplus,                          &
               nSlots     = 2,                                               &
               nCat       = N,                                               &
               RC         = RC                                              )

          IF ( RC /= GC_SUCCESS ) THEN
             errMsg = TRIM( errMsg_ir ) // TRIM( chmId )
             CALL GC_Error( errMsg, RC, thisLoc )
             RETURN
          ENDIF
       ENDDO

       !---------------------------------------------------------------------
       ! IsorropAeroH2O
       !---------------------------------------------------------------------
       fieldId(1) = 'IsorropAeroH2OAccum'
       fieldId(2) = 'IsorropAeroH2OCoarse'

       ! Allocate and register each field individually
       DO N = 1, 2
          CALL Init_and_Register(                                            &
               Input_Opt  = Input_Opt,                                       &
               State_Chm  = State_Chm,                                       &
               State_Grid = State_Grid,                                      &
               chmId      = TRIM( fieldId(N) ),                              &
               Ptr2Data   = State_Chm%IsorropAeroH2O,                        &
               nSlots     = 2,                                               &
               nCat       = N,                                               &
               RC         = RC                                              )

          IF ( RC /= GC_SUCCESS ) THEN
             errMsg = TRIM( errMsg_ir ) // TRIM( chmId )
             CALL GC_Error( errMsg, RC, thisLoc )
             RETURN
          ENDIF
       ENDDO

       !---------------------------------------------------------------------
       ! IsorropSulfate
       !---------------------------------------------------------------------
       chmId = 'IsorropSulfate'
       CALL Init_and_Register(                                               &
            Input_Opt  = Input_Opt,                                          &
            State_Chm  = State_Chm,                                          &
            State_Grid = State_Grid,                                         &
            chmId      = chmId,                                              &
            Ptr2Data   = State_Chm%IsorropSulfate,                           &
            RC         = RC                                                 )

       IF ( RC /= GC_SUCCESS ) THEN
          errMsg = TRIM( errMsg_ir ) // TRIM( chmId )
          CALL GC_Error( errMsg, RC, thisLoc )
          RETURN
       ENDIF


       !---------------------------------------------------------------------
       ! IsorropNitrate
       !---------------------------------------------------------------------
       fieldId(1) = 'IsorropNitrateAccum'
       fieldId(2) = 'IsorropNitrateCoarse'

       ! Allocate and register each field individually
       DO N = 1, 2
          CALL Init_and_Register(                                            &
               Input_Opt  = Input_Opt,                                       &
               State_Chm  = State_Chm,                                       &
               State_Grid = State_Grid,                                      &
               chmId      = TRIM( fieldId(N) ),                              &
               Ptr2Data   = State_Chm%IsorropNitrate,                        &
               nSlots     = 2,                                               &
               nCat       = N,                                               &
               RC         = RC                                              )

          IF ( RC /= GC_SUCCESS ) THEN
             errMsg = TRIM( errMsg_ir ) // TRIM( chmId )
             CALL GC_Error( errMsg, RC, thisLoc )
             RETURN
          ENDIF
       ENDDO

       !---------------------------------------------------------------------
       ! IsorropChloride
       !---------------------------------------------------------------------
       fieldId(1) = 'IsorropChlorideAccum'
       fieldId(2) = 'IsorropChlorideCoarse'

       ! Allocate and register each field individually
       DO N = 1, 2
          CALL Init_and_Register(                                            &
               Input_Opt  = Input_Opt,                                       &
               State_Chm  = State_Chm,                                       &
               State_Grid = State_Grid,                                      &
               chmId      = TRIM( fieldId(N) ),                              &
               Ptr2Data   = State_Chm%IsorropChloride,                       &
               nSlots     = 2,                                               &
               nCat       = N,                                               &
               RC         = RC                                              )

          IF ( RC /= GC_SUCCESS ) THEN
             errMsg = TRIM( errMsg_ir ) // TRIM( chmId )
             CALL GC_Error( errMsg, RC, thisLoc )
             RETURN
          ENDIF
       ENDDO

       !---------------------------------------------------------------------
       ! IsorropBisulfate
       !---------------------------------------------------------------------
       chmId  = 'IsorropBisulfate'
       CALL Init_and_Register(                                               &
            Input_Opt  = Input_Opt,                                          &
            State_Chm  = State_Chm,                                          &
            State_Grid = State_Grid,                                         &
            chmId      = chmId,                                              &
            Ptr2Data   = State_Chm%IsorropBisulfate,                         &
            RC         = RC                                                 )

       IF ( RC /= GC_SUCCESS ) THEN
          errMsg = TRIM( errMsg_ir ) // TRIM( chmId )
          CALL GC_Error( errMsg, RC, thisLoc )
          RETURN
       ENDIF

       !---------------------------------------------------------------------
       ! QLxphCloud
       !---------------------------------------------------------------------
       chmId = 'QLxpHCloud'
       CALL Init_and_Register(                                               &
            Input_Opt  = Input_Opt,                                          &
            State_Chm  = State_Chm,                                          &
            State_Grid = State_Grid,                                         &
            chmId      = chmId,                                              &
            Ptr2Data   = State_Chm%QLxpHCloud,                               &
            RC         = RC                                                 )

       IF ( RC /= GC_SUCCESS ) THEN
          errMsg = TRIM( errMsg_ir ) // TRIM( chmId )
          CALL GC_Error( errMsg, RC, thisLoc )
          RETURN
       ENDIF

       !---------------------------------------------------------------------
       ! ORVCsesq
       !---------------------------------------------------------------------
       chmId = 'ORVCsesq'
       CALL Init_and_Register(                                            &
            Input_Opt  = Input_Opt,                                       &
            State_Chm  = State_Chm,                                       &
            State_Grid = State_Grid,                                      &
            chmId      = chmId,                                           &
            Ptr2Data   = State_Chm%ORVCsesq,                              &
            RC         = RC                                              )

       IF ( RC /= GC_SUCCESS ) THEN
          errMsg = TRIM( errMsg_ir ) // TRIM( chmId )
          CALL GC_Error( errMsg, RC, thisLoc )
          RETURN
       ENDIF

       !---------------------------------------------------------------------
       ! isCloud (jmm 3/1/19)
       !---------------------------------------------------------------------
       chmId = 'isCloud'
       CALL Init_and_Register(                                               &
            Input_Opt  = Input_Opt,                                          &
            State_Chm  = State_Chm,                                          &
            State_Grid = State_Grid,                                         &
            chmId      = chmId,                                              &
            Ptr2Data   = State_Chm%isCloud,                                  &
            RC         = RC                                                 )

       IF ( RC /= GC_SUCCESS ) THEN
          errMsg = TRIM( errMsg_ir ) // TRIM( chmId )
          CALL GC_Error( errMsg, RC, thisLoc )
          RETURN
       ENDIF

       !---------------------------------------------------------------------
       ! SSAlk
       !---------------------------------------------------------------------
       fieldId(1) = 'SSAlkAccumMode'
       fieldId(2) = 'SSAlkCoarseMode'

       ! Allocate and register each field individually
       DO N = 1, 2
          CALL Init_and_Register(                                            &
               Input_Opt  = Input_Opt,                                       &
               State_Chm  = State_Chm,                                       &
               State_Grid = State_Grid,                                      &
               chmId      = TRIM( fieldId(N) ),                              &
               Ptr2Data   = State_Chm%SSAlk,                                 &
               nSlots     = 2,                                               &
               nCat       = N,                                               &
               RC         = RC                                              )

          IF ( RC /= GC_SUCCESS ) THEN
             errMsg = TRIM( errMsg_ir ) // TRIM( chmId )
             CALL GC_Error( errMsg, RC, thisLoc )
             RETURN
          ENDIF
       ENDDO

       !---------------------------------------------------------------------
       ! HSO3_AQ
       !---------------------------------------------------------------------
       chmId = 'HSO3AQ'
       CALL Init_and_Register(                                               &
            Input_Opt  = Input_Opt,                                          &
            State_Chm  = State_Chm,                                          &
            State_Grid = State_Grid,                                         &
            chmId      = chmId,                                              &
            Ptr2Data   = State_Chm%HSO3_AQ,                                  &
            RC         = RC                                                 )

       IF ( RC /= GC_SUCCESS ) THEN
          errMsg = TRIM( errMsg_ir ) // TRIM( chmId )
          CALL GC_Error( errMsg, RC, thisLoc )
          RETURN
       ENDIF

       !---------------------------------------------------------------------
       ! SO3_AQ
       !---------------------------------------------------------------------
       chmId = 'SO3AQ'
       CALL Init_and_Register(                                               &
            Input_Opt  = Input_Opt,                                          &
            State_Chm  = State_Chm,                                          &
            State_Grid = State_Grid,                                         &
            chmId      = chmId,                                              &
            Ptr2Data   = State_Chm%SO3_AQ,                                   &
            RC         = RC                                                 )

       IF ( RC /= GC_SUCCESS ) THEN
          errMsg = TRIM( errMsg_ir ) // TRIM( chmId )
          CALL GC_Error( errMsg, RC, thisLoc )
          RETURN
       ENDIF

       !---------------------------------------------------------------------
       ! fupdateHOBr
       !---------------------------------------------------------------------
       chmId = 'fupdateHOBr'
       CALL Init_and_Register(                                               &
            Input_Opt  = Input_Opt,                                          &
            State_Chm  = State_Chm,                                          &
            State_Grid = State_Grid,                                         &
            chmId      = chmId,                                              &
            Ptr2Data   = State_Chm%fupdateHOBr,                              &
            RC         = RC                                                 )

       IF ( RC /= GC_SUCCESS ) THEN
          errMsg = TRIM( errMsg_ir ) // TRIM( chmId )
          CALL GC_Error( errMsg, RC, thisLoc )
          RETURN
       ENDIF

       !---------------------------------------------------------------------
       ! fupdateHOCl
       !---------------------------------------------------------------------
       chmId = 'fupdateHOCl'
       CALL Init_and_Register(                                               &
            Input_Opt  = Input_Opt,                                          &
            State_Chm  = State_Chm,                                          &
            State_Grid = State_Grid,                                         &
            chmId      = chmId,                                              &
            Ptr2Data   = State_Chm%fupdateHOCl,                              &
            RC         = RC                                                 )

       IF ( RC /= GC_SUCCESS ) THEN
          errMsg = TRIM( errMsg_ir ) // TRIM( chmId )
          CALL GC_Error( errMsg, RC, thisLoc )
          RETURN
       ENDIF

       !---------------------------------------------------------------------
       ! DryDepNitrogen
       !---------------------------------------------------------------------
       chmId = 'DryDepNitrogen'
       CALL Init_and_Register(                                               &
            Input_Opt  = Input_Opt,                                          &
            State_Chm  = State_Chm,                                          &
            State_Grid = State_Grid,                                         &
            chmId      = chmId,                                              &
            Ptr2Data   = State_Chm%DryDepNitrogen,                           &
            RC         = RC                                                 )

       IF ( RC /= GC_SUCCESS ) THEN
          errMsg = TRIM( errMsg_ir ) // TRIM( chmId )
          CALL GC_Error( errMsg, RC, thisLoc )
          RETURN
       ENDIF

       !---------------------------------------------------------------------
       ! WetDepNitrogen
       !---------------------------------------------------------------------
       chmId = 'WetDepNitrogen'
       CALL Init_and_Register(                                               &
            Input_Opt  = Input_Opt,                                          &
            State_Chm  = State_Chm,                                          &
            State_Grid = State_Grid,                                         &
            chmId      = chmId,                                              &
            Ptr2Data   = State_Chm%WetDepNitrogen,                           &
            RC         = RC                                                 )

       IF ( RC /= GC_SUCCESS ) THEN
          errMsg = TRIM( errMsg_ir ) // TRIM( chmId )
          CALL GC_Error( errMsg, RC, thisLoc )
          RETURN
       ENDIF

       !------------------------------------------------------------------------
       ! TOMS_MOD
       ! Not registered to the registry as these are fields internal to the
       ! toms_mod module state.
       !------------------------------------------------------------------------
       chmId = 'TO3_DAILY'
       CALL Init_and_Register(                                               &
            Input_Opt  = Input_Opt,                                          &
            State_Chm  = State_Chm,                                          &
            State_Grid = State_Grid,                                         &
            chmId      = chmId,                                              &
            Ptr2Data   = State_Chm%TO3_DAILY,                                &
            noRegister = .TRUE.,                                             &
            RC         = RC                                                 )

       IF ( RC /= GC_SUCCESS ) THEN
          errMsg = TRIM( errMsg_ir ) // TRIM( chmId )
          CALL GC_Error( errMsg, RC, thisLoc )
          RETURN
       ENDIF

       chmId = 'TOMS1'
       CALL Init_and_Register(                                               &
            Input_Opt  = Input_Opt,                                          &
            State_Chm  = State_Chm,                                          &
            State_Grid = State_Grid,                                         &
            chmId      = chmId,                                              &
            Ptr2Data   = State_Chm%TOMS1,                                    &
            noRegister = .TRUE.,                                             &
            RC         = RC                                                 )

       IF ( RC /= GC_SUCCESS ) THEN
          errMsg = TRIM( errMsg_ir ) // TRIM( chmId )
          CALL GC_Error( errMsg, RC, thisLoc )
          RETURN
       ENDIF

       chmId = 'TOMS2'
       CALL Init_and_Register(                                               &
            Input_Opt  = Input_Opt,                                          &
            State_Chm  = State_Chm,                                          &
            State_Grid = State_Grid,                                         &
            chmId      = chmId,                                              &
            Ptr2Data   = State_Chm%TOMS2,                                    &
            noRegister = .TRUE.,                                             &
            RC         = RC                                                 )

       IF ( RC /= GC_SUCCESS ) THEN
          errMsg = TRIM( errMsg_ir ) // TRIM( chmId )
          CALL GC_Error( errMsg, RC, thisLoc )
          RETURN
       ENDIF

    ENDIF ! ITS_A_FULLCHEM_SUM or ITS_AN_AEROSOL_SIM

    !========================================================================
    ! Allocate and initialize KPPHvalue (used by KPP-based simulations)
    !========================================================================
    IF ( Input_Opt%ITS_A_FULLCHEM_SIM      .or.                              &
         Input_Opt%ITS_A_MERCURY_SIM     ) THEN

       chmId = 'KPPHvalue'
       CALL Init_and_Register(                                               &
            Input_Opt  = Input_Opt,                                          &
            State_Chm  = State_Chm,                                          &
            State_Grid = State_Grid,                                         &
            chmId      = chmId,                                              &
            Ptr2Data   = State_Chm%KPPHvalue,                                &
            RC         = RC                                                 )

       IF ( RC /= GC_SUCCESS ) THEN
          errMsg = TRIM( errMsg_ir ) // TRIM( chmId )
          CALL GC_Error( errMsg, RC, thisLoc )
          RETURN
       ENDIF
    ENDIF

    !========================================================================
    ! Allocate and initialize fields for FULLCHEM or MERCURY simulations
    !========================================================================
    IF ( Input_Opt%ITS_A_FULLCHEM_SIM .or. Input_Opt%ITS_A_MERCURY_SIM ) THEN

       !---------------------------------------------------------------------
       ! STATE_PSC (polar stratospheric clouds)
       !---------------------------------------------------------------------
       chmId = 'StatePSC'
       CALL Init_and_Register(                                            &
            Input_Opt  = Input_Opt,                                       &
            State_Chm  = State_Chm,                                       &
            State_Grid = State_Grid,                                      &
            chmId      = chmId,                                           &
            Ptr2Data   = State_Chm%STATE_PSC,                             &
            RC         = RC                                              )

       IF ( RC /= GC_SUCCESS ) THEN
          errMsg = TRIM( errMsg_ir ) // TRIM( chmId )
          CALL GC_Error( errMsg, RC, thisLoc )
          RETURN
       ENDIF

       !---------------------------------------------------------------------
       ! KHETI_SLA
       !---------------------------------------------------------------------
       fieldId = (/ 'KhetiSLAN2O5H2O  ', 'KhetiSLAN2O5HCl  ',             &
                    'KhetiSLAClNO3H2O ', 'KhetiSLAClNO3HCl ',             &
                    'KhetiSLAClNO3HBr ', 'KhetiSLABrNO3H2O ',             &
                    'KhetiSLABrNO3HCl ', 'KhetiSLAHOClHCl  ',             &
                    'KhetiSLAHOClHBr  ', 'KhetiSLAHOBrHCl  ',             &
                    'KhetiSLAHOBrHBr  ', '                 ',             &
                    '                 ', '                 '            /)

       ! Allocate and register each field individually
       nKHLSA = 11
       DO N = 1, nKHLSA
          CALL Init_and_Register(                                         &
               Input_Opt  = Input_Opt,                                    &
               State_Chm  = State_Chm,                                    &
               State_Grid = State_Grid,                                   &
               chmId      = TRIM( fieldId(N) ),                           &
               Ptr2Data   = State_Chm%KHETI_SLA,                          &
               nSlots     = nKHLSA,                                       &
               nCat       = N,                                            &
               RC         = RC                                           )

          IF ( RC /= GC_SUCCESS ) THEN
             errMsg = TRIM( errMsg_ir ) // TRIM( chmId )
             CALL GC_Error( errMsg, RC, thisLoc )
             RETURN
          ENDIF
       ENDDO

       !------------------------------------------------------------------------
       ! TOMS_MOD
       ! Not registered to the registry as these are fields internal to the
       ! toms_mod module state.
       !------------------------------------------------------------------------
       chmId = 'TO3_DAILY'
       CALL Init_and_Register(                                               &
            Input_Opt  = Input_Opt,                                          &
            State_Chm  = State_Chm,                                          &
            State_Grid = State_Grid,                                         &
            chmId      = chmId,                                              &
            Ptr2Data   = State_Chm%TO3_DAILY,                                &
            noRegister = .TRUE.,                                             &
            RC         = RC                                                 )

       IF ( RC /= GC_SUCCESS ) THEN
          errMsg = TRIM( errMsg_ir ) // TRIM( chmId )
          CALL GC_Error( errMsg, RC, thisLoc )
          RETURN
       ENDIF

       chmId = 'TOMS1'
       CALL Init_and_Register(                                               &
            Input_Opt  = Input_Opt,                                          &
            State_Chm  = State_Chm,                                          &
            State_Grid = State_Grid,                                         &
            chmId      = chmId,                                              &
            Ptr2Data   = State_Chm%TOMS1,                                    &
            noRegister = .TRUE.,                                             &
            RC         = RC                                                 )

       IF ( RC /= GC_SUCCESS ) THEN
          errMsg = TRIM( errMsg_ir ) // TRIM( chmId )
          CALL GC_Error( errMsg, RC, thisLoc )
          RETURN
       ENDIF

       chmId = 'TOMS2'
       CALL Init_and_Register(                                               &
            Input_Opt  = Input_Opt,                                          &
            State_Chm  = State_Chm,                                          &
            State_Grid = State_Grid,                                         &
            chmId      = chmId,                                              &
            Ptr2Data   = State_Chm%TOMS2,                                    &
            noRegister = .TRUE.,                                             &
            RC         = RC                                                 )

       IF ( RC /= GC_SUCCESS ) THEN
          errMsg = TRIM( errMsg_ir ) // TRIM( chmId )
          CALL GC_Error( errMsg, RC, thisLoc )
          RETURN
       ENDIF
    ENDIF

    !========================================================================
    ! Allocate and initialize quantities for wet deposition routines
    !========================================================================

    !------------------------------------------------------------------------
    ! H2O2AfterChem
    !------------------------------------------------------------------------
    chmId = 'H2O2AfterChem'
    CALL Init_and_Register(                                                  &
         Input_Opt  = Input_Opt,                                             &
         State_Chm  = State_Chm,                                             &
         State_Grid = State_Grid,                                            &
         chmId      = chmId,                                                 &
         Ptr2Data   = State_Chm%H2O2AfterChem,                               &
         RC         = RC                                                    )

    IF ( RC /= GC_SUCCESS ) THEN
       errMsg = TRIM( errMsg_ir ) // TRIM( chmId )
       CALL GC_Error( errMsg, RC, thisLoc )
       RETURN
    ENDIF

    !------------------------------------------------------------------------
    ! SO2AfterChem
    !------------------------------------------------------------------------
    chmId = 'SO2AfterChem'
    CALL Init_and_Register(                                                  &
         Input_Opt  = Input_Opt,                                             &
         State_Chm  = State_Chm,                                             &
         State_Grid = State_Grid,                                            &
         chmId      = chmId,                                                 &
         Ptr2Data   = State_Chm%SO2AfterChem,                                &
         RC         = RC                                                    )

    IF ( RC /= GC_SUCCESS ) THEN
       errMsg = TRIM( errMsg_ir ) // TRIM( chmId )
       CALL GC_Error( errMsg, RC, thisLoc )
       RETURN
    ENDIF

    !------------------------------------------------------------------------
    ! phCloud
    !------------------------------------------------------------------------
    chmId = 'pHCloud'
    CALL Init_and_Register(                                                  &
         Input_Opt  = Input_Opt,                                             &
         State_Chm  = State_Chm,                                             &
         State_Grid = State_Grid,                                            &
         chmId      = chmId,                                                 &
         Ptr2Data   = State_Chm%pHcloud,                                     &
         RC         = RC                                                    )

    IF ( RC /= GC_SUCCESS ) THEN
       errMsg = TRIM( errMsg_ir ) // TRIM( chmId )
       CALL GC_Error( errMsg, RC, thisLoc )
       RETURN
    ENDIF

    ! Set default pHcloud value to 5.6, which is typical values of cloud
    ! water pH in the atmosphere.  This pH value reflects dissolved CO2
    ! in cloud water.  See geoschem/geos-chem Pull Request #779.
    State_Chm%pHCloud = 5.6_fp

#ifdef LUO_WETDEP
    !------------------------------------------------------------------------
    ! Gan Luo et al 2020 wetdep fields
    !------------------------------------------------------------------------
    IF ( Input_Opt%LWETD .or. Input_Opt%LCONV ) THEN

       ! %%% QQ3D %%%
       chmId = 'QQ3D'
       CALL Init_and_Register(                                               &
            Input_Opt  = Input_Opt,                                          &
            State_Chm  = State_Chm,                                          &
            State_Grid = State_Grid,                                         &
            chmId      = chmId,                                              &
            Ptr2Data   = State_Chm%QQ3D,                                     &
            RC         = RC                                                 )

       IF ( RC /= GC_SUCCESS ) THEN
          errMsg = TRIM( errMsg_ir ) // TRIM( chmId )
          CALL GC_Error( errMsg, RC, thisLoc )
          RETURN
       ENDIF

       ! %%% KRATE %%%
       chmId = 'KRATE'
       CALL Init_and_Register(                                               &
            Input_Opt  = Input_Opt,                                          &
            State_Chm  = State_Chm,                                          &
            State_Grid = State_Grid,                                         &
            chmId      = chmId,                                              &
            Ptr2Data   = State_Chm%KRATE,                                    &
            RC         = RC                                                 )

       IF ( RC /= GC_SUCCESS ) THEN
          errMsg = TRIM( errMsg_ir ) // TRIM( chmId )
          CALL GC_Error( errMsg, RC, thisLoc )
          RETURN
       ENDIF

       ! %%% phRain %%%
       chmId = 'pHrain'
       CALL Init_and_Register(                                               &
            Input_Opt  = Input_Opt,                                          &
            State_Chm  = State_Chm,                                          &
            State_Grid = State_Grid,                                         &
            chmId      = chmId,                                              &
            Ptr2Data   = State_Chm%pHrain,                                   &
            RC         = RC                                                 )

       IF ( RC /= GC_SUCCESS ) THEN
          errMsg = TRIM( errMsg_ir ) // TRIM( chmId )
          CALL GC_Error( errMsg, RC, thisLoc )
          RETURN
       ENDIF

       ! %%% QQpHrain %%%
       chmId = 'QQpHrain'
       CALL Init_and_Register(                                               &
            Input_Opt  = Input_Opt,                                          &
            State_Chm  = State_Chm,                                          &
            State_Grid = State_Grid,                                         &
            chmId      = chmId,                                              &
            Ptr2Data   = State_Chm%QQpHrain,                                 &
            RC         = RC                                                 )

       IF ( RC /= GC_SUCCESS ) THEN
          errMsg = TRIM( errMsg_ir ) // TRIM( chmId )
          CALL GC_Error( errMsg, RC, thisLoc )
          RETURN
       ENDIF

       ! %%% QQrain %%%
       chmId = 'QQrain'
       CALL Init_and_Register(                                               &
            Input_Opt  = Input_Opt,                                          &
            State_Chm  = State_Chm,                                          &
            State_Grid = State_Grid,                                         &
            chmId      = chmId,                                              &
            Ptr2Data   = State_Chm%QQrain,                                   &
            RC         = RC                                                 )

       IF ( RC /= GC_SUCCESS ) THEN
          errMsg = TRIM( errMsg_ir ) // TRIM( chmId )
          CALL GC_Error( errMsg, RC, thisLoc )
          RETURN
       ENDIF
    ENDIF
#endif

    !========================================================================
    ! Allocate fields for various GeosCore modules
    !========================================================================

    !------------------------------------------------------------------------
    ! Ocean surface iodide
    !------------------------------------------------------------------------
    IF ( State_Chm%nDryDep > 0 ) THEN
        chmId = 'Iodide'
        CALL Init_and_Register(                                              &
            Input_Opt  = Input_Opt,                                          &
            State_Chm  = State_Chm,                                          &
            State_Grid = State_Grid,                                         &
            chmId      = chmId,                                              &
            Ptr2Data   = State_Chm%Iodide,                                   &
            RC         = RC                                                 )

       IF ( RC /= GC_SUCCESS ) THEN
          errMsg = TRIM( errMsg_ir ) // TRIM( chmId )
          CALL GC_Error( errMsg, RC, thisLoc )
          RETURN
       ENDIF
    ENDIF

    !------------------------------------------------------------------------
    ! Ocean surface salinity
    !------------------------------------------------------------------------
    IF ( State_Chm%nDryDep > 0 ) THEN
        chmId = 'Salinity'
        CALL Init_and_Register(                                              &
            Input_Opt  = Input_Opt,                                          &
            State_Chm  = State_Chm,                                          &
            State_Grid = State_Grid,                                         &
            chmId      = chmId,                                              &
            Ptr2Data   = State_Chm%Salinity,                                 &
            RC         = RC                                                 )

       IF ( RC /= GC_SUCCESS ) THEN
          errMsg = TRIM( errMsg_ir ) // TRIM( chmId )
          CALL GC_Error( errMsg, RC, thisLoc )
          RETURN
       ENDIF
    ENDIF

    !------------------------------------------------------------------------
    ! DryDepFreq
    !------------------------------------------------------------------------
    IF ( State_Chm%nDryDep > 0 ) THEN
        chmId = 'DryDepFreq'
        CALL Init_and_Register(                                              &
            Input_Opt  = Input_Opt,                                          &
            State_Chm  = State_Chm,                                          &
            State_Grid = State_Grid,                                         &
            chmId      = chmId,                                              &
            Ptr2Data   = State_Chm%DryDepFreq,                               &
            nSlots     = State_Chm%nDryDep,                                  &
            RC         = RC                                                 )

       IF ( RC /= GC_SUCCESS ) THEN
          errMsg = TRIM( errMsg_ir ) // TRIM( chmId )
          CALL GC_Error( errMsg, RC, thisLoc )
          RETURN
       ENDIF
    ENDIF

    !------------------------------------------------------------------
    ! DryDepVel
    !------------------------------------------------------------------
    chmID = 'DryDepVel'
    CALL Init_and_Register(                                                  &
         Input_Opt  = Input_Opt,                                             &
         State_Chm  = State_Chm,                                             &
         State_Grid = State_Grid,                                            &
         chmId      = chmId,                                                 &
         Ptr2Data   = State_Chm%DryDepVel,                                   &
         nSlots     = State_Chm%nDryDep,                                     &
         RC         = RC                                                    )

    IF ( RC /= GC_SUCCESS ) THEN
       errMsg = TRIM( errMsg_ir ) // TRIM( chmId )
       CALL GC_Error( errMsg, RC, thisLoc )
       RETURN
    ENDIF

#ifdef MODEL_GEOS
    !========================================================================
    ! Allocate and initialize aerodynamic resistance fields (GEOS-5 only)
    !========================================================================
    chmID = 'DryDepRa2m'
    CALL Init_and_Register(                                                  &
         Input_Opt  = Input_Opt,                                             &
         State_Chm  = State_Chm,                                             &
         State_Grid = State_Grid,                                            &
         chmId      = chmId,                                                 &
         Ptr2Data   = State_Chm%DryDepRa2m,                                  &
         RC         = RC                                                    )

    IF ( RC /= GC_SUCCESS ) THEN
       errMsg = TRIM( errMsg_ir ) // TRIM( chmId )
       CALL GC_Error( errMsg, RC, thisLoc )
       RETURN
    ENDIF

    chmID = 'DryDepRa10m'
    CALL Init_and_Register(                                                  &
         Input_Opt  = Input_Opt,                                             &
         State_Chm  = State_Chm,                                             &
         State_Grid = State_Grid,                                            &
         chmId      = chmId,                                                 &
         Ptr2Data   = State_Chm%DryDepRa10m,                                 &
         RC         = RC                                                    )

    IF ( RC /= GC_SUCCESS ) THEN
       errMsg = TRIM( errMsg_ir ) // TRIM( chmId )
       CALL GC_Error( errMsg, RC, thisLoc )
       RETURN
    ENDIF
#endif

    ! J(OH) and J(NO2) are only used in fullchem simulations
    IF ( Input_Opt%ITS_A_FULLCHEM_SIM ) THEN

       !---------------------------------------------------------------------
       ! J(OH); needed for restart file input to HEMCO PARANOx extension
       !---------------------------------------------------------------------
       chmId = 'JOH'
       CALL Init_and_Register(                                               &
            Input_Opt  = Input_Opt,                                          &
            State_Chm  = State_Chm,                                          &
            State_Grid = State_Grid,                                         &
            chmId      = chmId,                                              &
            Ptr2Data   = State_Chm%JOH,                                      &
            RC         = RC                                                 )

       IF ( RC /= GC_SUCCESS ) THEN
          errMsg = TRIM( errMsg_ir ) // TRIM( chmId )
          CALL GC_Error( errMsg, RC, thisLoc )
          RETURN
       ENDIF

       !---------------------------------------------------------------------
       ! J(NO2); needed for restart file input to HEMCO PARANOx extension
       !---------------------------------------------------------------------
       chmId = 'JNO2'
       CALL Init_and_Register(                                               &
            Input_Opt  = Input_Opt,                                          &
            State_Chm  = State_Chm,                                          &
            State_Grid = State_Grid,                                         &
            chmId      = chmId,                                              &
            Ptr2Data   = State_Chm%JNO2,                                     &
            RC         = RC                                                 )

       IF ( RC /= GC_SUCCESS ) THEN
          errMsg = TRIM( errMsg_ir ) // TRIM( chmId )
          CALL GC_Error( errMsg, RC, thisLoc )
          RETURN
       ENDIF
    ENDIF

    !------------------------------------------------------------------
    ! Surface flux for non-local PBL mixing
    !------------------------------------------------------------------
    IF ( Input_Opt%LTURB .and. Input_Opt%LNLPBL ) THEN
       chmId = 'SurfaceFlux'
       CALL Init_and_Register(                                               &
            Input_Opt  = Input_Opt,                                          &
            State_Chm  = State_Chm,                                          &
            State_Grid = State_Grid,                                         &
            chmId      = chmId,                                              &
            Ptr2Data   = State_Chm%SurfaceFlux,                              &
            nSlots     = State_Chm%nAdvect,                                  &
            RC         = RC                                                 )

       IF ( RC /= GC_SUCCESS ) THEN
          errMsg = TRIM( errMsg_ir ) // TRIM( chmId )
          CALL GC_Error( errMsg, RC, thisLoc )
          RETURN
       ENDIF
    ENDIF

    !------------------------------------------------------------------
    ! TLSTT (Linoz)
    !------------------------------------------------------------------
    IF ( Input_Opt%LINOZ_NFIELDS > 0 ) THEN
        chmId = 'TLSTT'
        CALL Init_and_Register(                                              &
            Input_Opt  = Input_Opt,                                          &
            State_Chm  = State_Chm,                                          &
            State_Grid = State_Grid,                                         &
            chmId      = chmId,                                              &
            Ptr2Data   = State_Chm%TLSTT,                                    &
            nSlots     = Input_Opt%LINOZ_NFIELDS,                            &
            noRegister = .TRUE.,                                             &
            RC         = RC                                                 )

       IF ( RC /= GC_SUCCESS ) THEN
          errMsg = TRIM( errMsg_ir ) // TRIM( chmId )
          CALL GC_Error( errMsg, RC, thisLoc )
          RETURN
       ENDIF
    ENDIF

    !------------------------------------------------------------------------
    ! SFC_CH4
    ! Not registered to the registry as these are fields internal to the
    ! set_global_ch4_mod module state.
    !------------------------------------------------------------------------
    chmId = 'SFC_CH4'
    CALL Init_and_Register(                                                  &
         Input_Opt  = Input_Opt,                                             &
         State_Chm  = State_Chm,                                             &
         State_Grid = State_Grid,                                            &
         chmId      = chmId,                                                 &
         Ptr2Data   = State_Chm%SFC_CH4,                                     &
         noRegister = .TRUE.,                                                &
         RC         = RC                                                    )

    IF ( RC /= GC_SUCCESS ) THEN
       errMsg = TRIM( errMsg_ir ) // TRIM( chmId )
       CALL GC_Error( errMsg, RC, thisLoc )
       RETURN
    ENDIF

#if defined(MODEL_CESM)
    IF ( Input_Opt%ITS_A_FULLCHEM_SIM ) THEN
       !---------------------------------------------------------------------
       ! H2SO4_PRDR: H2SO4 production rate [mol/mol] for MAM4 interface
       !---------------------------------------------------------------------
       chmId = 'H2SO4_PRDR'
       CALL Init_and_Register(                                               &
            Input_Opt  = Input_Opt,                                          &
            State_Chm  = State_Chm,                                          &
            State_Grid = State_Grid,                                         &
            chmId      = chmId,                                              &
            Ptr2Data   = State_Chm%H2SO4_PRDR,                               &
            RC         = RC                                                 )

       IF ( RC /= GC_SUCCESS ) THEN
          errMsg = TRIM( errMsg_ir ) // TRIM( chmId )
          CALL GC_Error( errMsg, RC, thisLoc )
          RETURN
       ENDIF
    ENDIF
#endif

    !=======================================================================
    ! Initialize State_Chm quantities pertinent to Hg simulations
    !=======================================================================
    IF ( Input_Opt%ITS_A_MERCURY_SIM ) THEN
       CALL Init_Hg_Simulation_Fields( Input_Opt, State_Chm, State_Grid,     &
                                       SpcCount,  RC                        )
       IF ( RC /= GC_SUCCESS ) THEN
          ErrMsg = 'Error encountered in routine "Init_Hg_Simulation_Fields"!'
          CALL GC_Error( ErrMsg, RC, ThisLoc )
          RETURN
       ENDIF
    ENDIF

    !=======================================================================
    ! Initialize State_Chm quantities pertinent to CH4 simulations
    !=======================================================================
    IF ( Input_Opt%ITS_A_CH4_SIM ) THEN
        ! CH4_EMIS
        chmId = 'CH4_EMIS'
        CALL Init_and_Register(                                              &
            Input_Opt  = Input_Opt,                                          &
            State_Chm  = State_Chm,                                          &
            State_Grid = State_Grid,                                         &
            chmId      = chmId,                                              &
            Ptr2Data   = State_Chm%CH4_EMIS,                                 &
            nSlots     = 15,                                                 &
            RC         = RC                                                 )

       IF ( RC /= GC_SUCCESS ) THEN
          errMsg = TRIM( errMsg_ir ) // TRIM( chmId )
          CALL GC_Error( errMsg, RC, thisLoc )
          RETURN
       ENDIF

       ! Global OH and Cl from HEMCO input
       chmId = 'BOH'
       CALL Init_and_Register(                                               &
            Input_Opt  = Input_Opt,                                          &
            State_Chm  = State_Chm,                                          &
            State_Grid = State_Grid,                                         &
            chmId      = chmId,                                              &
            Ptr2Data   = State_Chm%BOH,                                      &
            RC         = RC                                                 )

       IF ( RC /= GC_SUCCESS ) THEN
          errMsg = TRIM( errMsg_ir ) // TRIM( chmId )
          CALL GC_Error( errMsg, RC, thisLoc )
          RETURN
       ENDIF

       chmId = 'BCl'
       CALL Init_and_Register(                                               &
            Input_Opt  = Input_Opt,                                          &
            State_Chm  = State_Chm,                                          &
            State_Grid = State_Grid,                                         &
            chmId      = chmId,                                              &
            Ptr2Data   = State_Chm%BCl,                                      &
            RC         = RC                                                 )

       IF ( RC /= GC_SUCCESS ) THEN
          errMsg = TRIM( errMsg_ir ) // TRIM( chmId )
          CALL GC_Error( errMsg, RC, thisLoc )
          RETURN
       ENDIF
    ENDIF

    !========================================================================
    ! Once we are done registering all fields, we need to define the
    ! registry lookup table.  This algorithm will avoid hash collisions.
    !========================================================================
    CALL Registry_Set_LookupTable( Registry  = State_Chm%Registry,           &
                                   RegDict   = State_Chm%RegDict,            &
                                   RC        = RC                           )

    ! Trap potential errors
    IF ( RC /= GC_SUCCESS ) THEN
       ErrMsg = 'Error encountered in routine "Registry_Set_LookupTable"!'
       CALL GC_Error( ErrMsg, RC, ThisLoc )
       RETURN
    ENDIF

    !========================================================================
    ! Print out the list of registered fields
    !========================================================================
    IF ( Input_Opt%amIRoot ) THEN
       WRITE( 6, 10 )
 10    FORMAT( /, 'Registered variables contained within the State_Chm object:')
       WRITE( 6, '(a)' ) REPEAT( '=', 79 )
    ENDIF

    ! Print registered fields
    CALL Registry_Print( Input_Opt   = Input_Opt,             &
                         Registry    = State_Chm%Registry,    &
                         ShortFormat = .TRUE.,                &
                         RC          = RC                    )

    ! Trap potential errors
    IF ( RC /= GC_SUCCESS ) THEN
       ErrMsg = 'Error encountered in routine "Registry Print"!'
       CALL GC_Error( ErrMsg, RC, ThisLoc )
       RETURN
    ENDIF

    !=======================================================================
    ! Cleanup and quit
    !=======================================================================

    ! Free pointer for safety's sake
    ThisSpc => NULL()

    ! Echo output
    IF ( Input_Opt%amIRoot ) THEN
       print*, REPEAT( '#', 79 )
    ENDIF

    ! Format statement
100 FORMAT( I3, 2x, A31 )
110 FORMAT( 5x, '===> ', f4.1, 1x, A6  )
120 FORMAT( 5x, '---> ', f4.1, 1x, A4  )

  END SUBROUTINE Init_State_Chm
!EOC
!------------------------------------------------------------------------------
!                  GEOS-Chem Global Chemical Transport Model                  !
!------------------------------------------------------------------------------
!BOP
!
! !IROUTINE: Init_Mapping_Vectors
!
! !DESCRIPTION: Initializes the 1-D mapping vectors in the State_Chm object.
!  This was split off from Init_State_Chm.
!\\
!\\
! !INTERFACE:
!
  SUBROUTINE Init_Mapping_Vectors( Input_Opt, State_Chm, RC )
!
! !USES:
!
    USE GCKPP_Parameters, ONLY : NSPEC
    USE Input_Opt_Mod,    ONLY : OptInput
    USE Cmn_Fjx_Mod,      ONLY : W_
!
! !INPUT/OUTPUT PARAMETERS:
!
    TYPE(OptInput), INTENT(INOUT) :: Input_Opt   ! Input Options object
    TYPE(ChmState), INTENT(INOUT) :: State_Chm   ! Chemistry State object
!
! !OUTPUT PARAMETERS:
!
    INTEGER,        INTENT(OUT)   :: RC          ! Success or failure
!
! !REVISION HISTORY:
!  06 Jan 2015 - R. Yantosca - Initial version
!  See the subsequent Git history with the gitk browser!
!EOP
!------------------------------------------------------------------------------
!BOC
!
! !LOCAL VARIABLES:
!
    ! Scalars
    INTEGER                :: C,      N

    ! Strings
    CHARACTER(LEN=255)     :: errMsg, thisLoc

    ! Objects
    TYPE(Species), POINTER :: ThisSpc

    !========================================================================
    ! Init_Mapping_Vectors begins here!
    !========================================================================

    ! Initialize
    RC         =  GC_SUCCESS
    ThisSpc    => NULL()
    errMsg     =  ''
    thisLoc    =  &
       ' -> at Init_Mapping_Vectors (in module Headers/state_chm_mod.F90)'

    !========================================================================
    ! Allocate and initialize mapping vectors to subset species
    !========================================================================
    IF ( State_Chm%nAdvect > 0 ) THEN
       ALLOCATE( State_Chm%Map_Advect( State_Chm%nAdvect ), STAT=RC )
       CALL GC_CheckVar( 'State_Chm%Map_Advect', 0, RC )
       IF ( RC /= GC_SUCCESS ) RETURN
       State_Chm%Map_Advect = 0
    ELSE
       ErrMsg = 'No advected species specified!'
       CALL GC_Error( ErrMsg, RC, ThisLoc )
       RETURN
    ENDIF

    IF ( State_Chm%nAeroSpc > 0 ) THEN
       ALLOCATE( State_Chm%Map_Aero( State_Chm%nAeroSpc ), STAT=RC )
       CALL GC_CheckVar( 'State_Chm%Map_Aero', 0, RC )
       IF ( RC /= GC_SUCCESS ) RETURN
       State_Chm%Map_Aero = 0
    ENDIF

    IF (  State_Chm%nDryAlt > 0 ) THEN
       ALLOCATE( State_Chm%Map_DryAlt( State_Chm%nDryAlt ), STAT=RC )
       CALL GC_CheckVar( 'State_Chm%Map_DryAlt', 0, RC )
       IF ( RC /= GC_SUCCESS ) RETURN
       State_Chm%Map_DryAlt = 0
    ENDIF

    IF (  State_Chm%nDryDep > 0 ) THEN
       ALLOCATE( State_Chm%Map_Drydep( State_Chm%nDryDep ), STAT=RC )
       CALL GC_CheckVar( 'State_Chm%Map_Drydep', 0, RC )
       IF ( RC /= GC_SUCCESS ) RETURN
       State_Chm%Map_DryDep = 0
    ENDIF

    IF ( State_Chm%nGasSpc > 0 ) THEN
       ALLOCATE( State_Chm%Map_GasSpc( State_Chm%nGasSpc ), STAT=RC )
       CALL GC_CheckVar( 'State_Chm%Map_GasSpc', 0, RC )
       IF ( RC /= GC_SUCCESS ) RETURN
       State_Chm%Map_GasSpc = 0
    ENDIF

    IF ( State_Chm%nHygGrth > 0 ) THEN
       ALLOCATE( State_Chm%Map_HygGrth( State_Chm%nHygGrth ), STAT=RC )
       CALL GC_CheckVar( 'State_Chm%Map_HygGrth', 0, RC )
       IF ( RC /= GC_SUCCESS ) RETURN
       State_Chm%Map_HygGrth = 0
    ENDIF

    !---------------------------------------------------------------------------
    ! NOTE: Need to also leave room for the omitted "dummy" KPP species in
    ! the mapping arrays so that the rest of the KPP indices will line up!
    !  -- Bob Yantosca (04 Jun 2021)
    N = State_Chm%nKppVar + State_Chm%nOmitted
    IF ( N > 0 ) THEN
       ALLOCATE( State_Chm%Map_KppVar( N ), STAT=RC )
       CALL GC_CheckVar( 'State_Chm%Map_KppVar', 0, RC )
       IF ( RC /= GC_SUCCESS ) RETURN
       State_Chm%Map_KppVar = 0
    ENDIF

    N = State_Chm%nKppFix + State_Chm%nOmitted
    IF ( N > 0 ) THEN
       ALLOCATE( State_Chm%Map_KppFix( N ), STAT=RC )
       CALL GC_CheckVar( 'State_Chm%Map_KppFix', 0, RC )
       IF ( RC /= GC_SUCCESS ) RETURN
       State_Chm%Map_KppFix = 0
    ENDIF

    N = State_Chm%nKppSpc + State_Chm%nOmitted
    IF ( N > 0 ) THEN
       ALLOCATE( State_Chm%Map_KppSpc( N ), STAT=RC )
       CALL GC_CheckVar( 'State_Chm%Map_KppSpc', 0, RC )
       IF ( RC /= GC_SUCCESS ) RETURN
       State_Chm%Map_KppSpc = 0
    ENDIF
    !---------------------------------------------------------------------------

    IF ( State_Chm%nLoss > 0 ) THEN
       ALLOCATE( State_Chm%Name_Loss( State_Chm%nLoss ), STAT=RC )
       CALL GC_CheckVar( 'State_Chm%Name_Loss', 0, RC )
       IF ( RC /= GC_SUCCESS ) RETURN
       State_Chm%Name_Loss = ''

       ALLOCATE( State_Chm%Map_Loss( State_Chm%nLoss ), STAT=RC )
       CALL GC_CheckVar( 'State_Chm%Map_Loss', 0, RC )
       IF ( RC /= GC_SUCCESS ) RETURN
       State_Chm%Map_Loss = 0
    ENDIF

    IF ( State_Chm%nPhotol > 0 ) THEN
       ALLOCATE( State_Chm%Map_Photol( State_Chm%nPhotol ), STAT=RC )
       CALL GC_CheckVar( 'State_Chm%Map_Photol', 0, RC )
       IF ( RC /= GC_SUCCESS ) RETURN
       State_Chm%Map_Photol = 0
    ENDIF

    IF ( State_Chm%nProd >0 ) THEN
       ALLOCATE( State_Chm%Name_Prod( State_Chm%nProd ), STAT=RC )
       CALL GC_CheckVar( 'State_Chm%Name_Prod', 0, RC )
       IF ( RC /= GC_SUCCESS ) RETURN
       State_Chm%Name_Prod = ''

       ALLOCATE( State_Chm%Map_Prod( State_Chm%nProd ), STAT=RC )
       CALL GC_CheckVar( 'State_Chm%Map_Prod', 0, RC )
       IF ( RC /= GC_SUCCESS ) RETURN
       State_Chm%Map_Prod = 0
    ENDIF

    IF ( State_Chm%nRadNucl > 0 ) THEN
       ALLOCATE( State_Chm%Map_RadNucl( State_Chm%nRadNucl ), STAT=RC )
       CALL GC_CheckVar( 'State_Chm%Map_RadNucl', 0, RC )
       IF ( RC /= GC_SUCCESS ) RETURN
       State_Chm%Map_RadNucl = 0
    ENDIF

    IF ( State_Chm%nWetDep > 0 ) THEN
       ALLOCATE( State_Chm%Map_WetDep( State_Chm%nWetDep ), STAT=RC )
       CALL GC_CheckVar( 'State_Chm%Map_WetDep', 0, RC )
       IF ( RC /= GC_SUCCESS ) RETURN
       State_Chm%Map_WetDep = 0
    ENDIF

    IF ( W_ > 0 ) THEN
       ALLOCATE( State_Chm%Map_WL( W_ ), STAT=RC )
       CALL GC_CheckVar( 'State_Chm%Map_WL', 0, RC )
       IF ( RC /= GC_SUCCESS ) RETURN
       State_Chm%Map_WL = 0
    ENDIF

    !========================================================================
    ! Set up the species mapping vectors
    !========================================================================
    IF ( Input_Opt%amIRoot ) THEN
       WRITE( 6,'(/,a)' ) 'ADVECTED SPECIES MENU'
       WRITE( 6,'(  a)' ) REPEAT( '-', 48 )
       WRITE( 6,'(  a)' ) '  #  Species Name'
    ENDIF

    ! Loop over all species
    DO N = 1, State_Chm%nSpecies

       ! GEOS-Chem Species Database entry for species # N
       ThisSpc => State_Chm%SpcData(N)%Info

       !---------------------------------------------------------------------
       ! Set up the mapping for ADVECTED SPECIES
       !---------------------------------------------------------------------
       IF ( ThisSpc%Is_Advected ) THEN

          ! Update the mapping vector of advected species
          C                       = ThisSpc%AdvectId
          State_Chm%Map_Advect(C) = ThisSpc%ModelId

          ! Print to screen
          IF ( Input_Opt%amIRoot ) THEN
             WRITE( 6, 100 ) ThisSpc%ModelId, ThisSpc%Name
 100         FORMAT( I3, 2x, A31 )
          ENDIF

       ENDIF

       !---------------------------------------------------------------------
       ! Set up the mapping for AEROSOL SPECIES
       !---------------------------------------------------------------------
       IF ( ThisSpc%Is_Aerosol ) THEN
          C                     = ThisSpc%AerosolId
          State_Chm%Map_Aero(C) = ThisSpc%ModelId
       ENDIF

       !---------------------------------------------------------------------
       ! Set up the mapping for DRYDEP SPECIES TO SAVE AT A GIVEN ALTITUDE
       !---------------------------------------------------------------------
       IF ( ThisSpc%Is_DryAlt ) THEN
          C                       = ThisSpc%DryAltId
          State_Chm%Map_DryAlt(C) = ThisSpc%ModelId
       ENDIF

       !---------------------------------------------------------------------
       ! Set up the mapping for DRYDEP SPECIES
       !---------------------------------------------------------------------
       IF ( ThisSpc%Is_DryDep ) THEN
          C                       = ThisSpc%DryDepId
          State_Chm%Map_Drydep(C) = ThisSpc%ModelId
       ENDIF

       !---------------------------------------------------------------------
       ! Set up the mapping for GAS SPECIES
       !---------------------------------------------------------------------
       IF ( ThisSpc%Is_Gas ) THEN
          C                       = ThisSpc%GasSpcId
          !###
          !### Uncomment for debug print if Map_GasSpc goes out-of-bounds
          !### print*, '===> ', ThisSpc%Name, C, ThisSpc%ModelId
          !###
          State_Chm%Map_GasSpc(C) = ThisSpc%ModelId
       ENDIF

       !---------------------------------------------------------------------
       ! Set up the mapping for HYGROSCOPIC GROWTH SPECIES
       !---------------------------------------------------------------------
       IF ( ThisSpc%Is_HygroGrowth ) THEN
          C                        = ThisSpc%HygGrthId
          State_Chm%Map_HygGrth(C) = ThisSpc%ModelId
       ENDIF

       !---------------------------------------------------------------------
       ! Set up the mapping for KPP ACTIVE (VARIABLE) SPECIES
       !---------------------------------------------------------------------
       IF ( ThisSpc%Is_ActiveChem ) THEN
          C                       = ThisSpc%KppVarId
          State_Chm%Map_KppVar(C) = ThisSpc%ModelId
       ENDIF

       !---------------------------------------------------------------------
       ! Set up the mapping for KPP FIXED SPECIES
       !---------------------------------------------------------------------
       IF ( ThisSpc%Is_FixedChem ) THEN
          C                       = ThisSpc%KppFixId
          State_Chm%Map_KppFix(C) = ThisSpc%ModelId
       ENDIF

       !---------------------------------------------------------------------
       ! Set up the mapping for SPECIES IN THE KPP MECHANISM
       !---------------------------------------------------------------------
       IF ( ThisSpc%Is_Kpp ) THEN
          C                       = ThisSpc%KppSpcId
          State_Chm%Map_KppSpc(C) = ThisSpc%ModelId
       ENDIF

       !---------------------------------------------------------------------
       ! Set up the mapping for PHOTOLYSIS SPECIES
       !---------------------------------------------------------------------
       IF ( ThisSpc%Is_Photolysis ) THEN
          C                       = ThisSpc%PhotolId
          State_Chm%Map_Photol(C) = ThisSpc%ModelId
       ENDIF

       !---------------------------------------------------------------------
       ! Set up the mapping for WETDEP SPECIES
       !---------------------------------------------------------------------
       IF ( ThisSpc%Is_RadioNuclide ) THEN
          C                        = ThisSpc%RadNuclId
          State_Chm%Map_RadNucl(C) = ThisSpc%ModelId
       ENDIF

       !---------------------------------------------------------------------
       ! Set up the mapping for WETDEP SPECIES
       !---------------------------------------------------------------------
       IF ( ThisSpc%Is_WetDep ) THEN
          C                       = ThisSpc%WetDepId
          State_Chm%Map_WetDep(C) = ThisSpc%ModelId
       ENDIF

       ! Free pointer
       ThisSpc => NULL()

    ENDDO

    !------------------------------------------------------------------------
    ! Set up the mapping for UVFlux Diagnostics
    ! placeholder for now since couldn't figure out how to read in WL from file
    !------------------------------------------------------------------------
    IF ( W_ > 0 ) THEN

       ! Define identifying string
       DO N = 1, W_
          State_Chm%Map_WL(N) = 0
       ENDDO
    ENDIF

    !------------------------------------------------------------------------
    ! Set up the mapping for PRODUCTION AND LOSS DIAGNOSTIC SPECIES
    !------------------------------------------------------------------------
    IF ( State_Chm%nProd > 0 .or. State_Chm%nLoss > 0 ) THEN
       CALL MapProdLossSpecies( Input_Opt, State_Chm, RC )
       IF ( RC /= GC_SUCCESS ) THEN
          ErrMsg = 'Error encountered in routine "MapProdLossSpecies"!'
          CALL GC_Error( ErrMsg, RC, ThisLoc )
          RETURN
       ENDIF
    ENDIF

  END SUBROUTINE Init_Mapping_Vectors
!EOC
!------------------------------------------------------------------------------
!                  GEOS-Chem Global Chemical Transport Model                  !
!------------------------------------------------------------------------------
!BOP
!
! !IROUTINE: Init_Hg_Simulation_Fields
!
! !DESCRIPTION: Initializes State_Chm quantities that pertain to the
!  Hg or tagged Hg simulations.  This was split off from Init_State_Chm.
!\\
!\\
! !INTERFACE:
!
  SUBROUTINE Init_Hg_Simulation_Fields( Input_Opt, State_Chm, State_Grid,    &
                                        SpcCount,  RC                       )
!
! !USES:
!
    USE Input_Opt_Mod,  ONLY : OptInput
    USE State_Grid_Mod, ONLY : GrdState
!
! INPUT PARAMETERS:
!
    TYPE(GrdState), INTENT(IN)    :: State_Grid
    TYPE(SpcIndCt), INTENT(IN)    :: SpcCount
!
! !INPUT/OUTPUT PARAMETERS:
!
    TYPE(OptInput), INTENT(INOUT) :: Input_Opt
    TYPE(ChmState), INTENT(INOUT) :: State_Chm
!
! !OUTPUT PARAMETERS:
!
    INTEGER,        INTENT(OUT)   :: RC
!
! !REVISION HISTORY:
!  23 Jan 2015 - R. Yantosca - Initial version
!  See the subsequent Git history with the gitk browser!
!EOP
!------------------------------------------------------------------------------
!BOC
!
! !LOCAL VARIABLES:
!
    ! Scalars
    INTEGER                :: C
    INTEGER                :: N

    ! Strings
    CHARACTER(LEN=255)     :: chmId
    CHARACTER(LEN=255)     :: errMsg
    CHARACTER(LEN=255)     :: errMsg_ir
    CHARACTER(LEN=255)     :: thisLoc

    ! Objects
    TYPE(Species), POINTER :: ThisSpc

    !========================================================================
    ! Init_Hg_Simulation_Fields begins here!
    !========================================================================

    ! Initialize
    RC         = GC_SUCCESS
    errMsg     = ''
    errMsg_ir  =  'Error encountered in "Init_and_Register", chmId = '
    thisLoc    = &
     ' -> at Init_Hg_Simulation_Fields (in module Headers/state_chm_mod.F90)'

    !------------------------------------------------------------------------
    ! Hg(0) ocean mass
    !------------------------------------------------------------------------
    chmId = 'OceanHg0'
    CALL Init_and_Register(                                                  &
         Input_Opt  = Input_Opt,                                             &
         State_Chm  = State_Chm,                                             &
         State_Grid = State_Grid,                                            &
         chmId      = chmId,                                                 &
         Ptr2Data   = State_Chm%OceanHg0,                                    &
         RC         = RC                                                    )

    IF ( RC /= GC_SUCCESS ) THEN
       errMsg = TRIM( errMsg_ir ) // TRIM( chmId )
       CALL GC_Error( errMsg, RC, thisLoc )
       RETURN
    ENDIF

    !------------------------------------------------------------------------
    ! Hg(II) ocean mass
    !------------------------------------------------------------------------
    chmId = 'OceanHg2'
    CALL Init_and_Register(                                                  &
         Input_Opt  = Input_Opt,                                             &
         State_Chm  = State_Chm,                                             &
         State_Grid = State_Grid,                                            &
         chmId      = chmId,                                                 &
         Ptr2Data   = State_Chm%OceanHg2,                                    &
         RC         = RC                                                    )

    IF ( RC /= GC_SUCCESS ) THEN
       errMsg = TRIM( errMsg_ir ) // TRIM( chmId )
       CALL GC_Error( errMsg, RC, thisLoc )
       RETURN
    ENDIF

    !------------------------------------------------------------------------
    ! HgP ocean mass
    !------------------------------------------------------------------------
    chmId = 'OceanHgP'
    CALL Init_and_Register(                                                  &
         Input_Opt  = Input_Opt,                                             &
         State_Chm  = State_Chm,                                             &
         State_Grid = State_Grid,                                            &
         chmId      = chmId,                                                 &
         Ptr2Data   = State_Chm%OceanHgP,                                    &
         RC         = RC                                                    )

    IF ( RC /= GC_SUCCESS ) THEN
       errMsg = TRIM( errMsg_ir ) // TRIM( chmId )
       CALL GC_Error( errMsg, RC, thisLoc )
       RETURN
    ENDIF

    !------------------------------------------------------------------------
    ! Reducible Hg snowpack on ocean
    !------------------------------------------------------------------------
    chmId = 'SnowHgOcean'
    CALL Init_and_Register(                                                  &
         Input_Opt  = Input_Opt,                                             &
         State_Chm  = State_Chm,                                             &
         State_Grid = State_Grid,                                            &
         chmId      = chmId,                                                 &
         Ptr2Data   = State_Chm%SnowHgOcean,                                 &
         RC         = RC                                                    )

    IF ( RC /= GC_SUCCESS ) THEN
       errMsg = TRIM( errMsg_ir ) // TRIM( chmId )
       CALL GC_Error( errMsg, RC, thisLoc )
       RETURN
    ENDIF

    !------------------------------------------------------------------------
    ! Reducible Hg snowpack on land
    !------------------------------------------------------------------------
    chmId = 'SnowHgLand'
    CALL Init_and_Register(                                                  &
         Input_Opt  = Input_Opt,                                             &
         State_Chm  = State_Chm,                                             &
         State_Grid = State_Grid,                                            &
         chmId      = chmId,                                                 &
         Ptr2Data   = State_Chm%SnowHgLand,                                  &
         RC         = RC                                                    )

    IF ( RC /= GC_SUCCESS ) THEN
       errMsg = TRIM( errMsg_ir ) // TRIM( chmId )
       CALL GC_Error( errMsg, RC, thisLoc )
       RETURN
    ENDIF

    !------------------------------------------------------------------------
    ! Non-reducible Hg snowpack on ocean
    !------------------------------------------------------------------------
    chmId = 'SnowHgOceanStored'
    CALL Init_and_Register(                                                  &
         Input_Opt  = Input_Opt,                                             &
         State_Chm  = State_Chm,                                             &
         State_Grid = State_Grid,                                            &
         chmId      = chmId,                                                 &
         Ptr2Data   = State_Chm%SnowHgOceanStored,                           &
         RC         = RC                                                    )

    IF ( RC /= GC_SUCCESS ) THEN
       errMsg = TRIM( errMsg_ir ) // TRIM( chmId )
       CALL GC_Error( errMsg, RC, thisLoc )
       RETURN
    ENDIF

    !------------------------------------------------------------------------
    ! Non-reducible Hg snowpack on land
    !------------------------------------------------------------------------
    chmId = 'SnowHgLandStored'
    CALL Init_and_Register(                                                  &
         Input_Opt  = Input_Opt,                                             &
         State_Chm  = State_Chm,                                             &
         State_Grid = State_Grid,                                            &
         chmId      = chmId,                                                 &
         Ptr2Data   = State_Chm%SnowHgLandStored,                            &
         RC         = RC                                                    )

    !------------------------------------------------------------------------
    ! TOMS_MOD
    ! Not registered to the registry as these are fields internal to the
    ! toms_mod module state.
    !------------------------------------------------------------------------
    chmId = 'TO3_DAILY'
    CALL Init_and_Register(                                               &
         Input_Opt  = Input_Opt,                                          &
         State_Chm  = State_Chm,                                          &
         State_Grid = State_Grid,                                         &
         chmId      = chmId,                                              &
         Ptr2Data   = State_Chm%TO3_DAILY,                                &
         noRegister = .TRUE.,                                             &
         RC         = RC                                                 )

    IF ( RC /= GC_SUCCESS ) THEN
       errMsg = TRIM( errMsg_ir ) // TRIM( chmId )
       CALL GC_Error( errMsg, RC, thisLoc )
       RETURN
    ENDIF

    chmId = 'TOMS1'
    CALL Init_and_Register(                                               &
         Input_Opt  = Input_Opt,                                          &
         State_Chm  = State_Chm,                                          &
         State_Grid = State_Grid,                                         &
         chmId      = chmId,                                              &
         Ptr2Data   = State_Chm%TOMS1,                                    &
         noRegister = .TRUE.,                                             &
         RC         = RC                                                 )

    IF ( RC /= GC_SUCCESS ) THEN
       errMsg = TRIM( errMsg_ir ) // TRIM( chmId )
       CALL GC_Error( errMsg, RC, thisLoc )
       RETURN
    ENDIF

    chmId = 'TOMS2'
    CALL Init_and_Register(                                               &
         Input_Opt  = Input_Opt,                                          &
         State_Chm  = State_Chm,                                          &
         State_Grid = State_Grid,                                         &
         chmId      = chmId,                                              &
         Ptr2Data   = State_Chm%TOMS2,                                    &
         noRegister = .TRUE.,                                             &
         RC         = RC                                                 )

    IF ( RC /= GC_SUCCESS ) THEN
       errMsg = TRIM( errMsg_ir ) // TRIM( chmId )
       CALL GC_Error( errMsg, RC, thisLoc )
       RETURN
    ENDIF

    IF ( RC /= GC_SUCCESS ) THEN
       errMsg = TRIM( errMsg_ir ) // TRIM( chmId )
       CALL GC_Error( errMsg, RC, thisLoc )
       RETURN
    ENDIF

  END SUBROUTINE Init_Hg_Simulation_Fields
!EOC
!------------------------------------------------------------------------------
!                  GEOS-Chem Global Chemical Transport Model                  !
!------------------------------------------------------------------------------
!BOP
!
! !IROUTINE: Cleanup_State_Chm
!
! !DESCRIPTION: Routine CLEANUP\_STATE\_CHM deallocates all fields
!  of the chemistry state object.
!\\
!\\
! !INTERFACE:
!
  SUBROUTINE Cleanup_State_Chm( State_Chm, RC )
!
! !USES:
!
    USE Species_Database_Mod, ONLY : Cleanup_Species_Database
!
! !INPUT/OUTPUT PARAMETERS:
!
    TYPE(ChmState), INTENT(INOUT) :: State_Chm    ! Chemistry State object
!
! !OUTPUT PARAMETERS:
!
    INTEGER,        INTENT(OUT)   :: RC           ! Return code
!
! !REMARKS:
!
! !REVISION HISTORY:
!  15 Oct 2012 - R. Yantosca - Initial version
!  See https://github.com/geoschem/geos-chem for complete history
!EOP
!------------------------------------------------------------------------------
!BOC
!
! !LOCAL VARAIBLES
!
    INTEGER            :: N
    CHARACTER(LEN=255) :: ErrMsg, ThisLoc

    !=======================================================================
    ! Initialize
    !=======================================================================
    RC      = GC_SUCCESS
    ErrMsg  = ''
    ThisLoc = ' -> at Cleanup_State_Chm (in Headers/state_chm_mod.F90)'

    !=======================================================================
    ! Deallocate and nullify pointer fields of State_Chm
    !=======================================================================
    IF ( ASSOCIATED( State_Chm%Map_Advect ) ) THEN
       DEALLOCATE( State_Chm%Map_Advect, STAT=RC )
       CALL GC_CheckVar( 'State_Chm%Map_Advect', 2, RC )
       IF ( RC /= GC_SUCCESS ) RETURN
       State_Chm%Map_Advect => NULL()
    ENDIF

    IF ( ASSOCIATED( State_Chm%Map_Aero ) ) THEN
       DEALLOCATE( State_Chm%Map_Aero, STAT=RC )
       CALL GC_CheckVar( 'State_Chm%Map_Aero', 2, RC )
       IF ( RC /= GC_SUCCESS ) RETURN
       State_Chm%Map_Aero => NULL()
    ENDIF

    IF ( ASSOCIATED( State_Chm%Map_DryDep ) ) THEN
       DEALLOCATE( State_Chm%Map_DryDep, STAT=RC )
       CALL GC_CheckVar( 'State_Chm%Map_Drydep', 2, RC )
       IF ( RC /= GC_SUCCESS ) RETURN
       State_Chm%Map_DryDep => NULL()
    ENDIF

    IF ( ASSOCIATED( State_Chm%Map_GasSpc ) ) THEN
       DEALLOCATE( State_Chm%Map_GasSpc, STAT=RC )
       CALL GC_CheckVar( 'State_Chm%Map_GasSpc', 2, RC )
       IF ( RC /= GC_SUCCESS ) RETURN
       State_Chm%Map_GasSpc => NULL()
    ENDIF

    IF ( ASSOCIATED( State_Chm%Map_HygGrth ) ) THEN
       DEALLOCATE( State_Chm%Map_HygGrth, STAT=RC )
       CALL GC_CheckVar( 'State_Chm%Map_HygGrth', 2, RC )
       IF ( RC /= GC_SUCCESS ) RETURN
       State_Chm%Map_HygGrth => NULL()
    ENDIF

    IF ( ASSOCIATED( State_Chm%Map_KppVar ) ) THEN
       DEALLOCATE( State_Chm%Map_KppVar, STAT=RC )
       CALL GC_CheckVar( 'State_Chm%Map_KppVar', 2, RC )
       IF ( RC /= GC_SUCCESS ) RETURN
       State_Chm%Map_KppVar => NULL()
    ENDIF

    IF ( ASSOCIATED( State_Chm%Map_KppFix ) ) THEN
       DEALLOCATE( State_Chm%Map_KppFix, STAT=RC )
       CALL GC_CheckVar( 'State_Chm%Map_KppFix', 2, RC )
       IF ( RC /= GC_SUCCESS ) RETURN
       State_Chm%Map_KppFix => NULL()
    ENDIF

    IF ( ASSOCIATED( State_Chm%Map_KppSpc ) ) THEN
       DEALLOCATE( State_Chm%Map_KppSpc, STAT=RC )
       CALL GC_CheckVar( 'State_Chm%Map_KppSpc', 2, RC )
       IF ( RC /= GC_SUCCESS ) RETURN
       State_Chm%Map_KppSpc => NULL()
    ENDIF

    IF ( ASSOCIATED( State_Chm%Name_Loss ) ) THEN
       DEALLOCATE( State_Chm%Name_Loss, STAT=RC )
       CALL GC_CheckVar( 'State_Chm%Name_Loss', 2, RC )
       IF ( RC /= GC_SUCCESS ) RETURN
       State_Chm%Name_Loss => NULL()
    ENDIF

    IF ( ASSOCIATED( State_Chm%Map_Loss ) ) THEN
       DEALLOCATE( State_Chm%Map_Loss, STAT=RC )
       CALL GC_CheckVar( 'State_Chm%Map_Loss', 2, RC )
       IF ( RC /= GC_SUCCESS ) RETURN
       State_Chm%Map_Loss => NULL()
    ENDIF

    IF ( ASSOCIATED( State_Chm%Map_Photol ) ) THEN
       DEALLOCATE( State_Chm%Map_Photol, STAT=RC )
       CALL GC_CheckVar( 'State_Chm%Map_Photol', 2, RC )
       IF ( RC /= GC_SUCCESS ) RETURN
       State_Chm%Map_Photol => NULL()
    ENDIF

    IF ( ASSOCIATED( State_Chm%Name_Prod ) ) THEN
       DEALLOCATE( State_Chm%Name_Prod, STAT=RC )
       CALL GC_CheckVar( 'State_Chm%Name_Prod', 2, RC )
       IF ( RC /= GC_SUCCESS ) RETURN
       State_Chm%Name_Prod => NULL()
    ENDIF

    IF ( ASSOCIATED( State_Chm%Map_Prod ) ) THEN
       DEALLOCATE( State_Chm%Map_Prod, STAT=RC )
       CALL GC_CheckVar( 'State_Chm%Map_Prod', 2, RC )
       IF ( RC /= GC_SUCCESS ) RETURN
       State_Chm%Map_Prod => NULL()
    ENDIF

    IF ( ASSOCIATED( State_Chm%Map_RadNucl ) ) THEN
       DEALLOCATE( State_Chm%Map_RadNucl, STAT=RC )
       CALL GC_CheckVar( 'State_Chm%Map_WetDep', 2, RC )
       IF ( RC /= GC_SUCCESS ) RETURN
       State_Chm%Map_RadNucl => NULL()
    ENDIF

    IF ( ASSOCIATED( State_Chm%Map_WetDep ) ) THEN
       DEALLOCATE( State_Chm%Map_WetDep, STAT=RC )
       CALL GC_CheckVar( 'State_Chm%Map_WetDep', 2, RC )
       IF ( RC /= GC_SUCCESS ) RETURN
       State_Chm%Map_WetDep => NULL()
    ENDIF

    IF ( ASSOCIATED( State_Chm%Map_WL ) ) THEN
       DEALLOCATE( State_Chm%Map_WL, STAT=RC )
       CALL GC_CheckVar( 'State_Chm%Map_WL', 2, RC )
       IF ( RC /= GC_SUCCESS ) RETURN
       State_Chm%Map_WL => NULL()
    ENDIF

    IF ( ASSOCIATED ( State_Chm%Species ) ) THEN
       DO N = 1, State_Chm%nSpecies
          IF ( ASSOCIATED( State_Chm%Species(N)%Conc ) ) THEN
#if !defined( MODEL_GCHPCTM )
             DEALLOCATE( State_Chm%Species(N)%Conc, STAT=RC )
             IF ( RC /= GC_SUCCESS ) RETURN
#endif
             State_Chm%Species(N)%Conc => NULL()
          ENDIF
       ENDDO
       DEALLOCATE( State_Chm%Species )
       CALL GC_CheckVar( 'State_Chm%Species', 2, RC )
       IF ( RC /= GC_SUCCESS ) RETURN
       State_Chm%Species => NULL()
    ENDIF

    IF ( ASSOCIATED( State_Chm%BoundaryCond ) ) THEN
       DEALLOCATE( State_Chm%BoundaryCond, STAT=RC )
       CALL GC_CheckVar( 'State_Chm%BoundaryCond', 2, RC )
       IF ( RC /= GC_SUCCESS ) RETURN
       State_Chm%BoundaryCond => NULL()
    ENDIF

    IF ( ASSOCIATED( State_Chm%AeroArea ) ) THEN
       DEALLOCATE( State_Chm%AeroArea, STAT=RC )
       CALL GC_CheckVar( 'State_Chm%AeroArea', 2, RC )
       IF ( RC /= GC_SUCCESS ) RETURN
       State_Chm%AeroArea => NULL()
    ENDIF

    IF ( ASSOCIATED( State_Chm%AeroRadi ) ) THEN
       DEALLOCATE( State_Chm%AeroRadi, STAT=RC )
       CALL GC_CheckVar( 'State_Chm%AeroRadi', 2, RC )
       IF ( RC /= GC_SUCCESS ) RETURN
       State_Chm%AeroRadi => NULL()
    ENDIF

    IF ( ASSOCIATED( State_Chm%AClArea ) ) THEN
       DEALLOCATE( State_Chm%AClArea, STAT=RC )
       CALL GC_CheckVar( 'State_Chm%AClArea', 2, RC )
       IF ( RC /= GC_SUCCESS ) RETURN
       State_Chm%AClArea => NULL()
    ENDIF

    IF ( ASSOCIATED( State_Chm%AClRadi ) ) THEN
       DEALLOCATE( State_Chm%AClRadi, STAT=RC )
       CALL GC_CheckVar( 'State_Chm%AClRadi', 2, RC )
       IF ( RC /= GC_SUCCESS ) RETURN
       State_Chm%AClRadi => NULL()
    ENDIF

    IF ( ASSOCIATED( State_Chm%SoilDust ) ) THEN
       DEALLOCATE( State_Chm%SoilDust, STAT=RC )
       CALL GC_CheckVar( 'State_Chm%SoilDust', 2, RC )
       IF ( RC /= GC_SUCCESS ) RETURN
       State_Chm%SoilDust => NULL()
    ENDIF

    IF ( ASSOCIATED( State_Chm%WetAeroArea ) ) THEN
       DEALLOCATE( State_Chm%WetAeroArea, STAT=RC )
       CALL GC_CheckVar( 'State_Chm%WetAeroArea', 2, RC )
       IF ( RC /= GC_SUCCESS ) RETURN
       State_Chm%WetAeroArea => NULL()
    ENDIF

    IF ( ASSOCIATED( State_Chm%WetAeroRadi ) ) THEN
       DEALLOCATE( State_Chm%WetAeroRadi, STAT=RC )
       CALL GC_CheckVar( 'State_Chm%WetAeroRadi', 2, RC )
       IF ( RC /= GC_SUCCESS ) RETURN
       State_Chm%WetAeroRadi => NULL()
    ENDIF

    IF ( ASSOCIATED( State_Chm%AeroH2O ) ) THEN
       DEALLOCATE( State_Chm%AeroH2O, STAT=RC )
       CALL GC_CheckVar( 'State_Chm%AeroH2O', 2, RC )
       IF ( RC /= GC_SUCCESS ) RETURN
       State_Chm%AeroH2O => NULL()
    ENDIF

    IF ( ASSOCIATED( State_Chm%GammaN2O5 ) ) THEN
       DEALLOCATE( State_Chm%GammaN2O5, STAT=RC )
       CALL GC_CheckVar( 'State_Chm%GammaN2O5', 2, RC )
       IF ( RC /= GC_SUCCESS ) RETURN
       State_Chm%GammaN2O5 => NULL()
    ENDIF

    IF ( ASSOCIATED( State_Chm%OMOC ) ) THEN
       DEALLOCATE( State_Chm%OMOC, STAT=RC )
       CALL GC_CheckVar( 'State_Chm%OMOC', 2, RC )
       IF ( RC /= GC_SUCCESS ) RETURN
       State_Chm%OMOC => NULL()
    ENDIF

    IF ( ASSOCIATED( State_Chm%OMOC_POA ) ) THEN
       DEALLOCATE( State_Chm%OMOC_POA, STAT=RC )
       CALL GC_CheckVar( 'State_Chm%OMOC_POA', 2, RC )
       IF ( RC /= GC_SUCCESS ) RETURN
       State_Chm%OMOC_POA => NULL()
    ENDIF

    IF ( ASSOCIATED( State_Chm%OMOC_OPOA ) ) THEN
       DEALLOCATE( State_Chm%OMOC_OPOA, STAT=RC )
       CALL GC_CheckVar( 'State_Chm%OMOC_OPOA', 2, RC )
       IF ( RC /= GC_SUCCESS ) RETURN
       State_Chm%OMOC_OPOA => NULL()
    ENDIF

    IF ( ASSOCIATED( State_Chm%IsorropAeropH ) ) THEN
       DEALLOCATE( State_Chm%IsorropAeropH, STAT=RC  )
       CALL GC_CheckVar( 'State_Chm%IsorropAeropH', 2, RC )
       IF ( RC /= GC_SUCCESS ) RETURN
       State_Chm%IsorropAeropH => NULL()
    ENDIF

    IF ( ASSOCIATED( State_Chm%IsorropHplus ) ) THEN
       DEALLOCATE( State_Chm%IsorropHplus, STAT=RC )
       CALL GC_CheckVar( 'State_Chm%IsorropHplus', 2, RC )
       IF ( RC /= GC_SUCCESS ) RETURN
       State_Chm%IsorropHplus => NULL()
    ENDIF

    IF ( ASSOCIATED( State_Chm%IsorropAeroH2O ) ) THEN
       DEALLOCATE( State_Chm%IsorropAeroH2O, STAT=RC )
       CALL GC_CheckVar( 'State_Chm%IsorropAeroH2O', 2, RC )
       IF ( RC /= GC_SUCCESS ) RETURN
       State_Chm%IsorropAeroH2O => NULL()
    ENDIF

    IF ( ASSOCIATED( State_Chm%IsorropSulfate ) ) THEN
       DEALLOCATE( State_Chm%IsorropSulfate, STAT=RC )
       CALL GC_CheckVar( 'State_Chm%IsorropSulfate', 2, RC )
       IF ( RC /= GC_SUCCESS ) RETURN
       State_Chm%IsorropSulfate => NULL()
    ENDIF

    IF ( ASSOCIATED( State_Chm%IsorropNitrate ) ) THEN
       DEALLOCATE( State_Chm%IsorropNitrate, STAT=RC )
       CALL GC_CheckVar( 'State_Chm%IsorropNitrate', 2, RC )
       IF ( RC /= GC_SUCCESS ) RETURN
       State_Chm%IsorropNitrate => NULL()
    ENDIF

    IF ( ASSOCIATED( State_Chm%IsorropChloride ) ) THEN
       DEALLOCATE( State_Chm%IsorropChloride, STAT=RC )
       CALL GC_CheckVar( 'State_Chm%IsorropChloride', 2, RC )
       IF ( RC /= GC_SUCCESS ) RETURN
       State_Chm%IsorropChloride => NULL()
    ENDIF

    IF ( ASSOCIATED( State_Chm%IsorropBisulfate ) ) THEN
       DEALLOCATE( State_Chm%IsorropBisulfate, STAT=RC )
       CALL GC_CheckVar( 'State_Chm%IsorropBisulfate', 2, RC )
       IF ( RC /= GC_SUCCESS ) RETURN
       State_Chm%IsorropBisulfate => NULL()
    ENDIF

    IF ( ASSOCIATED( State_Chm%pHCloud ) ) THEN
       DEALLOCATE( State_Chm%pHCloud, STAT=RC )
       CALL GC_CheckVar( 'State_Chm%pHCloud', 2, RC )
       IF ( RC /= GC_SUCCESS ) RETURN
       State_Chm%pHCloud => NULL()
    ENDIF

    IF ( ASSOCIATED( State_Chm%QLxpHCloud ) ) THEN
       DEALLOCATE( State_Chm%QLxpHCloud, STAT=RC )
       CALL GC_CheckVar( 'State_Chm%QLxpHCloud', 2, RC )
       IF ( RC /= GC_SUCCESS ) RETURN
       State_Chm%QLxpHCloud => NULL()
    ENDIF

    IF ( ASSOCIATED( State_Chm%ORVCsesq ) ) THEN
       DEALLOCATE( State_Chm%ORVCsesq, STAT=RC )
       CALL GC_CheckVar( 'State_Chm%ORVCsesq', 2, RC )
       IF ( RC /= GC_SUCCESS ) RETURN
       State_Chm%ORVCsesq => NULL()
    ENDIF

    IF ( ASSOCIATED( State_Chm%isCloud ) ) THEN
       DEALLOCATE( State_Chm%isCloud, STAT=RC )
       CALL GC_CheckVar( 'State_Chm%isCloud', 2, RC )
       IF ( RC /= GC_SUCCESS ) RETURN
       State_Chm%isCloud => NULL()
    ENDIF

    IF ( ASSOCIATED( State_Chm%SSAlk ) ) THEN
       DEALLOCATE( State_Chm%SSAlk, STAT=RC )
       CALL GC_CheckVar( 'State_Chm%SSAlk', 2, RC )
       IF ( RC /= GC_SUCCESS ) RETURN
       State_Chm%SSAlk => NULL()
    ENDIF

    IF ( ASSOCIATED( State_Chm%H2O2AfterChem ) ) THEN
       DEALLOCATE( State_Chm%H2O2AfterChem, STAT=RC )
       CALL GC_CheckVar( 'State_Chm%H2O2AfterChem', 2, RC )
       IF ( RC /= GC_SUCCESS ) RETURN
    ENDIF

    IF ( ASSOCIATED( State_Chm%SO2AfterChem ) ) THEN
       DEALLOCATE( State_Chm%SO2AfterChem, STAT=RC )
       CALL GC_CheckVar( 'State_Chm%SO2AfterChem', 2, RC )
       IF ( RC /= GC_SUCCESS ) RETURN
    ENDIF

    IF ( ASSOCIATED( State_Chm%DryDepNitrogen ) ) THEN
       DEALLOCATE( State_Chm%DryDepNitrogen, STAT=RC )
       CALL GC_CheckVar( 'State_Chm%DryDepNitrogen', 2, RC )
       IF ( RC /= GC_SUCCESS ) RETURN
    ENDIF

    IF ( ASSOCIATED( State_Chm%WetDepNitrogen ) ) THEN
       DEALLOCATE( State_Chm%WetDepNitrogen, STAT=RC )
       CALL GC_CheckVar( 'State_Chm%WetDepNitrogen', 2, RC )
       IF ( RC /= GC_SUCCESS ) RETURN
       State_Chm%WetDepNitrogen => NULL()
    ENDIF

    IF ( ASSOCIATED( State_Chm%KPPHvalue ) ) THEN
       DEALLOCATE( State_Chm%KPPHvalue, STAT=RC  )
       CALL GC_CheckVar( 'State_Chm%KPPHvalue', 2, RC )
       IF ( RC /= GC_SUCCESS ) RETURN
       State_Chm%KPPHvalue => NULL()
    ENDIF

    IF ( ASSOCIATED( State_Chm%STATE_PSC ) ) THEN
       DEALLOCATE( State_Chm%STATE_PSC, STAT=RC  )
       CALL GC_CheckVar( 'State_Chm%State_PSC', 2, RC )
       IF ( RC /= GC_SUCCESS ) RETURN
       State_Chm%STATE_PSC => NULL()
    ENDIF

    IF ( ASSOCIATED( State_Chm%KHETI_SLA ) ) THEN
       DEALLOCATE( State_Chm%KHETI_SLA, STAT=RC  )
       CALL GC_CheckVar( 'State_Chm%KHETI_SLA', 2, RC )
       IF ( RC /= GC_SUCCESS ) RETURN
       State_Chm%KHETI_SLA => NULL()
    ENDIF

    IF ( ASSOCIATED( State_Chm%HSO3_AQ ) ) THEN
       DEALLOCATE( State_Chm%HSO3_AQ, STAT=RC )
       CALL GC_CheckVar( 'State_Chm%HSO3_AQ', 3, RC )
       IF ( RC /= GC_SUCCESS ) RETURN
       State_Chm%HSO3_AQ => NULL()
    ENDIF

    IF ( ASSOCIATED( State_Chm%SO3_AQ ) ) THEN
       DEALLOCATE( State_Chm%SO3_AQ, STAT=RC )
       CALL GC_CheckVar( 'State_Chm%SO3_AQ', 3, RC )
       IF ( RC /= GC_SUCCESS ) RETURN
       State_Chm%SO3_AQ => NULL()
    ENDIF

    IF ( ASSOCIATED( State_Chm%fupdateHOBr ) ) THEN
       DEALLOCATE( State_Chm%fupdateHOBr, STAT=RC )
       CALL GC_CheckVar( 'State_Chm%fupdateHOBr', 3, RC )
       IF ( RC /= GC_SUCCESS ) RETURN
       State_Chm%fupdateHOBr => NULL()
    ENDIF

    IF ( ASSOCIATED( State_Chm%fupdateHOCl ) ) THEN
       DEALLOCATE( State_Chm%fupdateHOCl, STAT=RC )
       CALL GC_CheckVar( 'State_Chm%fupdateHOCl', 3, RC )
       IF ( RC /= GC_SUCCESS ) RETURN
       State_Chm%fupdateHOCl => NULL()
    ENDIF

    IF ( ASSOCIATED( State_Chm%OceanHg0 ) ) THEN
       DEALLOCATE( State_Chm%OceanHg0, STAT=RC )
       CALL GC_CheckVar( 'State_Chm%OceanHg0', 2, RC )
       IF ( RC /= GC_SUCCESS ) RETURN
    ENDIF

    IF ( ASSOCIATED( State_Chm%OceanHg2 ) ) THEN
       DEALLOCATE( State_Chm%OceanHg2, STAT=RC )
       CALL GC_CheckVar( 'State_Chm%OceanHg2', 2, RC )
       IF ( RC /= GC_SUCCESS ) RETURN
    ENDIF

    IF ( ASSOCIATED( State_Chm%OceanHgP ) ) THEN
       DEALLOCATE( State_Chm%OceanHgP, STAT=RC )
       CALL GC_CheckVar( 'State_Chm%OceanHgP', 2, RC )
       IF ( RC /= GC_SUCCESS ) RETURN
    ENDIF

    IF ( ASSOCIATED( State_Chm%SnowHgOcean ) ) THEN
       DEALLOCATE( State_Chm%SnowHgOcean, STAT=RC )
       CALL GC_CheckVar( 'State_Chm%SnowHgOcean', 2, RC )
       IF ( RC /= GC_SUCCESS ) RETURN
    ENDIF

    IF ( ASSOCIATED( State_Chm%SnowHgLand ) ) THEN
       DEALLOCATE( State_Chm%SnowHgLand, STAT=RC )
       CALL GC_CheckVar( 'State_Chm%SnowHgLand', 2, RC )
       IF ( RC /= GC_SUCCESS ) RETURN
    ENDIF

    IF ( ASSOCIATED( State_Chm%SnowHgOceanStored ) ) THEN
       DEALLOCATE( State_Chm%SnowHgOceanStored, STAT=RC )
       CALL GC_CheckVar( 'State_Chm%SnowHgOceanStored', 2, RC )
       IF ( RC /= GC_SUCCESS ) RETURN
    ENDIF

    IF ( ASSOCIATED( State_Chm%SnowHgLandStored ) ) THEN
       DEALLOCATE( State_Chm%SnowHgLandStored, STAT=RC )
       CALL GC_CheckVar( 'State_Chm%SnowHgLandStored', 2, RC )
       IF ( RC /= GC_SUCCESS ) RETURN
    ENDIF

    IF ( ASSOCIATED( State_Chm%DryDepVel ) ) THEN
       DEALLOCATE( State_Chm%DryDepVel, STAT=RC )
       CALL GC_CheckVar( 'State_Chm%DryDepVel', 2, RC )
       IF ( RC /= GC_SUCCESS ) RETURN
       State_Chm%DryDepVel => NULL()
    ENDIF

    IF ( ASSOCIATED( State_Chm%DryDepFreq ) ) THEN
       DEALLOCATE( State_Chm%DryDepFreq, STAT=RC )
       CALL GC_CheckVar( 'State_Chm%DryDepFreq', 2, RC )
       IF ( RC /= GC_SUCCESS ) RETURN
       State_Chm%DryDepFreq => NULL()
    ENDIF

    IF ( ASSOCIATED( State_Chm%Iodide ) ) THEN
       DEALLOCATE( State_Chm%Iodide, STAT=RC )
       CALL GC_CheckVar( 'State_Chm%Iodide', 2, RC )
       IF ( RC /= GC_SUCCESS ) RETURN
       State_Chm%Iodide => NULL()
    ENDIF

    IF ( ASSOCIATED( State_Chm%Salinity ) ) THEN
       DEALLOCATE( State_Chm%Salinity, STAT=RC )
       CALL GC_CheckVar( 'State_Chm%Salinity', 2, RC )
       IF ( RC /= GC_SUCCESS ) RETURN
       State_Chm%Salinity => NULL()
    ENDIF

#ifdef MODEL_GEOS
    IF ( ASSOCIATED( State_Chm%DryDepRa2m ) ) THEN
       DEALLOCATE( State_Chm%DryDepRa2m, STAT=RC )
       CALL GC_CheckVar( 'State_Chm%DryDepRa2m', 2, RC )
       IF ( RC /= GC_SUCCESS ) RETURN
       State_Chm%DryDepRa2m => NULL()
    ENDIF

    IF ( ASSOCIATED( State_Chm%DryDepRa10m ) ) THEN
       DEALLOCATE( State_Chm%DryDepRa10m, STAT=RC )
       CALL GC_CheckVar( 'State_Chm%DryDepRa10m', 2, RC )
       IF ( RC /= GC_SUCCESS ) RETURN
       State_Chm%DryDepRa10m => NULL()
    ENDIF

    ! CO2 photolysis stuff
    IF ( ASSOCIATED( State_Chm%sdat ) ) THEN
       DEALLOCATE( State_Chm%sdat, STAT=RC )
       CALL GC_CheckVar( 'State_Chm%sdat', 2, RC )
       IF ( RC /= GC_SUCCESS ) RETURN
       State_Chm%sdat => NULL()
    ENDIF
    IF ( ASSOCIATED( State_Chm%o2jdat ) ) THEN
       DEALLOCATE( State_Chm%o2jdat, STAT=RC )
       CALL GC_CheckVar( 'State_Chm%o2jdat', 2, RC )
       IF ( RC /= GC_SUCCESS ) RETURN
       State_Chm%o2jdat => NULL()
    ENDIF
    IF ( ASSOCIATED( State_Chm%sza_tab ) ) THEN
       DEALLOCATE( State_Chm%sza_tab, STAT=RC )
       CALL GC_CheckVar( 'State_Chm%sza_tab', 2, RC )
       IF ( RC /= GC_SUCCESS ) RETURN
       State_Chm%sza_tab => NULL()
    ENDIF
    IF ( ASSOCIATED( State_Chm%o3_tab ) ) THEN
       DEALLOCATE( State_Chm%o3_tab, STAT=RC )
       CALL GC_CheckVar( 'State_Chm%o3_tab', 2, RC )
       IF ( RC /= GC_SUCCESS ) RETURN
       State_Chm%o3_tab => NULL()
    ENDIF
    IF ( ASSOCIATED( State_Chm%xtab ) ) THEN
       DEALLOCATE( State_Chm%xtab, STAT=RC )
       CALL GC_CheckVar( 'State_Chm%xtab', 2, RC )
       IF ( RC /= GC_SUCCESS ) RETURN
       State_Chm%xtab => NULL()
    ENDIF
    IF ( ASSOCIATED( State_Chm%CH2O_aq ) ) THEN
       DEALLOCATE( State_Chm%CH2O_aq, STAT=RC )
       CALL GC_CheckVar( 'State_Chm%CH2O_aq', 2, RC )
       IF ( RC /= GC_SUCCESS ) RETURN
       State_Chm%CH2O_aq => NULL()
    ENDIF
    IF ( ASSOCIATED( State_Chm%rlam ) ) THEN
       DEALLOCATE( State_Chm%rlam, STAT=RC )
       CALL GC_CheckVar( 'State_Chm%rlam', 2, RC )
       IF ( RC /= GC_SUCCESS ) RETURN
       State_Chm%rlam => NULL()
    ENDIF
#endif

    IF ( ASSOCIATED( State_Chm%JOH ) ) THEN
       DEALLOCATE( State_Chm%JOH, STAT=RC )
       CALL GC_CheckVar( 'State_Chm%JOH', 2, RC )
       IF ( RC /= GC_SUCCESS ) RETURN
       State_Chm%JOH => NULL()
    ENDIF

    IF ( ASSOCIATED( State_Chm%JNO2 ) ) THEN
       DEALLOCATE( State_Chm%JNO2, STAT=RC )
       CALL GC_CheckVar( 'State_Chm%JNO2', 2, RC )
       IF ( RC /= GC_SUCCESS ) RETURN
       State_Chm%JNO2 => NULL()
    ENDIF

    IF ( ASSOCIATED( State_Chm%SurfaceFlux ) ) THEN
       DEALLOCATE( State_Chm%SurfaceFlux, STAT=RC )
       CALL GC_CheckVar( 'State_Chm%SurfaceFlux', 2, RC )
       IF ( RC /= GC_SUCCESS ) RETURN
       State_Chm%SurfaceFlux => NULL()
    ENDIF

    IF ( ASSOCIATED( State_Chm%TLSTT ) ) THEN
       DEALLOCATE( State_Chm%TLSTT, STAT=RC )
       CALL GC_CheckVar( 'State_Chm%TLSTT', 2, RC )
       IF ( RC /= GC_SUCCESS ) RETURN
       State_Chm%TLSTT => NULL()
    ENDIF

    IF ( ASSOCIATED( State_Chm%BOH ) ) THEN
       DEALLOCATE( State_Chm%BOH, STAT=RC )
       CALL GC_CheckVar( 'State_Chm%BOH', 2, RC )
       IF ( RC /= GC_SUCCESS ) RETURN
       State_Chm%BOH => NULL()
    ENDIF

    IF ( ASSOCIATED( State_Chm%BCl ) ) THEN
       DEALLOCATE( State_Chm%BCl, STAT=RC )
       CALL GC_CheckVar( 'State_Chm%BCl', 2, RC )
       IF ( RC /= GC_SUCCESS ) RETURN
       State_Chm%BCl => NULL()
    ENDIF

    IF ( ASSOCIATED( State_Chm%CH4_EMIS ) ) THEN
       DEALLOCATE( State_Chm%CH4_EMIS, STAT=RC )
       CALL GC_CheckVar( 'State_Chm%CH4_EMIS', 2, RC )
       IF ( RC /= GC_SUCCESS ) RETURN
       State_Chm%CH4_EMIS => NULL()
    ENDIF

#ifdef LUO_WETDEP
    IF ( ASSOCIATED( State_Chm%QQ3D ) ) THEN
       DEALLOCATE( State_Chm%QQ3D, STAT=RC )
       CALL GC_CheckVar( 'State_Chm%QQ3D', 2, RC )
       IF ( RC /= GC_SUCCESS ) RETURN
       State_Chm%QQ3D => NULL()
    ENDIF

    IF ( ASSOCIATED( State_Chm%KRATE ) ) THEN
       DEALLOCATE( State_Chm%KRATE, STAT=RC )
       CALL GC_CheckVar( 'State_Chm%KRATE', 2, RC )
       IF ( RC /= GC_SUCCESS ) RETURN
       State_Chm%KRATE => NULL()
    ENDIF

    IF ( ASSOCIATED( State_Chm%pHrain ) ) THEN
       DEALLOCATE( State_Chm%pHrain, STAT=RC )
       CALL GC_CheckVar( 'State_Chm%pHrain', 2, RC )
       IF ( RC /= GC_SUCCESS ) RETURN
       State_Chm%pHrain => NULL()
    ENDIF

    IF ( ASSOCIATED( State_Chm%QQpHrain ) ) THEN
       DEALLOCATE( State_Chm%QQpHrain, STAT=RC )
       CALL GC_CheckVar( 'State_Chm%QQpHrain', 2, RC )
       IF ( RC /= GC_SUCCESS ) RETURN
       State_Chm%QQpHrain => NULL()
    ENDIF

    IF ( ASSOCIATED( State_Chm%QQrain ) ) THEN
       DEALLOCATE( State_Chm%QQrain, STAT=RC )
       CALL GC_CheckVar( 'State_Chm%QQrain', 2, RC )
       IF ( RC /= GC_SUCCESS ) RETURN
       State_Chm%QQrain => NULL()
    ENDIF
#endif

    IF ( ASSOCIATED( State_Chm%SFC_CH4 ) ) THEN
       DEALLOCATE( State_Chm%SFC_CH4, STAT=RC )
       CALL GC_CheckVar( 'State_Chm%SFC_CH4', 2, RC )
       IF ( RC /= GC_SUCCESS ) RETURN
       State_Chm%SFC_CH4 => NULL()
    ENDIF

    IF ( ASSOCIATED( State_Chm%TO3_DAILY ) ) THEN
       DEALLOCATE( State_Chm%TO3_DAILY, STAT=RC )
       CALL GC_CheckVar( 'State_Chm%TO3_DAILY', 2, RC )
       IF ( RC /= GC_SUCCESS ) RETURN
       State_Chm%TO3_DAILY => NULL()
    ENDIF

    IF ( ASSOCIATED( State_Chm%TOMS1 ) ) THEN
       DEALLOCATE( State_Chm%TOMS1, STAT=RC )
       CALL GC_CheckVar( 'State_Chm%TOMS1', 2, RC )
       IF ( RC /= GC_SUCCESS ) RETURN
       State_Chm%TOMS1 => NULL()
    ENDIF

    IF ( ASSOCIATED( State_Chm%TOMS2 ) ) THEN
       DEALLOCATE( State_Chm%TOMS2, STAT=RC )
       CALL GC_CheckVar( 'State_Chm%TOMS2', 2, RC )
       IF ( RC /= GC_SUCCESS ) RETURN
       State_Chm%TOMS2 => NULL()
    ENDIF

<<<<<<< HEAD
#if defined(MODEL_CESM)
    IF ( ASSOCIATED( State_Chm%H2SO4_PRDR ) ) THEN
       DEALLOCATE( State_Chm%H2SO4_PRDR, STAT=RC )
       CALL GC_CheckVar( 'State_Chm%H2SO4_PRDR', 2, RC )
       IF ( RC /= GC_SUCCESS ) RETURN
       State_Chm%H2SO4_PRDR => NULL()
    ENDIF
#endif
=======
    IF ( ASSOCIATED( State_Chm%RAD_AER ) ) THEN
       DEALLOCATE( State_Chm%RAD_AER, STAT=RC )
       CALL GC_CheckVar( 'State_Chm%RAD_AER', 2, RC )
       IF ( RC /= GC_SUCCESS ) RETURN
       State_Chm%RAD_AER => NULL()
    ENDIF

    IF ( ASSOCIATED( State_Chm%SAD_AER ) ) THEN
       DEALLOCATE( State_Chm%SAD_AER, STAT=RC )
       CALL GC_CheckVar( 'State_Chm%SAD_AER', 2, RC )
       IF ( RC /= GC_SUCCESS ) RETURN
       State_Chm%SAD_AER => NULL()
    ENDIF

    IF ( ASSOCIATED( State_Chm%KG_AER ) ) THEN
       DEALLOCATE( State_Chm%KG_AER, STAT=RC )
       CALL GC_CheckVar( 'State_Chm%KG_AER', 2, RC )
       IF ( RC /= GC_SUCCESS ) RETURN
       State_Chm%KG_AER => NULL()
    ENDIF

    IF ( ASSOCIATED( State_Chm%RHO_AER ) ) THEN
       DEALLOCATE( State_Chm%RHO_AER, STAT=RC )
       CALL GC_CheckVar( 'State_Chm%RHO_AER', 2, RC )
       IF ( RC /= GC_SUCCESS ) RETURN
       State_Chm%RHO_AER => NULL()
    ENDIF

    IF ( ASSOCIATED( State_Chm%NDENS_AER ) ) THEN
       DEALLOCATE( State_Chm%NDENS_AER, STAT=RC )
       CALL GC_CheckVar( 'State_Chm%NDENS_AER', 2, RC )
       IF ( RC /= GC_SUCCESS ) RETURN
       State_Chm%NDENS_AER => NULL()
    ENDIF

    IF ( ASSOCIATED( State_Chm%AERFRAC ) ) THEN
       DEALLOCATE( State_Chm%AERFRAC, STAT=RC )
       CALL GC_CheckVar( 'State_Chm%AERFRAC', 2, RC )
       IF ( RC /= GC_SUCCESS ) RETURN
       State_Chm%AERFRAC => NULL()
    ENDIF

    IF ( ASSOCIATED( State_Chm%AERFRACIND ) ) THEN
       DEALLOCATE( State_Chm%AERFRACIND, STAT=RC )
       CALL GC_CheckVar( 'State_Chm%AERFRACIND', 2, RC )
       IF ( RC /= GC_SUCCESS ) RETURN
       State_Chm%AERFRACIND => NULL()
    ENDIF

    IF ( ASSOCIATED( State_Chm%UCX_REGRID ) ) THEN
       DEALLOCATE( State_Chm%UCX_REGRID, STAT=RC )
       CALL GC_CheckVar( 'State_Chm%UCX_REGRID', 2, RC )
       IF ( RC /= GC_SUCCESS ) RETURN
       State_Chm%UCX_REGRID => NULL()
    ENDIF

    IF ( ASSOCIATED( State_Chm%UCX_PLEVS ) ) THEN
       DEALLOCATE( State_Chm%UCX_PLEVS, STAT=RC )
       CALL GC_CheckVar( 'State_Chm%UCX_PLEVS', 2, RC )
       IF ( RC /= GC_SUCCESS ) RETURN
       State_Chm%UCX_PLEVS => NULL()
    ENDIF

    IF ( ASSOCIATED( State_Chm%UCX_LATS ) ) THEN
       DEALLOCATE( State_Chm%UCX_LATS, STAT=RC )
       CALL GC_CheckVar( 'State_Chm%UCX_LATS', 2, RC )
       IF ( RC /= GC_SUCCESS ) RETURN
       State_Chm%UCX_LATS => NULL()
    ENDIF

    IF ( ASSOCIATED( State_Chm%NOX_O ) ) THEN
       DEALLOCATE( State_Chm%NOX_O, STAT=RC )
       CALL GC_CheckVar( 'State_Chm%NOX_O', 2, RC )
       IF ( RC /= GC_SUCCESS ) RETURN
       State_Chm%NOX_O => NULL()
    ENDIF

    IF ( ASSOCIATED( State_Chm%NOX_J ) ) THEN
       DEALLOCATE( State_Chm%NOX_J, STAT=RC )
       CALL GC_CheckVar( 'State_Chm%NOX_J', 2, RC )
       IF ( RC /= GC_SUCCESS ) RETURN
       State_Chm%NOX_J => NULL()
    ENDIF

    IF ( ASSOCIATED( State_Chm%SO4_TOPPHOT ) ) THEN
       DEALLOCATE( State_Chm%SO4_TOPPHOT, STAT=RC )
       CALL GC_CheckVar( 'State_Chm%SO4_TOPPHOT', 2, RC )
       IF ( RC /= GC_SUCCESS ) RETURN
       State_Chm%SO4_TOPPHOT => NULL()
    ENDIF

    IF ( ASSOCIATED( State_Chm%NOXCOEFF ) ) THEN
       DEALLOCATE( State_Chm%NOXCOEFF, STAT=RC )
       CALL GC_CheckVar( 'State_Chm%NOXCOEFF', 2, RC )
       IF ( RC /= GC_SUCCESS ) RETURN
       State_Chm%NOXCOEFF => NULL()
    ENDIF

    IF ( ASSOCIATED( State_Chm%NOXLAT ) ) THEN
       DEALLOCATE( State_Chm%NOXLAT, STAT=RC )
       CALL GC_CheckVar( 'State_Chm%NOXLAT', 2, RC )
       IF ( RC /= GC_SUCCESS ) RETURN
       State_Chm%NOXLAT => NULL()
    ENDIF
>>>>>>> 18ed910c

    !-----------------------------------------------------------------------
    ! Template for deallocating more arrays, replace xxx with field name
    !-----------------------------------------------------------------------
    !IF ( ASSOCIATED( State_Chm%xxx ) ) THEN
    !   DEALLOCATE( State_Chm%xxx, STAT=RC  )
    !   CALL GC_CheckVar( 'State_Chm%xxx', 2, RC )
    !   IF ( RC /= GC_SUCCESS ) RETURN
    !   State_Chm%xxx => NULL()
    !ENDIF

    !=======================================================================
    ! Deallocate the species database object field
    !=======================================================================

    ! This operation should ONLY be done if there are no remaining chemistry
    ! states in the system, as destroying this State_Chm%SpcData will destroy
    ! all %SpcDatas, incl. state_chm_mod.F90's SpcDataLocal, in this CPU.
    !
    ! The variable state_chm_mod.F90 nChmState keeps track of the # of chemistry
    ! states initialized in the system. (hplin, 8/3/18)
    IF ( nChmState == 1 ) THEN
       CALL Cleanup_Species_Database( State_Chm%SpcData, RC )
       CALL GC_CheckVar( 'State_Chm%SpcData', 3, RC )
       IF ( RC /= GC_SUCCESS ) RETURN
    ENDIF

    ! Nullify the State_Chm%SpcData object
    State_Chm%SpcData => NULL()

    !=======================================================================
    ! Destroy the registry of fields for this module
    !=======================================================================
    CALL Registry_Destroy( State_Chm%Registry, State_Chm%RegDict, RC )
    IF ( RC /= GC_SUCCESS ) THEN
       ErrMsg = 'Could not destroy registry object State_Chm%Registry!'
       CALL GC_Error( ErrMsg, RC, ThisLoc )
       RETURN
    ENDIF

    ! Nullify the registry object
    State_Chm%Registry => NULL()

    !=======================================================================
    ! Decrease the counter of chemistry states in this CPU
    !=======================================================================
    nChmState = nChmState - 1

  END SUBROUTINE Cleanup_State_Chm
!EOC
!------------------------------------------------------------------------------
!                  GEOS-Chem Global Chemical Transport Model                  !
!------------------------------------------------------------------------------
!BOP
!
! !IROUTINE: Get_Metadata_State_Chm
!
! !DESCRIPTION: Subroutine GET\_METADATA\_STATE\_CHM retrieves basic
!  information about each State\_Chm field.
!\\
!\\
! !INTERFACE:
!
  SUBROUTINE Get_Metadata_State_Chm( am_I_Root,  metadataID, Found,      &
                                     RC,         Desc,       Units,      &
                                     PerSpc,     Rank,       Type,       &
                                     VLoc )
!
! !USES:
!
    USE Charpak_Mod,        ONLY : To_UpperCase
    USE Registry_Params_Mod
!
! !INPUT PARAMETERS:
!
    LOGICAL,             INTENT(IN)  :: am_I_Root
    CHARACTER(LEN=*),    INTENT(IN)  :: metadataID  ! State_Chm field name
!
! !OUTPUT PARAMETERS:
!
    LOGICAL,             INTENT(OUT)           :: Found   ! Item found?
    INTEGER,             INTENT(OUT)           :: RC      ! Return code
    CHARACTER(LEN=255),  INTENT(OUT), OPTIONAL :: Desc    ! Long name string
    CHARACTER(LEN=255),  INTENT(OUT), OPTIONAL :: Units   ! Units string
    CHARACTER(LEN=255),  INTENT(OUT), OPTIONAL :: PerSpc  ! Max spc wildcard
    INTEGER,             INTENT(OUT), OPTIONAL :: Rank    ! # of dimensions
    INTEGER,             INTENT(OUT), OPTIONAL :: Type    ! Desc of data type
    INTEGER,             INTENT(OUT), OPTIONAL :: VLoc    ! Vert placement
!
! !REMARKS:
!
! !REVISION HISTORY:
!  02 Oct 2017 - E. Lundgren - Initial version
!  See https://github.com/geoschem/geos-chem for complete history
!EOP
!------------------------------------------------------------------------------
!BOC
!
! !LOCAL VARIABLES:
!
    CHARACTER(LEN=255) :: ErrMsg, ThisLoc, Name_AllCaps
    LOGICAL            :: isDesc, isUnits, isRank, isType, isVLoc, isSpc

    !=======================================================================
    ! Initialize
    !=======================================================================

    ! Assume success
    RC      =  GC_SUCCESS
    ThisLoc = ' -> at Get_Metadata_State_Chm (in Headers/state_chm_mod.F90)'
    Found   = .TRUE.

    ! Optional arguments present?
    isDesc  = PRESENT( Desc   )
    isUnits = PRESENT( Units  )
    isRank  = PRESENT( Rank   )
    isType  = PRESENT( Type   )
    isVLoc  = PRESENT( VLoc   )
    isSpc   = PRESENT( PerSpc )

    ! Set defaults for optional arguments. Assume type and vertical
    ! location are real (flexible precision) and center unless specified
    ! otherwise
    IF ( isUnits ) Units  = ''
    IF ( isDesc  ) Desc   = ''
    IF ( isRank  ) Rank   = -1              ! Init # dims as bad value
    IF ( isType  ) Type   = KINDVAL_FP      ! Assume flexible precision
    IF ( isVLoc  ) VLoc   = VLocationCenter ! Assume vertically centered
    IF ( isSpc   ) PerSpc = ''              ! Assume not per species

    ! Convert name to uppercase
    Name_AllCaps = To_Uppercase( TRIM( metadataID ) )

    !=======================================================================
    ! Values for Retrieval (string comparison slow but happens only once)
    !=======================================================================
    SELECT CASE ( TRIM( Name_AllCaps ) )

       CASE ( 'SPECIES' )
          IF ( isDesc  ) Desc   = 'Concentration for species'
          IF ( isUnits ) Units  = 'varies'
          IF ( isRank  ) Rank   = 3
          IF ( isSpc   ) PerSpc = 'ALL'

#ifdef ADJOINT
       CASE ( 'SPECIESADJ' )
          IF ( isDesc  ) Desc   = 'Adjoint variables for species'
          IF ( isUnits ) Units  = 'varies'
          IF ( isRank  ) Rank   = 3
          IF ( isSpc   ) PerSpc = 'ALL'
       CASE ( 'COSTFUNCMASK' )
          IF ( isDesc    ) Desc  = 'Cost function volume mask'
          IF ( isUnits   ) Units = 'none'
          IF ( isRank    ) Rank  = 3
#endif

       CASE( 'BOUNDARYCOND' )
          IF ( isDesc  ) Desc   = 'Transport boundary conditions for species'
          IF ( isUnits ) Units  = 'v/v'
          IF ( isRank  ) Rank   = 3
          IF ( isSpc   ) PerSpc = 'ADV'

       CASE ( 'AEROAREAMDUST1' )
          IF ( isDesc  ) Desc  = 'Dry aerosol area for mineral dust (0.15 um)'
          IF ( isUnits ) Units = 'cm2 cm-3'
          IF ( isRank  ) Rank  = 3

       CASE ( 'AEROAREAMDUST2' )
          IF ( isDesc  ) Desc  = 'Dry aerosol area for mineral dust (0.25 um)'
          IF ( isUnits ) Units = 'cm2 cm-3'
          IF ( isRank  ) Rank  = 3

       CASE ( 'AEROAREAMDUST3' )
          IF ( isDesc  ) Desc  = 'Dry aerosol area for mineral dust (0.4 um)'
          IF ( isUnits ) Units = 'cm2 cm-3'
          IF ( isRank  ) Rank  = 3

       CASE ( 'AEROAREAMDUST4' )
          IF ( isDesc  ) Desc  = 'Dry aerosol area for mineral dust (0.8 um)'
          IF ( isUnits ) Units = 'cm2 cm-3'
          IF ( isRank  ) Rank  = 3

       CASE ( 'AEROAREAMDUST5' )
          IF ( isDesc  ) Desc  = 'Dry aerosol area for mineral dust (1.5 um)'
          IF ( isUnits ) Units = 'cm2 cm-3'
          IF ( isRank  ) Rank  = 3

       CASE ( 'AEROAREAMDUST6' )
          IF ( isDesc  ) Desc  = 'Dry aerosol area for mineral dust (2.5 um)'
          IF ( isUnits ) Units = 'cm2 cm-3'
          IF ( isRank  ) Rank  = 3

       CASE ( 'AEROAREAMDUST7' )
          IF ( isDesc  ) Desc  = 'Dry aerosol area for mineral dust (4.0 um)'
          IF ( isUnits ) Units = 'cm2 cm-3'
          IF ( isRank  ) Rank  = 3

       CASE ( 'AEROAREASULF' )
          IF ( isDesc  ) Desc  = 'Dry aerosol area for black carbon'
          IF ( isUnits ) Units = 'cm2 cm-3'
          IF ( isRank  ) Rank  = 3

       CASE ( 'AEROAREABC' )
          IF ( isDesc  ) Desc  = 'Dry aerosol area for black carbon'
          IF ( isUnits ) Units = 'cm2 cm-3'
          IF ( isRank  ) Rank  = 3

       CASE ( 'AEROAREAOC' )
          IF ( isDesc  ) Desc  = 'Dry aerosol area for organic carbon'
          IF ( isUnits ) Units = 'cm2 cm-3'
          IF ( isRank  ) Rank  = 3

       CASE ( 'AEROAREASSA' )
          IF ( isDesc  ) Desc  = 'Dry aerosol area for sea salt,' &
                                   // ' accumulation mode'
          IF ( isUnits ) Units = 'cm2 cm-3'
          IF ( isRank  ) Rank  = 3

       CASE ( 'AEROAREASSC' )
          IF ( isDesc  ) Desc  = 'Dry aerosol area for sea salt, coarse mode'
          IF ( isUnits ) Units = 'cm2 cm-3'
          IF ( isRank  ) Rank  = 3

       CASE ( 'AEROAREABGSULF' )
          IF ( isDesc  ) Desc  = 'Dry aerosol area for background' &
                                   // ' stratospheric sulfate'
          IF ( isUnits ) Units = 'cm2 cm-3'
          IF ( isRank  ) Rank  = 3

       CASE ( 'AEROAREAICEI' )
          IF ( isDesc  ) Desc  = 'Dry aerosol area for irregular ice cloud' &
                                   // ' (Mischenko)'
          IF ( isUnits ) Units = 'cm2 cm-3'
          IF ( isRank  ) Rank  = 3

       CASE ( 'AERORADIMDUST1' )
          IF ( isDesc  ) Desc  = &
               'Dry aerosol radius for mineral dust (0.15 um)'
          IF ( isUnits ) Units = 'cm'
          IF ( isRank  ) Rank  = 3

       CASE ( 'AERORADIMDUST2' )
          IF ( isDesc  ) Desc  = &
               'Dry aerosol radius for mineral dust (0.25 um)'
          IF ( isUnits ) Units = 'cm'
          IF ( isRank  ) Rank  = 3

       CASE ( 'AERORADIMDUST3' )
          IF ( isDesc  ) Desc  = &
               'Dry aerosol radius for mineral dust (0.4 um)'
          IF ( isUnits ) Units = 'cm'
          IF ( isRank  ) Rank  = 3

       CASE ( 'AERORADIMDUST4' )
          IF ( isDesc  ) Desc  = 'Dry aerosol radius for mineral dust (0.8 um)'
          IF ( isUnits ) Units = 'cm'
          IF ( isRank  ) Rank  = 3

       CASE ( 'AERORADIMDUST5' )
          IF ( isDesc  ) Desc  = 'Dry aerosol radius for mineral dust (1.5 um)'
          IF ( isUnits ) Units = 'cm'
          IF ( isRank  ) Rank  = 3

       CASE ( 'AERORADIMDUST6' )
          IF ( isDesc  ) Desc  = 'Dry aerosol radius for mineral dust (2.5 um)'
          IF ( isUnits ) Units = 'cm'
          IF ( isRank  ) Rank  = 3

       CASE ( 'AERORADIMDUST7' )
          IF ( isDesc  ) Desc  = 'Dry aerosol radius for mineral dust (4.0 um)'
          IF ( isUnits ) Units = 'cm'
          IF ( isRank  ) Rank  = 3

       CASE ( 'AERORADISULF' )
          IF ( isDesc  ) Desc  = 'Dry aerosol radius for tropospheric sulfate'
          IF ( isUnits ) Units = 'cm'
          IF ( isRank  ) Rank  = 3

       CASE ( 'AERORADIBC' )
          IF ( isDesc  ) Desc  = 'Dry aerosol radius for black carbon'
          IF ( isUnits ) Units = 'cm'
          IF ( isRank  ) Rank  = 3

       CASE ( 'AERORADIOC' )
          IF ( isDesc  ) Desc  = 'Dry aerosol radius for organic carbon'
          IF ( isUnits ) Units = 'cm'
          IF ( isRank  ) Rank  = 3

       CASE ( 'AERORADISSA' )
          IF ( isDesc  ) Desc  = 'Dry aerosol radius for sea salt,' &
                                 // ' accumulation mode'
          IF ( isUnits ) Units = 'cm'
          IF ( isRank  ) Rank  = 3

       CASE ( 'AERORADISSC' )
          IF ( isDesc  ) Desc  = 'Dry aerosol radius for sea salt, coarse mode'
          IF ( isUnits ) Units = 'cm'
          IF ( isRank  ) Rank  = 3

       CASE ( 'AERORADIBGSULF' )
          IF ( isDesc  ) Desc  = 'Dry aerosol radius for background' &
                                 // ' stratospheric sulfate'
          IF ( isUnits ) Units = 'cm'
          IF ( isRank  ) Rank  = 3

       CASE ( 'AERORADIICEI' )
          IF ( isDesc  ) Desc  = 'Dry aerosol radius for irregular ice' &
                                 // ' cloud (Mischenko)'
          IF ( isUnits ) Units = 'cm'
          IF ( isRank  ) Rank  = 3

       CASE ( 'WETAEROAREAMDUST1' )
          IF ( isDesc  ) Desc  = 'Wet aerosol area for mineral dust (0.15 um)'
          IF ( isUnits ) Units = 'cm2 cm-3'
          IF ( isRank  ) Rank  = 3

       CASE ( 'WETAEROAREAMDUST2' )
          IF ( isDesc  ) Desc  = 'Wet aerosol area for mineral dust (0.25 um)'
          IF ( isUnits ) Units = 'cm2 cm-3'
          IF ( isRank  ) Rank  = 3

       CASE ( 'WETAEROAREAMDUST3' )
          IF ( isDesc  ) Desc  = 'Wet aerosol area for mineral dust (0.4 um)'
          IF ( isUnits ) Units = 'cm2 cm-3'
          IF ( isRank  ) Rank  = 3

       CASE ( 'WETAEROAREAMDUST4' )
          IF ( isDesc  ) Desc  = 'Wet aerosol area for mineral dust (0.8 um)'
          IF ( isUnits ) Units = 'cm2 cm-3'
          IF ( isRank  ) Rank  = 3

       CASE ( 'WETAEROAREAMDUST5' )
          IF ( isDesc  ) Desc  = 'Wet aerosol area for mineral dust (1.5 um)'
          IF ( isUnits ) Units = 'cm2 cm-3'
          IF ( isRank  ) Rank  = 3

       CASE ( 'WETAEROAREAMDUST6' )
          IF ( isDesc  ) Desc  = 'Wet aerosol area for mineral dust (2.5 um)'
          IF ( isUnits ) Units = 'cm2 cm-3'
          IF ( isRank  ) Rank  = 3

       CASE ( 'WETAEROAREAMDUST7' )
          IF ( isDesc  ) Desc  = 'Wet aerosol area for mineral dust (4.0 um)'
          IF ( isUnits ) Units = 'cm2 cm-3'
          IF ( isRank  ) Rank  = 3

       CASE ( 'WETAEROAREASULF' )
          IF ( isDesc  ) Desc  = 'Wet aerosol area for tropospheric sulfate'
          IF ( isUnits ) Units = 'cm2 cm-3'
          IF ( isRank  ) Rank  = 3

       CASE ( 'WETAEROAREABC' )
          IF ( isDesc  ) Desc  = 'Wet aerosol area for black carbon'
          IF ( isUnits ) Units = 'cm2 cm-3'
          IF ( isRank  ) Rank  = 3

       CASE ( 'WETAEROAREAOC' )
          IF ( isDesc  ) Desc  = 'Wet aerosol area for organic carbon'
          IF ( isUnits ) Units = 'cm2 cm-3'
          IF ( isRank  ) Rank  = 3

       CASE ( 'WETAEROAREASSA' )
          IF ( isDesc  ) Desc  = 'Wet aerosol area for sea salt,' &
                                 // ' accumulation mode'
          IF ( isUnits ) Units = 'cm2 cm-3'
          IF ( isRank  ) Rank  = 3

       CASE ( 'WETAEROAREASSC' )
          IF ( isDesc  ) Desc  = 'Wet aerosol area for sea salt, coarse mode'
          IF ( isUnits ) Units = 'cm2 cm-3'
          IF ( isRank  ) Rank  = 3

       CASE ( 'WETAEROAREABGSULF' )
          IF ( isDesc  ) Desc  = 'Wet aerosol area for background' &
                                 // ' stratospheric sulfate'
          IF ( isUnits ) Units = 'cm2 cm-3'
          IF ( isRank  ) Rank  = 3

       CASE ( 'WETAEROAREAICEI' )
          IF ( isDesc  ) Desc  = 'Wet aerosol area for irregular ice cloud' &
                                 // ' (Mischenko)'
          IF ( isUnits ) Units = 'cm2 cm-3'
          IF ( isRank  ) Rank  = 3

       CASE ( 'WETAERORADIMDUST1' )
          IF ( isDesc  ) Desc  = 'Wet aerosol radius for mineral dust (0.15 um)'
          IF ( isUnits ) Units = 'cm'
          IF ( isRank  ) Rank  = 3

       CASE ( 'WETAERORADIMDUST2' )
          IF ( isDesc  ) Desc  = 'Wet aerosol radius for mineral dust (0.25 um)'
          IF ( isUnits ) Units = 'cm'
          IF ( isRank  ) Rank  = 3

       CASE ( 'WETAERORADIMDUST3' )
          IF ( isDesc  ) Desc  = 'Wet aerosol radius for mineral dust (0.4 um)'
          IF ( isUnits ) Units = 'cm'
          IF ( isRank  ) Rank  = 3

       CASE ( 'WETAERORADIMDUST4' )
          IF ( isDesc  ) Desc  = 'Wet aerosol radius for mineral dust (0.8 um)'
          IF ( isUnits ) Units = 'cm'
          IF ( isRank  ) Rank  = 3

       CASE ( 'WETAERORADIMDUST5' )
          IF ( isDesc  ) Desc  = 'Wet aerosol radius for mineral dust (1.5 um)'
          IF ( isUnits ) Units = 'cm'
          IF ( isRank  ) Rank  = 3

       CASE ( 'WETAERORADIMDUST6' )
          IF ( isDesc  ) Desc  = 'Wet aerosol radius for mineral dust (2.5 um)'
          IF ( isUnits ) Units = 'cm'
          IF ( isRank  ) Rank  = 3

       CASE ( 'WETAERORADIMDUST7' )
          IF ( isDesc  ) Desc  = 'Wet aerosol radius for mineral dust (4.0 um)'
          IF ( isUnits ) Units = 'cm'
          IF ( isRank  ) Rank  = 3

       CASE ( 'WETAERORADISULF' )
          IF ( isDesc  ) Desc  = 'Wet aerosol radius for tropospheric sulfate'
          IF ( isUnits ) Units = 'cm'
          IF ( isRank  ) Rank  = 3

       CASE ( 'WETAERORADIBC' )
          IF ( isDesc  ) Desc  = 'Wet aerosol radius for black carbon'
          IF ( isUnits ) Units = 'cm'
          IF ( isRank  ) Rank  = 3

       CASE ( 'WETAERORADIOC' )
          IF ( isDesc  ) Desc  = 'Wet aerosol radius for organic carbon'
          IF ( isUnits ) Units = 'cm'
          IF ( isRank  ) Rank  = 3

       CASE ( 'WETAERORADISSA' )
          IF ( isDesc  ) Desc= 'Wet aerosol radius for sea salt,' &
                               // ' accumulation mode'
          IF ( isUnits ) Units = 'cm'
          IF ( isRank  ) Rank  = 3

       CASE ( 'WETAERORADISSC' )
          IF ( isDesc  ) Desc  = 'Wet aerosol radius for sea salt, coarse mode'
          IF ( isUnits ) Units = 'cm'
          IF ( isRank  ) Rank  = 3

!       CASE ( 'WETAERORADINITS' )
!          IF ( isDesc  ) Desc  = 'Wet aerosol radius for inorganic nitrates on' &
!                                  // 'surface of seasalt aerosol'
!          IF ( isUnits ) Units = 'cm'
!          IF ( isRank  ) Rank  = 3
!
!       CASE ( 'WETAERORADISALACL' )
!          IF ( isDesc  ) Desc  = 'Wet aerosol radius for chloride in Accumulation' &
!                                  // 'mode seasalt aerosol'
!          IF ( isUnits ) Units = 'cm'
!          IF ( isRank  ) Rank  = 3
!
!       CASE ( 'WETAERORADISALCCL' )
!          IF ( isDesc  ) Desc  = 'Wet aerosol radius for chloride in coarse' &
!                                  // 'mode seasalt aerosol'
!          IF ( isUnits ) Units = 'cm'
!          IF ( isRank  ) Rank  = 3
!
!       CASE ( 'WETAERORADISO4S' )
!          IF ( isDesc  ) Desc  = 'Wet aerosol radius for sulfate  on' &
!                                  // 'surface of seasalt aerosol'
!          IF ( isUnits ) Units = 'cm'
!          IF ( isRank  ) Rank  = 3

       CASE ( 'WETAERORADIBGSULF' )
          IF ( isDesc  ) Desc  = 'Wet aerosol radius for background' &
                                // ' stratospheric sulfate'
          IF ( isUnits ) Units = 'cm'
          IF ( isRank  ) Rank  = 3

       CASE ( 'WETAERORADIICEI' )
          IF ( isDesc  ) Desc  = 'Wet aerosol radius for irregular ice cloud' &
                                // ' (Mischenko)'
          IF ( isUnits ) Units = 'cm'
          IF ( isRank  ) Rank  = 3

       CASE ( 'AEROH2OMDUST1' )
          IF ( isDesc  ) Desc  = 'Aerosol H2O content for mineral dust (0.15 um)'
          IF ( isUnits ) Units = 'cm3(H2O) cm-3(air)'
          IF ( isRank  ) Rank  = 3

       CASE ( 'AEROH2OMDUST2' )
          IF ( isDesc  ) Desc  = 'Aerosol H2O content for mineral dust (0.25 um)'
          IF ( isUnits ) Units = 'cm3(H2O) cm-3(air)'
          IF ( isRank  ) Rank  = 3

       CASE ( 'AEROH2OMDUST3' )
          IF ( isDesc  ) Desc  = 'Aerosol H2O content for mineral dust (0.4 um)'
          IF ( isUnits ) Units = 'cm3(H2O) cm-3(air)'
          IF ( isRank  ) Rank  = 3

       CASE ( 'AEROH2OMDUST4' )
          IF ( isDesc  ) Desc  = 'Aerosol H2O content for mineral dust (0.8 um)'
          IF ( isUnits ) Units = 'cm3(H2O) cm-3(air)'
          IF ( isRank  ) Rank  = 3

       CASE ( 'AEROH2OMDUST5' )
          IF ( isDesc  ) Desc  = 'Aerosol H2O content for mineral dust (1.5 um)'
          IF ( isUnits ) Units = 'cm3(H2O) cm-3(air)'
          IF ( isRank  ) Rank  = 3

       CASE ( 'AEROH2OMDUST6' )
          IF ( isDesc  ) Desc  = 'Aerosol H2O content for mineral dust (2.5 um)'
          IF ( isUnits ) Units = 'cm3(H2O) cm-3(air)'
          IF ( isRank  ) Rank  = 3

       CASE ( 'AEROH2OMDUST7' )
          IF ( isDesc  ) Desc  = 'Aerosol H2O content for mineral dust (4.0 um)'
          IF ( isUnits ) Units = 'cm3(H2O) cm-3(air)'
          IF ( isRank  ) Rank  = 3

       CASE ( 'AEROH2OSNA' )
          IF ( isDesc  ) Desc  = 'Sulfur-nitrogen-ammonia aerosol water content'
          IF ( isUnits ) Units = 'cm3(H2O) cm-3(air)'
          IF ( isRank  ) Rank  = 3

       CASE ( 'AEROH2OBC' )
          IF ( isDesc  ) Desc  = 'Aerosol H2O content for black carbon'
          IF ( isUnits ) Units = 'cm3(H2O) cm-3(air)'
          IF ( isRank  ) Rank  = 3

       CASE ( 'AEROH2OOC' )
          IF ( isDesc  ) Desc  = 'Aerosol H2O content for organic carbon'
          IF ( isUnits ) Units = 'cm3(H2O) cm-3(air)'
          IF ( isRank  ) Rank  = 3

       CASE ( 'AEROH2OSSA' )
          IF ( isDesc  ) Desc= 'Aerosol H2O content for sea salt,' &
                               // ' accumulation mode'
          IF ( isUnits ) Units = 'cm3(H2O) cm-3(air)'
          IF ( isRank  ) Rank  = 3

       CASE ( 'AEROH2OSSC' )
          IF ( isDesc  ) Desc  = 'Aerosol H2O content for sea salt, coarse mode'
          IF ( isUnits ) Units = 'cm3(H2O) cm-3(air)'
          IF ( isRank  ) Rank  = 3

       CASE ( 'AEROH2OBGSULF' )
          IF ( isDesc  ) Desc  = 'Aerosol H2O content for background' &
                                // ' stratospheric sulfate'
          IF ( isUnits ) Units = 'cm3(H2O) cm-3(air)'
          IF ( isRank  ) Rank  = 3

       CASE ( 'AEROH2OICEI' )
          IF ( isDesc  ) Desc  = 'Aerosol H2O content for irregular ice cloud' &
                                // ' (Mischenko)'
          IF ( isUnits ) Units = 'cm3(H2O) cm-3(air)'
          IF ( isRank  ) Rank  = 3

       CASE ( 'SOILDUST1' )
          IF ( isDesc  ) Desc  = 'Dust aerosol concentration in bin 1'
          IF ( isUnits ) Units = 'kg/m3'
          IF ( isRank  ) Rank  =  3

       CASE ( 'SOILDUST2' )
          IF ( isDesc  ) Desc  = 'Dust aerosol concentration in bin 2'
          IF ( isUnits ) Units = 'kg/m3'
          IF ( isRank  ) Rank  =  3

       CASE ( 'SOILDUST3' )
          IF ( isDesc  ) Desc  = 'Dust aerosol concentration in bin 3'
          IF ( isUnits ) Units = 'kg/m3'
          IF ( isRank  ) Rank  =  3

       CASE ( 'SOILDUST4' )
          IF ( isDesc  ) Desc  = 'Dust aerosol concentration in bin 4'
          IF ( isUnits ) Units = 'kg/m3'
          IF ( isRank  ) Rank  =  3

       CASE ( 'SOILDUST5' )
          IF ( isDesc  ) Desc  = 'Dust aerosol concentration in bin 5'
          IF ( isUnits ) Units = 'kg/m3'
          IF ( isRank  ) Rank  =  3

       CASE ( 'SOILDUST6' )
          IF ( isDesc  ) Desc  = 'Dust aerosol concentration in bin 6'
          IF ( isUnits ) Units = 'kg/m3'
          IF ( isRank  ) Rank  =  3

       CASE ( 'SOILDUST7' )
          IF ( isDesc  ) Desc  = 'Dust aerosol concentration in bin 7'
          IF ( isUnits ) Units = 'kg/m3'
          IF ( isRank  ) Rank  =  3

       CASE ( 'GAMMAN2O5OVERALL' )
          IF ( isDesc  ) Desc = 'Sticking coefficient for Gamma N2O5 overall'
          IF ( isUnits ) Units = 'l'
          IF ( isRank  ) Rank = 3

       CASE ( 'GAMMAN2O5FINE' )
          IF ( isDesc  ) Desc = 'Sticking coefficient for Gamma N2O5 and fine aerosol'
          IF ( isUnits ) Units = 'l'
          IF ( isRank  ) Rank = 3

       CASE ( 'YIELDCLNO2FINE' )
          IF ( isDesc  ) Desc = 'Production yield coefficient for ClNO2 ' &
                               // ' from N2O5 fine aerosol uptake'
          IF ( isUnits ) Units = 'l'
          IF ( isRank  ) Rank = 3

       CASE ( 'KPPHVALUE' )
          IF ( isDesc  ) Desc  = 'H-value for Rosenbrock solver'
          IF ( isUnits ) Units = '1'
          IF ( isRank  ) Rank  = 3

       CASE ( 'OMOC' )
          IF ( isDesc  ) Desc  = 'OM:OC ratio as read by HEMCO (from /aerosol_mod.F90)'
          IF ( isUnits ) Units = '1'
          IF ( isRank  ) Rank  = 2

       CASE ( 'OMOCPOA' )
          IF ( isDesc  ) Desc  = 'OM:OC ratio for POA (from /aerosol_mod.F90)'
          IF ( isUnits ) Units = '1'
          IF ( isRank  ) Rank  = 2

       CASE ( 'OMOCOPOA' )
          IF ( isDesc  ) Desc  = 'OM:OC ratio for OPOA (from /aerosol_mod.F90)'
          IF ( isUnits ) Units = '1'
          IF ( isRank  ) Rank  = 2

       CASE ( 'STATEPSC' )
          IF ( isDesc  ) Desc  = 'Polar stratospheric cloud type (cf Kirner' &
                                // ' et al 2011, GMD)'
          IF ( isUnits ) Units = 'count'
          IF ( isRank  ) Rank  = 3

       CASE ( 'KHETISLAN2O5H2O' )
          IF ( isDesc  ) Desc  = 'Sticking coefficient for N2O5 + H2O reaction'
          IF ( isUnits ) Units = '1'
          IF ( isRank  ) Rank  = 3

       CASE ( 'KHETISLAN2O5HCL' )
          IF ( isDesc  ) Desc  = 'Sticking coefficient for N2O5 + H2O reaction'
          IF ( isUnits ) Units = '1'
          IF ( isRank  ) Rank  = 3

       CASE ( 'KHETISLACLNO3H2O' )
          IF ( isDesc  ) Desc  = 'Sticking coefficient for ClNO3 + H2O reaction'
          IF ( isUnits ) Units = '1'
          IF ( isRank  ) Rank  = 3

       CASE ( 'KHETISLACLNO3HCL' )
          IF ( isDesc  ) Desc  = 'Sticking coefficient for ClNO3 + HCl reaction'
          IF ( isUnits ) Units = '1'
          IF ( isRank  ) Rank  = 3

       CASE ( 'KHETISLACLNO3HBR' )
          IF ( isDesc  ) Desc  = 'Sticking coefficient for ClNO3 + HBr reaction'
          IF ( isUnits ) Units = '1'
          IF ( isRank  ) Rank  = 3

       CASE ( 'KHETISLABRNO3H2O' )
          IF ( isDesc  ) Desc  = 'Sticking coefficient for BrNO3 + H2O reaction'
          IF ( isUnits ) Units = '1'
          IF ( isRank  ) Rank  = 3

       CASE ( 'KHETISLABRNO3HCL' )
          IF ( isDesc  ) Desc  = 'Sticking coefficient for BrNO3 + HCl reaction'
          IF ( isUnits ) Units = '1'
          IF ( isRank  ) Rank  = 3

       CASE ( 'KHETISLAHOCLHCL' )
          IF ( isDesc  ) Desc  = 'Sticking coefficient for HOCl + HCl reaction'
          IF ( isUnits ) Units = '1'
          IF ( isRank  ) Rank  = 3

       CASE ( 'KHETISLAHOCLHBR' )
          IF ( isDesc  ) Desc  = 'Sticking coefficient for HClr + HBr reaction'
          IF ( isUnits ) Units = '1'
          IF ( isRank  ) Rank  = 3

       CASE ( 'KHETISLAHOBRHCL' )
          IF ( isDesc  ) Desc  = 'Sticking coefficient for HOBr + HCl reaction'
          IF ( isUnits ) Units = '1'
          IF ( isRank  ) Rank  = 3

       CASE ( 'KHETISLAHOBRHBR' )
          IF ( isDesc  ) Desc  = 'Sticking coefficient for HOBr + HBr reaction'
          IF ( isUnits ) Units = '1'
          IF ( isRank  ) Rank  = 3

       CASE( 'ISORROPAEROPHACCUM' )
          IF ( isDesc  ) Desc  = 'ISORROPIA aerosol pH, accumulation mode'
          IF ( isUnits ) Units = '1'
          IF ( isRank  ) Rank  = 3

       CASE( 'ISORROPAEROPHCOARSE' )
          IF ( isDesc  ) Desc  = 'ISORROPIA aerosol pH, accumulation mode'
          IF ( isUnits ) Units = '1'
          IF ( isRank  ) Rank  = 3

       CASE( 'ISORROPHPLUSACCUM' )
          IF ( isDesc  ) Desc  = &
             'ISORROPIA H+ concentration, accumulation mode'
          IF ( isUnits ) Units = 'mol L-1'
          IF ( isRank  ) Rank  = 3

       CASE( 'ISORROPHPLUSCOARSE' )
          IF ( isDesc  ) Desc  = 'ISORROPIA H+ concentration, coarse mode'
          IF ( isUnits ) Units = 'mol L-1'
          IF ( isRank  ) Rank  = 3

       CASE( 'ISORROPAEROH2OACCUM' )
          IF ( isDesc  ) Desc  = &
             'ISORROPIA aerosol water concentration, accumulation mode'
          IF ( isUnits ) Units = 'ug m-3'
          IF ( isRank  ) Rank  = 3

       CASE( 'ISORROPAEROH2OCOARSE' )
          IF ( isDesc  ) Desc  = &
             'ISORROPIA aerosol water concentration, coarse mode'
          IF ( isUnits ) Units = 'ug m-3'
          IF ( isRank  ) Rank  = 3

       CASE( 'ISORROPSULFATE' )
          IF ( isDesc  ) Desc  = 'ISORROPIA sulfate concentration'
          IF ( isUnits ) Units = 'mol L-1'
          IF ( isRank  ) Rank  = 3

       CASE( 'ISORROPNITRATEACCUM' )
          IF ( isDesc  ) Desc  = &
             'ISORROPIA nitrate concentration, accumulation mode'
          IF ( isUnits ) Units = 'mol L-1'
          IF ( isRank  ) Rank  = 3

       CASE( 'ISORROPNITRATECOARSE' )
          IF ( isDesc  ) Desc  = &
             'ISORROPIA nitrate concentration, coarse mode'
          IF ( isUnits ) Units = 'mol L-1'
          IF ( isRank  ) Rank  = 3

       CASE( 'ISORROPCHLORIDEACCUM' )
          IF ( isDesc  ) Desc  = &
             'ISORROPIA chloride concentration, accumulation mode'
          IF ( isUnits ) Units = 'mol/L'
          IF ( isRank  ) Rank  = 3

       CASE( 'ISORROPCHLORIDECOARSE' )
          IF ( isDesc  ) Desc  = &
             'ISORROPIA chloride concentration, coarse mode'
          IF ( isUnits ) Units = 'mol/L'
          IF ( isRank  ) Rank  = 3

       CASE( 'ISORROPBISULFATE' )
          IF ( isDesc  ) Desc  = 'ISORROPIA Bisulfate (general acid)' &
                                 // ' concentration'
          IF ( isUnits ) Units = 'mol L-1'
          IF ( isRank  ) Rank  =  3

       CASE( 'PHCLOUD' )
          IF ( isDesc  ) Desc  = 'Cloud pH'
          IF ( isUnits ) Units = '1'
          IF ( isRank  ) Rank  =  3

       CASE( 'QLXPHCLOUD' )
          IF ( isDesc  ) Desc  = 'Cloud pH * Met_QL'
          IF ( isUnits ) Units = '1'
          IF ( isRank  ) Rank  =  3

       CASE( 'ORVCSESQ' )
          IF ( isDesc  ) Desc  = 'Sesquiterpenes mass'
          IF ( isUnits ) Units = 'kg'
          IF ( isRank  ) Rank  =  3

       CASE( 'ISCLOUD' )
          IF ( isDesc  ) Desc  = 'Cloud presence'
          IF ( isUnits ) Units = '1'
          IF ( isRank  ) Rank  =  3

       CASE( 'SSALKACCUMMODE' )
          IF ( isDesc  ) Desc  = 'Sea salt alkalinity, accumulation mode'
          IF ( isUnits ) Units = '1'
          IF ( isRank  ) Rank  =  3

       CASE( 'SSALKCOARSEMODE' )
          IF ( isDesc  ) Desc  = 'Sea salt alkalinity, coarse mode'
          IF ( isUnits ) Units = '1'
          IF ( isRank  ) Rank  =  3

       CASE ( 'HSO3AQ' )
          IF ( isDesc  ) Desc  = 'Cloud bisulfite concentration'
          IF ( isUnits ) Units = 'mol L-1'
          IF ( isRank  ) Rank  =  3

       CASE ( 'SO3AQ' )
          IF ( isDesc  ) Desc  = 'Cloud sulfite concentration'
          IF ( isUnits ) Units = 'mol L-1'
          IF ( isRank  ) Rank  =  3

       CASE ( 'FUPDATEHOBR' )
          IF ( isDesc  ) Desc  = 'Correction factor for HOBr removal by SO2'
          IF ( isUnits ) Units = '1'
          IF ( isRank  ) Rank  =  3

       CASE ( 'FUPDATEHOCL' )
          IF ( isDesc  ) Desc  = 'Correction factor for HOCl removal by SO2'
          IF ( isUnits ) Units = '1'
          IF ( isRank  ) Rank  =  3

       CASE ( 'ACLAREA' )
          IF ( isDesc  ) Desc  = 'Dry aerosol area for fine mode Cl-'
          IF ( isUnits ) Units = 'cm2 cm-3'
          IF ( isRank  ) Rank  =  3

       CASE ( 'ACLRADI' )
          IF ( isDesc  ) Desc  = 'Dry aerosol radius for fine mode Cl-'
          IF ( isUnits ) Units = 'cm'
          IF ( isRank  ) Rank  =  3

       CASE ( 'H2O2AFTERCHEM' )
          IF ( isDesc  ) Desc  = 'H2O2 after sulfate chemistry'
          IF ( isUnits ) Units = 'mol mol-1'
          IF ( isRank  ) Rank  =  3

       CASE ( 'SO2AFTERCHEM' )
          IF ( isDesc  ) Desc  = 'SO2 after sulfate chemistry'
          IF ( isUnits ) Units = 'mol mol-1'
          IF ( isRank  ) Rank  =  3

       CASE ( 'DRYDEPNITROGEN' )
          IF ( isDesc  ) Desc  = 'Dry deposited nitrogen'
          IF ( isUnits ) Units = 'molec cm-2 s-1'
          IF ( isRank  ) Rank  =  2

       CASE ( 'WETDEPNITROGEN' )
          IF ( isDesc  ) Desc  = 'Wet deposited nitrogen'
          IF ( isUnits ) Units = 'molec cm-2 s-1'
          IF ( isRank  ) Rank  =  2

       CASE( 'OCEANHG0' )
          IF ( isDesc  ) Desc   = 'Hg(0) ocean mass'
          IF ( isUnits ) Units  = 'kg'
          IF ( isRank  ) Rank   = 2

       CASE( 'OCEANHG2' )
          IF ( isDesc  ) Desc   = 'Hg(II) ocean mass'
          IF ( isUnits ) Units  = 'kg'
          IF ( isRank  ) Rank   = 2

       CASE( 'OCEANHGP' )
          IF ( isDesc  ) Desc   = 'HgP ocean mass'
          IF ( isUnits ) Units  = 'kg'
          IF ( isRank  ) Rank   = 2

       CASE( 'SNOWHGOCEAN' )
          IF ( isDesc  ) Desc   = 'Reducible Hg snowpack on ocean'
          IF ( isUnits ) Units  = 'kg'
          IF ( isRank  ) Rank   = 2

       CASE( 'SNOWHGLAND' )
          IF ( isDesc  ) Desc   = 'Reducible Hg snowpack on land'
          IF ( isUnits ) Units  = 'kg'
          IF ( isRank  ) Rank   = 2

       CASE( 'SNOWHGOCEANSTORED' )
          IF ( isDesc  ) Desc   = 'Non-reducible Hg snowpack on ocean'
          IF ( isUnits ) Units  = 'kg'
          IF ( isRank  ) Rank   = 2

       CASE( 'SNOWHGLANDSTORED' )
          IF ( isDesc  ) Desc   = 'Non-reducible Hg snowpack on land'
          IF ( isUnits ) Units  = 'kg'
          IF ( isRank  ) Rank   = 2

       CASE ( 'IODIDE' )
          IF ( isDesc  ) Desc  = 'Surface iodide concentration'
          IF ( isUnits ) Units = 'nM'
          IF ( isRank  ) Rank  = 2

       CASE ( 'SALINITY' )
          IF ( isDesc  ) Desc  = 'Salinity'
          IF ( isUnits ) Units = 'PSU'
          IF ( isRank  ) Rank  = 2

       CASE( 'DRYDEPFREQ' )
          IF ( isDesc  ) Desc   = 'Dry deposition frequencies'
          IF ( isUnits ) Units  = 's-1'
          IF ( isRank  ) Rank   = 2
          IF ( isSpc   ) perSpc = 'DRY'

       CASE( 'DRYDEPVEL' )
          IF ( isDesc    ) Desc   = 'Dry deposition velocities'
          IF ( isUnits   ) Units  = 'm s-1'
          IF ( isRank    ) Rank   = 2
          IF ( isSpc     ) perSpc = 'DRY'

#ifdef MODEL_GEOS
       CASE( 'DRYDEPRA2M' )
          IF ( isDesc    ) Desc  = '2 meter aerodynamic resistance'
          IF ( isUnits   ) Units = 's cm-1'
          IF ( isRank    ) Rank  = 2

       CASE( 'DRYDEPRA10M' )
          IF ( isDesc    ) Desc  = '10 meter aerodynamic resistance'
          IF ( isUnits   ) Units = 's cm-1'
          IF ( isRank    ) Rank  = 2

#endif
       CASE( 'JOH' )
          IF ( isDesc    ) Desc  = 'Surface J-values for reaction O3 + hv --> O2 + O'
          IF ( isUnits   ) Units = '1'
          IF ( isRank    ) Rank  = 2

       CASE( 'JNO2' )
          IF ( isDesc    ) Desc  = 'Surface J-values for reaction NO2 + hv --> NO + O'
          IF ( isUnits   ) Units = '1'
          IF ( isRank    ) Rank  = 2

       CASE( 'SURFACEFLUX' )
          IF ( isDesc  ) Desc   = 'Surface flux (E-D) for non-local PBL mixing'
          IF ( isUnits ) Units  = 'kg m-2 s-1'
          IF ( isRank  ) Rank   = 2
          IF ( isSpc   ) perSpc = 'ADV'

       CASE( 'TLSTT' )
          IF ( isDesc  ) Desc  = 'TLSTT'
          IF ( isUnits ) Units = ''
          IF ( isRank  ) Rank  = 4

       CASE( 'CH4_EMIS' )
          IF ( isDesc  ) Desc  = 'CH4 emissions by sector, CH4 specialty simulation only'
          IF ( isUnits ) Units = 'kg/m2/s'
          IF ( isRank  ) Rank  = 3

       CASE( 'BOH' )
          IF ( isDesc  ) Desc  = 'OH values, CH4 specialty simulation only'
          IF ( isUnits ) Units = 'molec/cm3'
          IF ( isRank  ) Rank  = 3

       CASE( 'BCL' )
          IF ( isDesc  ) Desc  = 'Cl values, CH4 specialty simulation only'
          IF ( isUnits ) Units = 'v/v'
          IF ( isRank  ) Rank  = 3

       CASE( 'QQ3D' )
          IF ( isDesc  ) Desc  = 'Rate of new precipitation formation'
          IF ( isUnits ) Units = 'cm3 H2O cm-3 air'
          IF ( isRank  ) Rank  = 3

       CASE( 'KRATE' )
          IF ( isDesc  ) Desc  = 'KRATE'
          IF ( isUnits ) Units = '1'
          IF ( isRank  ) Rank  = 3

       CASE( 'PHRAIN' )
          IF ( isDesc  ) Desc  = 'Rain pH'
          IF ( isUnits ) Units = '1'
          IF ( isRank  ) Rank  = 3

       CASE( 'QQPHRAIN' )
          IF ( isDesc  ) Desc  = 'QQRain pH'
          IF ( isUnits ) Units = '1'
          IF ( isRank  ) Rank  = 3

       CASE( 'QQRAIN' )
          IF ( isDesc  ) Desc  = 'QQRain'
          IF ( isUnits ) Units = '1'
          IF ( isRank  ) Rank  = 3

#if defined(MODEL_CESM)
       CASE( 'H2SO4_PRDR' )
          IF ( isDesc  ) Desc  = 'H2SO4 production rate in timestep'
          IF ( isUnits ) Units = 'mol mol-1'
          IF ( isRank  ) Rank  = 3
#endif

       CASE DEFAULT
          Found = .False.
          ErrMsg = 'Metadata not found for State_Chm field ' // &
                   TRIM( metadataID ) // ' when search for all caps name ' &
                   // TRIM( Name_AllCaps )
          CALL GC_Error( ErrMsg, RC, ThisLoc )
          IF ( RC /= GC_SUCCESS ) RETURN

    END SELECT

   END SUBROUTINE Get_Metadata_State_Chm
!EOC
!------------------------------------------------------------------------------
!                  GEOS-Chem Global Chemical Transport Model                  !
!------------------------------------------------------------------------------
!BOP
!
! !IROUTINE: Init_and_Register_R4_2D
!
! !DESCRIPTION: Allocates the data array for a State_Chm field,
!  and also adds the field into the State_Chm registry.
!  This particular routine is for 4-byte, 2-dimensional array fields.
!\\
!\\
! !INTERFACE:
!
  SUBROUTINE Init_and_Register_R4_2D( Input_Opt, State_Chm, State_Grid,      &
                                      Ptr2Data,  chmId,     RC,              &
                                      noRegister                            )
!
! !USES:
!
    USE Input_Opt_Mod,  ONLY : OptInput
    USE State_Grid_Mod, ONLY : GrdState
!
! !INPUT PARAMETERS:
!
    TYPE(OptInput),   INTENT(IN)  :: Input_Opt           ! Input Options
    TYPE(ChmState),   INTENT(IN)  :: State_Chm           ! Chemistry State
    TYPE(GrdState),   INTENT(IN)  :: State_Grid          ! Grid State
    CHARACTER(LEN=*), INTENT(IN)  :: chmId               ! Field name
    LOGICAL,          OPTIONAL    :: noRegister          ! Exit after init
!
! !INPUT/OUTPUT PARAMETERS:
!
    REAL(f4),         POINTER     :: Ptr2Data(:,:)       ! Pointer to data
!
! !OUTPUT PARAMETERS:
!
    INTEGER,          INTENT(OUT) :: RC                  ! Success or failure?
!
! !REVISION HISTORY:
!  21 Sep 2020 - R. Yantosca - Initial version
!  See the subsequent Git history with the gitk browser!
!EOP
!------------------------------------------------------------------------------
!BOC
!
! !LOCAL VARIABLES:
!
    ! Scalars
    INTEGER            :: NX, NY
    LOGICAL            :: doRegister

    ! Strings
    CHARACTER(LEN=255) :: arrayId

    !========================================================================
    ! Init_and_Register_R4_2D begins here!
    !========================================================================

    ! Initialize
    RC      = GC_SUCCESS
    arrayId = 'State_Chm%' // TRIM( chmId )

    IF ( PRESENT( noRegister ) ) THEN
       doRegister = ( .not. noRegister )
    ELSE
       doRegister = .TRUE.
    ENDIF

    !========================================================================
    ! Allocate the field array (if it hasn't already been allocated)
    !========================================================================
    IF ( .not. ASSOCIATED( Ptr2Data ) ) THEN

       ! Get array dimensions
       NX = State_Grid%NX
       NY = State_Grid%NY

       ! Allocate the array
       ALLOCATE( Ptr2Data( NX, NY ), STAT=RC )
       CALL GC_CheckVar( arrayId, 0, RC )
       IF ( RC /= GC_SUCCESS ) RETURN
       Ptr2Data = 0.0_f4

    ENDIF

    !========================================================================
    ! Register the field (unless we explicitly say not to)
    !========================================================================
    IF ( doRegister ) THEN
       CALL Register_ChmField( Input_Opt, chmId, Ptr2Data, State_Chm, RC )
       CALL GC_CheckVar( arrayId, 1, RC )
       IF ( RC /= GC_SUCCESS ) RETURN
    ENDIF

  END SUBROUTINE Init_and_Register_R4_2D
!EOC
!------------------------------------------------------------------------------
!                  GEOS-Chem Global Chemical Transport Model                  !
!------------------------------------------------------------------------------
!BOP
!
! !IROUTINE: Init_and_Register_R4_3D
!
! !DESCRIPTION: Allocates the data array for a State_Chm field,
!  and also adds the field into the State_Chm registry.
!  This particular routine is for 4-byte, 3-dimensional array fields.
!\\
!\\
! !INTERFACE:
!
  SUBROUTINE Init_and_Register_R4_3D( Input_Opt, State_Chm, State_Grid,      &
                                      Ptr2Data,  chmId,     RC,              &
                                      nSlots,    nCat,      noRegister      )
!
! !USES:
!
    USE Input_Opt_Mod,  ONLY : OptInput
    USE State_Grid_Mod, ONLY : GrdState
!
! !INPUT PARAMETERS:
!
    TYPE(OptInput),   INTENT(IN)  :: Input_Opt           ! Input Options
    TYPE(ChmState),   INTENT(IN)  :: State_Chm           ! Chemistry State
    TYPE(GrdState),   INTENT(IN)  :: State_Grid          ! Grid State
    CHARACTER(LEN=*), INTENT(IN)  :: chmId               ! Field name
    INTEGER,          OPTIONAL    :: nSlots              ! # slots, 3rd dim
    INTEGER,          OPTIONAL    :: nCat                ! Category index
    LOGICAL,          OPTIONAL    :: noRegister          ! Exit after init
!
! !INPUT/OUTPUT PARAMETERS:
!
    REAL(f4),         POINTER     :: Ptr2Data(:,:,:)     ! Pointer to data
!
! !OUTPUT PARAMETERS:
!
    INTEGER,          INTENT(OUT) :: RC                  ! Success or failure?
!
! !REVISION HISTORY:
!  21 Sep 2020 - R. Yantosca - Initial version
!  See the subsequent Git history with the gitk browser!
!EOP
!------------------------------------------------------------------------------
!BOC
!
! !LOCAL VARIABLES:
!
    ! Scalars
    INTEGER            :: NX, NY, NZ, NW
    LOGICAL            :: doRegister

    ! Strings
    CHARACTER(LEN=255) :: arrayId

    !========================================================================
    ! Init_and_Register_R4_3D begins here!
    !========================================================================

    ! Initialize
    RC      = GC_SUCCESS
    arrayId = 'State_Chm%' // TRIM( chmId )

    IF ( PRESENT( noRegister ) ) THEN
       doRegister = ( .not. noRegister )
    ELSE
       doRegister = .TRUE.
    ENDIF

    !========================================================================
    ! Allocate the field array (if it hasn't already been allocated)
    !========================================================================
    IF ( .not. ASSOCIATED( Ptr2Data ) ) THEN

       ! Get array ID and dimensions
       ! If optional nSlots is passed, use it for the 3rd dimension
       NX = State_Grid%NX
       NY = State_Grid%NY
       IF ( PRESENT( nSlots ) ) THEN
          NW = nSlots
       ELSE
          NW = State_Grid%NZ
       ENDIF

       ! Allocate the array
       ALLOCATE( Ptr2Data( NX, NY, NW ), STAT=RC )
       CALL GC_CheckVar( arrayId, 0, RC )
       IF ( RC /= GC_SUCCESS ) RETURN
       Ptr2Data = 0.0_f4

    ENDIF

    !========================================================================
    ! Register the field (unless we explicitly say not to)
    !========================================================================
    IF ( doRegister ) THEN
       CALL Register_ChmField( Input_Opt, chmId, Ptr2Data,                   &
                               State_Chm, RC,    nCat=nCat                  )
       CALL GC_CheckVar( arrayId, 1, RC )
       IF ( RC /= GC_SUCCESS ) RETURN
    ENDIF

  END SUBROUTINE Init_and_Register_R4_3D
!EOC
!------------------------------------------------------------------------------
!                  GEOS-Chem Global Chemical Transport Model                  !
!------------------------------------------------------------------------------
!BOP
!
! !IROUTINE: Init_and_Register_R4_4D
!
! !DESCRIPTION: Allocates the data array for a State_Chm field,
!  and also adds the field into the State_Chm registry.
!  This particular routine is for 4-byte, 4-dimensional arrays.
!\\
!\\
! !INTERFACE:
!
  SUBROUTINE Init_and_Register_R4_4D( Input_Opt, State_Chm, State_Grid,      &
                                      Ptr2Data,  chmId,     nSlots,          &
                                      RC,        nCat,      noRegister      )
!
! !USES:
!
    USE Input_Opt_Mod,  ONLY : OptInput
    USE State_Grid_Mod, ONLY : GrdState
!
! !INPUT PARAMETERS:
!
    TYPE(OptInput),   INTENT(IN)  :: Input_Opt           ! Input Options
    TYPE(ChmState),   INTENT(IN)  :: State_Chm           ! Chemistry State
    TYPE(GrdState),   INTENT(IN)  :: State_Grid          ! Grid State
    CHARACTER(LEN=*), INTENT(IN)  :: chmId               ! Field name

    INTEGER,          INTENT(IN)  :: nSlots              ! # of slots, 4th dim
    INTEGER,          OPTIONAL    :: nCat                ! Optional category
    LOGICAL,          OPTIONAL    :: noRegister          ! Exit after init
!
! !INPUT/OUTPUT PARAMETERS:
!
    REAL(f4),         POINTER     :: Ptr2Data(:,:,:,:)   ! Pointer to data
!
! !OUTPUT PARAMETERS:
!
    INTEGER,          INTENT(OUT) :: RC                  ! Success or failure?
!
! !REVISION HISTORY:
!  21 Sep 2020 - R. Yantosca - Initial version
!  See the subsequent Git history with the gitk browser!
!EOP
!------------------------------------------------------------------------------
!BOC
!
! !LOCAL VARIABLES:
!
    ! Scalars
    INTEGER            :: NX, NY, NZ
    LOGICAL            :: doRegister

    ! Strings
    CHARACTER(LEN=255) :: arrayId

    !========================================================================
    ! Init_and_Register_R4_4D begins here!
    !========================================================================

    ! Initialize
    RC      = GC_SUCCESS
    arrayId = 'State_Chm%' // TRIM( chmId )

    IF ( PRESENT( noRegister ) ) THEN
       doRegister = ( .not. noRegister )
    ELSE
       doRegister = .TRUE.
    ENDIF

    !========================================================================
    ! Allocate the field array
    !========================================================================
    IF ( .not. ASSOCIATED( Ptr2Data ) ) THEN

       ! Get array dimensions
       NX = State_Grid%NX
       NY = State_Grid%NY
       NZ = State_Grid%NZ

       ALLOCATE( Ptr2Data( NX, NY, NZ, nSlots ), STAT=RC )
       CALL GC_CheckVar( arrayId, 0, RC )
       IF ( RC /= GC_SUCCESS ) RETURN
       Ptr2Data = 0.0_f4

    ENDIF

    !========================================================================
    ! Register the field
    !========================================================================
    IF ( doRegister ) THEN
       CALL Register_ChmField( Input_Opt, chmId, Ptr2Data,                   &
                               State_Chm, RC,    nCat=nCat                  )
       CALL GC_CheckVar( arrayId, 1, RC )
       IF ( RC /= GC_SUCCESS ) RETURN
    ENDIF

  END SUBROUTINE Init_and_Register_R4_4D
!EOC
!------------------------------------------------------------------------------
!                  GEOS-Chem Global Chemical Transport Model                  !
!------------------------------------------------------------------------------
!BOP
!
! !IROUTINE: Init_and_Register_R8_2D
!
! !DESCRIPTION: Allocates the data array for a State_Chm field,
!  and also adds the field into the State_Chm registry.
!  This particular routine is for 8-byte, 2-dimensional fields.
!\\
!\\
! !INTERFACE:
!
  SUBROUTINE Init_and_Register_R8_2D( Input_Opt, State_Chm, State_Grid,      &
                                      Ptr2Data,  chmId,     RC,              &
                                      noRegister                            )
!
! !USES:
!
    USE Input_Opt_Mod,  ONLY : OptInput
    USE State_Grid_Mod, ONLY : GrdState
!
! !INPUT PARAMETERS:
!
    TYPE(OptInput),   INTENT(IN)  :: Input_Opt           ! Input Options
    TYPE(ChmState),   INTENT(IN)  :: State_Chm           ! Chemistry State
    TYPE(GrdState),   INTENT(IN)  :: State_Grid          ! Grid State
    CHARACTER(LEN=*), INTENT(IN)  :: chmId               ! Field name
    LOGICAL,          OPTIONAL    :: noRegister          ! Exit after init
!
! !INPUT/OUTPUT PARAMETERS:
!
    REAL(f8),         POINTER     :: Ptr2Data(:,:)       ! Pointer to data
!
! !OUTPUT PARAMETERS:
!
    INTEGER,          INTENT(OUT) :: RC                  ! Success or failure?
!
! !REVISION HISTORY:
!  21 Sep 2020 - R. Yantosca - Initial version
!  See the subsequent Git history with the gitk browser!
!EOP
!------------------------------------------------------------------------------
!BOC
!
! !LOCAL VARIABLES:
!
    ! Scalars
    INTEGER            :: NX, NY
    LOGICAL            :: doRegister

    ! Strings
    CHARACTER(LEN=255) :: arrayId

    !=======================================================================
    ! Init_and_Register_R8_2D begins here!
    !=======================================================================

    ! Initialize
    RC      = GC_SUCCESS
    arrayId = 'State_Chm%' // TRIM( chmId )

    IF ( PRESENT( noRegister ) ) THEN
       doRegister = ( .not. noRegister )
    ELSE
       doRegister = .TRUE.
    ENDIF

    !=======================================================================
    ! Allocate the field array (if it hasn't already been allocated)
    !=======================================================================
    IF ( .not. ASSOCIATED( Ptr2Data ) ) THEN

       ! Get array dimensions
       NX = State_Grid%NX
       NY = State_Grid%NY

       ! Allocate the data
       ALLOCATE( Ptr2Data( NX, NY ), STAT=RC )
       CALL GC_CheckVar( arrayId, 0, RC )
       IF ( RC /= GC_SUCCESS ) RETURN
       Ptr2Data = 0.0_f8

    ENDIF

    !=======================================================================
    ! Register the field
    !=======================================================================
    IF ( doRegister ) THEN
       CALL Register_ChmField( Input_Opt, chmId, Ptr2Data, State_Chm, RC )
       CALL GC_CheckVar( arrayId, 1, RC )
       IF ( RC /= GC_SUCCESS ) RETURN
    ENDIF

  END SUBROUTINE Init_and_Register_R8_2D
!EOC
!------------------------------------------------------------------------------
!                  GEOS-Chem Global Chemical Transport Model                  !
!------------------------------------------------------------------------------
!BOP
!
! !IROUTINE: Init_and_Register_R8_3D
!
! !DESCRIPTION: Allocates the data array for a State_Chm field,
!  and also adds the field into the State_Chm registry.
!  This particular routine is for 4-byte, 2-dimensional arrays.
!\\
!\\
! !INTERFACE:
!
  SUBROUTINE Init_and_Register_R8_3D( Input_Opt, State_Chm, State_Grid,      &
                                      Ptr2Data,  chmId,     RC,              &
                                      nSlots,    nCat,      noRegister      )
!
! !USES:
!
    USE Input_Opt_Mod,  ONLY : OptInput
    USE State_Grid_Mod, ONLY : GrdState
!
! !INPUT PARAMETERS:
!
    TYPE(OptInput),   INTENT(IN)  :: Input_Opt           ! Input Options
    TYPE(ChmState),   INTENT(IN)  :: State_Chm           ! Chemistry State
    TYPE(GrdState),   INTENT(IN)  :: State_Grid          ! Grid State
    CHARACTER(LEN=*), INTENT(IN)  :: chmId               ! Field name
    INTEGER,          OPTIONAL    :: nSlots              ! # slots, 3rd dim
    INTEGER,          OPTIONAL    :: nCat                ! Category index
    LOGICAL,          OPTIONAL    :: noRegister          ! Exit after init
!
! !INPUT/OUTPUT PARAMETERS:
!
    REAL(f8),         POINTER     :: Ptr2Data(:,:,:)     ! Pointer to data
!
! !OUTPUT PARAMETERS:
!
    INTEGER,          INTENT(OUT) :: RC                  ! Success or failure?
!
! !REVISION HISTORY:
!  21 Sep 2020 - R. Yantosca - Initial version
!  See the subsequent Git history with the gitk browser!
!EOP
!------------------------------------------------------------------------------
!BOC
!
! !LOCAL VARIABLES:
!
    ! Scalars
    INTEGER            :: NX, NY, NZ, NW
    LOGICAL            :: doRegister

    ! Strings
    CHARACTER(LEN=255) :: arrayId

    !========================================================================
    ! Init_and_Register_R8_3D begins here!
    !========================================================================

    ! Initialize
    RC      = GC_SUCCESS
    arrayId = 'State_Chm%' // TRIM( chmId )

    IF ( PRESENT( noRegister ) ) THEN
       doRegister = ( .not. noRegister )
    ELSE
       doRegister = .TRUE.
    ENDIF

    !========================================================================
    ! Allocate the field array (if it hasn't already been allocated)
    !========================================================================
    IF ( .not. ASSOCIATED( Ptr2Data ) ) THEN

       ! Get array dimensions
       NX = State_Grid%NX
       NY = State_Grid%NY
       IF ( PRESENT( nSlots ) ) THEN
          NW = nSlots
       ELSE
          NW = State_Grid%NZ
       ENDIF

       ! Allocate the array
       ALLOCATE( Ptr2Data( NX, NY, NW ), STAT=RC )
       CALL GC_CheckVar( arrayId, 0, RC )
       IF ( RC /= GC_SUCCESS ) RETURN
       Ptr2Data = 0.0_f8

    ENDIF

    !========================================================================
    ! Register the field (unless we explicitly say not to)
    !========================================================================
    IF ( doRegister ) THEN
       CALL Register_ChmField( Input_Opt, chmId, Ptr2Data,                   &
                               State_Chm, RC,    nCat=nCat                  )
       CALL GC_CheckVar( arrayId, 1, RC )
       IF ( RC /= GC_SUCCESS ) RETURN
    ENDIF

  END SUBROUTINE Init_and_Register_R8_3D
!EOC
!------------------------------------------------------------------------------
!                  GEOS-Chem Global Chemical Transport Model                  !
!------------------------------------------------------------------------------
!BOP
!
! !IROUTINE: Init_and_Register_R8_4D
!
! !DESCRIPTION: Allocates the data array for a State_Chm field,
!  and also adds the field into the State_Chm registry.
!  This particular routine is for 4-byte, 2-dimensional arrays.
!\\
!\\
! !INTERFACE:
!
  SUBROUTINE Init_and_Register_R8_4D( Input_Opt, State_Chm, State_Grid,      &
                                      Ptr2Data,  chmId,     nSlots,          &
                                      RC,        nCat,      noRegister      )
!
! !USES:
!
    USE Input_Opt_Mod,  ONLY : OptInput
    USE State_Grid_Mod, ONLY : GrdState
!
! !INPUT PARAMETERS:
!
    TYPE(OptInput),   INTENT(IN)  :: Input_Opt           ! Input Options
    TYPE(ChmState),   INTENT(IN)  :: State_Chm           ! Chemistry State
    TYPE(GrdState),   INTENT(IN)  :: State_Grid          ! Grid State
    CHARACTER(LEN=*), INTENT(IN)  :: chmId               ! Field name
    INTEGER,          INTENT(IN)  :: nSlots              ! # of slots, 4th dim
    INTEGER,          OPTIONAL    :: nCat                ! Optional category
    LOGICAL,          OPTIONAL    :: noRegister          ! Exit after init
!
! !INPUT/OUTPUT PARAMETERS:
!
    REAL(f8),         POINTER     :: Ptr2Data(:,:,:,:)   ! Pointer to data
!
! !OUTPUT PARAMETERS:
!
    INTEGER,          INTENT(OUT) :: RC                  ! Success/failure!
!
! !REVISION HISTORY:
!  21 Sep 2020 - R. Yantosca - Initial version
!  See the subsequent Git history with the gitk browser!
!EOP
!------------------------------------------------------------------------------
!BOC
!
! !LOCAL VARIABLES:
!
    ! Scalars
    INTEGER            :: NX, NY, NZ
    LOGICAL            :: doRegister

    ! Strings
    CHARACTER(LEN=255) :: arrayId

    !========================================================================
    ! Init_and_Register_R8_4D begins here!
    !========================================================================

    ! Initialize
    RC      = GC_SUCCESS
    arrayId = 'State_Chm%' // TRIM( chmId )

    IF ( PRESENT( noRegister ) ) THEN
       doRegister = ( .not. noRegister )
    ELSE
       doRegister = .TRUE.
    ENDIF

    !========================================================================
    ! Allocate the field array (if it hasn't already been allocated)
    !========================================================================
    IF ( .not. ASSOCIATED( Ptr2Data ) ) THEN

       ! Get array dimensions
       NX = State_Grid%NX
       NY = State_Grid%NY
       NZ = State_Grid%NZ

       ! Allocate the array
       ALLOCATE( Ptr2Data( NX, NY, NZ, nSlots ), STAT=RC )
       CALL GC_CheckVar( arrayId, 0, RC )
       IF ( RC /= GC_SUCCESS ) RETURN
       Ptr2Data = 0.0_f8

    ENDIF

    !========================================================================
    ! Register the field (unless we explicitly say not to)
    !========================================================================
    IF ( doRegister ) THEN
       CALL Register_ChmField( Input_Opt, chmId, Ptr2Data,                   &
                               State_Chm, RC,    nCat=nCat                  )
       CALL GC_CheckVar( arrayId, 1, RC )
       IF ( RC /= GC_SUCCESS ) RETURN
    ENDIF

  END SUBROUTINE Init_and_Register_R8_4D
!EOC
!------------------------------------------------------------------------------
!                  GEOS-Chem Global Chemical Transport Model                  !
!------------------------------------------------------------------------------
!BOP
!
! !IROUTINE: Test_for_Species_Dim
!
! !DESCRIPTION: Returns true if a State_Chm quantity has a species dimension.
!\\
!\\
! !INTERFACE:
!
  FUNCTION Test_for_Species_Dim( perSpc ) RESULT( returnCode )
!
! !INPUT PARAMETERS:
!
    CHARACTER(LEN=*), INTENT(IN) :: perSpc      ! PerSpc value from metadata
!
! !RETURN VALUE:
!
    INTEGER                      :: returnCode  !  1  = has species dimension
                                                !  0  = no species dimension
                                                ! -1  = unknown perSpc value
!
! !REVISION HISTORY:
!  06 Jan 2015 - R. Yantosca - Initial version
!  See the subsequent Git history with the gitk browser!
!EOP
!------------------------------------------------------------------------------
!BOC
    SELECT CASE( TRIM( perSpc ) )
       CASE( 'ADV', 'ALL', 'DRY', 'WET' )
          returnCode = 1
       CASE( '' )
          returnCode = 0
       CASE DEFAULT
          returnCode = -1
    END SELECT

  END FUNCTION Test_For_Species_Dim
!EOC
!------------------------------------------------------------------------------
!                  GEOS-Chem Global Chemical Transport Model                  !
!------------------------------------------------------------------------------
!BOP
!
! !IROUTINE: Get_NumSlots
!
! !DESCRIPTION: Returns the number of slots with which to define a
!  species-based array of State_Chm.
!\\
!\\
! !INTERFACE:
!
  FUNCTION Get_NumSlots( perSpc, State_Chm ) RESULT( nSlots )
!
! !INPUT PARAMETERS:
!
    CHARACTER(LEN=*), INTENT(IN) :: perSpc      ! PerSpc value from metadata
    TYPE(ChmState),   INTENT(IN) :: State_Chm   ! Chemistry State object
!
! !RETURN VALUE:
!
    INTEGER                      :: nSlots      ! Number of slots

! !REVISION HISTORY:
!  23 Sep 2020 - R. Yantosca - Initial version
!  See the subsequent Git history with the gitk browser!
!EOP
!------------------------------------------------------------------------------
!BOC

    SELECT CASE( TRIM( perSpc ) )
       CASE( 'ADV'   )
          nSlots = State_Chm%nAdvect
       CASE( 'ALL'   )
          nSlots = State_Chm%nSpecies
       CASE( 'DRY'   )
          nSlots = State_Chm%nDryDep
       CASE( 'WET'   )
          nSlots = State_Chm%nWetDep
       CASE DEFAULT
          nSlots = -1
    END SELECT

  END FUNCTION Get_NumSlots
!EOC
!------------------------------------------------------------------------------
!                  GEOS-Chem Global Chemical Transport Model                  !
!------------------------------------------------------------------------------
!BOP
!
! !IROUTINE: Get_Diagnostic_Name
!
! !DESCRIPTION: Returns the diagnostic name and description of a species-based
!  quantity (appending the species to the base name if necessary).
!\\
!\\
! !INTERFACE:
!
  SUBROUTINE Get_Diagnostic_Name( State_Chm, perSpc,    N,        name,      &
                                  desc,      diagName,  diagDesc            )
!
! !INPUT PARAMETERS:
!
    TYPE(ChmState),     INTENT(IN)  :: State_Chm  ! Chemistry State
    CHARACTER(LEN=*),   INTENT(IN)  :: perSpc     ! PerSpc value from metadata
    INTEGER,            INTENT(IN)  :: N          ! Diagnostic index
    CHARACTER(LEN=*),   INTENT(IN)  :: name       ! Name from metadata
    CHARACTER(LEN=*),   INTENT(IN)  :: desc       ! Description from metadata
!
! !OUTPUT PARAMETERS:
!
    CHARACTER(LEN=255), INTENT(OUT) :: diagName   ! Name        + species name
    CHARACTER(LEN=255), INTENT(OUT) :: diagDesc   ! Description + species name
!
! !REVISION HISTORY:
!  20 Jan 2015 - R. Yantosca - Initial version
!  See the subsequent Git history with the gitk browser!
!EOP
!------------------------------------------------------------------------------
!BOC
!
! !LOCAL VARIABLES:
!
    ! Scalars
    INTEGER                :: modelId

    ! Objects
    TYPE(Species), POINTER :: ThisSpc

    !---------------------------------------------------------------------
    ! All other species-bound quantities
    !---------------------------------------------------------------------

    ! Get the species index from the diagnostic index
    ! depending on the value of PerSpc (bmy, 05 Oct 2021)
    modelId = N
    IF ( PerSpc == 'DRY' ) modelId = State_Chm%Map_DryDep(N)
    IF ( PerSpc == 'WET' ) modelId = State_Chm%Map_WetDep(N)
    
    ! Point to the proper species, by modelId
    ThisSpc => State_Chm%SpcData(modelId)%Info

    ! Append the species name to the diagnostic name with an underscore
    diagName = TRIM( name ) // '_' // TRIM( ThisSpc%Name )

    ! Append the species name to the diagnostic description
    diagDesc = TRIM( desc ) // ' ' // TRIM( ThisSpc%Name )

    ! Free pointer
    ThisSpc => NULL()

  END SUBROUTINE Get_Diagnostic_Name
!EOC
!------------------------------------------------------------------------------
!                  GEOS-Chem Global Chemical Transport Model                  !
!------------------------------------------------------------------------------
!BOP
!
! !IROUTINE: Register_ChmField_R4_2D
!
! !DESCRIPTION: Registers a 2-dimensional, 4-byte real array field
!  of the State\_Chm object.  This allows the diagnostic modules get
!  a pointer to the field by searching on the field name.
!\\
!\\
! !INTERFACE:
!
  SUBROUTINE Register_ChmField_R4_2D( Input_Opt, metadataID, Ptr2Data,       &
                                      State_Chm, RC                         )
!
! !USES:
!
    USE Input_Opt_Mod,      ONLY : OptInput
    USE Registry_Params_Mod
!
! !INPUT PARAMETERS:
!
    TYPE(OptInput),   INTENT(IN)  :: Input_Opt         ! Input Options
    CHARACTER(LEN=*), INTENT(IN)  :: metadataID        ! State_Chm field ID
    REAL(f4),         POINTER     :: Ptr2Data(:,:)     ! Pointer to data
    TYPE(ChmState),   INTENT(IN)  :: State_Chm         ! Chemistry State
!
! !OUTPUT PARAMETERS:
!
    INTEGER,          INTENT(OUT) :: RC                ! Success or failure?
!
! !REMARKS:
!
! !REVISION HISTORY:
!  21 Sep 2020 - E. Lundgren - Initial version
!  See https://github.com/geoschem/geos-chem for complete history
!EOP
!------------------------------------------------------------------------------
!BOC
!
! !LOCAL VARIABLES:
!
    ! Scalars
    LOGICAL            :: found,       onEdges
    INTEGER            :: N,           rank,        hasSpeciesDim
    INTEGER            :: type,        vloc

    ! Strings
    CHARACTER(LEN=255) :: errMsg_reg,  thisLoc,     desc
    CHARACTER(LEN=255) :: thisSpcName, thisSpcDesc, perSpc
    CHARACTER(LEN=255) :: units
    CHARACTER(LEN=512) :: errMsg

    !========================================================================
    ! Initialize
    !========================================================================
    RC         = GC_SUCCESS
    errMsg     = ''
    errMsg_reg = 'Error encountered while registering State_Chm%'
    thisLoc    = &
       ' -> at Register_ChmField_R4_2D (in Headers/state_chm_mod.F90)'

    !========================================================================
    ! Get metadata
    !========================================================================
    CALL Get_MetaData_State_Chm(                                             &
         am_I_Root  = Input_Opt%amIRoot,                                     &
         metadataId = metadataId,                                            &
         found      = found,                                                 &
         desc       = desc,                                                  &
         units      = units,                                                 &
         rank       = rank,                                                  &
         type       = type,                                                  &
         vloc       = vloc,                                                  &
         perSpc     = perSpc,                                                &
         RC         = RC                                                    )

    ! Trap potential errors
    IF ( RC /= GC_SUCCESS ) THEN
       ErrMsg = TRIM( ErrMsg_reg ) // TRIM( MetadataID ) //                  &
                '; Abnormal exit from routine "Get_Metadata_State_Chm"!'
       CALL GC_Error( ErrMsg, RC, ThisLoc )
       RETURN
    ENDIF

    ! Is the data placed on vertical edges?
    onEdges = ( vLoc == VLocationEdge )

    ! Test if the data has a species dimension
    hasSpeciesDim = Test_For_Species_Dim( perSpc )

    !------------------------------------------------------------------------
    ! If not tied to species then simply register the single field
    !------------------------------------------------------------------------
    IF ( hasSpeciesDim == 0 ) THEN

       ! Check that metadata consistent with data size
       IF ( rank /= 2 ) THEN
          ErrMsg = 'Data dims and metadata rank do not match for '           &
                   // TRIM(metadataID)
          CALL GC_Error( ErrMsg, RC, ThisLoc )
          RETURN
       ENDIF

       ! Add field to registry
       CALL Registry_AddField(                                               &
            Input_Opt    = Input_Opt,                                        &
            Registry     = State_Chm%Registry,                               &
            State        = State_Chm%State,                                  &
            Variable     = TRIM( metadataID ),                               &
            Description  = TRIM( desc       ),                               &
            Units        = TRIM( units      ),                               &
            Data2d_4     = Ptr2Data,                                         &
            RC           = RC                                               )

       ! Trap potential errors
       IF ( RC /= GC_SUCCESS ) THEN
          ErrMsg = TRIM( ErrMsg_reg ) // TRIM( MetadataID ) //               &
                  '; Abnormal exit from routine "Registry_AddField"!'
          CALL GC_Error( ErrMsg, RC, ThisLoc )
          RETURN
       ENDIF

    !------------------------------------------------------------------------
    ! Otherwise exit with error
    !------------------------------------------------------------------------
    ELSE

       ! Error msg
       ErrMsg = 'Handling of PerSpc metadata ' // TRIM(perSpc) //    &
                ' is not implemented for this combo of data type and size'
       CALL GC_Error( ErrMsg, RC, ThisLoc )
       RETURN

    ENDIF

  END SUBROUTINE Register_ChmField_R4_2D
!EOC
!------------------------------------------------------------------------------
!                  GEOS-Chem Global Chemical Transport Model                  !
!------------------------------------------------------------------------------
!BOP
!
! !IROUTINE: Register_ChmField_R4_3D
!
! !DESCRIPTION: Registers a 3-dimensional, 4-byte floating point array field
!  of the State\_Chm object.  This allows the diagnostic modules get a pointer
!  to the field by searching on the field name.
!\\
!\\
! !INTERFACE:
!
  SUBROUTINE Register_ChmField_R4_3D( Input_Opt,  metadataID, Ptr2Data,      &
                                      State_Chm,  RC,         nCat          )
!
! !USES:
!
    USE Input_Opt_Mod,      ONLY : OptInput
    USE Registry_Params_Mod
!
! !INPUT PARAMETERS:
!
    TYPE(OptInput),   INTENT(IN)  :: Input_Opt        ! Input Options
    CHARACTER(LEN=*), INTENT(IN)  :: metadataID       ! State_Chm field ID
    REAL(f4),         POINTER     :: Ptr2Data(:,:,:)  ! pointer to data
    TYPE(ChmState),   INTENT(IN)  :: State_Chm        ! Chemistry State
    INTEGER,          OPTIONAL    :: nCat             ! Category index
!
! !INPUT/OUTPUT PARAMETERS:
!
    INTEGER,          INTENT(OUT) :: RC               ! Success or failure?
!
! !REMARKS:
!
! !REVISION HISTORY:
!  20 Sep 2017 - E. Lundgren - Initial version
!  See https://github.com/geoschem/geos-chem for complete history
!EOP
!------------------------------------------------------------------------------
!BOC
!
! !LOCAL VARIABLES:
!
    ! Scalars
    LOGICAL            :: found,       onEdges
    INTEGER            :: N,           rank,        type
    INTEGER            :: vloc,        nSlots,      hasSpeciesDim

    ! Strings
    CHARACTER(LEN=255) :: errMsg_reg,  thisLoc,     desc
    CHARACTER(LEN=255) :: thisSpcName, thisSpcDesc, perSpc
    CHARACTER(LEN=255) :: units
    CHARACTER(LEN=512) :: errMsg

    !=========================================================================
    ! Initialize
    !=========================================================================
    RC         = GC_SUCCESS
    errMsg     = ''
    errMsg_reg = 'Error encountered while registering State_Chm%'
    thisLoc    = &
       ' -> at Register_ChmField_R4_3D (in Headers/state_chm_mod.F90)'

    !=========================================================================
    ! Get metadata
    !=========================================================================
    CALL Get_MetaData_State_Chm(                                              &
         am_I_Root  = Input_Opt%amIRoot,                                      &
         metadataId = metadataId,                                             &
         found      = found,                                                  &
         desc       = desc,                                                   &
         units      = units,                                                  &
         rank       = rank,                                                   &
         type       = type,                                                   &
         vloc       = vloc,                                                   &
         perSpc     = perSpc,                                                 &
         RC         = RC                                                     )

    ! Trap potential errors
    IF ( RC /= GC_SUCCESS ) THEN
       ErrMsg = TRIM( ErrMsg_reg ) // TRIM( MetadataID ) //                  &
                '; Abnormal exit from routine "Get_Metadata_State_Chm"!'
       CALL GC_Error( ErrMsg, RC, ThisLoc )
       RETURN
    ENDIF

    ! Test if the quantity has a species dimension
    hasSpeciesDim = Test_for_Species_Dim( perSpc )

    !------------------------------------------------------------------------
    ! If tied to a given category, only register that one
    !------------------------------------------------------------------------
    IF ( PRESENT( nCat ) ) THEN

       ! Check that metadata consistent with data size
       IF ( rank /= 2 ) THEN
          ErrMsg = 'Data dims and metadata rank do not match for '           &
                   // TRIM(metadataID)
          CALL GC_Error( ErrMsg, RC, ThisLoc )
          RETURN
       ENDIF

       ! Add field to registry
       CALL Registry_AddField(                                               &
            Input_Opt    = Input_Opt,                                        &
            Registry     = State_Chm%Registry,                               &
            State        = State_Chm%State,                                  &
            Variable     = TRIM( metadataID ),                               &
            Description  = TRIM( desc       ),                               &
            Units        = TRIM( units      ),                               &
            OnLevelEdges = onEdges,                                          &
            Data2d_4     = Ptr2Data(:,:,nCat),                               &
            RC           = RC                                               )

       ! Trap potential errors
       IF ( RC /= GC_SUCCESS ) THEN
          ErrMsg = TRIM( ErrMsg_reg ) // TRIM( MetadataID ) //               &
                   '; Abnormal exit from Registry_AddField!'
          CALL GC_Error( ErrMsg_reg, RC, ThisLoc )
          RETURN
      ENDIF

    !------------------------------------------------------------------------
    ! If tied to a particular species, register each species individually
    !------------------------------------------------------------------------
    ELSE IF ( hasSpeciesDim == 1 ) THEN

       ! Check that metadata consistent with data size
       IF ( rank /= 2 ) THEN
          ErrMsg = 'Data dims and metadata rank do not match for '           &
                   // TRIM(metadataID)
          CALL GC_Error( ErrMsg, RC, ThisLoc )
          RETURN
       ENDIF

       ! Get the length of the species-based dimension
       nSlots = Get_NumSlots( perSpc, State_Chm )

       ! Loop over all species
       DO N = 1, nSlots

          ! Append the species name to the diagnostic name & description
          CALL Get_Diagnostic_Name(                                          &
               State_Chm    = State_Chm,                                     &
               perSpc       = perSpc,                                        &
               N            = N,                                             &
               name         = metaDataId,                                    &
               desc         = desc,                                          &
               diagName     = thisSpcName,                                   &
               diagDesc     = thisSpcDesc                                   )

          ! Add field to registry
          CALL Registry_AddField( &
               Input_Opt    = Input_Opt,                                     &
               Registry     = State_Chm%Registry,                            &
               State        = State_Chm%State,                               &
               Variable     = TRIM( thisSpcName ),                           &
               Description  = TRIM( thisSpcDesc ),                           &
               Units        = TRIM( units       ),                           &
               OnLevelEdges = onEdges,                                       &
               Data2d_4     = Ptr2Data(:,:,N),                               &
               RC           = RC                                            )

          ! Trap potential errors
          IF ( RC /= GC_SUCCESS ) THEN
             ErrMsg = TRIM( ErrMsg_reg ) // TRIM( MetadataID ) //            &
                      '; Abnormal exit from routine "Registry_AddField"!'
             CALL GC_Error( ErrMsg, RC, ThisLoc )
             RETURN
          ENDIF

       ENDDO

    !------------------------------------------------------------------------
    ! If not tied to species then simply register the single field
    !------------------------------------------------------------------------
    ELSE IF ( hasSpeciesDim == 0 ) THEN

       ! Check that metadata consistent with data size
       IF ( rank /= 3 ) THEN
          ErrMsg = 'Data dims and metadata rank do not match for '           &
                   // TRIM(metadataID)
          CALL GC_Error( ErrMsg, RC, ThisLoc )
          RETURN
       ENDIF

       ! Is the data placed on vertical edges?
       onEdges = ( vLoc == VLocationEdge )

       ! Add field to registry
       CALL Registry_AddField(                                               &
            Input_Opt    = Input_Opt,                                        &
            Registry     = State_Chm%Registry,                               &
            State        = State_Chm%State,                                  &
            Variable     = TRIM( metadataID ),                               &
            Description  = TRIM( desc       ),                               &
            Units        = TRIM( units      ),                               &
            Data3d_4     = Ptr2Data,                                         &
            OnLevelEdges = onEdges,                                          &
            RC           = RC                                               )

       ! Trap potential errors
       IF ( RC /= GC_SUCCESS ) THEN
          ErrMsg = TRIM( ErrMsg_reg ) // TRIM( MetadataID ) //               &
                  '; Abnormal exit from routine "Registry_AddField"!'
          CALL GC_Error( ErrMsg, RC, ThisLoc )
          RETURN
       ENDIF

    !-----------------------------------------------------------------------
    ! Otherwise exit with error
    !-----------------------------------------------------------------------
    ELSE

       ! Error msg
       ErrMsg = 'Handling of PerSpc metadata ' // TRIM(perSpc) //    &
                ' is not implemented for this combo of data type and size'
       CALL GC_Error( ErrMsg, RC, ThisLoc )
       RETURN

    ENDIF

  END SUBROUTINE Register_ChmField_R4_3D
!EOC
!------------------------------------------------------------------------------
!                  GEOS-Chem Global Chemical Transport Model                  !
!------------------------------------------------------------------------------
!BOP
!
! !IROUTINE: Register_ChmField_R4_4D
!
! !DESCRIPTION: Registers a 4-dimensional, 4-byte real array field
!  of the State\_Chm object.  This allows the diagnostic modules get
!  a pointer to the field by searching on the field name.
!\\
!\\
! !INTERFACE:
!
  SUBROUTINE Register_ChmField_R4_4D( Input_Opt,  metadataID, Ptr2Data,     &
                                      State_Chm,  RC,         Ncat         )
!
! !USES:
!
    USE Input_Opt_Mod,      ONLY : OptInput
    USE Registry_Params_Mod
!
! !INPUT PARAMETERS:
!
    TYPE(OptInput),   INTENT(IN)  :: Input_Opt         ! Input Options
    CHARACTER(LEN=*), INTENT(IN)  :: metadataID        ! State_Chm field Id
    REAL(f4),         POINTER     :: Ptr2Data(:,:,:,:) ! Pointer to data
    TYPE(ChmState),   INTENT(IN)  :: State_Chm         ! Chemistry State
    INTEGER,          OPTIONAL    :: Ncat              ! Category index
!
! !OUTPUT PARAMETERS:
!
    INTEGER,          INTENT(OUT) :: RC                ! Success or failure?
!
! !REMARKS:
!
! !REVISION HISTORY:
!  20 Sep 2017 - E. Lundgren - Initial version
!  See https://github.com/geoschem/geos-chem for complete history
!EOP
!------------------------------------------------------------------------------
!BOC
!
! !LOCAL VARIABLES:
!
    ! Scalars
    LOGICAL            :: found,       onEdges
    INTEGER            :: N,           rank,        hasSpeciesDim
    INTEGER            :: type,        vloc,        nSlots

    ! Strings
    CHARACTER(LEN=255) :: errMsg_reg,  thisLoc,     desc
    CHARACTER(LEN=255) :: thisSpcName, thisSpcDesc, perSpc
    CHARACTER(LEN=255) :: units
    CHARACTER(LEN=512) :: errMsg

    !========================================================================
    ! Initialize
    !========================================================================
    RC         = GC_SUCCESS
    errMsg     = ''
    errMsg_reg = 'Error encountered while registering State_Chm%'
    thisLoc    = &
       ' -> at Register_ChmField_R4_4D (in Headers/state_chm_mod.F90)'

    !========================================================================
    ! Get metadata
    !========================================================================
    CALL Get_MetaData_State_Chm(                                             &
         am_I_Root  = Input_Opt%amIRoot,                                     &
         metadataId = metadataId,                                            &
         found      = found,                                                 &
         desc       = desc,                                                  &
         units      = units,                                                 &
         rank       = rank,                                                  &
         type       = type,                                                  &
         vloc       = vloc,                                                  &
         perSpc     = perSpc,                                                &
         RC         = RC                                                    )

    ! Trap potential errors
    IF ( RC /= GC_SUCCESS ) THEN
       ErrMsg = TRIM( ErrMsg_reg ) // TRIM( MetadataID ) //                  &
                '; Abnormal exit from routine "Get_Metadata_State_Chm"!'
       CALL GC_Error( ErrMsg, RC, ThisLoc )
       RETURN
    ENDIF

    ! Test if the quantity has a species dimension
    hasSpeciesDim = Test_For_Species_Dim( perSpc )

    !------------------------------------------------------------------------
    ! Check that metadata consistent with data size
    !------------------------------------------------------------------------
    IF ( rank /= 3 ) THEN
       ErrMsg = 'Data dims and metadata rank do not match for ' &
                // TRIM(metadataID)
       CALL GC_Error( ErrMsg, RC, ThisLoc )
       RETURN
    ENDIF

    ! Is the data placed on level edges?
    onEdges = ( VLoc == VLocationEdge )

    !------------------------------------------------------------------------
    ! If tied to a given category, only registry that one
    !------------------------------------------------------------------------
    IF ( PRESENT( Ncat ) ) THEN

       ! Add field to registry
       CALL Registry_AddField(                                               &
            Input_Opt    = Input_Opt,                                        &
            Registry     = State_Chm%Registry,                               &
            State        = State_Chm%State,                                  &
            Variable     = TRIM( metadataID ),                               &
            Description  = TRIM( desc       ),                               &
            Units        = TRIM( units      ),                               &
            OnLevelEdges = onEdges,                                          &
            Data3d_4     = Ptr2Data(:,:,:,Ncat),                             &
            RC           = RC                                               )

       ! Trap potential errors
       IF ( RC /= GC_SUCCESS ) THEN
          ErrMsg = TRIM( ErrMsg_reg ) // TRIM( MetadataID ) //               &
                   '; Abnormal exit from Registry_AddField!'
          CALL GC_Error( ErrMsg_reg, RC, ThisLoc )
          RETURN
       ENDIF

    !------------------------------------------------------------------------
    ! If tied to a particular species, register each species individually
    !------------------------------------------------------------------------
    ELSE IF ( hasSpeciesDim == 1 ) THEN

       ! Check that metadata consistent with data size
       IF ( rank /= 3 ) THEN
          ErrMsg = 'Data dims and metadata rank do not match for '           &
                   // TRIM(metadataID)
          CALL GC_Error( ErrMsg, RC, ThisLoc )
          RETURN
       ENDIF

       ! Get the length of the species-based dimension
       nSlots = Get_NumSlots( perSpc, State_Chm )

       ! Loop over all species
       DO N = 1, nSlots

          ! Append the species name to the diagnostic name & description
          CALL Get_Diagnostic_Name(                                          &
               State_Chm    = State_Chm,                                     &
               perSpc       = perSpc,                                        &
               N            = N,                                             &
               name         = TRIM( metaDataId ),                            &
               desc         = TRIM( desc       ),                            &
               diagName     = thisSpcName,                                   &
               diagDesc     = thisSpcDesc                                   )

          ! Add field to registry
          CALL Registry_AddField( &
               Input_Opt    = Input_Opt,                                     &
               Registry     = State_Chm%Registry,                            &
               State        = State_Chm%State,                               &
               Variable     = TRIM( thisSpcName ),                           &
               Description  = TRIM( thisSpcDesc ),                           &
               Units        = TRIM( units       ),                           &
               OnLevelEdges = onEdges,                                       &
               Data3d_4     = Ptr2Data(:,:,:,N),                             &
               RC           = RC                                            )

          ! Trap potential errors
          IF ( RC /= GC_SUCCESS ) THEN
             ErrMsg = TRIM( ErrMsg_reg ) // TRIM( MetadataID ) //            &
                      '; Abnormal exit from routine "Registry_AddField"!'
             CALL GC_Error( ErrMsg, RC, ThisLoc )
             RETURN
          ENDIF

       ENDDO

    !------------------------------------------------------------------------
    ! Otherwise, exit with error
    !------------------------------------------------------------------------
    ELSE

       ! Error msg
       ErrMsg = 'Handling of PerSpc metadata ' // TRIM(perSpc) // &
                ' is not implemented for this combo of data type and size!'
       CALL GC_Error( ErrMsg, RC, ThisLoc )
       RETURN

    ENDIF

  END SUBROUTINE Register_ChmField_R4_4D
!EOC
!------------------------------------------------------------------------------
!                  GEOS-Chem Global Chemical Transport Model                  !
!------------------------------------------------------------------------------
!BOP
!
! !IROUTINE: Register_ChmField_R8_2D
!
! !DESCRIPTION: Registers a 2-dimensional, 8-byte real array field
!  of the State\_Chm object.  This allows the diagnostic modules get
!  a pointer to the field by searching on the field name.
!\\
!\\
! !INTERFACE:
!
  SUBROUTINE Register_ChmField_R8_2D( Input_Opt, metadataID, Ptr2Data,       &
                                      State_Chm, RC                         )
!
! !USES:
!
    USE Input_Opt_Mod,      ONLY : OptInput
    USE Registry_Params_Mod
!
! !INPUT PARAMETERS:
!
    TYPE(OptInput),   INTENT(IN)  :: Input_Opt       ! Input Options
    CHARACTER(LEN=*), INTENT(IN)  :: metadataID      ! State_Chm field ID
    REAL(f8),         POINTER     :: Ptr2Data(:,:)   ! Pointer to data
    TYPE(ChmState),   INTENT(IN)  :: State_Chm       ! Chemistry State
!
! !OUTPUT PARAMETERS:
!
    INTEGER,          INTENT(OUT) :: RC              ! Success or failure?
!
! !REMARKS:
!
! !REVISION HISTORY:
!  21 Sep 2020 - E. Lundgren - Initial version
!  See https://github.com/geoschem/geos-chem for complete history
!EOP
!------------------------------------------------------------------------------
!BOC
!
! !LOCAL VARIABLES:
!
    ! Scalars
    LOGICAL            :: found,       onEdges
    INTEGER            :: N,           rank,        hasSpeciesDim
    INTEGER            :: type,        vloc

    ! Strings
    CHARACTER(LEN=255) :: errMsg_reg,  thisLoc,     desc
    CHARACTER(LEN=255) :: thisSpcName, thisSpcDesc, perSpc
    CHARACTER(LEN=255) :: units
    CHARACTER(LEN=512) :: errMsg

    !========================================================================
    ! Initialize
    !========================================================================
    RC         = GC_SUCCESS
    errMsg     = ''
    errMsg_reg = 'Error encountered while registering State_Chm%'
    thisLoc    = &
       ' -> at Register_ChmField_R8_2D (in Headers/state_chm_mod.F90)'

    !========================================================================
    ! Get metadata
    !========================================================================
    CALL Get_MetaData_State_Chm(                                             &
         am_I_Root  = Input_Opt%amIRoot,                                     &
         metadataId = metadataId,                                            &
         found      = found,                                                 &
         desc       = desc,                                                  &
         units      = units,                                                 &
         rank       = rank,                                                  &
         type       = type,                                                  &
         vloc       = vloc,                                                  &
         perSpc     = perSpc,                                                &
         RC         = RC                                                    )

    ! Trap potential errors
    IF ( RC /= GC_SUCCESS ) THEN
       ErrMsg = TRIM( ErrMsg_reg ) // TRIM( MetadataID ) //                  &
                '; Abnormal exit from routine "Get_Metadata_State_Chm"!'
       CALL GC_Error( ErrMsg, RC, ThisLoc )
       RETURN
    ENDIF

    ! Is the data placed on vertical edges?
    onEdges = ( vLoc == VLocationEdge )

    ! Test if the quantity has a species dimension
    hasSpeciesDim = Test_for_Species_Dim( perSpc )

    !------------------------------------------------------------------------
    ! If not tied to species then simply register the single field
    !------------------------------------------------------------------------
    IF ( hasSpeciesDim == 0 ) THEN

       ! Check that metadata consistent with data size
       IF ( rank /= 2 ) THEN
          ErrMsg = 'Data dims and metadata rank do not match for '           &
                   // TRIM(metadataID)
          CALL GC_Error( ErrMsg, RC, ThisLoc )
          RETURN
       ENDIF

       ! Add field to registry
       CALL Registry_AddField(                                               &
            Input_Opt    = Input_Opt,                                        &
            Registry     = State_Chm%Registry,                               &
            State        = State_Chm%State,                                  &
            Variable     = TRIM( metadataID ),                               &
            Description  = TRIM( desc       ),                               &
            Units        = TRIM( units      ),                               &
            Data2d_8     = Ptr2Data,                                         &
            RC           = RC                                               )

       ! Trap potential errors
       IF ( RC /= GC_SUCCESS ) THEN
          ErrMsg = TRIM( ErrMsg_reg ) // TRIM( MetadataID ) //               &
                  '; Abnormal exit from routine "Registry_AddField"!'
          CALL GC_Error( ErrMsg, RC, ThisLoc )
          RETURN
       ENDIF

    !------------------------------------------------------------------------
    ! Otherwise exit with error
    !------------------------------------------------------------------------
    ELSE

       ! Error msg
       ErrMsg = 'Handling of PerSpc metadata ' // TRIM(perSpc) //    &
                ' is not implemented for this combo of data type and size'
       CALL GC_Error( ErrMsg, RC, ThisLoc )
       RETURN

    ENDIF

  END SUBROUTINE Register_ChmField_R8_2D
!EOC
!------------------------------------------------------------------------------
!                  GEOS-Chem Global Chemical Transport Model                  !
!------------------------------------------------------------------------------
!BOP
!
! !IROUTINE: Register_ChmField_R8_3D
!
! !DESCRIPTION: Registers a 3-dimensional, 8-byte floating point array field
!  of the State\_Chm object.  This allows the diagnostic modules get a pointer
!  to the field by searching on the field name.
!\\
!\\
! !INTERFACE:
!
  SUBROUTINE Register_ChmField_R8_3D( Input_Opt, metadataID, Ptr2Data,       &
                                      State_Chm, RC,         nCat           )
!
! !USES:
!
    USE Input_Opt_Mod,      ONLY : OptInput
    USE Registry_Params_Mod
!
! !INPUT PARAMETERS:
!
    TYPE(OptInput),    INTENT(IN)  :: Input_Opt       ! Input Options object
    CHARACTER(LEN=*),  INTENT(IN)  :: metadataID      ! State_Chm field ID
    REAL(f8),          POINTER     :: Ptr2Data(:,:,:) ! Pointer to data
    TYPE(ChmState),    INTENT(IN)  :: State_Chm       ! Chemistry State
    INTEGER,           OPTIONAL    :: nCat            ! Category index
!
! !INPUT/OUTPUT PARAMETERS:
!
    INTEGER,           INTENT(OUT) :: RC              ! Success or failure?
!
! !REMARKS:
!
! !REVISION HISTORY:
!  20 Sep 2017 - E. Lundgren - Initial version
!  See https://github.com/geoschem/geos-chem for complete history
!EOP
!------------------------------------------------------------------------------
!BOC
!
! !LOCAL VARIABLES:
!
    ! Scalars
    LOGICAL            :: found,       onEdges
    INTEGER            :: N,           rank,        hasSpeciesDim
    INTEGER            :: type,        vloc,        nSlots

    ! Strings
    CHARACTER(LEN=255) :: errMsg_reg,  thisLoc,     desc
    CHARACTER(LEN=255) :: thisSpcName, thisSpcDesc, perSpc
    CHARACTER(LEN=255) :: units
    CHARACTER(LEN=512) :: errMsg

    !========================================================================
    ! Initialize
    !========================================================================
    RC         = GC_SUCCESS
    ErrMsg     = ''
    ErrMsg_reg = 'Error encountered while registering State_Chm%'
    ThisLoc    = &
       ' -> at Register_ChmField_R8_3D (in Headers/state_chm_mod.F90)'

    !========================================================================
    ! Get metadata
    !========================================================================
    CALL Get_MetaData_State_Chm(                                             &
         am_I_Root  = Input_Opt%amIRoot,                                     &
         metadataId = metadataId,                                            &
         found      = found,                                                 &
         desc       = desc,                                                  &
         units      = units,                                                 &
         rank       = rank,                                                  &
         type       = type,                                                  &
         vloc       = vloc,                                                  &
         perSpc     = perSpc,                                                &
         RC         = RC                                                    )

    ! Trap potential errors
    IF ( RC /= GC_SUCCESS ) THEN
       ErrMsg = TRIM( ErrMsg_reg ) // TRIM( MetadataID ) //                  &
                '; Abnormal exit from routine "Get_Metadata_State_Chm"!'
       CALL GC_Error( ErrMsg, RC, ThisLoc )
       RETURN
    ENDIF

    ! Is the data placed on vertical edges?
    onEdges = ( vLoc == VLocationEdge )

    ! Test if the data has a species dimension
    hasSpeciesDim = Test_for_Species_Dim( perSpc )

    !------------------------------------------------------------------------
    ! If tied to a given category, only registry that one
    !------------------------------------------------------------------------
    IF ( PRESENT( nCat ) ) THEN

       ! Check that metadata consistent with data size
       IF ( rank /= 2 ) THEN
          ErrMsg = 'Data dims and metadata rank do not match for '           &
                   // TRIM(metadataID)
          CALL GC_Error( ErrMsg, RC, ThisLoc )
          RETURN
       ENDIF

       ! Add field to registry
       CALL Registry_AddField(                                               &
            Input_Opt    = Input_Opt,                                        &
            Registry     = State_Chm%Registry,                               &
            State        = State_Chm%State,                                  &
            Variable     = TRIM( metadataID ),                               &
            Description  = TRIM( desc       ),                               &
            Units        = TRIM( units      ),                               &
            OnLevelEdges = onEdges,                                          &
            Data2d_8     = Ptr2Data(:,:,nCat),                               &
            RC           = RC                                               )

       ! Trap potential errors
       IF ( RC /= GC_SUCCESS ) THEN
          ErrMsg = TRIM( ErrMsg_reg ) // TRIM( MetadataID ) //               &
                   '; Abnormal exit from Registry_AddField!'
          CALL GC_Error( ErrMsg_reg, RC, ThisLoc )
          RETURN
       ENDIF

    !------------------------------------------------------------------------
    ! If tied to a particular species, register each species individually
    !------------------------------------------------------------------------
    ELSE IF ( hasSpeciesDim == 1 ) THEN

       ! Check that metadata consistent with data size
       IF ( rank /= 2 ) THEN
          ErrMsg = 'Data dims and metadata rank do not match for '           &
                   // TRIM(metadataID)
          CALL GC_Error( ErrMsg, RC, ThisLoc )
          RETURN
       ENDIF

       ! Get the length of the species-based dimension
       nSlots = Get_NumSlots( perSpc, State_Chm )

       ! Loop over all species
       DO N = 1, nSlots

          ! Append the species name to the diagnostic name & description
          CALL Get_Diagnostic_Name(                                          &
               State_Chm    = State_Chm,                                     &
               perSpc       = perSpc,                                        &
               N            = N,                                             &
               name         = TRIM( metaDataId ),                            &
               desc         = TRIM( desc       ),                            &
               diagName     = thisSpcName,                                   &
               diagDesc     = thisSpcDesc                                   )

          ! Add field to registry
          CALL Registry_AddField( &
               Input_Opt    = Input_Opt,                                     &
               Registry     = State_Chm%Registry,                            &
               State        = State_Chm%State,                               &
               Variable     = TRIM( thisSpcName ),                           &
               Description  = TRIM( thisSpcDesc ),                           &
               Units        = TRIM( units       ),                           &
               OnLevelEdges = onEdges,                                       &
               Data2d_8     = Ptr2Data(:,:,N),                               &
               RC           = RC                                            )

          ! Trap potential errors
          IF ( RC /= GC_SUCCESS ) THEN
             ErrMsg = TRIM( ErrMsg_reg ) // TRIM( MetadataID ) //            &
                      '; Abnormal exit from routine "Registry_AddField"!'
             CALL GC_Error( ErrMsg, RC, ThisLoc )
             RETURN
          ENDIF

       ENDDO

    !------------------------------------------------------------------------
    ! If not tied to species then simply register the single field
    !------------------------------------------------------------------------
    ELSE IF ( hasSpeciesDim == 0 ) THEN

       ! Check that metadata consistent with data size
       IF ( rank /= 3 ) THEN
          ErrMsg = 'Data dims and metadata rank do not match for '           &
                   // TRIM(metadataID)
          CALL GC_Error( ErrMsg, RC, ThisLoc )
          RETURN
       ENDIF

       ! Is the data placed on vertical edges?
       onEdges = ( vLoc == VLocationEdge )

       ! Add field to registry
       CALL Registry_AddField(                                               &
            Input_Opt    = Input_Opt,                                        &
            Registry     = State_Chm%Registry,                               &
            State        = State_Chm%State,                                  &
            Variable     = TRIM( metadataID ),                               &
            Description  = TRIM( desc       ),                               &
            Units        = TRIM( units      ),                               &
            Data3d_8     = Ptr2Data,                                         &
            OnLevelEdges = onEdges,                                          &
            RC           = RC                                               )

       ! Trap potential errors
       IF ( RC /= GC_SUCCESS ) THEN
          ErrMsg = TRIM( ErrMsg_reg ) // TRIM( MetadataID ) //               &
                  '; Abnormal exit from routine "Registry_AddField"!'
          CALL GC_Error( ErrMsg, RC, ThisLoc )
          RETURN
       ENDIF

    !-----------------------------------------------------------------------
    ! Otherwise exit with error
    !-----------------------------------------------------------------------
    ELSE

       ! Error msg
       ErrMsg = 'Handling of PerSpc metadata ' // TRIM(perSpc) //    &
                ' is not implemented for this combo of data type and size'
       CALL GC_Error( ErrMsg, RC, ThisLoc )
       RETURN

    ENDIF

  END SUBROUTINE Register_ChmField_R8_3D
!EOC
!------------------------------------------------------------------------------
!                  GEOS-Chem Global Chemical Transport Model                  !
!------------------------------------------------------------------------------
!BOP
!
! !IROUTINE: Register_ChmField_R8_4D
!
! !DESCRIPTION: Registers a 4-dimensional, 8-byte real array field
!  of the State\_Chm object.  This allows the diagnostic modules get
!  a pointer to the field by searching on the field name.
!\\
!\\
! !INTERFACE:
!
  SUBROUTINE Register_ChmField_R8_4D( Input_Opt,  metadataID, Ptr2Data,      &
                                      State_Chm,  RC,         Ncat          )
!
! !USES:
!
    USE Input_Opt_Mod,      ONLY : OptInput
    USE Registry_Params_Mod
!
! !INPUT PARAMETERS:
!
    TYPE(OptInput),   INTENT(IN)    :: Input_Opt         ! Input Options
    CHARACTER(LEN=*), INTENT(IN)    :: metadataID        ! State_Chm field ID
    REAL(f8),         POINTER       :: Ptr2Data(:,:,:,:) ! Pointer to data
    TYPE(ChmState),   INTENT(IN)    :: State_Chm         ! Chemistry State
    INTEGER,          OPTIONAL      :: Ncat              ! Category index
!
! !OUTPUT PARAMETERS:
!
    INTEGER,          INTENT(OUT)   :: RC                ! Success or failure?
!
! !REVISION HISTORY:
!  20 Sep 2017 - E. Lundgren - Initial version
!  See https://github.com/geoschem/geos-chem for complete history
!EOP
!------------------------------------------------------------------------------
!BOC
!
! !LOCAL VARIABLES:
!
    ! Scalars
    LOGICAL            :: found,       onEdges
    INTEGER            :: N,           rank,        hasSpeciesDim
    INTEGER            :: type,        vloc,        nSlots

    ! Strings
    CHARACTER(LEN=255) :: errMsg_reg,  thisLoc,     desc
    CHARACTER(LEN=255) :: thisSpcName, thisSpcDesc, perSpc
    CHARACTER(LEN=255) :: units
    CHARACTER(LEN=512) :: errMsg

    !========================================================================
    ! Initialize
    !========================================================================
    RC         = GC_SUCCESS
    errMsg     = ''
    errMsg_reg = 'Error encountered while registering State_Chm%'
    thisLoc    = &
       ' -> at Register_ChmField_R8_4D (in Headers/state_chm_mod.F90)'

    !========================================================================
    ! Get metadata
    !========================================================================
    CALL Get_MetaData_State_Chm(                                             &
         am_I_Root  = Input_Opt%amIRoot,                                     &
         metadataId = metadataId,                                            &
         found      = found,                                                 &
         desc       = desc,                                                  &
         units      = units,                                                 &
         rank       = rank,                                                  &
         type       = type,                                                  &
         vloc       = vloc,                                                  &
         perSpc     = perSpc,                                                &
         RC         = RC                                                    )

    ! Trap potential errors
    IF ( RC /= GC_SUCCESS ) THEN
       ErrMsg = TRIM( ErrMsg_reg ) // TRIM( MetadataID ) //                  &
                '; Abnormal exit from routine "Get_Metadata_State_Chm"!'
       CALL GC_Error( ErrMsg, RC, ThisLoc )
       RETURN
    ENDIF

    !------------------------------------------------------------------------
    ! Check that metadata consistent with data size
    !------------------------------------------------------------------------
    IF ( rank /= 3 ) THEN
       ErrMsg = 'Data dims and metadata rank do not match for ' &
                // TRIM(metadataID)
       CALL GC_Error( ErrMsg, RC, ThisLoc )
       RETURN
    ENDIF

    ! Is the data placed on level edges?
    onEdges = ( VLoc == VLocationEdge )

    ! Test if the quantity has a species dimension
    hasSpeciesDim = Test_for_Species_Dim( perSpc )

    !------------------------------------------------------------------------
    ! If tied to a given category, only registry that one
    !------------------------------------------------------------------------
    IF ( PRESENT( Ncat ) ) THEN

       ! Add field to registry
       CALL Registry_AddField(                                               &
            Input_Opt    = Input_Opt,                                        &
            Registry     = State_Chm%Registry,                               &
            State        = State_Chm%State,                                  &
            Variable     = TRIM( metadataID ),                               &
            Description  = TRIM( desc       ),                               &
            Units        = TRIM( units      ),                               &
            OnLevelEdges = onEdges,                                          &
            Data3d_8     = Ptr2Data(:,:,:,Ncat),                             &
            RC           = RC                                               )

       ! Trap potential errors
       IF ( RC /= GC_SUCCESS ) THEN
          ErrMsg = TRIM( ErrMsg_reg ) // TRIM( MetadataID ) //               &
                   '; Abnormal exit from Registry_AddField!'
          CALL GC_Error( ErrMsg_reg, RC, ThisLoc )
          RETURN
       ENDIF

    !------------------------------------------------------------------------
    ! If tied to a particular species, register each species individually
    !------------------------------------------------------------------------
    ELSE IF ( hasSpeciesDim == 1 ) THEN

       ! Get the length of the species-based dimension
       nSlots = Get_NumSlots( perSpc, State_Chm )

       ! Loop over all species
       DO N = 1, nSlots

          ! Append the species name to the diagnostic name & description
          CALL Get_Diagnostic_Name(                                          &
               State_Chm    = State_Chm,                                     &
               perSpc       = perSpc,                                        &
               N            = N,                                             &
               name         = TRIM( metaDataId ),                            &
               desc         = TRIM( desc       ),                            &
               diagName     = thisSpcName,                                   &
               diagDesc     = thisSpcDesc                                   )

          ! Add field to registry
          CALL Registry_AddField( &
               Input_Opt    = Input_Opt,                                     &
               Registry     = State_Chm%Registry,                            &
               State        = State_Chm%State,                               &
               Variable     = TRIM( thisSpcName ),                           &
               Description  = TRIM( thisSpcDesc ),                           &
               Units        = TRIM( units       ),                           &
               OnLevelEdges = onEdges,                                       &
               Data3d_8     = Ptr2Data(:,:,:,N),                             &
               RC           = RC                                            )

          ! Trap potential errors
          IF ( RC /= GC_SUCCESS ) THEN
             ErrMsg = TRIM( ErrMsg_reg ) // TRIM( MetadataID ) //            &
                      '; Abnormal exit from routine "Registry_AddField"!'
             CALL GC_Error( ErrMsg, RC, ThisLoc )
             RETURN
          ENDIF

       ENDDO

    !------------------------------------------------------------------------
    ! Otherwise, exit with error
    !------------------------------------------------------------------------
    ELSE

       ! Error msg
       ErrMsg = 'Handling of PerSpc metadata ' // TRIM(perSpc ) // &
                ' is not implemented for this combo of data type and size!'
       CALL GC_Error( ErrMsg, RC, ThisLoc )
       RETURN

    ENDIF

  END SUBROUTINE Register_ChmField_R8_4D
!EOC
!------------------------------------------------------------------------------
!                  GEOS-Chem Global Chemical Transport Model                  !
!------------------------------------------------------------------------------
!BOP
!
! !IROUTINE: Ind_
!
! !DESCRIPTION: Function IND\_ returns the index of an advected species or
!  chemical species contained in the chemistry state object by name.
!\\
!\\
! !INTERFACE:
!
  FUNCTION Ind_( name, flag ) RESULT( Indx )
!
! !USES:
!
    USE CharPak_Mod, ONLY : To_UpperCase

!
! !INPUT PARAMETERS:
!
    CHARACTER(LEN=*),           INTENT(IN) :: name  ! Species name
    CHARACTER(LEN=*), OPTIONAL, INTENT(IN) :: flag  ! Species type
!
! !RETURN VALUE:
!
    INTEGER                                :: Indx  ! Index of this species
!
! !REMARKS:
!   Values of FLAG (case-insensitive):
!   'A' or 'a' : Returns advected species index
!   'D' or 'd' : Returns dry-deposition species index
!   'F' or 'f' : Returns KPP fixed species index
!   'G' or 'g' : Returns gas-phase species index
!   'H' or 'h' : Returns hygroscopic-growth species index
!   'K' or 'k' : Returns KPP main species index
!   'N' or 'n' : Returns radionuclide species index
!   'P' or 'p' : Returns photolysis species index
!   'S' or 's' : Returns main species index (aka "ModelId")
!   'V' or 'v' : Returns KPP variable species index
!   'W' or 'w' : Returns wet-deposition species index
!
! !REVISION HISTORY:
!  07 Oct 2016 - M. Long     - Initial version
!  See https://github.com/geoschem/geos-chem for complete history
!EOP
!------------------------------------------------------------------------------
!BOC
!
! !LOCAL VARIABLES:
!
    INTEGER :: N

    !=====================================================================
    ! Ind_ begins here!
    !=====================================================================

    ! Get the ModelId value from the lookup table
    ! NOTE: -1 is used to denote missing species.
    N    = SpcDictLocal%Get( To_UpperCase( TRIM( Name ) ) )
    Indx = N

    ! If N is negative then return -1 to denote the species was not found.
    ! If FLAG is not passed, RETURN the ModelId (regardless of whether the
    ! species was found or missing).
    IF ( ( N < 0 ).or. ( .not. PRESENT( Flag ) ) ) RETURN

    ! For species that were found, return the index specified by FLAG
    SELECT CASE( Flag(1:1) )

       ! Advected species flag
       CASE( 'A', 'a' )
          Indx = SpcDataLocal(N)%Info%AdvectID
          RETURN

       ! Dry-deposited species ID
       CASE( 'D', 'd' )
          Indx = SpcDataLocal(N)%Info%DryDepId
          RETURN

       ! KPP fixed species ID
       CASE( 'F', 'f' )
          Indx = SpcDataLocal(N)%Info%KppFixId
          RETURN

       ! Gas-phase species ID
       CASE( 'G', 'g' )
          Indx = SpcDataLocal(N)%Info%GasSpcId
          RETURN

       ! Hygroscopic growth species ID
       CASE( 'H', 'h' )
          Indx = SpcDataLocal(N)%Info%HygGrthId
          RETURN

       ! KPP chemical species ID
       CASE( 'K', 'k' )
          Indx = SpcDataLocal(N)%Info%KppSpcId
          RETURN

       ! Radionuclide chemical species ID
       CASE( 'N', 'n' )
          Indx = SpcDataLocal(N)%Info%RadNuclId
          RETURN

       ! Photolysis species ID
       CASE( 'P', 'p' )
          Indx = SpcDataLocal(N)%Info%PhotolId
          RETURN

       ! Species/ModelID
       CASE ( 'S', 's' )
          Indx = SpcDataLocal(N)%Info%ModelID
          RETURN

       ! KPP variable species ID
       CASE( 'V', 'v' )
          Indx = SpcDataLocal(N)%Info%KppVarId
          RETURN

       ! WetDep ID
       CASE( 'W', 'w' )
          Indx = SpcDataLocal(N)%Info%WetDepId
          RETURN

       CASE DEFAULT
          ! Pass

     END SELECT

  END FUNCTION Ind_
!EOC
!------------------------------------------------------------------------------
!                  GEOS-Chem Global Chemical Transport Model                  !
!------------------------------------------------------------------------------
!BOP
!
! !IROUTINE: GetNumProdLossSpecies
!
! !DESCRIPTION: Saves the number of production and loss diagnostic species
!  in the State\_Chm\%nProdLoss variable.  This will be used to set up the
!  State\_Chm\%Map\_ProdLoss species index vector.
!\\
!\\
! !INTERFACE:
!
  SUBROUTINE GetNumProdLossSpecies( Input_Opt, State_Chm, RC )
!
! !USES:
!
    USE GcKpp_Monitor,    ONLY : Fam_Names
    USE GcKpp_Parameters, ONLY : nFam
    USE Input_Opt_Mod,    ONLY : OptInput
!
! !INPUT/OUTPUT PARAMETERS:
!
    TYPE(OptInput), INTENT(INOUT) :: Input_Opt   ! Input Options object
    TYPE(ChmState), INTENT(INOUT) :: State_Chm   ! Chemistry State object
!
! !OUTPUT PARAMETERS:
!
    INTEGER,        INTENT(OUT)   :: RC          ! Return code
!
! !REMARKS:
!
! !REVISION HISTORY:
!  06 Jan 2015 - R. Yantosca - Initial version
!  See https://github.com/geoschem/geos-chem for complete history
!EOP
!------------------------------------------------------------------------------
!BOC
!
! !LOCAL VARIABLES:
!
    ! Scalars
    INTEGER            :: N

    ! Strings
    CHARACTER(LEN=255) :: ErrMsg, ThisLoc

    !=======================================================================
    ! GetProdLossSpecies begins here!
    !=======================================================================

    ! Initialize
    RC      = GC_SUCCESS
    ErrMsg  = ''
    ThisLoc = &
         ' -> at GetNumProdLossSpecies (in module Headers/state_chm_mod.F90)'

    !=======================================================================
    ! Get the number of prod and loss species depending on the simulation
    !=======================================================================
    IF ( Input_Opt%ITS_A_FULLCHEM_SIM .or. Input_Opt%ITS_A_MERCURY_SIM ) THEN

       !------------------------------
       ! Full-chemistry simulations
       !------------------------------

       ! Get the # of prod/loss species by querying the first leter of
       ! the species in the Fam_Names array (in gckpp_Monitor.F90)
       DO N = 1, nFam
          IF ( Fam_Names(N)(1:1) == 'L' ) State_Chm%nLoss = State_Chm%nLoss + 1
          IF ( Fam_Names(N)(1:1) == 'P' ) State_Chm%nProd = State_Chm%nProd + 1
       ENDDO

    ELSE IF ( Input_Opt%ITS_A_TAGCO_SIM ) THEN

       !------------------------------
       ! Tagged CO simulation
       !------------------------------

       ! Each advected species can have a loss diagnostic attached ...
       State_Chm%nLoss = State_Chm%nAdvect

       ! ... but no prod diagnostics.  These will get archived by separate
       ! array fields of the State_Diag object (e.g. ProdCOfromISOP, etc.)
       State_Chm%nProd = 0

    ELSE IF ( Input_Opt%ITS_A_TAGO3_SIM         .or.                         &
              Input_Opt%ITS_A_CARBON_SIM      ) THEN

       !------------------------------
       ! Tagged O3 simulation
       !-----------------------------

       ! Each advected species can have a prod and loss diagnostic attached
       State_Chm%nLoss = State_Chm%nAdvect
       State_Chm%nProd = State_Chm%nAdvect

    ELSE

       ! Other simulations do not have a prod/loss functionality
       ! but this can be added in if necessary
       State_Chm%nLoss = 0
       State_Chm%nProd = 0

    ENDIF

  END SUBROUTINE GetNumProdLossSpecies
!EOC
!------------------------------------------------------------------------------
!                  GEOS-Chem Global Chemical Transport Model                  !
!------------------------------------------------------------------------------
!BOP
!
! !IROUTINE: MapProdLossSpecies
!
! !DESCRIPTION: Stores the ModelId (from the GEOS-Chem Species Database) of
!  each prod/loss diagnostic species in the State\_Chm\%Map\_ProdLoss vector.
!\\
!\\
! !INTERFACE:
!
  SUBROUTINE MapProdLossSpecies( Input_Opt, State_Chm, RC )
!
! !USES:
!
    USE GcKpp_Monitor,    ONLY : Fam_Names
    USE GcKpp_Parameters, ONLY : nFam
    USE Input_Opt_Mod,    ONLY : OptInput
!
! !INPUT/OUTPUT PARAMETERS:
!
    TYPE(OptInput), INTENT(INOUT) :: Input_Opt   ! Input Options object
    TYPE(ChmState), INTENT(INOUT) :: State_Chm   ! Chemistry State object
!
! !OUTPUT PARAMETERS:
!
    INTEGER,        INTENT(OUT)   :: RC          ! Return code
!
! !REMARKS:
!
! !REVISION HISTORY:
!  06 Jan 2015 - R. Yantosca - Initial version
!  See https://github.com/geoschem/geos-chem for complete history
!EOP
!------------------------------------------------------------------------------
!BOC
!
! !LOCAL VARIABLES:
!
    ! Scalars
    INTEGER            :: Id,     N
    INTEGER            :: P,      L

    ! Strings
    CHARACTER(LEN=36)  :: Name
    CHARACTER(LEN=255) :: ErrMsg, ThisLoc

    !=======================================================================
    ! GetProdLossSpecies begins here!
    !=======================================================================

    ! Initialize
    RC      = GC_SUCCESS
    P       = 0
    L       = 0
    ErrMsg  = ''
    ThisLoc = &
         ' -> at MapProdLossSpecies (in module Headers/state_chm_mod.F90)'

    !=======================================================================
    ! Get the number of prod and loss species depending on the simulation
    !=======================================================================
    IF ( Input_Opt%ITS_A_FULLCHEM_SIM .or. Input_Opt%ITS_A_MERCURY_SIM ) THEN

       !--------------------------------------------------------------------
       ! Full-chemistry simulations
       !--------------------------------------------------------------------

       ! Loop over the number of prod/loss species
       DO N = 1, nFam

          ! Get the KPP prod/loss species from the FAM_NAMES
          ! array in the gckpp_Parameters.F90 module.
          ! NOTE: This is the KPP ID number (index of "VAR" array)
          ! and not the GEOS-Chem "main" species index!!!
          Id = Ind_( TRIM( Fam_Names(N) ), 'K' )

          ! Add the species
          IF ( Id > 0 ) THEN

             ! KPP prod/loss species name
             Name = TRIM( Fam_Names(N) )

             ! Fix the name so that it is of the form Prod_<spcname> or
             ! Loss_<spcname>.  This will facilitate the new diagnostics.
             IF ( Name(1:1) == 'L' ) THEN
                L                      = L + 1
                State_Chm%Map_Loss(L)  = Id
                State_Chm%Name_Loss(L) = 'Loss_' // TRIM( Name(2:) )
             ELSE IF ( Name(1:1) == 'P' ) THEN
                P                      = P + 1
                State_Chm%Map_Prod(P)  = Id
                State_Chm%Name_Prod(P) = 'Prod_' // TRIM( Name(2:) )
             ELSE
                ErrMsg = 'Invalid prod/loss species name!' //                &
                          TRIM( Fam_Names(N) )
                CALL GC_Error( ErrMsg, RC, ThisLoc )
                RETURN
             ENDIF

          ELSE

             ! Invalid species, exit with error!
             ErrMsg = 'Could not locate KPP prod/loss species: ' //          &
                      TRIM( Fam_Names(N) )                       // '!'
             CALL GC_Error( ErrMsg, RC, ThisLoc )
             RETURN

          ENDIF

       ENDDO

    ELSE IF ( Input_Opt%ITS_A_TAGCO_SIM ) THEN

       !--------------------------------------------------------------------
       ! Tagged CO simulations
       !--------------------------------------------------------------------

       ! Each advected species can have an attached loss diagnostic ...
       DO Id = 1, State_Chm%nLoss
          Name = 'Loss_' // TRIM( State_Chm%SpcData(Id)%Info%Name )
          State_Chm%Name_Loss(Id) = TRIM( Name )
          State_Chm%Map_Loss(Id)  = Id
       ENDDO

       ! ... but not an attached prod diagnostic.  These will be
       ! archived by other fields of the State_Diag object.
       State_Chm%Name_Prod => NULL()
       State_Chm%Map_Prod  => NULL()

    ELSE IF ( Input_Opt%ITS_A_TAGO3_SIM         .or.                         &
              Input_Opt%ITS_A_CARBON_SIM      ) THEN

       !--------------------------------------------------------------------
       ! Tagged O3 simulations
       !--------------------------------------------------------------------

       ! Each advected species can have an attached loss diagnostic ...
       DO Id = 1, State_Chm%nLoss
          Name = 'Loss_' // TRIM( State_Chm%SpcData(Id)%Info%Name )
          State_Chm%Name_Loss(Id) = TRIM( Name )
          State_Chm%Map_Loss(Id)  = Id
       ENDDO

       ! ... as well as an attached production diagnostic
       DO Id = 1, State_Chm%nProd
          Name = 'Prod_' // TRIM( State_Chm%SpcData(Id)%Info%Name )
          State_Chm%Name_Prod(Id) = TRIM( Name )
          State_Chm%Map_Prod(Id)  = Id
       ENDDO

    ELSE

       !--------------------------------------------------------------------
       ! Other simulations do not have prod/loss capability
       !--------------------------------------------------------------------
       State_Chm%Name_Prod => NULL()
       State_Chm%Map_Prod  => NULL()
    ENDIF

  END SUBROUTINE MapProdLossSpecies
!EOC
END MODULE State_Chm_Mod<|MERGE_RESOLUTION|>--- conflicted
+++ resolved
@@ -3569,7 +3569,6 @@
        State_Chm%TOMS2 => NULL()
     ENDIF
 
-<<<<<<< HEAD
 #if defined(MODEL_CESM)
     IF ( ASSOCIATED( State_Chm%H2SO4_PRDR ) ) THEN
        DEALLOCATE( State_Chm%H2SO4_PRDR, STAT=RC )
@@ -3578,7 +3577,7 @@
        State_Chm%H2SO4_PRDR => NULL()
     ENDIF
 #endif
-=======
+
     IF ( ASSOCIATED( State_Chm%RAD_AER ) ) THEN
        DEALLOCATE( State_Chm%RAD_AER, STAT=RC )
        CALL GC_CheckVar( 'State_Chm%RAD_AER', 2, RC )
@@ -3683,7 +3682,6 @@
        IF ( RC /= GC_SUCCESS ) RETURN
        State_Chm%NOXLAT => NULL()
     ENDIF
->>>>>>> 18ed910c
 
     !-----------------------------------------------------------------------
     ! Template for deallocating more arrays, replace xxx with field name
