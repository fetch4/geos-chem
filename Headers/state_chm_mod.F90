!------------------------------------------------------------------------------
!                  GEOS-Chem Global Chemical Transport Model                  !
!------------------------------------------------------------------------------
!BOP
!
! !MODULE: state_chm_mod.F90
!
! !DESCRIPTION: Module STATE\_CHM\_MOD contains the derived type
!  used to define the Chemistry State object for GEOS-Chem.
!\\
!\\
!  This module also contains the routines that allocate and deallocate memory
!  to the Chemistry State object.  The chemistry state object is not defined
!  in this module.  It must be be declared as variable in the top-level
!  driver routine, and then passed to lower-level routines as an argument.
!\\
!\\
! !INTERFACE:
!
MODULE State_Chm_Mod
!
! USES:
!
  USE Dictionary_M, ONLY : dictionary_t  ! Fortran hash table type
  USE ErrCode_Mod                        ! Error handling
  USE PhysConstants                      ! Physical constants
  USE Precision_Mod                      ! GEOS-Chem precision types
  USE Registry_Mod                       ! Registry module
  USE Species_Mod                        ! For species database object

  IMPLICIT NONE
  PRIVATE
!
! !PUBLIC MEMBER FUNCTIONS:
!
  PUBLIC :: Init_State_Chm
  PUBLIC :: Cleanup_State_Chm
  PUBLIC :: Get_Metadata_State_Chm
  PUBLIC :: Ind_
!
! !PRIVATE MEMBER FUNCTIONS
!
  PRIVATE :: Init_and_Register
  PRIVATE :: Init_Mapping_Vectors
  PRIVATE :: Register_ChmField
  PRIVATE :: Zero_State_Chm
!
! !PRIVATE DATA MEMBERS:
!
  TYPE(SpcPtr), PRIVATE, POINTER :: SpcDataLocal(:)  ! Local pointer to
                                                     ! StateChm%SpcData for
                                                     ! availability to IND_
  TYPE(SpcIndCt)                 :: SpcCount

  TYPE(dictionary_t), PRIVATE    :: SpcDictLocal     ! Private copy of the
                                                     ! Fortran Hash table for
                                                     ! availability to IND_

  INTEGER, PRIVATE               :: nChmState = 0    ! # chemistry states,

  !==========================================================================
  ! Derived type for Chemistry State
  !==========================================================================
  TYPE, PUBLIC :: ChmState

     !-----------------------------------------------------------------------
     ! Count of each type of species
     !-----------------------------------------------------------------------
     INTEGER                    :: nSpecies             ! # species (all)
     INTEGER                    :: nAdvect              ! # advected species
     INTEGER                    :: nAeroSpc             ! # of Aerosol Species
     INTEGER                    :: nAeroType            ! # of Aerosol Types
     INTEGER                    :: nDryAlt              ! # dryalt species
     INTEGER                    :: nDryDep              ! # drydep species
     INTEGER                    :: nGasSpc              ! # gas phase species
     INTEGER                    :: nHygGrth             ! # hygroscopic growth
     INTEGER                    :: nKppVar              ! # KPP variable species
     INTEGER                    :: nKppFix              ! # KPP fixed species
     INTEGER                    :: nKppSpc              ! # KPP chem species
     INTEGER                    :: nLoss                ! # of loss species
     INTEGER                    :: nOmitted             ! # of omitted species
     INTEGER                    :: nPhotol              ! # photolysis species
     INTEGER                    :: nProd                ! # of prod species
     INTEGER                    :: nRadNucl             ! # of radionuclides
     INTEGER                    :: nWetDep              ! # wetdep species

     !-----------------------------------------------------------------------
     ! Mapping vectors to subset types of species
     !-----------------------------------------------------------------------
     INTEGER,           POINTER :: Map_Advect (:      ) ! Advected species IDs
     INTEGER,           POINTER :: Map_Aero   (:      ) ! Aerosol species IDs
     INTEGER,           POINTER :: Map_DryAlt (:      ) ! Dryalt species IDs
     INTEGER,           POINTER :: Map_DryDep (:      ) ! Drydep species IDs
     INTEGER,           POINTER :: Map_GasSpc (:      ) ! Gas species IDs
     INTEGER,           POINTER :: Map_HygGrth(:      ) ! HygGrth species IDs
     INTEGER,           POINTER :: Map_KppVar (:      ) ! Kpp variable spc IDs
     INTEGER,           POINTER :: Map_KppFix (:      ) ! KPP fixed species IDs
     INTEGER,           POINTER :: Map_KppSpc (:      ) ! KPP chem species IDs
     INTEGER,           POINTER :: Map_Loss   (:      ) ! Loss diag species
     CHARACTER(LEN=36), POINTER :: Name_Loss  (:      ) !  ID's and names
     INTEGER,           POINTER :: Map_Photol (:      ) ! Photolysis species IDs
     INTEGER,           POINTER :: Map_Prod   (:      ) ! Prod diag species
     CHARACTER(LEN=36), POINTER :: Name_Prod  (:      ) !  ID and names
     INTEGER,           POINTER :: Map_RadNucl(:      ) ! Radionuclide IDs
     INTEGER,           POINTER :: Map_WetDep (:      ) ! Wetdep species IDs
     INTEGER,           POINTER :: Map_WL     (:      ) ! Wavelength bins in fjx

     !-----------------------------------------------------------------------
     ! Physical properties & indices for each species
     !-----------------------------------------------------------------------
     TYPE(SpcPtr),      POINTER :: SpcData    (:      ) ! GC Species database
     TYPE(dictionary_t)         :: SpcDict              ! Species dictionary

     !-----------------------------------------------------------------------
     ! Chemical species
     !-----------------------------------------------------------------------
     REAL(fp),          POINTER :: Species    (:,:,:,:) ! Species concentration
                                                        !  [kg/kg dry air]
     CHARACTER(LEN=20)          :: Spc_Units            ! Species units

#ifdef ADJOINT
     REAL(fp),          POINTER :: SpeciesAdj (:,:,:,:) ! Species adjoint variables
     REAL(fp),          POINTER :: CostFuncMask(:,:,:)  ! cost function volume mask
#endif

     !----------------------------------------------------------------------
     ! Boundary conditions
     !-----------------------------------------------------------------------
     REAL(fp),          POINTER :: BoundaryCond(:,:,:,:)! Boundary conditions
                                                        !  [kg/kg dry air]

     !-----------------------------------------------------------------------
     ! RRTMG state variables
     !-----------------------------------------------------------------------
     INTEGER                    :: RRTMG_iSeed
     INTEGER                    :: RRTMG_iCld

     !-----------------------------------------------------------------------
     ! Aerosol quantities
     !-----------------------------------------------------------------------
     REAL(fp),          POINTER :: AeroArea   (:,:,:,:) ! Aerosol Area [cm2/cm3]
     REAL(fp),          POINTER :: AeroRadi   (:,:,:,:) ! Aerosol Radius [cm]
     REAL(fp),          POINTER :: WetAeroArea(:,:,:,:) ! Aerosol Area [cm2/cm3]
     REAL(fp),          POINTER :: WetAeroRadi(:,:,:,:) ! Aerosol Radius [cm]
     REAL(fp),          POINTER :: AeroH2O    (:,:,:,:) ! Aerosol water [cm3/cm3]
     REAL(fp),          POINTER :: GammaN2O5  (:,:,:,:) ! N2O5 aerosol uptake [unitless]
     REAL(fp),          POINTER :: SSAlk      (:,:,:,:) ! Sea-salt alkalinity[-]
     REAL(fp),          POINTER :: H2O2AfterChem(:,:,:) ! H2O2, SO2 [v/v]
     REAL(fp),          POINTER :: SO2AfterChem (:,:,:) !  after sulfate chem
     REAL(fp),          POINTER :: OMOC           (:,:) ! OM:OC Ratio [unitless]
     REAL(fp),          POINTER :: OMOC_POA       (:,:) ! OM:OC Ratio (OCFPOA) [unitless]
     REAL(fp),          POINTER :: OMOC_OPOA      (:,:) ! OM:OC Ratio (OCFOPOA) [unitless]
     REAL(fp),          POINTER :: ACLArea      (:,:,:) ! Fine Cl- Area [cm2/cm3]
     REAL(fp),          POINTER :: ACLRadi      (:,:,:) ! Fine Cl- Radius [cm]
     REAL(fp),          POINTER :: QLxpHCloud   (:,:,:) !

     !-----------------------------------------------------------------------
     ! Fields for nitrogen deposition
     !-----------------------------------------------------------------------
     REAL(fp),          POINTER :: DryDepNitrogen (:,:) ! Dry deposited N
     REAL(fp),          POINTER :: WetDepNitrogen (:,:) ! Wet deposited N

     !-----------------------------------------------------------------------
     ! Cloud quantities
     !-----------------------------------------------------------------------
     REAL(fp),          POINTER :: pHCloud    (:,:,:  ) ! Cloud pH [-]
     REAL(fp),          POINTER :: isCloud    (:,:,:  ) ! Cloud presence [-]

     !-----------------------------------------------------------------------
     ! Fields for KPP solver
     !-----------------------------------------------------------------------
     REAL(fp),          POINTER :: KPPHvalue  (:,:,:  ) ! H-value for Rosenbrock
                                                        !  solver
     !-----------------------------------------------------------------------
     ! Fields for UCX mechanism
     !-----------------------------------------------------------------------
     REAL(f4),          POINTER :: STATE_PSC  (:,:,:  ) ! PSC type (see Kirner
                                                        !  et al. 2011, GMD)
     REAL(fp),          POINTER :: KHETI_SLA  (:,:,:,:) ! Strat. liquid aerosol
                                                        !  reaction cofactors

     !-----------------------------------------------------------------------
     ! For isoprene SOA via ISORROPIA
     !-----------------------------------------------------------------------
     REAL(fp),          POINTER :: IsorropAeropH  (:,:,:,:) ! ISORROPIA aero pH
     REAL(fp),          POINTER :: IsorropHplus   (:,:,:,:) ! H+ conc [M]
     REAL(fp),          POINTER :: IsorropAeroH2O (:,:,:,:) ! ISORROPIA aero H2O
     REAL(fp),          POINTER :: IsorropSulfate (:,:,:  ) ! Sulfate conc [M]
     REAL(fp),          POINTER :: IsorropNitrate (:,:,:,:) ! Nitrate conc [M]
     REAL(fp),          POINTER :: IsorropChloride(:,:,:,:) ! Chloride conc [M]
     REAL(fp),          POINTER :: IsorropBisulfate(:,:,:  )! Bisulfate conc [M]

     !-----------------------------------------------------------------------
     ! For the tagged Hg simulation
     !-----------------------------------------------------------------------
     INTEGER                    :: N_HG_CATS            ! # of Hg categories
     INTEGER,           POINTER :: Hg0_Id_List(:      ) ! Hg0 cat <-> tracer #
     INTEGER,           POINTER :: Hg2_Id_List(:      ) ! Hg2 cat <-> tracer #
     INTEGER,           POINTER :: HgP_Id_List(:      ) ! HgP cat <-> tracer #
     CHARACTER(LEN=4),  POINTER :: Hg_Cat_Name(:      ) ! Category names

     REAL(fp),          POINTER :: OceanHg0(:,:,:)      ! Hg(0)  ocean mass [kg]
     REAL(fp),          POINTER :: OceanHg2(:,:,:)      ! Hg(II) ocean mass [kg]
     REAL(fp),          POINTER :: OceanHgP(:,:,:)      ! HgP    ocean mass [kg]
     REAL(fp),          POINTER :: SnowHgOcean(:,:,:)   ! Reducible Hg snowpack
                                                        !  on ocean [kg]
     REAL(fp),          POINTER :: SnowHgLand(:,:,:)    ! Reducible Hg snowpack
                                                        !  on land [kg]
     REAL(fp),          POINTER :: SnowHgOceanStored(:,:,:) ! Non-reducible Hg
                                                            !  snowpack on ocean
     REAL(fp),          POINTER :: SnowHgLandStored(:,:,:)  ! Non-reducible Hg
                                                            !  snowpack on land

     !----------------------------------------------------------------------
     ! For HOBr + S(IV) heterogeneous chemistry
     !----------------------------------------------------------------------
     REAL(fp),          POINTER :: HSO3_AQ    (:,:,:  ) ! Cloud bisulfite[mol/l]
     REAL(fp),          POINTER :: SO3_AQ     (:,:,:  ) ! Cloud sulfite  [mol/l]
     REAL(fp),          POINTER :: fupdateHOBr(:,:,:  ) ! Correction factor for
                                                        ! HOBr removal by SO2
                                                        ! [unitless]
     REAL(fp),          POINTER :: fupdateHOCl(:,:,:  ) ! Correction factor for
                                                        ! HOCl removal by SO2
                                                        ! [unitless]
     !-----------------------------------------------------------------------
     ! Fields for dry deposition
     !-----------------------------------------------------------------------
     REAL(fp),          POINTER :: Iodide       (:,:  ) ! Ocn surf iodide [nM]
     REAL(fp),          POINTER :: Salinity     (:,:  ) ! Ocn surf salinity [PSU]
     REAL(fp),          POINTER :: DryDepFreq (:,:,:  ) ! Drydep freq [s-1]
     REAL(f8),          POINTER :: DryDepVel  (:,:,:  ) ! Dry deposition velocities
                                                        ! [m/s] - use REAL8 in drydep
#if defined( MODEL_GEOS )
     REAL(fp),          POINTER :: DryDepRa2m (:,:    ) ! 2m  aerodynamic resistance
     REAL(fp),          POINTER :: DryDepRa10m(:,:    ) ! 10m aerodynamic resistance
#endif

     !-----------------------------------------------------------------------
     ! Fields for non-local PBL mixing
     !-----------------------------------------------------------------------
     REAL(fp),          POINTER :: SurfaceFlux(:,:,:  )

     !-----------------------------------------------------------------------
     ! Fields for Linoz stratospheric ozone algorithm
     !----------------------------------------------------------------------
     REAL(fp),          POINTER :: TLSTT      (:,:,:,:) ! TLSTT (I,J,L,LINOZ_NFIELDS)

     !------------------------------------------------------------------------
     ! Fields for Gan Luo et al Wetdep scheme (GMD-12-3439-2019)
     !----------------------------------------------------------------------
     REAL(fp),          POINTER :: KRATE      (:,:,:  )
     REAL(fp),          POINTER :: QQ3D       (:,:,:  )
     REAL(fp),          POINTER :: pHRain     (:,:,:  ) ! Rain pH [-]
     REAL(fp),          POINTER :: QQpHRain   (:,:,:  ) ! Rain pH*QQ3D [-]
     REAL(fp),          POINTER :: QQRain     (:,:,:  ) ! Rain QQ3D [-]

     !-----------------------------------------------------------------------
     ! Fields for setting mean surface CH4 from HEMCO
     !-----------------------------------------------------------------------
     REAL(fp),          POINTER :: SFC_CH4    (:,:    )

     !-----------------------------------------------------------------------
     ! Fields for TOMS overhead ozone column data
     !-----------------------------------------------------------------------
     REAL(fp),          POINTER :: TO3_DAILY  (:,:    ) ! Daily overhead ozone
     REAL(fp),          POINTER :: TOMS1      (:,:    )
     REAL(fp),          POINTER :: TOMS2      (:,:    )

     !-----------------------------------------------------------------------
     ! Switches to enable SO2 cloud chemistry and seasalt chemistry in
     ! sulfate_mod (TRUE) or in the KPP mechanism (FALSE).
     !-----------------------------------------------------------------------
     LOGICAL                    :: Do_SulfateMod_Cld
     LOGICAL                    :: Do_SulfateMod_SeaSalt

     !-----------------------------------------------------------------------
     ! Registry of variables contained within State_Chm
     !-----------------------------------------------------------------------
     CHARACTER(LEN=4)           :: State     = 'CHEM'   ! Name of this state
     TYPE(MetaRegItem), POINTER :: Registry  => NULL()  ! Registry object
     TYPE(dictionary_t)         :: RegDict              ! Registry lookup table

  END TYPE ChmState
!
! !REMARKS:
!
! !REVISION HISTORY:
!  19 Oct 2012 - R. Yantosca - Initial version, based on "gc_type2_mod.F90"
!  See https://github.com/geoschem/geos-chem for complete history
!------------------------------------------------------------------------------
!BOC
!
! !MODULE INTERFACES:
!
  INTERFACE Init_and_Register
     MODULE PROCEDURE Init_and_Register_R4_2D
     MODULE PROCEDURE Init_and_Register_R4_3D
     MODULE PROCEDURE Init_and_Register_R4_4D
     MODULE PROCEDURE Init_and_Register_R8_2D
     MODULE PROCEDURE Init_and_Register_R8_3D
     MODULE PROCEDURE Init_and_Register_R8_4D
  END INTERFACE Init_and_Register

  INTERFACE Register_ChmField
     MODULE PROCEDURE Register_ChmField_R4_2D
     MODULE PROCEDURE Register_ChmField_R4_3D
     MODULE PROCEDURE Register_ChmField_R4_4D
     MODULE PROCEDURE Register_ChmField_R8_2D
     MODULE PROCEDURE Register_ChmField_R8_3D
     MODULE PROCEDURE Register_ChmField_R8_4D
  END INTERFACE Register_ChmField

CONTAINS
!EOC
!------------------------------------------------------------------------------
!                  GEOS-Chem Global Chemical Transport Model                  !
!------------------------------------------------------------------------------
!BOP
!
! !IROUTINE: Zero_State_Chm
!
! !DESCRIPTION: Nullifies and/or zeroes all fields of State\_Chm.
!\\
!\\
! !INTERFACE:
!
  SUBROUTINE Zero_State_Chm( State_Chm, RC )
!
! !INPUT/OUTPUT PARAMETERS:
!
    TYPE(ChmState), INTENT(INOUT) :: State_Chm
!
! !OUTPUT PARAMETERS:
!
    INTEGER,        INTENT(OUT)   :: RC
!
! !REVISION HISTORY:
!  21 Sep 2020 - R. Yantosca - Initial version
!  See the subsequent Git history with the gitk browser!
!EOP
!------------------------------------------------------------------------------
!BOC
!
! !LOCAL VARIABLES:
!
    !========================================================================
    ! Assume success
    !========================================================================
    RC = GC_SUCCESS

    !========================================================================
    ! Initialize or nullify each member of State_Chm
    ! This will prevent potential deallocation errors
    !========================================================================

    ! Counters
    State_Chm%nAdvect           =  0
    State_Chm%nAeroSpc          =  0
    State_Chm%nAeroType         =  0
    State_Chm%nDryAlt           =  0
    State_Chm%nDryDep           =  0
    State_Chm%nGasSpc           =  0
    State_Chm%nHygGrth          =  0
    State_Chm%nKppVar           =  0
    State_Chm%nKppFix           =  0
    State_Chm%nKppSpc           =  0
    State_Chm%nLoss             =  0
    State_Chm%nPhotol           =  0
    State_Chm%nProd             =  0
    State_Chm%nOmitted          =  0
    State_Chm%nSpecies          =  0
    State_Chm%nWetDep           =  0

    ! Mapping vectors
    State_Chm%Map_Advect        => NULL()
    State_Chm%Map_Aero          => NULL()
    State_Chm%Map_DryAlt        => NULL()
    State_Chm%Map_DryDep        => NULL()
    State_Chm%Map_GasSpc        => NULL()
    State_Chm%Map_HygGrth       => NULL()
    State_Chm%Map_KppVar        => NULL()
    State_Chm%Map_KppFix        => NULL()
    State_Chm%Map_KppSpc        => NULL()
    State_Chm%Map_Loss          => NULL()
    State_Chm%Name_Loss         => NULL()
    State_Chm%Map_Photol        => NULL()
    State_Chm%Map_Prod          => NULL()
    State_Chm%Name_Prod         => NULL()
    State_Chm%Map_RadNucl       => NULL()
    State_Chm%Map_WetDep        => NULL()
    State_Chm%Map_WL            => NULL()

    ! Species-based quantities
    State_Chm%SpcData           => NULL()
    State_Chm%Species           => NULL()
    State_Chm%Spc_Units         =  ''
    State_Chm%BoundaryCond      => NULL()

#ifdef ADJOINT
    ! Chemical species adjoint variables
    State_Chm%SpeciesAdj    => NULL()
    State_Chm%CostFuncMask  => NULL()
#endif

    ! RRTMG state
    State_Chm%RRTMG_iSeed       = 0
    State_Chm%RRTMG_iCld        = 0

    ! Aerosol and chemistry quantities
    State_Chm%AeroArea          => NULL()
    State_Chm%AeroRadi          => NULL()
    State_Chm%WetAeroArea       => NULL()
    State_Chm%WetAeroRadi       => NULL()
    State_Chm%AeroH2O           => NULL()
    State_Chm%GammaN2O5         => NULL()
    State_Chm%SSAlk             => NULL()
    State_Chm%OMOC              => NULL()
    State_Chm%OMOC_POA          => NULL()
    State_Chm%OMOC_OPOA         => NULL()
    State_Chm%DryDepNitrogen    => NULL()
    State_Chm%WetDepNitrogen    => NULL()
    State_Chm%pHCloud           => NULL()
    State_Chm%isCloud           => NULL()
    State_Chm%QLxpHCloud        => NULL()
    State_Chm%KPPHvalue         => NULL()
    State_Chm%STATE_PSC         => NULL()
    State_Chm%KHETI_SLA         => NULL()
    State_Chm%ACLArea           => NULL()
    State_Chm%ACLRadi           => NULL()
    State_Chm%HSO3_AQ           => NULL()
    State_Chm%SO3_AQ            => NULL()
    State_Chm%fupdateHOBr       => NULL()
    State_Chm%fupdateHOCl       => NULL()
    State_Chm%TLSTT             => NULL()
    State_Chm%TO3_DAILY         => NULL()
    State_Chm%TOMS1             => NULL()
    State_Chm%TOMS2             => NULL()
    State_Chm%SFC_CH4           => NULL()

    ! Emissions and drydep quantities
    State_Chm%Iodide            => NULL()
    State_Chm%Salinity          => NULL()
    State_Chm%DryDepFreq        => NULL()
    State_Chm%DryDepVel         => NULL()
#ifdef MODEL_GEOS
    State_Chm%DryDepRa2m        => NULL()
    State_Chm%DryDepRa10m       => NULL()
#endif

    ! Non-local PBL mixing quantities
    State_Chm%SurfaceFlux       => NULL()

    ! Wetdep quantities
    State_Chm%H2O2AfterChem     => NULL()
    State_Chm%SO2AfterChem      => NULL()
    State_Chm%QQ3D              => NULL()
    State_Chm%KRATE             => NULL()
    State_Chm%QQ3D              => NULL()
    State_Chm%pHRain            => NULL()
    State_Chm%QQpHRain          => NULL()
    State_Chm%QQRain            => NULL()

    ! Isoprene SOA
    State_Chm%IsorropAeropH     => NULL()
    State_Chm%IsorropHplus      => NULL()
    State_Chm%IsorropAeroH2O    => NULL()
    State_Chm%IsorropSulfate    => NULL()
    State_Chm%IsorropNitrate    => NULL()
    State_Chm%IsorropChloride   => NULL()
    State_Chm%IsorropBisulfate  => NULL()

    ! Hg simulation quantities
    State_Chm%N_HG_CATS         =  0
    State_Chm%Hg0_Id_List       => NULL()
    State_Chm%Hg2_Id_List       => NULL()
    State_Chm%HgP_Id_List       => NULL()
    State_Chm%Hg_Cat_Name       => NULL()
    State_Chm%OceanHg0          => NULL()
    State_Chm%OceanHg2          => NULL()
    State_Chm%OceanHgP          => NULL()
    State_Chm%SnowHgOcean       => NULL()
    State_Chm%SnowHgLand        => NULL()
    State_Chm%SnowHgOceanStored => NULL()
    State_Chm%SnowHgLandStored  => NULL()

    ! Flags to toggle sulfate-mod computations or KPP computations
    ! TRUE  = use sulfate_mod
    ! FALSE = use KPP computations
    State_Chm%Do_SulfateMod_Cld     = .TRUE.
    State_Chm%Do_SulfateMod_SeaSalt = .TRUE.

  END SUBROUTINE Zero_State_Chm
!EOC
!------------------------------------------------------------------------------
!                  GEOS-Chem Global Chemical Transport Model                  !
!------------------------------------------------------------------------------
!BOP
!
! !IROUTINE: Init_State_Chm
!
! !DESCRIPTION: Routine INIT\_STATE\_CHM allocates and initializes the
!  pointer fields of the chemistry state object.
!\\
!\\
! !INTERFACE:
!
  SUBROUTINE Init_State_Chm( Input_Opt, State_Chm, State_Grid, RC )
!
! !USES:
!
    USE ErrCode_Mod
    USE CharPak_Mod,          ONLY : To_UpperCase
    USE CMN_Size_Mod,         ONLY : NDUST, NAER
    USE GCKPP_Parameters,     ONLY : NSPEC
    USE Input_Opt_Mod,        ONLY : OptInput
    USE Species_Database_Mod, ONLY : Init_Species_Database
    USE State_Grid_Mod,       ONLY : GrdState
!
! !INPUT PARAMETERS:
!
    TYPE(GrdState), INTENT(IN)    :: State_Grid  ! Grid State object
!
! !INPUT/OUTPUT PARAMETERS:
!
    TYPE(OptInput), INTENT(INOUT) :: Input_Opt   ! Input Options object
    TYPE(ChmState), INTENT(INOUT) :: State_Chm   ! Chemistry State object
!
! !OUTPUT PARAMETERS:
!
    INTEGER,        INTENT(OUT)   :: RC          ! Return code
!
! !REMARKS:
!  In the near future we will put some error trapping on the allocations
!  so that we can stop the simulation if the allocations cannot be made.
!
! !REVISION HISTORY:
!  19 Oct 2012 - R. Yantosca - Renamed from gc_type2_mod.F90
!  See https://github.com/geoschem/geos-chem for complete history
!EOP
!------------------------------------------------------------------------------
!BOC
!
! !LOCAL VARIABLES:
!
    ! Scalars
    INTEGER                 :: C,          N
    INTEGER                 :: nKHLSA,     nAerosol,   nMatches

    ! Strings
    CHARACTER(LEN=255)      :: errMsg_ir,  errMsg
    CHARACTER(LEN=255)      :: chmId,      thisLoc

    ! String arrays
    CHARACTER(LEN=31)       :: fieldId(14)

    ! Objects
    TYPE(Species),  POINTER :: ThisSpc
    INTEGER,        POINTER :: CheckIds(:)
    REAL(fp),       POINTER :: Ptr2data(:,:,:)

    !========================================================================
    ! Init_State_Chm begins here!
    !========================================================================

    ! Initialize
    RC         =  GC_SUCCESS
    nAerosol   =  NDUST + NAER
    Ptr2data   => NULL()
    ThisSpc    => NULL()
    errMsg     =  ''
    errMsg_ir  =  'Error encountered in "Init_and_Register", chmId = '
    thisLoc    =  &
         ' -> at Init_State_Chm (in module Headers/state_chm_mod.F90)'

    ! Nullify or zero all State_Chm variables
    CALL Zero_State_Chm( State_Chm, RC )

    ! Count the # of chemistry states we have initialized, so SpcData(Local)
    ! is not deallocated until the last ChmState is cleaned up.
    ! This avoids dangling pointers with detrimental effects. (hplin, 8/3/18)
    nChmState = nChmState + 1

    ! Nullify SpcDataLocal upon the first allocation of the Chemistry
    ! State object.  This will avoid undefined pointer errors.
    IF ( nChmState == 1 ) THEN
       SpcDataLocal => NULL()
    ENDIF

    !========================================================================
    ! Decide how sulfur sea salt and cloud chemistry will be handled
    !========================================================================

    ! Always compute sulfur sea salt chemistry in sulfate_mod
    ! NOTE: This will be activated later, after validation
    State_Chm%Do_SulfateMod_Seasalt = .TRUE.

    ! Always compute sulfur cloud chemistry in sulfate_mod
    ! NOTE: This will be activated later, after validation
    State_Chm%Do_SulfateMod_Cld = .TRUE.

    !========================================================================
    ! Populate the species database object field
    ! (assumes Input_Opt has already been initialized)
    !========================================================================
    IF ( ASSOCIATED( SpcDataLocal ) ) THEN

       ! If the species database has already been initialized on this core,
       ! State_Chm%SpcDataLocal in already contains a copy of the species
       ! metadata.  It can be directly associated to this new chemistry state.
       ! (assumes one core will run one copy of G-C with the same species DB)
       State_Chm%SpcData => SpcDataLocal

    ELSE

       ! Otherwise, initialize the species database by reading the YAML file.
       CALL Init_Species_Database( Input_Opt = Input_Opt,                    &
                                   SpcData   = State_Chm%SpcData,            &
                                   SpcCount  = SpcCount,                     &
                                   RC        = RC                           )

       ! Trap potential errors
       IF ( RC /= GC_SUCCESS ) THEN
          errMsg = 'Error encountered in routine "Init_Species_Database"!'
          CALL GC_Error( errMsg, RC, thisLoc )
          RETURN
       ENDIF

       ! Point to a private module copy of the species database
       ! which will be used by the Ind_ indexing function
       SpcDataLocal => State_Chm%SpcData

    ENDIF

    !========================================================================
    ! Before proceeding, make sure none of the species has a blank name,
    ! because this has the potential to halt the run inadvertently.
    !========================================================================

    ! Total number of "real" species (excluding "dummy" placeholder species)
    State_Chm%nSpecies =  SpcCount%nRealSpc

    ! Exit if any species name is blank
    DO N = 1, State_Chm%nSpecies
       IF ( LEN_TRIM(  State_Chm%SpcData(N)%Info%Name ) == 0 ) THEN
          WRITE( ErrMsg, '("Species number ", i6, " has a blank name!")' ) N
          CALL GC_Error( ErrMsg, RC, ThisLoc )
          RETURN
       ENDIF
    ENDDO

    !========================================================================
    ! Determine the number of advected, drydep, wetdep, and total species
    !========================================================================

    ! Get the number of advected, dry-deposited, KPP chemical species,
    ! and and wet-deposited species.  Also return the # of Hg0, Hg2, and
    ! HgP species (these are zero unless the Hg simulation is used).
    State_Chm%nAdvect  = SpcCount%nAdvect
    State_Chm%nAeroSpc = SpcCount%nAeroSpc
    State_Chm%nDryAlt  = SpcCount%nDryAlt
    State_Chm%nDryDep  = SpcCount%nDryDep
    State_Chm%nGasSpc  = SpcCount%nGasSpc
    State_Chm%nHygGrth = SpcCount%nHygGrth
    State_Chm%nKppVar  = SpcCount%nKppVar
    State_Chm%nKppFix  = SpcCount%nKppFix
    State_Chm%nKppSpc  = SpcCount%nKppSpc
    State_Chm%nOmitted = SpcCount%nOmitted
    State_Chm%nPhotol  = SpcCount%nPhotol
    State_Chm%nRadNucl = SpcCount%nRadNucl
    State_Chm%nWetDep  = SpcCount%nWetDep

    ! Also get the number of the prod/loss species.  For fullchem simulations,
    ! the prod/loss species are listed in FAM_NAMES in gckpp_Monitor.F90,
    ! but for certain other simulations (tagO3, tagCO), advected species
    ! can have prod and loss diagnostic entries.
    CALL GetNumProdLossSpecies( Input_Opt, State_Chm, RC )
    IF ( RC /= GC_SUCCESS ) THEN
       ErrMsg = 'Error encountered in "GetNumProdLossSpecies"!'
       CALL GC_Error( ErrMsg, RC, ThisLoc )
       RETURN
    ENDIF

    !########################################################################
    !### Save species database info to a HEMCO_sa_Spec.rc file for use with
    !### the HEMCO standalone simulation.  Uncomment this if you need it.
    !### (bmy, 9/26/18)
    !###
    !
    !! Open file
    !OPEN( 700, FILE = 'HEMCO_sa_Spec.rc', STATUS = 'UNKNOWN', IOSTAT=RC )
    !
    !! Write data
    !DO N = 1, State_Chm%nAdvect
    !   WRITE( 700, 700 ) N, State_Chm%SpcData(N)%Info%Name,                  &
    !                        State_Chm%SpcData(N)%Info%Mw_g,                  &
    !                        MAX(State_Chm%SpcData(N)%Info%Henry_K0, 0.0_fp), &
    !                        MAX(State_Chm%SpcData(N)%Info%Henry_CR, 0.0_fp), &
    !                        MAX(State_Chm%SpcData(N)%Info%Henry_pKa,0.0_fp)
    !
    !   700 FORMAT( i4, 1x, a10, 1x, 2f9.2, f5.1, 2x, es13.6, 2f10.2 )
    !ENDDO
    !
    !! Close file
    !CLOSE( 700 )
    !STOP
    !########################################################################

    !========================================================================
    ! Populate the species lookup table, for quick index lookup via Ind_
    !========================================================================

    ! Initialize the species lookup table
    CALL State_Chm%SpcDict%Init( State_Chm%nSpecies )

    ! Populate the species lookup table
    DO N = 1, State_Chm%nSpecies
       ThisSpc => SpcDataLocal(N)%Info
       CALL State_Chm%SpcDict%Set( To_UpperCase( TRIM( ThisSpc%Name ) ),     &
                                   ThisSpc%ModelId                          )
       ThisSpc => NULL()
    ENDDO

    ! Error check: make sure we have no hash collisions that would
    ! assign more than one species to the same ModelId value
    ALLOCATE( CheckIds( State_Chm%nSpecies ), STAT=RC )
    DO N = 1, State_Chm%nSpecies
       CheckIds(N) = SpcDataLocal(N)%Info%ModelId
    ENDDO
    DO N = 1, State_Chm%nSpecies
       nMatches = COUNT( CheckIds(N) == CheckIds )
       IF ( nMatches > 1 ) THEN
          ErrMsg = 'Species: ' // TRIM( SpcDataLocal(N)%Info%Name )       // &
                   'maps to more than one ModelID value!'
          CALL GC_Error( ErrMsg, RC, ThisLoc )
          CheckIds => NULL()
          RETURN
       ENDIF
    ENDDO
    IF ( ASSOCIATED( CheckIds ) ) DEALLOCATE( CheckIds )

    ! If there are no hash collisions, then species lookup table
    ! to a local shadow variable for use with the Ind_ function.
    SpcDictLocal = State_Chm%SpcDict

    !### Debug: Show the values in the lookup table
    !CALL State_Chm%SpcDict%Show()

    !========================================================================
    ! Exit if this is a dry-run simulation
    !========================================================================
    IF ( Input_Opt%DryRun ) THEN
       RC = GC_SUCCESS
       RETURN
    ENDIF

    !========================================================================
    ! Initialize the 1-D mapping vectors (e.g. State_Chm%Map_DryDep)
    !========================================================================
    CALL Init_Mapping_Vectors( Input_Opt, State_Chm, RC )
    IF ( RC /= GC_SUCCESS ) THEN
       errMsg = 'Error encountered in "Init_Mapping_Vectors" routine!'
       CALL GC_Error( errMsg, RC, thisLoc )
       RETURN
    ENDIF

    !========================================================================
    ! Allocate and initialize chemical species fields
    !========================================================================
    chmID = 'Species'
    CALL Init_and_Register(                                                  &
         Input_Opt  = Input_Opt,                                             &
         State_Chm  = State_Chm,                                             &
         State_Grid = State_Grid,                                            &
         chmId      = chmId,                                                 &
         Ptr2Data   = State_Chm%Species,                                     &
         nSlots     = State_Chm%nSpecies,                                    &
         RC         = RC                                                    )

    IF ( RC /= GC_SUCCESS ) THEN
       errMsg = TRIM( errMsg_ir ) // TRIM( chmId )
       CALL GC_Error( errMsg, RC, thisLoc )
       RETURN
    ENDIF

#ifdef ADJOINT
    !========================================================================
    ! Allocate and initialize chemical species fields
    !========================================================================
    chmID = 'SpeciesAdj'
    CALL Init_and_Register(                                                  &
         Input_Opt  = Input_Opt,                                             &
         State_Chm  = State_Chm,                                             &
         State_Grid = State_Grid,                                            &
         chmId      = chmId,                                                 &
         Ptr2Data   = State_Chm%SpeciesAdj,                                  &
         nSlots     = State_Chm%nSpecies,                                    &
         RC         = RC                                                    )

    IF ( RC /= GC_SUCCESS ) THEN
       errMsg = TRIM( errMsg_ir ) // TRIM( chmId )
       CALL GC_Error( errMsg, RC, thisLoc )
       RETURN
    ENDIF

    !========================================================================
    ! Allocate and initialize chemical species fields
    !========================================================================
    chmID = 'CostFuncMask'
    CALL Init_and_Register(                                                  &
         Input_Opt  = Input_Opt,                                             &
         State_Chm  = State_Chm,                                             &
         State_Grid = State_Grid,                                            &
         chmId      = chmId,                                                 &
         Ptr2Data   = State_Chm%CostFuncMask,                                &
         RC         = RC                                                    )

    IF ( RC /= GC_SUCCESS ) THEN
       errMsg = TRIM( errMsg_ir ) // TRIM( chmId )
       CALL GC_Error( errMsg, RC, thisLoc )
       RETURN
    ENDIF
#endif

    !========================================================================
    ! Boundary conditions (only needed for nested grid simulations)
    !========================================================================
    IF ( State_Grid%NestedGrid ) THEN
       chmID = 'BoundaryCond'
       CALL Init_and_Register(                                               &
            Input_Opt  = Input_Opt,                                          &
            State_Chm  = State_Chm,                                          &
            State_Grid = State_Grid,                                         &
            chmId      = chmId,                                              &
            Ptr2Data   = State_Chm%BoundaryCond,                             &
            nSlots     = State_Chm%nAdvect,                                  &
            RC         = RC                                                 )

       IF ( RC /= GC_SUCCESS ) THEN
          errMsg = TRIM( errMsg_ir ) // TRIM( chmId )
          CALL GC_Error( errMsg, RC, thisLoc )
          RETURN
       ENDIF
    ENDIF

    !========================================================================
    ! Allocate and initialize quantities that are only relevant for the
    ! the various FULLCHEM simulations or the AEROSOL-ONLY simulation
    !========================================================================
    IF ( Input_Opt%ITS_A_FULLCHEM_SIM .or. Input_Opt%ITS_AN_AEROSOL_SIM ) THEN

       ! Save nAerosol to State_Chm
       State_Chm%nAeroType = nAerosol

       !---------------------------------------------------------------------
       ! AeroArea
       !---------------------------------------------------------------------
       fieldId = (/ 'AeroAreaMDUST1   ', 'AeroAreaMDUST2   ',                &
                    'AeroAreaMDUST3   ', 'AeroAreaMDUST4   ',                &
                    'AeroAreaMDUST5   ', 'AeroAreaMDUST6   ',                &
                    'AeroAreaMDUST7   ', 'AeroAreaSULF     ',                &
                    'AeroAreaBC       ', 'AeroAreaOC       ',                &
                    'AeroAreaSSA      ', 'AeroAreaSSC      ',                &
                    'AeroAreaBGSULF   ', 'AeroAreaICEI     '                /)

       ! Allocate and register each field individually
       DO N = 1, State_Chm%nAeroType
          CALL Init_and_Register(                                            &
               Input_Opt  = Input_Opt,                                       &
               State_Chm  = State_Chm,                                       &
               State_Grid = State_Grid,                                      &
               chmId      = TRIM( fieldId(N) ),                              &
               Ptr2Data   = State_Chm%AeroArea,                              &
               nSlots     = State_Chm%nAeroType,                             &
               nCat       = N,                                               &
               RC         = RC                                              )

          IF ( RC /= GC_SUCCESS ) THEN
             errMsg = TRIM( errMsg_ir ) // TRIM( chmId )
             CALL GC_Error( errMsg, RC, thisLoc )
             RETURN
          ENDIF
        ENDDO

       !---------------------------------------------------------------------
       ! AeroRadi
       !---------------------------------------------------------------------
       fieldId = (/ 'AeroRadiMDUST1   ', 'AeroRadiMDUST2   ',                &
                    'AeroRadiMDUST3   ', 'AeroRadiMDUST4   ',                &
                    'AeroRadiMDUST5   ', 'AeroRadiMDUST6   ',                &
                    'AeroRadiMDUST7   ', 'AeroRadiSULF     ',                &
                    'AeroRadiBC       ', 'AeroRadiOC       ',                &
                    'AeroRadiSSA      ', 'AeroRadiSSC      ',                &
                    'AeroRadiBGSULF   ', 'AeroRadiICEI     '               /)

       ! Allocate and register each field individually
       DO N = 1, State_Chm%nAeroType
          CALL Init_and_Register(                                            &
               Input_Opt  = Input_Opt,                                       &
               State_Chm  = State_Chm,                                       &
               State_Grid = State_Grid,                                      &
               chmId      = TRIM( fieldId(N) ),                              &
               Ptr2Data   = State_Chm%AeroRadi,                              &
               nSlots     = State_Chm%nAeroType,                             &
               nCat       = N,                                               &
               RC         = RC                                              )

          IF ( RC /= GC_SUCCESS ) THEN
             errMsg = TRIM( errMsg_ir ) // TRIM( chmId )
             CALL GC_Error( errMsg, RC, thisLoc )
             RETURN
          ENDIF
       ENDDO

       !---------------------------------------------------------------------
       ! WetAeroArea
       !---------------------------------------------------------------------
       fieldId = (/ 'WetAeroAreaMDUST1', 'WetAeroAreaMDUST2',                &
                    'WetAeroAreaMDUST3', 'WetAeroAreaMDUST4',                &
                    'WetAeroAreaMDUST5', 'WetAeroAreaMDUST6',                &
                    'WetAeroAreaMDUST7', 'WetAeroAreaSULF  ',                &
                    'WetAeroAreaBC    ', 'WetAeroAreaOC    ',                &
                    'WetAeroAreaSSA   ', 'WetAeroAreaSSC   ',                &
                    'WetAeroAreaBGSULF', 'WetAeroAreaICEI  '               /)

       ! Allocate and register each field individually
       DO N = 1, State_Chm%nAeroType
          CALL Init_and_Register(                                            &
               Input_Opt  = Input_Opt,                                       &
               State_Chm  = State_Chm,                                       &
               State_Grid = State_Grid,                                      &
               chmId      = TRIM( fieldId(N) ),                              &
               Ptr2Data   = State_Chm%WetAeroArea,                           &
               nSlots     = State_Chm%nAeroType,                             &
               nCat       = N,                                               &
               RC         = RC                                              )

          IF ( RC /= GC_SUCCESS ) THEN
             errMsg = TRIM( errMsg_ir ) // TRIM( chmId )
             CALL GC_Error( errMsg, RC, thisLoc )
             RETURN
          ENDIF
       ENDDO

       !---------------------------------------------------------------------
       ! WetAeroRadi
       !---------------------------------------------------------------------
       fieldId = (/ 'WetAeroRadiMDUST1', 'WetAeroRadiMDUST2',                &
                    'WetAeroRadiMDUST3', 'WetAeroRadiMDUST4',                &
                    'WetAeroRadiMDUST5', 'WetAeroRadiMDUST6',                &
                    'WetAeroRadiMDUST7', 'WetAeroRadiSULF  ',                &
                    'WetAeroRadiBC    ', 'WetAeroRadiOC    ',                &
                    'WetAeroRadiSSA   ', 'WetAeroRadiSSC   ',                &
                    'WetAeroRadiBGSULF', 'WetAeroRadiICEI  '               /)

       ! Allocate and register each field individually
       DO N = 1, State_Chm%nAeroType
          CALL Init_and_Register(                                            &
               Input_Opt  = Input_Opt,                                       &
               State_Chm  = State_Chm,                                       &
               State_Grid = State_Grid,                                      &
               chmId      = TRIM( fieldId(N) ),                              &
               Ptr2Data   = State_Chm%WetAeroRadi,                           &
               nSlots     = State_Chm%nAeroType,                             &
               nCat       = N,                                               &
               RC         = RC                                              )

          IF ( RC /= GC_SUCCESS ) THEN
             errMsg = TRIM( errMsg_ir ) // TRIM( chmId )
             CALL GC_Error( errMsg, RC, thisLoc )
             RETURN
          ENDIF
       ENDDO

       !---------------------------------------------------------------------
       ! AeroH2O
       !---------------------------------------------------------------------
       fieldId = (/ 'AeroH2OMDUST1    ', 'AeroH2OMDUST2    ',                &
                    'AeroH2OMDUST3    ', 'AeroH2OMDUST4    ',                &
                    'AeroH2OMDUST5    ', 'AeroH2OMDUST6    ',                &
                    'AeroH2OMDUST7    ', 'AeroH2OSULF      ',                &
                    'AeroH2OBC        ', 'AeroH2OOC        ',                &
                    'AeroH2OSSA       ', 'AeroH2OSSC       ',                &
                    'AeroH2OBGSULF    ', 'AeroH2OICEI      '               /)

       ! Allocate and register each field individually
       DO N = 1, State_Chm%nAeroType
          CALL Init_and_Register(                                            &
               Input_Opt  = Input_Opt,                                       &
               State_Chm  = State_Chm,                                       &
               State_Grid = State_Grid,                                      &
               chmId      = TRIM( fieldId(N) ),                              &
               Ptr2Data   = State_Chm%AeroH2O,                               &
               nSlots     = State_Chm%nAeroType,                             &
               nCat       = N,                                               &
               RC         = RC                                              )

          IF ( RC /= GC_SUCCESS ) THEN
             errMsg = TRIM( errMsg_ir ) // TRIM( chmId )
             CALL GC_Error( errMsg, RC, thisLoc )
             RETURN
          ENDIF
       ENDDO

       !---------------------------------------------------------------------
       ! AClArea, xnw 1/20/18
       !---------------------------------------------------------------------
       chmID = 'AClArea'
       CALL Init_and_Register(                                               &
            Input_Opt  = Input_Opt,                                          &
            State_Chm  = State_Chm,                                          &
            State_Grid = State_Grid,                                         &
            chmId      = chmId,                                              &
            Ptr2Data   = State_Chm%AClArea,                                  &
            RC         = RC                                                 )

       IF ( RC /= GC_SUCCESS ) THEN
          errMsg = TRIM( errMsg_ir ) // TRIM( chmId )
          CALL GC_Error( errMsg, RC, thisLoc )
          RETURN
       ENDIF

       !---------------------------------------------------------------------
       ! AClRadi, xnw 1/20/18
       !---------------------------------------------------------------------
       chmID = 'AClRadi'
       CALL Init_and_Register(                                               &
            Input_Opt  = Input_Opt,                                          &
            State_Chm  = State_Chm,                                          &
            State_Grid = State_Grid,                                         &
            chmId      = chmId,                                              &
            Ptr2Data   = State_Chm%AClRadi,                                  &
            RC         = RC                                                 )

       IF ( RC /= GC_SUCCESS ) THEN
          errMsg = TRIM( errMsg_ir ) // TRIM( chmId )
          CALL GC_Error( errMsg, RC, thisLoc )
          RETURN
       ENDIF

       !---------------------------------------------------------------------
       ! GammaN2O5
       !---------------------------------------------------------------------
       fieldId(1) = 'GammaN2O5overall '
       fieldId(2) = 'GammaN2O5fine    '
       fieldId(3) = 'YieldClNO2fine   '

       ! Allocate and register each field individually
       DO N = 1, 3
          CALL Init_and_Register(                                            &
               Input_Opt  = Input_Opt,                                       &
               State_Chm  = State_Chm,                                       &
               State_Grid = State_Grid,                                      &
               chmId      = TRIM( fieldId(N) ),                              &
               Ptr2Data   = State_Chm%GammaN2O5,                             &
               nSlots     = 3,                                               &
               nCat       = N,                                               &
               RC         = RC                                              )

          IF ( RC /= GC_SUCCESS ) THEN
             errMsg = TRIM( errMsg_ir ) // TRIM( chmId )
             CALL GC_Error( errMsg, RC, thisLoc )
             RETURN
          ENDIF
       ENDDO

       !---------------------------------------------------------------------
       ! OM:OC Ratios
       !---------------------------------------------------------------------
       chmId = 'OMOC'
       CALL Init_and_Register(                                               &
            Input_Opt  = Input_Opt,                                          &
            State_Chm  = State_Chm,                                          &
            State_Grid = State_Grid,                                         &
            chmId      = chmId,                                              &
            Ptr2Data   = State_Chm%OMOC,                                     &
            RC         = RC                                                 )

       IF ( RC /= GC_SUCCESS ) THEN
          errMsg = TRIM( errMsg_ir ) // TRIM( chmId )
          CALL GC_Error( errMsg, RC, thisLoc )
          RETURN
       ENDIF

       chmId = 'OMOCpoa'
       CALL Init_and_Register(                                               &
            Input_Opt  = Input_Opt,                                          &
            State_Chm  = State_Chm,                                          &
            State_Grid = State_Grid,                                         &
            chmId      = chmId,                                              &
            Ptr2Data   = State_Chm%OMOC_POA,                                 &
            RC         = RC                                                 )

       IF ( RC /= GC_SUCCESS ) THEN
          errMsg = TRIM( errMsg_ir ) // TRIM( chmId )
          CALL GC_Error( errMsg, RC, thisLoc )
          RETURN
       ENDIF

       chmId = 'OMOCopoa'
       CALL Init_and_Register(                                               &
            Input_Opt  = Input_Opt,                                          &
            State_Chm  = State_Chm,                                          &
            State_Grid = State_Grid,                                         &
            chmId      = chmId,                                              &
            Ptr2Data   = State_Chm%OMOC_OPOA,                                &
            RC         = RC                                                 )

       IF ( RC /= GC_SUCCESS ) THEN
          errMsg = TRIM( errMsg_ir ) // TRIM( chmId )
          CALL GC_Error( errMsg, RC, thisLoc )
          RETURN
       ENDIF

       !---------------------------------------------------------------------
       ! IsorropAeropH
       !---------------------------------------------------------------------
       fieldId(1) = 'IsorropAeropHAccum'
       fieldId(2) = 'IsorropAeropHCoarse'

       ! Allocate and register each field individually
       DO N = 1, 2
          CALL Init_and_Register(                                            &
               Input_Opt  = Input_Opt,                                       &
               State_Chm  = State_Chm,                                       &
               State_Grid = State_Grid,                                      &
               chmId      = TRIM( fieldId(N) ),                              &
               Ptr2Data   = State_Chm%IsorropAeropH,                         &
               nSlots     = 2,                                               &
               nCat       = N,                                               &
               RC         = RC                                              )

          IF ( RC /= GC_SUCCESS ) THEN
             errMsg = TRIM( errMsg_ir ) // TRIM( chmId )
             CALL GC_Error( errMsg, RC, thisLoc )
             RETURN
          ENDIF
       ENDDO

       !---------------------------------------------------------------------
       ! IsorropHplus
       !---------------------------------------------------------------------
       fieldId(1) = 'IsorropHplusAccum'
       fieldId(2) = 'IsorropHplusCoarse'

       ! Allocate and register each field individually
       DO N = 1, 2
          CALL Init_and_Register(                                            &
               Input_Opt  = Input_Opt,                                       &
               State_Chm  = State_Chm,                                       &
               State_Grid = State_Grid,                                      &
               chmId      = TRIM( fieldId(N) ),                              &
               Ptr2Data   = State_Chm%IsorropHplus,                          &
               nSlots     = 2,                                               &
               nCat       = N,                                               &
               RC         = RC                                              )

          IF ( RC /= GC_SUCCESS ) THEN
             errMsg = TRIM( errMsg_ir ) // TRIM( chmId )
             CALL GC_Error( errMsg, RC, thisLoc )
             RETURN
          ENDIF
       ENDDO

       !---------------------------------------------------------------------
       ! IsorropAeroH2O
       !---------------------------------------------------------------------
       fieldId(1) = 'IsorropAeroH2OAccum'
       fieldId(2) = 'IsorropAeroH2OCoarse'

       ! Allocate and register each field individually
       DO N = 1, 2
          CALL Init_and_Register(                                            &
               Input_Opt  = Input_Opt,                                       &
               State_Chm  = State_Chm,                                       &
               State_Grid = State_Grid,                                      &
               chmId      = TRIM( fieldId(N) ),                              &
               Ptr2Data   = State_Chm%IsorropAeroH2O,                        &
               nSlots     = 2,                                               &
               nCat       = N,                                               &
               RC         = RC                                              )

          IF ( RC /= GC_SUCCESS ) THEN
             errMsg = TRIM( errMsg_ir ) // TRIM( chmId )
             CALL GC_Error( errMsg, RC, thisLoc )
             RETURN
          ENDIF
       ENDDO

       !---------------------------------------------------------------------
       ! IsorropSulfate
       !---------------------------------------------------------------------
       chmId = 'IsorropSulfate'
       CALL Init_and_Register(                                               &
            Input_Opt  = Input_Opt,                                          &
            State_Chm  = State_Chm,                                          &
            State_Grid = State_Grid,                                         &
            chmId      = chmId,                                              &
            Ptr2Data   = State_Chm%IsorropSulfate,                           &
            RC         = RC                                                 )

       IF ( RC /= GC_SUCCESS ) THEN
          errMsg = TRIM( errMsg_ir ) // TRIM( chmId )
          CALL GC_Error( errMsg, RC, thisLoc )
          RETURN
       ENDIF


       !---------------------------------------------------------------------
       ! IsorropNitrate
       !---------------------------------------------------------------------
       fieldId(1) = 'IsorropNitrateAccum'
       fieldId(2) = 'IsorropNitrateCoarse'

       ! Allocate and register each field individually
       DO N = 1, 2
          CALL Init_and_Register(                                            &
               Input_Opt  = Input_Opt,                                       &
               State_Chm  = State_Chm,                                       &
               State_Grid = State_Grid,                                      &
               chmId      = TRIM( fieldId(N) ),                              &
               Ptr2Data   = State_Chm%IsorropNitrate,                        &
               nSlots     = 2,                                               &
               nCat       = N,                                               &
               RC         = RC                                              )

          IF ( RC /= GC_SUCCESS ) THEN
             errMsg = TRIM( errMsg_ir ) // TRIM( chmId )
             CALL GC_Error( errMsg, RC, thisLoc )
             RETURN
          ENDIF
       ENDDO

       !---------------------------------------------------------------------
       ! IsorropChloride
       !---------------------------------------------------------------------
       fieldId(1) = 'IsorropChlorideAccum'
       fieldId(2) = 'IsorropChlorideCoarse'

       ! Allocate and register each field individually
       DO N = 1, 2
          CALL Init_and_Register(                                            &
               Input_Opt  = Input_Opt,                                       &
               State_Chm  = State_Chm,                                       &
               State_Grid = State_Grid,                                      &
               chmId      = TRIM( fieldId(N) ),                              &
               Ptr2Data   = State_Chm%IsorropChloride,                       &
               nSlots     = 2,                                               &
               nCat       = N,                                               &
               RC         = RC                                              )

          IF ( RC /= GC_SUCCESS ) THEN
             errMsg = TRIM( errMsg_ir ) // TRIM( chmId )
             CALL GC_Error( errMsg, RC, thisLoc )
             RETURN
          ENDIF
       ENDDO

       !---------------------------------------------------------------------
       ! IsorropBisulfate
       !---------------------------------------------------------------------
       chmId  = 'IsorropBisulfate'
       CALL Init_and_Register(                                               &
            Input_Opt  = Input_Opt,                                          &
            State_Chm  = State_Chm,                                          &
            State_Grid = State_Grid,                                         &
            chmId      = chmId,                                              &
            Ptr2Data   = State_Chm%IsorropBisulfate,                         &
            RC         = RC                                                 )

       IF ( RC /= GC_SUCCESS ) THEN
          errMsg = TRIM( errMsg_ir ) // TRIM( chmId )
          CALL GC_Error( errMsg, RC, thisLoc )
          RETURN
       ENDIF

       !---------------------------------------------------------------------
       ! QLxphCloud
       !---------------------------------------------------------------------
       chmId = 'QLxpHCloud'
       CALL Init_and_Register(                                               &
            Input_Opt  = Input_Opt,                                          &
            State_Chm  = State_Chm,                                          &
            State_Grid = State_Grid,                                         &
            chmId      = chmId,                                              &
            Ptr2Data   = State_Chm%QLxpHCloud,                               &
            RC         = RC                                                 )

       IF ( RC /= GC_SUCCESS ) THEN
          errMsg = TRIM( errMsg_ir ) // TRIM( chmId )
          CALL GC_Error( errMsg, RC, thisLoc )
          RETURN
       ENDIF

       !---------------------------------------------------------------------
       ! isCloud (jmm 3/1/19)
       !---------------------------------------------------------------------
       chmId = 'isCloud'
       CALL Init_and_Register(                                               &
            Input_Opt  = Input_Opt,                                          &
            State_Chm  = State_Chm,                                          &
            State_Grid = State_Grid,                                         &
            chmId      = chmId,                                              &
            Ptr2Data   = State_Chm%isCloud,                                  &
            RC         = RC                                                 )

       IF ( RC /= GC_SUCCESS ) THEN
          errMsg = TRIM( errMsg_ir ) // TRIM( chmId )
          CALL GC_Error( errMsg, RC, thisLoc )
          RETURN
       ENDIF

       !---------------------------------------------------------------------
       ! SSAlk
       !---------------------------------------------------------------------
       fieldId(1) = 'SSAlkAccumMode'
       fieldId(2) = 'SSAlkCoarseMode'

       ! Allocate and register each field individually
       DO N = 1, 2
          CALL Init_and_Register(                                            &
               Input_Opt  = Input_Opt,                                       &
               State_Chm  = State_Chm,                                       &
               State_Grid = State_Grid,                                      &
               chmId      = TRIM( fieldId(N) ),                              &
               Ptr2Data   = State_Chm%SSAlk,                                 &
               nSlots     = 2,                                               &
               nCat       = N,                                               &
               RC         = RC                                              )

          IF ( RC /= GC_SUCCESS ) THEN
             errMsg = TRIM( errMsg_ir ) // TRIM( chmId )
             CALL GC_Error( errMsg, RC, thisLoc )
             RETURN
          ENDIF
       ENDDO

       !---------------------------------------------------------------------
       ! HSO3_AQ
       !---------------------------------------------------------------------
       chmId = 'HSO3AQ'
       CALL Init_and_Register(                                               &
            Input_Opt  = Input_Opt,                                          &
            State_Chm  = State_Chm,                                          &
            State_Grid = State_Grid,                                         &
            chmId      = chmId,                                              &
            Ptr2Data   = State_Chm%HSO3_AQ,                                  &
            RC         = RC                                                 )

       IF ( RC /= GC_SUCCESS ) THEN
          errMsg = TRIM( errMsg_ir ) // TRIM( chmId )
          CALL GC_Error( errMsg, RC, thisLoc )
          RETURN
       ENDIF

       !---------------------------------------------------------------------
       ! SO3_AQ
       !---------------------------------------------------------------------
       chmId = 'SO3AQ'
       CALL Init_and_Register(                                               &
            Input_Opt  = Input_Opt,                                          &
            State_Chm  = State_Chm,                                          &
            State_Grid = State_Grid,                                         &
            chmId      = chmId,                                              &
            Ptr2Data   = State_Chm%SO3_AQ,                                   &
            RC         = RC                                                 )

       IF ( RC /= GC_SUCCESS ) THEN
          errMsg = TRIM( errMsg_ir ) // TRIM( chmId )
          CALL GC_Error( errMsg, RC, thisLoc )
          RETURN
       ENDIF

       !---------------------------------------------------------------------
       ! fupdateHOBr
       !---------------------------------------------------------------------
       chmId = 'fupdateHOBr'
       CALL Init_and_Register(                                               &
            Input_Opt  = Input_Opt,                                          &
            State_Chm  = State_Chm,                                          &
            State_Grid = State_Grid,                                         &
            chmId      = chmId,                                              &
            Ptr2Data   = State_Chm%fupdateHOBr,                              &
            RC         = RC                                                 )

       IF ( RC /= GC_SUCCESS ) THEN
          errMsg = TRIM( errMsg_ir ) // TRIM( chmId )
          CALL GC_Error( errMsg, RC, thisLoc )
          RETURN
       ENDIF

       !---------------------------------------------------------------------
       ! fupdateHOCl
       !---------------------------------------------------------------------
       chmId = 'fupdateHOCl'
       CALL Init_and_Register(                                               &
            Input_Opt  = Input_Opt,                                          &
            State_Chm  = State_Chm,                                          &
            State_Grid = State_Grid,                                         &
            chmId      = chmId,                                              &
            Ptr2Data   = State_Chm%fupdateHOCl,                              &
            RC         = RC                                                 )

       IF ( RC /= GC_SUCCESS ) THEN
          errMsg = TRIM( errMsg_ir ) // TRIM( chmId )
          CALL GC_Error( errMsg, RC, thisLoc )
          RETURN
       ENDIF

       !---------------------------------------------------------------------
       ! DryDepNitrogen
       !---------------------------------------------------------------------
       chmId = 'DryDepNitrogen'
       CALL Init_and_Register(                                               &
            Input_Opt  = Input_Opt,                                          &
            State_Chm  = State_Chm,                                          &
            State_Grid = State_Grid,                                         &
            chmId      = chmId,                                              &
            Ptr2Data   = State_Chm%DryDepNitrogen,                           &
            RC         = RC                                                 )

       IF ( RC /= GC_SUCCESS ) THEN
          errMsg = TRIM( errMsg_ir ) // TRIM( chmId )
          CALL GC_Error( errMsg, RC, thisLoc )
          RETURN
       ENDIF

       !---------------------------------------------------------------------
       ! WetDepNitrogen
       !---------------------------------------------------------------------
       chmId = 'WetDepNitrogen'
       CALL Init_and_Register(                                               &
            Input_Opt  = Input_Opt,                                          &
            State_Chm  = State_Chm,                                          &
            State_Grid = State_Grid,                                         &
            chmId      = chmId,                                              &
            Ptr2Data   = State_Chm%WetDepNitrogen,                           &
            RC         = RC                                                 )

       IF ( RC /= GC_SUCCESS ) THEN
          errMsg = TRIM( errMsg_ir ) // TRIM( chmId )
          CALL GC_Error( errMsg, RC, thisLoc )
          RETURN
       ENDIF

       !------------------------------------------------------------------------
       ! TOMS_MOD
       ! Not registered to the registry as these are fields internal to the
       ! toms_mod module state.
       !------------------------------------------------------------------------
       chmId = 'TO3_DAILY'
       CALL Init_and_Register(                                               &
            Input_Opt  = Input_Opt,                                          &
            State_Chm  = State_Chm,                                          &
            State_Grid = State_Grid,                                         &
            chmId      = chmId,                                              &
            Ptr2Data   = State_Chm%TO3_DAILY,                                &
            noRegister = .TRUE.,                                             &
            RC         = RC                                                 )

       IF ( RC /= GC_SUCCESS ) THEN
          errMsg = TRIM( errMsg_ir ) // TRIM( chmId )
          CALL GC_Error( errMsg, RC, thisLoc )
          RETURN
       ENDIF

       chmId = 'TOMS1'
       CALL Init_and_Register(                                               &
            Input_Opt  = Input_Opt,                                          &
            State_Chm  = State_Chm,                                          &
            State_Grid = State_Grid,                                         &
            chmId      = chmId,                                              &
            Ptr2Data   = State_Chm%TOMS1,                                    &
            noRegister = .TRUE.,                                             &
            RC         = RC                                                 )

       IF ( RC /= GC_SUCCESS ) THEN
          errMsg = TRIM( errMsg_ir ) // TRIM( chmId )
          CALL GC_Error( errMsg, RC, thisLoc )
          RETURN
       ENDIF

       chmId = 'TOMS2'
       CALL Init_and_Register(                                               &
            Input_Opt  = Input_Opt,                                          &
            State_Chm  = State_Chm,                                          &
            State_Grid = State_Grid,                                         &
            chmId      = chmId,                                              &
            Ptr2Data   = State_Chm%TOMS2,                                    &
            noRegister = .TRUE.,                                             &
            RC         = RC                                                 )

       IF ( RC /= GC_SUCCESS ) THEN
          errMsg = TRIM( errMsg_ir ) // TRIM( chmId )
          CALL GC_Error( errMsg, RC, thisLoc )
          RETURN
       ENDIF

    ENDIF ! ITS_A_FULLCHEM_SUM or ITS_AN_AEROSOL_SIM

    !========================================================================
    ! Allocate and initialize fields only needed for FULLCHEM simulations
    !========================================================================
    IF ( Input_Opt%ITS_A_FULLCHEM_SIM .or. Input_Opt%ITS_A_MERCURY_SIM) THEN

       !---------------------------------------------------------------------
       ! KPPHvalue
       !---------------------------------------------------------------------
       chmId = 'KPPHvalue'
       CALL Init_and_Register(                                               &
            Input_Opt  = Input_Opt,                                          &
            State_Chm  = State_Chm,                                          &
            State_Grid = State_Grid,                                         &
            chmId      = chmId,                                              &
            Ptr2Data   = State_Chm%KPPHvalue,                                &
            RC         = RC                                                 )

       IF ( RC /= GC_SUCCESS ) THEN
          errMsg = TRIM( errMsg_ir ) // TRIM( chmId )
          CALL GC_Error( errMsg, RC, thisLoc )
          RETURN
       ENDIF

       !---------------------------------------------------------------------
       ! STATE_PSC (polar stratospheric clouds)
       !---------------------------------------------------------------------
       chmId = 'StatePSC'
       CALL Init_and_Register(                                            &
            Input_Opt  = Input_Opt,                                       &
            State_Chm  = State_Chm,                                       &
            State_Grid = State_Grid,                                      &
            chmId      = chmId,                                           &
            Ptr2Data   = State_Chm%STATE_PSC,                             &
            RC         = RC                                              )

       IF ( RC /= GC_SUCCESS ) THEN
          errMsg = TRIM( errMsg_ir ) // TRIM( chmId )
          CALL GC_Error( errMsg, RC, thisLoc )
          RETURN
       ENDIF

       !---------------------------------------------------------------------
       ! KHETI_SLA
       !---------------------------------------------------------------------
       fieldId = (/ 'KhetiSLAN2O5H2O  ', 'KhetiSLAN2O5HCl  ',             &
                    'KhetiSLAClNO3H2O ', 'KhetiSLAClNO3HCl ',             &
                    'KhetiSLAClNO3HBr ', 'KhetiSLABrNO3H2O ',             &
                    'KhetiSLABrNO3HCl ', 'KhetiSLAHOClHCl  ',             &
                    'KhetiSLAHOClHBr  ', 'KhetiSLAHOBrHCl  ',             &
                    'KhetiSLAHOBrHBr  ', '                 ',             &
                    '                 ', '                 '            /)

       ! Allocate and register each field individually
       nKHLSA = 11
       DO N = 1, nKHLSA
          CALL Init_and_Register(                                         &
               Input_Opt  = Input_Opt,                                    &
               State_Chm  = State_Chm,                                    &
               State_Grid = State_Grid,                                   &
               chmId      = TRIM( fieldId(N) ),                           &
               Ptr2Data   = State_Chm%KHETI_SLA,                          &
               nSlots     = nKHLSA,                                       &
               nCat       = N,                                            &
               RC         = RC                                           )

          IF ( RC /= GC_SUCCESS ) THEN
             errMsg = TRIM( errMsg_ir ) // TRIM( chmId )
             CALL GC_Error( errMsg, RC, thisLoc )
             RETURN
          ENDIF
       ENDDO

       !------------------------------------------------------------------------
       ! TOMS_MOD
       ! Not registered to the registry as these are fields internal to the
       ! toms_mod module state.
       !------------------------------------------------------------------------
       chmId = 'TO3_DAILY'
       CALL Init_and_Register(                                               &
            Input_Opt  = Input_Opt,                                          &
            State_Chm  = State_Chm,                                          &
            State_Grid = State_Grid,                                         &
            chmId      = chmId,                                              &
            Ptr2Data   = State_Chm%TO3_DAILY,                                &
            noRegister = .TRUE.,                                             &
            RC         = RC                                                 )

       IF ( RC /= GC_SUCCESS ) THEN
          errMsg = TRIM( errMsg_ir ) // TRIM( chmId )
          CALL GC_Error( errMsg, RC, thisLoc )
          RETURN
       ENDIF

       chmId = 'TOMS1'
       CALL Init_and_Register(                                               &
            Input_Opt  = Input_Opt,                                          &
            State_Chm  = State_Chm,                                          &
            State_Grid = State_Grid,                                         &
            chmId      = chmId,                                              &
            Ptr2Data   = State_Chm%TOMS1,                                    &
            noRegister = .TRUE.,                                             &
            RC         = RC                                                 )

       IF ( RC /= GC_SUCCESS ) THEN
          errMsg = TRIM( errMsg_ir ) // TRIM( chmId )
          CALL GC_Error( errMsg, RC, thisLoc )
          RETURN
       ENDIF

       chmId = 'TOMS2'
       CALL Init_and_Register(                                               &
            Input_Opt  = Input_Opt,                                          &
            State_Chm  = State_Chm,                                          &
            State_Grid = State_Grid,                                         &
            chmId      = chmId,                                              &
            Ptr2Data   = State_Chm%TOMS2,                                    &
            noRegister = .TRUE.,                                             &
            RC         = RC                                                 )

       IF ( RC /= GC_SUCCESS ) THEN
          errMsg = TRIM( errMsg_ir ) // TRIM( chmId )
          CALL GC_Error( errMsg, RC, thisLoc )
          RETURN
       ENDIF
    ENDIF

    !========================================================================
    ! Allocate and initialize quantities for wet deposition routines
    !========================================================================

    !------------------------------------------------------------------------
    ! H2O2AfterChem
    !------------------------------------------------------------------------
    chmId = 'H2O2AfterChem'
    CALL Init_and_Register(                                                  &
         Input_Opt  = Input_Opt,                                             &
         State_Chm  = State_Chm,                                             &
         State_Grid = State_Grid,                                            &
         chmId      = chmId,                                                 &
         Ptr2Data   = State_Chm%H2O2AfterChem,                               &
         RC         = RC                                                    )

    IF ( RC /= GC_SUCCESS ) THEN
       errMsg = TRIM( errMsg_ir ) // TRIM( chmId )
       CALL GC_Error( errMsg, RC, thisLoc )
       RETURN
    ENDIF

    !------------------------------------------------------------------------
    ! SO2AfterChem
    !------------------------------------------------------------------------
    chmId = 'SO2AfterChem'
    CALL Init_and_Register(                                                  &
         Input_Opt  = Input_Opt,                                             &
         State_Chm  = State_Chm,                                             &
         State_Grid = State_Grid,                                            &
         chmId      = chmId,                                                 &
         Ptr2Data   = State_Chm%SO2AfterChem,                                &
         RC         = RC                                                    )

    IF ( RC /= GC_SUCCESS ) THEN
       errMsg = TRIM( errMsg_ir ) // TRIM( chmId )
       CALL GC_Error( errMsg, RC, thisLoc )
       RETURN
    ENDIF

    !------------------------------------------------------------------------
    ! phCloud
    !------------------------------------------------------------------------
    chmId = 'pHCloud'
    CALL Init_and_Register(                                                  &
         Input_Opt  = Input_Opt,                                             &
         State_Chm  = State_Chm,                                             &
         State_Grid = State_Grid,                                            &
         chmId      = chmId,                                                 &
         Ptr2Data   = State_Chm%pHcloud,                                     &
         RC         = RC                                                    )

    IF ( RC /= GC_SUCCESS ) THEN
       errMsg = TRIM( errMsg_ir ) // TRIM( chmId )
       CALL GC_Error( errMsg, RC, thisLoc )
       RETURN
    ENDIF

    ! Set default pHcloud value to 5.6, which is typical values of cloud
    ! water pH in the atmosphere.  This pH value reflects dissolved CO2
    ! in cloud water.  See geoschem/geos-chem Pull Request #779.
    State_Chm%pHCloud = 5.6_fp

#ifdef LUO_WETDEP
    !------------------------------------------------------------------------
    ! Gan Luo et al 2020 wetdep fields
    !------------------------------------------------------------------------
    IF ( Input_Opt%LWETD .or. Input_Opt%LCONV ) THEN

       ! %%% QQ3D %%%
       chmId = 'QQ3D'
       CALL Init_and_Register(                                               &
            Input_Opt  = Input_Opt,                                          &
            State_Chm  = State_Chm,                                          &
            State_Grid = State_Grid,                                         &
            chmId      = chmId,                                              &
            Ptr2Data   = State_Chm%QQ3D,                                     &
            RC         = RC                                                 )

       IF ( RC /= GC_SUCCESS ) THEN
          errMsg = TRIM( errMsg_ir ) // TRIM( chmId )
          CALL GC_Error( errMsg, RC, thisLoc )
          RETURN
       ENDIF

       ! %%% KRATE %%%
       chmId = 'KRATE'
       CALL Init_and_Register(                                               &
            Input_Opt  = Input_Opt,                                          &
            State_Chm  = State_Chm,                                          &
            State_Grid = State_Grid,                                         &
            chmId      = chmId,                                              &
            Ptr2Data   = State_Chm%KRATE,                                    &
            RC         = RC                                                 )

       IF ( RC /= GC_SUCCESS ) THEN
          errMsg = TRIM( errMsg_ir ) // TRIM( chmId )
          CALL GC_Error( errMsg, RC, thisLoc )
          RETURN
       ENDIF

       ! %%% phRain %%%
       chmId = 'pHrain'
       CALL Init_and_Register(                                               &
            Input_Opt  = Input_Opt,                                          &
            State_Chm  = State_Chm,                                          &
            State_Grid = State_Grid,                                         &
            chmId      = chmId,                                              &
            Ptr2Data   = State_Chm%pHrain,                                   &
            RC         = RC                                                 )

       IF ( RC /= GC_SUCCESS ) THEN
          errMsg = TRIM( errMsg_ir ) // TRIM( chmId )
          CALL GC_Error( errMsg, RC, thisLoc )
          RETURN
       ENDIF

       ! %%% QQpHrain %%%
       chmId = 'QQpHrain'
       CALL Init_and_Register(                                               &
            Input_Opt  = Input_Opt,                                          &
            State_Chm  = State_Chm,                                          &
            State_Grid = State_Grid,                                         &
            chmId      = chmId,                                              &
            Ptr2Data   = State_Chm%QQpHrain,                                 &
            RC         = RC                                                 )

       IF ( RC /= GC_SUCCESS ) THEN
          errMsg = TRIM( errMsg_ir ) // TRIM( chmId )
          CALL GC_Error( errMsg, RC, thisLoc )
          RETURN
       ENDIF

       ! %%% QQrain %%%
       chmId = 'QQrain'
       CALL Init_and_Register(                                               &
            Input_Opt  = Input_Opt,                                          &
            State_Chm  = State_Chm,                                          &
            State_Grid = State_Grid,                                         &
            chmId      = chmId,                                              &
            Ptr2Data   = State_Chm%QQrain,                                   &
            RC         = RC                                                 )

       IF ( RC /= GC_SUCCESS ) THEN
          errMsg = TRIM( errMsg_ir ) // TRIM( chmId )
          CALL GC_Error( errMsg, RC, thisLoc )
          RETURN
       ENDIF
    ENDIF
#endif

    !========================================================================
    ! Allocate fields for various GeosCore modules
    !========================================================================

    !------------------------------------------------------------------------
    ! Ocean surface iodide
    !------------------------------------------------------------------------
    IF ( State_Chm%nDryDep > 0 ) THEN
        chmId = 'Iodide'
        CALL Init_and_Register(                                              &
            Input_Opt  = Input_Opt,                                          &
            State_Chm  = State_Chm,                                          &
            State_Grid = State_Grid,                                         &
            chmId      = chmId,                                              &
            Ptr2Data   = State_Chm%Iodide,                                   &
            RC         = RC                                                 )

       IF ( RC /= GC_SUCCESS ) THEN
          errMsg = TRIM( errMsg_ir ) // TRIM( chmId )
          CALL GC_Error( errMsg, RC, thisLoc )
          RETURN
       ENDIF
    ENDIF

    !------------------------------------------------------------------------
    ! Ocean surface salinity
    !------------------------------------------------------------------------
    IF ( State_Chm%nDryDep > 0 ) THEN
        chmId = 'Salinity'
        CALL Init_and_Register(                                              &
            Input_Opt  = Input_Opt,                                          &
            State_Chm  = State_Chm,                                          &
            State_Grid = State_Grid,                                         &
            chmId      = chmId,                                              &
            Ptr2Data   = State_Chm%Salinity,                                 &
            RC         = RC                                                 )

       IF ( RC /= GC_SUCCESS ) THEN
          errMsg = TRIM( errMsg_ir ) // TRIM( chmId )
          CALL GC_Error( errMsg, RC, thisLoc )
          RETURN
       ENDIF
    ENDIF

    !------------------------------------------------------------------------
    ! DryDepFreq
    !------------------------------------------------------------------------
    IF ( State_Chm%nDryDep > 0 ) THEN
        chmId = 'DryDepFreq'
        CALL Init_and_Register(                                              &
            Input_Opt  = Input_Opt,                                          &
            State_Chm  = State_Chm,                                          &
            State_Grid = State_Grid,                                         &
            chmId      = chmId,                                              &
            Ptr2Data   = State_Chm%DryDepFreq,                               &
            nSlots     = State_Chm%nDryDep,                                  &
            RC         = RC                                                 )

       IF ( RC /= GC_SUCCESS ) THEN
          errMsg = TRIM( errMsg_ir ) // TRIM( chmId )
          CALL GC_Error( errMsg, RC, thisLoc )
          RETURN
       ENDIF
    ENDIF

    !------------------------------------------------------------------
    ! DryDepVel
    !------------------------------------------------------------------
    chmID = 'DryDepVel'
    CALL Init_and_Register(                                                  &
         Input_Opt  = Input_Opt,                                             &
         State_Chm  = State_Chm,                                             &
         State_Grid = State_Grid,                                            &
         chmId      = chmId,                                                 &
         Ptr2Data   = State_Chm%DryDepVel,                                   &
         nSlots     = State_Chm%nDryDep,                                     &
         RC         = RC                                                    )

    IF ( RC /= GC_SUCCESS ) THEN
       errMsg = TRIM( errMsg_ir ) // TRIM( chmId )
       CALL GC_Error( errMsg, RC, thisLoc )
       RETURN
    ENDIF

#ifdef MODEL_GEOS
    !========================================================================
    ! Allocate and initialize aerodynamic resistance fields (GEOS-5 only)
    !========================================================================
    chmID = 'DryDepRa2m'
    CALL Init_and_Register(                                                  &
         Input_Opt  = Input_Opt,                                             &
         State_Chm  = State_Chm,                                             &
         State_Grid = State_Grid,                                            &
         chmId      = chmId,                                                 &
         Ptr2Data   = State_Chm%DryDepRa2m,                                  &
         RC         = RC                                                    )

    IF ( RC /= GC_SUCCESS ) THEN
       errMsg = TRIM( errMsg_ir ) // TRIM( chmId )
       CALL GC_Error( errMsg, RC, thisLoc )
       RETURN
    ENDIF

    chmID = 'DryDepRa10m'
    CALL Init_and_Register(                                                  &
         Input_Opt  = Input_Opt,                                             &
         State_Chm  = State_Chm,                                             &
         State_Grid = State_Grid,                                            &
         chmId      = chmId,                                                 &
         Ptr2Data   = State_Chm%DryDepRa10m,                                 &
         RC         = RC                                                    )

    IF ( RC /= GC_SUCCESS ) THEN
       errMsg = TRIM( errMsg_ir ) // TRIM( chmId )
       CALL GC_Error( errMsg, RC, thisLoc )
       RETURN
    ENDIF
#endif

    !------------------------------------------------------------------
    ! Surface flux for non-local PBL mixing
    !------------------------------------------------------------------
    IF ( Input_Opt%LTURB .and. Input_Opt%LNLPBL ) THEN
       chmId = 'SurfaceFlux'
       CALL Init_and_Register(                                               &
            Input_Opt  = Input_Opt,                                          &
            State_Chm  = State_Chm,                                          &
            State_Grid = State_Grid,                                         &
            chmId      = chmId,                                              &
            Ptr2Data   = State_Chm%SurfaceFlux,                              &
            nSlots     = State_Chm%nAdvect,                                  &
            RC         = RC                                                 )

       IF ( RC /= GC_SUCCESS ) THEN
          errMsg = TRIM( errMsg_ir ) // TRIM( chmId )
          CALL GC_Error( errMsg, RC, thisLoc )
          RETURN
       ENDIF
    ENDIF

    !------------------------------------------------------------------
    ! TLSTT (Linoz)
    !------------------------------------------------------------------
    IF ( Input_Opt%LINOZ_NFIELDS > 0 ) THEN
        chmId = 'TLSTT'
        CALL Init_and_Register(                                              &
            Input_Opt  = Input_Opt,                                          &
            State_Chm  = State_Chm,                                          &
            State_Grid = State_Grid,                                         &
            chmId      = chmId,                                              &
            Ptr2Data   = State_Chm%TLSTT,                                    &
            nSlots     = Input_Opt%LINOZ_NFIELDS,                            &
            noRegister = .TRUE.,                                             &
            RC         = RC                                                 )

       IF ( RC /= GC_SUCCESS ) THEN
          errMsg = TRIM( errMsg_ir ) // TRIM( chmId )
          CALL GC_Error( errMsg, RC, thisLoc )
          RETURN
       ENDIF
    ENDIF

    !------------------------------------------------------------------------
    ! SFC_CH4
    ! Not registered to the registry as these are fields internal to the
    ! set_global_ch4_mod module state.
    !------------------------------------------------------------------------
    chmId = 'SFC_CH4'
    CALL Init_and_Register(                                                  &
         Input_Opt  = Input_Opt,                                             &
         State_Chm  = State_Chm,                                             &
         State_Grid = State_Grid,                                            &
         chmId      = chmId,                                                 &
         Ptr2Data   = State_Chm%SFC_CH4,                                     &
         noRegister = .TRUE.,                                                &
         RC         = RC                                                    )

    IF ( RC /= GC_SUCCESS ) THEN
       errMsg = TRIM( errMsg_ir ) // TRIM( chmId )
       CALL GC_Error( errMsg, RC, thisLoc )
       RETURN
    ENDIF

    !=======================================================================
    ! Initialize State_Chm quantities pertinent to Hg/tagHg simulations
    !=======================================================================
    IF ( Input_Opt%ITS_A_MERCURY_SIM ) THEN
       CALL Init_Hg_Simulation_Fields( Input_Opt, State_Chm, State_Grid,     &
                                       SpcCount,  RC                        )
       IF ( RC /= GC_SUCCESS ) THEN
          ErrMsg = 'Error encountered in routine "Init_Hg_Simulation_Fields"!'
          CALL GC_Error( ErrMsg, RC, ThisLoc )
          RETURN
       ENDIF
    ENDIF

    !========================================================================
    ! Once we are done registering all fields, we need to define the
    ! registry lookup table.  This algorithm will avoid hash collisions.
    !========================================================================
    CALL Registry_Set_LookupTable( Registry  = State_Chm%Registry,           &
                                   RegDict   = State_Chm%RegDict,            &
                                   RC        = RC                           )

    ! Trap potential errors
    IF ( RC /= GC_SUCCESS ) THEN
       ErrMsg = 'Error encountered in routine "Registry_Set_LookupTable"!'
       CALL GC_Error( ErrMsg, RC, ThisLoc )
       RETURN
    ENDIF

    !========================================================================
    ! Print out the list of registered fields
    !========================================================================
    IF ( Input_Opt%amIRoot ) THEN
       WRITE( 6, 10 )
 10    FORMAT( /, 'Registered variables contained within the State_Chm object:')
       WRITE( 6, '(a)' ) REPEAT( '=', 79 )
    ENDIF

    ! Print registered fields
    CALL Registry_Print( Input_Opt   = Input_Opt,             &
                         Registry    = State_Chm%Registry,    &
                         ShortFormat = .TRUE.,                &
                         RC          = RC                    )

    ! Trap potential errors
    IF ( RC /= GC_SUCCESS ) THEN
       ErrMsg = 'Error encountered in routine "Registry Print"!'
       CALL GC_Error( ErrMsg, RC, ThisLoc )
       RETURN
    ENDIF

    !=======================================================================
    ! Cleanup and quit
    !=======================================================================

    ! Free pointer for safety's sake
    ThisSpc => NULL()

    ! Echo output
    IF ( Input_Opt%amIRoot ) THEN
       print*, REPEAT( '#', 79 )
    ENDIF

    ! Format statement
100 FORMAT( I3, 2x, A31 )
110 FORMAT( 5x, '===> ', f4.1, 1x, A6  )
120 FORMAT( 5x, '---> ', f4.1, 1x, A4  )

  END SUBROUTINE Init_State_Chm
!EOC
!------------------------------------------------------------------------------
!                  GEOS-Chem Global Chemical Transport Model                  !
!------------------------------------------------------------------------------
!BOP
!
! !IROUTINE: Init_Mapping_Vectors
!
! !DESCRIPTION: Initializes the 1-D mapping vectors in the State_Chm object.
!  This was split off from Init_State_Chm.
!\\
!\\
! !INTERFACE:
!
  SUBROUTINE Init_Mapping_Vectors( Input_Opt, State_Chm, RC )
!
! !USES:
!
    USE GCKPP_Parameters, ONLY : NSPEC
    USE Input_Opt_Mod,    ONLY : OptInput
    USE Cmn_Fjx_Mod,      ONLY : W_
!
! !INPUT/OUTPUT PARAMETERS:
!
    TYPE(OptInput), INTENT(INOUT) :: Input_Opt   ! Input Options object
    TYPE(ChmState), INTENT(INOUT) :: State_Chm   ! Chemistry State object
!
! !OUTPUT PARAMETERS:
!
    INTEGER,        INTENT(OUT)   :: RC          ! Success or failure
!
! !REVISION HISTORY:
!  06 Jan 2015 - R. Yantosca - Initial version
!  See the subsequent Git history with the gitk browser!
!EOP
!------------------------------------------------------------------------------
!BOC
!
! !LOCAL VARIABLES:
!
    ! Scalars
    INTEGER                :: C,      N

    ! Strings
    CHARACTER(LEN=255)     :: errMsg, thisLoc

    ! Objects
    TYPE(Species), POINTER :: ThisSpc

    !========================================================================
    ! Init_Mapping_Vectors begins here!
    !========================================================================

    ! Initialize
    RC         =  GC_SUCCESS
    ThisSpc    => NULL()
    errMsg     =  ''
    thisLoc    =  &
       ' -> at Init_Mapping_Vectors (in module Headers/state_chm_mod.F90)'

    !========================================================================
    ! Allocate and initialize mapping vectors to subset species
    !========================================================================
    IF ( State_Chm%nAdvect > 0 ) THEN
       ALLOCATE( State_Chm%Map_Advect( State_Chm%nAdvect ), STAT=RC )
       CALL GC_CheckVar( 'State_Chm%Map_Advect', 0, RC )
       IF ( RC /= GC_SUCCESS ) RETURN
       State_Chm%Map_Advect = 0
    ELSE
       ErrMsg = 'No advected species specified!'
       CALL GC_Error( ErrMsg, RC, ThisLoc )
       RETURN
    ENDIF

    IF ( State_Chm%nAeroSpc > 0 ) THEN
       ALLOCATE( State_Chm%Map_Aero( State_Chm%nAeroSpc ), STAT=RC )
       CALL GC_CheckVar( 'State_Chm%Map_Aero', 0, RC )
       IF ( RC /= GC_SUCCESS ) RETURN
       State_Chm%Map_Aero = 0
    ENDIF

    IF (  State_Chm%nDryAlt > 0 ) THEN
       ALLOCATE( State_Chm%Map_DryAlt( State_Chm%nDryAlt ), STAT=RC )
       CALL GC_CheckVar( 'State_Chm%Map_DryAlt', 0, RC )
       IF ( RC /= GC_SUCCESS ) RETURN
       State_Chm%Map_DryAlt = 0
    ENDIF

    IF (  State_Chm%nDryDep > 0 ) THEN
       ALLOCATE( State_Chm%Map_Drydep( State_Chm%nDryDep ), STAT=RC )
       CALL GC_CheckVar( 'State_Chm%Map_Drydep', 0, RC )
       IF ( RC /= GC_SUCCESS ) RETURN
       State_Chm%Map_DryDep = 0
    ENDIF

    IF ( State_Chm%nGasSpc > 0 ) THEN
       ALLOCATE( State_Chm%Map_GasSpc( State_Chm%nGasSpc ), STAT=RC )
       CALL GC_CheckVar( 'State_Chm%Map_GasSpc', 0, RC )
       IF ( RC /= GC_SUCCESS ) RETURN
       State_Chm%Map_GasSpc = 0
    ENDIF

    IF ( State_Chm%nHygGrth > 0 ) THEN
       ALLOCATE( State_Chm%Map_HygGrth( State_Chm%nHygGrth ), STAT=RC )
       CALL GC_CheckVar( 'State_Chm%Map_HygGrth', 0, RC )
       IF ( RC /= GC_SUCCESS ) RETURN
       State_Chm%Map_HygGrth = 0
    ENDIF

    !---------------------------------------------------------------------------
    ! NOTE: Need to also leave room for the omitted "dummy" KPP species in
    ! the mapping arrays so that the rest of the KPP indices will line up!
    !  -- Bob Yantosca (04 Jun 2021)
    N = State_Chm%nKppVar + State_Chm%nOmitted
    IF ( N > 0 ) THEN
       ALLOCATE( State_Chm%Map_KppVar( N ), STAT=RC )
       CALL GC_CheckVar( 'State_Chm%Map_KppVar', 0, RC )
       IF ( RC /= GC_SUCCESS ) RETURN
       State_Chm%Map_KppVar = 0
    ENDIF

    N = State_Chm%nKppFix + State_Chm%nOmitted
    IF ( N > 0 ) THEN
       ALLOCATE( State_Chm%Map_KppFix( N ), STAT=RC )
       CALL GC_CheckVar( 'State_Chm%Map_KppFix', 0, RC )
       IF ( RC /= GC_SUCCESS ) RETURN
       State_Chm%Map_KppFix = 0
    ENDIF

    N = State_Chm%nKppSpc + State_Chm%nOmitted
    IF ( N > 0 ) THEN
       ALLOCATE( State_Chm%Map_KppSpc( N ), STAT=RC )
       CALL GC_CheckVar( 'State_Chm%Map_KppSpc', 0, RC )
       IF ( RC /= GC_SUCCESS ) RETURN
       State_Chm%Map_KppSpc = 0
    ENDIF
    !---------------------------------------------------------------------------

    IF ( State_Chm%nLoss > 0 ) THEN
       ALLOCATE( State_Chm%Name_Loss( State_Chm%nLoss ), STAT=RC )
       CALL GC_CheckVar( 'State_Chm%Name_Loss', 0, RC )
       IF ( RC /= GC_SUCCESS ) RETURN
       State_Chm%Name_Loss = ''

       ALLOCATE( State_Chm%Map_Loss( State_Chm%nLoss ), STAT=RC )
       CALL GC_CheckVar( 'State_Chm%Map_Loss', 0, RC )
       IF ( RC /= GC_SUCCESS ) RETURN
       State_Chm%Map_Loss = 0
    ENDIF

    IF ( State_Chm%nPhotol > 0 ) THEN
       ALLOCATE( State_Chm%Map_Photol( State_Chm%nPhotol ), STAT=RC )
       CALL GC_CheckVar( 'State_Chm%Map_Photol', 0, RC )
       IF ( RC /= GC_SUCCESS ) RETURN
       State_Chm%Map_Photol = 0
    ENDIF

    IF ( State_Chm%nProd >0 ) THEN
       ALLOCATE( State_Chm%Name_Prod( State_Chm%nProd ), STAT=RC )
       CALL GC_CheckVar( 'State_Chm%Name_Prod', 0, RC )
       IF ( RC /= GC_SUCCESS ) RETURN
       State_Chm%Name_Prod = ''

       ALLOCATE( State_Chm%Map_Prod( State_Chm%nProd ), STAT=RC )
       CALL GC_CheckVar( 'State_Chm%Map_Prod', 0, RC )
       IF ( RC /= GC_SUCCESS ) RETURN
       State_Chm%Map_Prod = 0
    ENDIF

    IF ( State_Chm%nRadNucl > 0 ) THEN
       ALLOCATE( State_Chm%Map_RadNucl( State_Chm%nRadNucl ), STAT=RC )
       CALL GC_CheckVar( 'State_Chm%Map_RadNucl', 0, RC )
       IF ( RC /= GC_SUCCESS ) RETURN
       State_Chm%Map_RadNucl = 0
    ENDIF

    IF ( State_Chm%nWetDep > 0 ) THEN
       ALLOCATE( State_Chm%Map_WetDep( State_Chm%nWetDep ), STAT=RC )
       CALL GC_CheckVar( 'State_Chm%Map_WetDep', 0, RC )
       IF ( RC /= GC_SUCCESS ) RETURN
       State_Chm%Map_WetDep = 0
    ENDIF

    IF ( W_ > 0 ) THEN
       ALLOCATE( State_Chm%Map_WL( W_ ), STAT=RC )
       CALL GC_CheckVar( 'State_Chm%Map_WL', 0, RC )
       IF ( RC /= GC_SUCCESS ) RETURN
       State_Chm%Map_WL = 0
    ENDIF

    !========================================================================
    ! Set up the species mapping vectors
    !========================================================================
    IF ( Input_Opt%amIRoot ) THEN
       WRITE( 6,'(/,a)' ) 'ADVECTED SPECIES MENU'
       WRITE( 6,'(  a)' ) REPEAT( '-', 48 )
       WRITE( 6,'(  a)' ) '  #  Species Name'
    ENDIF

    ! Loop over all species
    DO N = 1, State_Chm%nSpecies

       ! GEOS-Chem Species Database entry for species # N
       ThisSpc => State_Chm%SpcData(N)%Info

       !---------------------------------------------------------------------
       ! Set up the mapping for ADVECTED SPECIES
       !---------------------------------------------------------------------
       IF ( ThisSpc%Is_Advected ) THEN

          ! Update the mapping vector of advected species
          C                       = ThisSpc%AdvectId
          State_Chm%Map_Advect(C) = ThisSpc%ModelId

          ! Print to screen
          IF ( Input_Opt%amIRoot ) THEN
             WRITE( 6, 100 ) ThisSpc%ModelId, ThisSpc%Name
 100         FORMAT( I3, 2x, A31 )
          ENDIF

       ENDIF

       !---------------------------------------------------------------------
       ! Set up the mapping for AEROSOL SPECIES
       !---------------------------------------------------------------------
       IF ( ThisSpc%Is_Aerosol ) THEN
          C                     = ThisSpc%AerosolId
          State_Chm%Map_Aero(C) = ThisSpc%ModelId
       ENDIF

       !---------------------------------------------------------------------
       ! Set up the mapping for DRYDEP SPECIES TO SAVE AT A GIVEN ALTITUDE
       !---------------------------------------------------------------------
       IF ( ThisSpc%Is_DryAlt ) THEN
          C                       = ThisSpc%DryAltId
          State_Chm%Map_DryAlt(C) = ThisSpc%ModelId
       ENDIF

       !---------------------------------------------------------------------
       ! Set up the mapping for DRYDEP SPECIES
       !---------------------------------------------------------------------
       IF ( ThisSpc%Is_DryDep ) THEN
          C                       = ThisSpc%DryDepId
          State_Chm%Map_Drydep(C) = ThisSpc%ModelId
       ENDIF

       !---------------------------------------------------------------------
       ! Set up the mapping for GAS SPECIES
       !---------------------------------------------------------------------
       IF ( ThisSpc%Is_Gas ) THEN
          C                       = ThisSpc%GasSpcId
          State_Chm%Map_GasSpc(C) = ThisSpc%ModelId
       ENDIF

       !---------------------------------------------------------------------
       ! Set up the mapping for HYGROSCOPIC GROWTH SPECIES
       !---------------------------------------------------------------------
       IF ( ThisSpc%Is_HygroGrowth ) THEN
          C                        = ThisSpc%HygGrthId
          State_Chm%Map_HygGrth(C) = ThisSpc%ModelId
       ENDIF

       !---------------------------------------------------------------------
       ! Set up the mapping for KPP ACTIVE (VARIABLE) SPECIES
       !---------------------------------------------------------------------
       IF ( ThisSpc%Is_ActiveChem ) THEN
          C                       = ThisSpc%KppVarId
          State_Chm%Map_KppVar(C) = ThisSpc%ModelId
       ENDIF

       !---------------------------------------------------------------------
       ! Set up the mapping for KPP FIXED SPECIES
       !---------------------------------------------------------------------
       IF ( ThisSpc%Is_FixedChem ) THEN
          C                       = ThisSpc%KppFixId
          State_Chm%Map_KppFix(C) = ThisSpc%ModelId
       ENDIF

       !---------------------------------------------------------------------
       ! Set up the mapping for SPECIES IN THE KPP MECHANISM
       !---------------------------------------------------------------------
       IF ( ThisSpc%Is_Kpp ) THEN
          C                       = ThisSpc%KppSpcId
          State_Chm%Map_KppSpc(C) = ThisSpc%ModelId
       ENDIF

       !---------------------------------------------------------------------
       ! Set up the mapping for PHOTOLYSIS SPECIES
       !---------------------------------------------------------------------
       IF ( ThisSpc%Is_Photolysis ) THEN
          C                       = ThisSpc%PhotolId
          State_Chm%Map_Photol(C) = ThisSpc%ModelId
       ENDIF

       !---------------------------------------------------------------------
       ! Set up the mapping for WETDEP SPECIES
       !---------------------------------------------------------------------
       IF ( ThisSpc%Is_RadioNuclide ) THEN
          C                        = ThisSpc%RadNuclId
          State_Chm%Map_RadNucl(C) = ThisSpc%ModelId
       ENDIF

       !---------------------------------------------------------------------
       ! Set up the mapping for WETDEP SPECIES
       !---------------------------------------------------------------------
       IF ( ThisSpc%Is_WetDep ) THEN
          C                       = ThisSpc%WetDepId
          State_Chm%Map_WetDep(C) = ThisSpc%ModelId
       ENDIF

       ! Free pointer
       ThisSpc => NULL()

    ENDDO

    !------------------------------------------------------------------------
    ! Set up the mapping for UVFlux Diagnostics
    ! placeholder for now since couldn't figure out how to read in WL from file
    !------------------------------------------------------------------------
    IF ( W_ > 0 ) THEN

       ! Define identifying string
       DO N = 1, W_
          State_Chm%Map_WL(N) = 0
       ENDDO
    ENDIF

    !------------------------------------------------------------------------
    ! Set up the mapping for PRODUCTION AND LOSS DIAGNOSTIC SPECIES
    !------------------------------------------------------------------------
    IF ( State_Chm%nProd > 0 .or. State_Chm%nLoss > 0 ) THEN
       CALL MapProdLossSpecies( Input_Opt, State_Chm, RC )
       IF ( RC /= GC_SUCCESS ) THEN
          ErrMsg = 'Error encountered in routine "MapProdLossSpecies"!'
          CALL GC_Error( ErrMsg, RC, ThisLoc )
          RETURN
       ENDIF
    ENDIF

  END SUBROUTINE Init_Mapping_Vectors
!EOC
!------------------------------------------------------------------------------
!                  GEOS-Chem Global Chemical Transport Model                  !
!------------------------------------------------------------------------------
!BOP
!
! !IROUTINE: Init_Hg_Simulation_Fields
!
! !DESCRIPTION: Initializes State_Chm quantities that pertain to the
!  Hg or tagged Hg simulations.  This was split off from Init_State_Chm.
!\\
!\\
! !INTERFACE:
!
  SUBROUTINE Init_Hg_Simulation_Fields( Input_Opt, State_Chm, State_Grid,    &
                                        SpcCount,  RC                       )
!
! !USES:
!
    USE Input_Opt_Mod,  ONLY : OptInput
    USE State_Grid_Mod, ONLY : GrdState
!
! INPUT PARAMETERS:
!
    TYPE(GrdState), INTENT(IN)    :: State_Grid
    TYPE(SpcIndCt), INTENT(IN)    :: SpcCount
!
! !INPUT/OUTPUT PARAMETERS:
!
    TYPE(OptInput), INTENT(INOUT) :: Input_Opt
    TYPE(ChmState), INTENT(INOUT) :: State_Chm
!
! !OUTPUT PARAMETERS:
!
    INTEGER,        INTENT(OUT)   :: RC
!
! !REVISION HISTORY:
!  23 Jan 2015 - R. Yantosca - Initial version
!  See the subsequent Git history with the gitk browser!
!EOP
!------------------------------------------------------------------------------
!BOC
!
! !LOCAL VARIABLES:
!
    ! Scalars
    INTEGER                :: C
    INTEGER                :: N

    ! Strings
    CHARACTER(LEN=255)     :: chmId
    CHARACTER(LEN=255)     :: errMsg
    CHARACTER(LEN=255)     :: errMsg_ir
    CHARACTER(LEN=255)     :: thisLoc

    ! Objects
    TYPE(Species), POINTER :: ThisSpc

    !========================================================================
    ! Init_Hg_Simulation_Fields begins here!
    !========================================================================

    ! Initialize
    RC         = GC_SUCCESS
    errMsg     = ''
    errMsg_ir  =  'Error encountered in "Init_and_Register", chmId = '
    thisLoc    = &
     ' -> at Init_Hg_Simulation_Fields (in module Headers/state_chm_mod.F90)'

    ! Hg0, Hg2, HgP should all have the same number of categories as
    ! returned from the species database.  If not, there's an error.
!>>    IF ( SpcCount%nHg0 == SpcCount%nHg2 .and.                                &
!>>         SpcCount%nHg0 == SpcCount%nHgP        ) THEN
       State_Chm%N_Hg_CATS = 1 !SpcCount%nHg0
!>>    ELSE
!>>       ErrMsg = 'Inconsistent number of Hg categories!'
!>>       CALL GC_Error( ErrMsg, RC, ThisLoc )
!>>       RETURN
!>>    ENDIF

    ! Index array: Hg0 species # <--> Hg0 category #
    ALLOCATE( State_Chm%Hg0_Id_List( State_Chm%N_Hg_CATS ), STAT=RC )
    CALL GC_CheckVar( 'State_Chm%Hg0_Id_List', 0, RC )
    IF ( RC /= GC_SUCCESS ) RETURN
    State_Chm%Hg0_Id_List = 0

<<<<<<< HEAD
    ! Index array: Hg2 species # <--> Hg0 category #
    ALLOCATE( State_Chm%Hg2_Id_List( State_Chm%N_Hg_CATS ), STAT=RC )
    CALL GC_CheckVar( 'State_Chm%Hg2_Id_List', 0, RC )
    IF ( RC /= GC_SUCCESS ) RETURN
    State_Chm%Hg2_Id_List = 0

    ! Index array: HgP species # <--> Hg0 category #
    ALLOCATE( State_Chm%HgP_Id_List( State_Chm%N_Hg_CATS ), STAT=RC )
    CALL GC_CheckVar( 'State_Chm%HgP_Id_List', 0, RC )
    IF ( RC /= GC_SUCCESS ) RETURN
    State_Chm%HgP_Id_List = 0
=======
!>>    ! Index array: Hg2 species # <--> Hg0 category #
!>>    ALLOCATE( State_Chm%Hg2_Id_List( State_Chm%N_Hg_CATS ), STAT=RC )
!>>    IF ( RC /= GC_SUCCESS ) RETURN
!>>    State_Chm%Hg2_Id_List = 0
!>>
!>>    ! Index array: HgP species # <--> Hg0 category #
!>>    ALLOCATE( State_Chm%HgP_Id_List( State_Chm%N_Hg_CATS ), STAT=RC )
!>>    IF ( RC /= GC_SUCCESS ) RETURN
!>>    State_Chm%HgP_Id_List = 0
>>>>>>> 7dc1ae16

    ! Hg category names
    ALLOCATE( State_Chm%Hg_Cat_Name( State_Chm%N_Hg_CATS ), STAT=RC )
    CALL GC_CheckVar( 'State_Chm%Hg_Cat_Name', 0, RC )
    IF ( RC /= GC_SUCCESS ) RETURN
    State_Chm%Hg_Cat_Name = ''

    ! Loop over all species
    DO N = 1, State_Chm%nSpecies

       ! Point to Species Database entry for Hg species N
       ThisSpc => State_Chm%SpcData(N)%Info

       ! Populate the Hg0 index array
       IF ( ThisSpc%Is_Hg0 ) THEN
          State_Chm%Hg0_Id_List(ThisSpc%Hg_Cat) = ThisSpc%ModelId
       ENDIF

       ! Populate the Hg2 index array
       IF ( ThisSpc%Is_Hg2 ) THEN
          State_Chm%Hg2_Id_List(ThisSpc%Hg_Cat) = ThisSpc%ModelId
       ENDIF

       ! Populate the HgP index array
       IF ( ThisSpc%Is_HgP ) THEN
          State_Chm%HgP_Id_List(ThisSpc%Hg_Cat) = ThisSpc%ModelId
       ENDIF

       ! Free pointer
       ThisSpc => NULL()
    ENDDO

    ! Loop over Hg categories (except the first)
    DO C = 2, State_Chm%N_Hg_CATS

       ! Hg0 tracer number corresponding to this category
       N                        =  State_Chm%Hg0_Id_List(C)

       ! The category name (e.g. "_can") follows the "Hg0"
       ThisSpc                  => State_Chm%SpcData(N)%Info
       State_Chm%Hg_Cat_Name(C) =  ThisSpc%Name(4:7)
       ThisSpc                  => NULL()
    ENDDO

    !------------------------------------------------------------------------
    ! Hg(0) ocean mass
    !------------------------------------------------------------------------
    chmId = 'OceanHg0'
    CALL Init_and_Register(                                                  &
         Input_Opt  = Input_Opt,                                             &
         State_Chm  = State_Chm,                                             &
         State_Grid = State_Grid,                                            &
         chmId      = chmId,                                                 &
         Ptr2Data   = State_Chm%OceanHg0,                                    &
         nSlots     = State_Chm%N_Hg_CATS,                                   &
         RC         = RC                                                    )

    IF ( RC /= GC_SUCCESS ) THEN
       errMsg = TRIM( errMsg_ir ) // TRIM( chmId )
       CALL GC_Error( errMsg, RC, thisLoc )
       RETURN
    ENDIF

    !------------------------------------------------------------------------
    ! Hg(II) ocean mass
    !------------------------------------------------------------------------
    chmId = 'OceanHg2'
    CALL Init_and_Register(                                                  &
         Input_Opt  = Input_Opt,                                             &
         State_Chm  = State_Chm,                                             &
         State_Grid = State_Grid,                                            &
         chmId      = chmId,                                                 &
         Ptr2Data   = State_Chm%OceanHg2,                                    &
         nSlots     = State_Chm%N_Hg_CATS,                                   &
         RC         = RC                                                    )

    IF ( RC /= GC_SUCCESS ) THEN
       errMsg = TRIM( errMsg_ir ) // TRIM( chmId )
       CALL GC_Error( errMsg, RC, thisLoc )
       RETURN
    ENDIF

    !------------------------------------------------------------------------
    ! HgP ocean mass
    !------------------------------------------------------------------------
    chmId = 'OceanHgP'
    CALL Init_and_Register(                                                  &
         Input_Opt  = Input_Opt,                                             &
         State_Chm  = State_Chm,                                             &
         State_Grid = State_Grid,                                            &
         chmId      = chmId,                                                 &
         Ptr2Data   = State_Chm%OceanHgP,                                    &
         nSlots     = State_Chm%N_Hg_CATS,                                   &
         RC         = RC                                                    )

    IF ( RC /= GC_SUCCESS ) THEN
       errMsg = TRIM( errMsg_ir ) // TRIM( chmId )
       CALL GC_Error( errMsg, RC, thisLoc )
       RETURN
    ENDIF

    !------------------------------------------------------------------------
    ! Reducible Hg snowpack on ocean
    !------------------------------------------------------------------------
    chmId = 'SnowHgOcean'
    CALL Init_and_Register(                                                  &
         Input_Opt  = Input_Opt,                                             &
         State_Chm  = State_Chm,                                             &
         State_Grid = State_Grid,                                            &
         chmId      = chmId,                                                 &
         Ptr2Data   = State_Chm%SnowHgOcean,                                 &
         nSlots     = State_Chm%N_Hg_CATS,                                   &
         RC         = RC                                                    )

    IF ( RC /= GC_SUCCESS ) THEN
       errMsg = TRIM( errMsg_ir ) // TRIM( chmId )
       CALL GC_Error( errMsg, RC, thisLoc )
       RETURN
    ENDIF

    !------------------------------------------------------------------------
    ! Reducible Hg snowpack on land
    !------------------------------------------------------------------------
    chmId = 'SnowHgLand'
    CALL Init_and_Register(                                                  &
         Input_Opt  = Input_Opt,                                             &
         State_Chm  = State_Chm,                                             &
         State_Grid = State_Grid,                                            &
         chmId      = chmId,                                                 &
         Ptr2Data   = State_Chm%SnowHgLand,                                  &
         nSlots     = State_Chm%N_Hg_CATS,                                   &
         RC         = RC                                                    )

    IF ( RC /= GC_SUCCESS ) THEN
       errMsg = TRIM( errMsg_ir ) // TRIM( chmId )
       CALL GC_Error( errMsg, RC, thisLoc )
       RETURN
    ENDIF

    !------------------------------------------------------------------------
    ! Non-reducible Hg snowpack on ocean
    !------------------------------------------------------------------------
    chmId = 'SnowHgOceanStored'
    CALL Init_and_Register(                                                  &
         Input_Opt  = Input_Opt,                                             &
         State_Chm  = State_Chm,                                             &
         State_Grid = State_Grid,                                            &
         chmId      = chmId,                                                 &
         Ptr2Data   = State_Chm%SnowHgOceanStored,                           &
         nSlots     = State_Chm%N_Hg_CATS,                                   &
         RC         = RC                                                    )

    IF ( RC /= GC_SUCCESS ) THEN
       errMsg = TRIM( errMsg_ir ) // TRIM( chmId )
       CALL GC_Error( errMsg, RC, thisLoc )
       RETURN
    ENDIF

    !------------------------------------------------------------------------
    ! Non-reducible Hg snowpack on land
    !------------------------------------------------------------------------
    chmId = 'SnowHgLandStored'
    CALL Init_and_Register(                                                  &
         Input_Opt  = Input_Opt,                                             &
         State_Chm  = State_Chm,                                             &
         State_Grid = State_Grid,                                            &
         chmId      = chmId,                                                 &
         Ptr2Data   = State_Chm%SnowHgLandStored,                            &
         nSlots     = State_Chm%N_Hg_CATS,                                   &
         RC         = RC                                                    )

    !------------------------------------------------------------------------
    ! TOMS_MOD
    ! Not registered to the registry as these are fields internal to the
    ! toms_mod module state.
    !------------------------------------------------------------------------
    chmId = 'TO3_DAILY'
    CALL Init_and_Register(                                               &
         Input_Opt  = Input_Opt,                                          &
         State_Chm  = State_Chm,                                          &
         State_Grid = State_Grid,                                         &
         chmId      = chmId,                                              &
         Ptr2Data   = State_Chm%TO3_DAILY,                                &
         noRegister = .TRUE.,                                             &
         RC         = RC                                                 )
    
    IF ( RC /= GC_SUCCESS ) THEN
       errMsg = TRIM( errMsg_ir ) // TRIM( chmId )
       CALL GC_Error( errMsg, RC, thisLoc )
       RETURN
    ENDIF
    
    chmId = 'TOMS1'
    CALL Init_and_Register(                                               &
         Input_Opt  = Input_Opt,                                          &
         State_Chm  = State_Chm,                                          &
         State_Grid = State_Grid,                                         &
         chmId      = chmId,                                              &
         Ptr2Data   = State_Chm%TOMS1,                                    &
         noRegister = .TRUE.,                                             &
         RC         = RC                                                 )
    
    IF ( RC /= GC_SUCCESS ) THEN
       errMsg = TRIM( errMsg_ir ) // TRIM( chmId )
       CALL GC_Error( errMsg, RC, thisLoc )
       RETURN
    ENDIF
    
    chmId = 'TOMS2'
    CALL Init_and_Register(                                               &
         Input_Opt  = Input_Opt,                                          &
         State_Chm  = State_Chm,                                          &
         State_Grid = State_Grid,                                         &
         chmId      = chmId,                                              &
         Ptr2Data   = State_Chm%TOMS2,                                    &
         noRegister = .TRUE.,                                             &
         RC         = RC                                                 )
    
    IF ( RC /= GC_SUCCESS ) THEN
       errMsg = TRIM( errMsg_ir ) // TRIM( chmId )
       CALL GC_Error( errMsg, RC, thisLoc )
       RETURN
    ENDIF
    
    IF ( RC /= GC_SUCCESS ) THEN
       errMsg = TRIM( errMsg_ir ) // TRIM( chmId )
       CALL GC_Error( errMsg, RC, thisLoc )
       RETURN
    ENDIF

  END SUBROUTINE Init_Hg_Simulation_Fields
!EOC
!------------------------------------------------------------------------------
!                  GEOS-Chem Global Chemical Transport Model                  !
!------------------------------------------------------------------------------
!BOP
!
! !IROUTINE: Cleanup_State_Chm
!
! !DESCRIPTION: Routine CLEANUP\_STATE\_CHM deallocates all fields
!  of the chemistry state object.
!\\
!\\
! !INTERFACE:
!
  SUBROUTINE Cleanup_State_Chm( State_Chm, RC )
!
! !USES:
!
    USE Species_Database_Mod, ONLY : Cleanup_Species_Database
!
! !INPUT/OUTPUT PARAMETERS:
!
    TYPE(ChmState), INTENT(INOUT) :: State_Chm    ! Chemistry State object
!
! !OUTPUT PARAMETERS:
!
    INTEGER,        INTENT(OUT)   :: RC           ! Return code
!
! !REMARKS:
!
! !REVISION HISTORY:
!  15 Oct 2012 - R. Yantosca - Initial version
!  See https://github.com/geoschem/geos-chem for complete history
!EOP
!------------------------------------------------------------------------------
!BOC
!
! !LOCAL VARAIBLES
!
    ! Strings
    CHARACTER(LEN=255) :: ErrMsg, ThisLoc

    !=======================================================================
    ! Initialize
    !=======================================================================
    RC      = GC_SUCCESS
    ErrMsg  = ''
    ThisLoc = ' -> at Cleanup_State_Chm (in Headers/state_chm_mod.F90)'

    !=======================================================================
    ! Deallocate and nullify pointer fields of State_Chm
    !=======================================================================
    IF ( ASSOCIATED( State_Chm%Map_Advect ) ) THEN
       DEALLOCATE( State_Chm%Map_Advect, STAT=RC )
       CALL GC_CheckVar( 'State_Chm%Map_Advect', 2, RC )
       IF ( RC /= GC_SUCCESS ) RETURN
       State_Chm%Map_Advect => NULL()
    ENDIF

    IF ( ASSOCIATED( State_Chm%Map_Aero ) ) THEN
       DEALLOCATE( State_Chm%Map_Aero, STAT=RC )
       CALL GC_CheckVar( 'State_Chm%Map_Aero', 2, RC )
       IF ( RC /= GC_SUCCESS ) RETURN
       State_Chm%Map_Aero => NULL()
    ENDIF

    IF ( ASSOCIATED( State_Chm%Map_DryDep ) ) THEN
       DEALLOCATE( State_Chm%Map_DryDep, STAT=RC )
       CALL GC_CheckVar( 'State_Chm%Map_Drydep', 2, RC )
       IF ( RC /= GC_SUCCESS ) RETURN
       State_Chm%Map_DryDep => NULL()
    ENDIF

    IF ( ASSOCIATED( State_Chm%Map_GasSpc ) ) THEN
       DEALLOCATE( State_Chm%Map_GasSpc, STAT=RC )
       CALL GC_CheckVar( 'State_Chm%Map_GasSpc', 2, RC )
       IF ( RC /= GC_SUCCESS ) RETURN
       State_Chm%Map_GasSpc => NULL()
    ENDIF

    IF ( ASSOCIATED( State_Chm%Map_HygGrth ) ) THEN
       DEALLOCATE( State_Chm%Map_HygGrth, STAT=RC )
       CALL GC_CheckVar( 'State_Chm%Map_HygGrth', 2, RC )
       IF ( RC /= GC_SUCCESS ) RETURN
       State_Chm%Map_HygGrth => NULL()
    ENDIF

    IF ( ASSOCIATED( State_Chm%Map_KppVar ) ) THEN
       DEALLOCATE( State_Chm%Map_KppVar, STAT=RC )
       CALL GC_CheckVar( 'State_Chm%Map_KppVar', 2, RC )
       IF ( RC /= GC_SUCCESS ) RETURN
       State_Chm%Map_KppVar => NULL()
    ENDIF

    IF ( ASSOCIATED( State_Chm%Map_KppFix ) ) THEN
       DEALLOCATE( State_Chm%Map_KppFix, STAT=RC )
       CALL GC_CheckVar( 'State_Chm%Map_KppFix', 2, RC )
       IF ( RC /= GC_SUCCESS ) RETURN
       State_Chm%Map_KppFix => NULL()
    ENDIF

    IF ( ASSOCIATED( State_Chm%Map_KppSpc ) ) THEN
       DEALLOCATE( State_Chm%Map_KppSpc, STAT=RC )
       CALL GC_CheckVar( 'State_Chm%Map_KppSpc', 2, RC )
       IF ( RC /= GC_SUCCESS ) RETURN
       State_Chm%Map_KppSpc => NULL()
    ENDIF

    IF ( ASSOCIATED( State_Chm%Name_Loss ) ) THEN
       DEALLOCATE( State_Chm%Name_Loss, STAT=RC )
       CALL GC_CheckVar( 'State_Chm%Name_Loss', 2, RC )
       IF ( RC /= GC_SUCCESS ) RETURN
       State_Chm%Name_Loss => NULL()
    ENDIF

    IF ( ASSOCIATED( State_Chm%Map_Loss ) ) THEN
       DEALLOCATE( State_Chm%Map_Loss, STAT=RC )
       CALL GC_CheckVar( 'State_Chm%Map_Loss', 2, RC )
       IF ( RC /= GC_SUCCESS ) RETURN
       State_Chm%Map_Loss => NULL()
    ENDIF

    IF ( ASSOCIATED( State_Chm%Map_Photol ) ) THEN
       DEALLOCATE( State_Chm%Map_Photol, STAT=RC )
       CALL GC_CheckVar( 'State_Chm%Map_Photol', 2, RC )
       IF ( RC /= GC_SUCCESS ) RETURN
       State_Chm%Map_Photol => NULL()
    ENDIF

    IF ( ASSOCIATED( State_Chm%Name_Prod ) ) THEN
       DEALLOCATE( State_Chm%Name_Prod, STAT=RC )
       CALL GC_CheckVar( 'State_Chm%Name_Prod', 2, RC )
       IF ( RC /= GC_SUCCESS ) RETURN
       State_Chm%Name_Prod => NULL()
    ENDIF

    IF ( ASSOCIATED( State_Chm%Map_Prod ) ) THEN
       DEALLOCATE( State_Chm%Map_Prod, STAT=RC )
       CALL GC_CheckVar( 'State_Chm%Map_Prod', 2, RC )
       IF ( RC /= GC_SUCCESS ) RETURN
       State_Chm%Map_Prod => NULL()
    ENDIF

    IF ( ASSOCIATED( State_Chm%Map_RadNucl ) ) THEN
       DEALLOCATE( State_Chm%Map_RadNucl, STAT=RC )
       CALL GC_CheckVar( 'State_Chm%Map_WetDep', 2, RC )
       IF ( RC /= GC_SUCCESS ) RETURN
       State_Chm%Map_RadNucl => NULL()
    ENDIF

    IF ( ASSOCIATED( State_Chm%Map_WetDep ) ) THEN
       DEALLOCATE( State_Chm%Map_WetDep, STAT=RC )
       CALL GC_CheckVar( 'State_Chm%Map_WetDep', 2, RC )
       IF ( RC /= GC_SUCCESS ) RETURN
       State_Chm%Map_WetDep => NULL()
    ENDIF

    IF ( ASSOCIATED( State_Chm%Map_WL ) ) THEN
       DEALLOCATE( State_Chm%Map_WL, STAT=RC )
       CALL GC_CheckVar( 'State_Chm%Map_WL', 2, RC )
       IF ( RC /= GC_SUCCESS ) RETURN
       State_Chm%Map_WL => NULL()
    ENDIF

    IF ( ASSOCIATED( State_Chm%Species ) ) THEN
       DEALLOCATE( State_Chm%Species, STAT=RC )
       CALL GC_CheckVar( 'State_Chm%Species', 2, RC )
       IF ( RC /= GC_SUCCESS ) RETURN
       State_Chm%Species => NULL()
    ENDIF

    IF ( ASSOCIATED( State_Chm%BoundaryCond ) ) THEN
       DEALLOCATE( State_Chm%BoundaryCond, STAT=RC )
       CALL GC_CheckVar( 'State_Chm%BoundaryCond', 2, RC )
       IF ( RC /= GC_SUCCESS ) RETURN
       State_Chm%BoundaryCond => NULL()
    ENDIF

    IF ( ASSOCIATED( State_Chm%Hg_Cat_Name ) ) THEN
       DEALLOCATE( State_Chm%Hg_Cat_Name, STAT=RC )
       CALL GC_CheckVar( 'State_Chm%Hg_Cat_Name', 2, RC )
       IF ( RC /= GC_SUCCESS ) RETURN
       State_Chm%Hg_Cat_Name => NULL()
    ENDIF

    IF ( ASSOCIATED( State_Chm%Hg0_Id_List ) ) THEN
       DEALLOCATE( State_Chm%Hg0_Id_List, STAT=RC )
       CALL GC_CheckVar( 'State_Chm%Hg0_Id_List', 2, RC )
       IF ( RC /= GC_SUCCESS ) RETURN
       State_Chm%Hg0_Id_List => NULL()
    ENDIF

    IF ( ASSOCIATED( State_Chm%Hg2_Id_List ) ) THEN
       DEALLOCATE( State_Chm%Hg2_Id_List, STAT=RC )
       CALL GC_CheckVar( 'State_Chm%Hg2_Id_List', 2, RC )
       IF ( RC /= GC_SUCCESS ) RETURN
       State_Chm%Hg2_Id_List => NULL()
    ENDIF

    IF ( ASSOCIATED( State_Chm%HgP_Id_List ) ) THEN
       DEALLOCATE( State_Chm%HgP_Id_List, STAT=RC )
       CALL GC_CheckVar( 'State_Chm%HgP_Id_List', 2, RC )
       IF ( RC /= GC_SUCCESS ) RETURN
       State_Chm%HgP_Id_List => NULL()
    ENDIF

    IF ( ASSOCIATED( State_Chm%AeroArea ) ) THEN
       DEALLOCATE( State_Chm%AeroArea, STAT=RC )
       CALL GC_CheckVar( 'State_Chm%AeroArea', 2, RC )
       IF ( RC /= GC_SUCCESS ) RETURN
       State_Chm%AeroArea => NULL()
    ENDIF

    IF ( ASSOCIATED( State_Chm%AeroRadi ) ) THEN
       DEALLOCATE( State_Chm%AeroRadi, STAT=RC )
       CALL GC_CheckVar( 'State_Chm%AeroRadi', 2, RC )
       IF ( RC /= GC_SUCCESS ) RETURN
       State_Chm%AeroRadi => NULL()
    ENDIF

    IF ( ASSOCIATED( State_Chm%AClArea ) ) THEN
       DEALLOCATE( State_Chm%AClArea, STAT=RC )
       CALL GC_CheckVar( 'State_Chm%AClArea', 2, RC )
       IF ( RC /= GC_SUCCESS ) RETURN
       State_Chm%AClArea => NULL()
    ENDIF

    IF ( ASSOCIATED( State_Chm%AClRadi ) ) THEN
       DEALLOCATE( State_Chm%AClRadi, STAT=RC )
       CALL GC_CheckVar( 'State_Chm%AClRadi', 2, RC )
       IF ( RC /= GC_SUCCESS ) RETURN
       State_Chm%AClRadi => NULL()
    ENDIF

    IF ( ASSOCIATED( State_Chm%WetAeroArea ) ) THEN
       DEALLOCATE( State_Chm%WetAeroArea, STAT=RC )
       CALL GC_CheckVar( 'State_Chm%WetAeroArea', 2, RC )
       IF ( RC /= GC_SUCCESS ) RETURN
       State_Chm%WetAeroArea => NULL()
    ENDIF

    IF ( ASSOCIATED( State_Chm%WetAeroRadi ) ) THEN
       DEALLOCATE( State_Chm%WetAeroRadi, STAT=RC )
       CALL GC_CheckVar( 'State_Chm%WetAeroRadi', 2, RC )
       IF ( RC /= GC_SUCCESS ) RETURN
       State_Chm%WetAeroRadi => NULL()
    ENDIF

    IF ( ASSOCIATED( State_Chm%AeroH2O ) ) THEN
       DEALLOCATE( State_Chm%AeroH2O, STAT=RC )
       CALL GC_CheckVar( 'State_Chm%AeroH2O', 2, RC )
       IF ( RC /= GC_SUCCESS ) RETURN
       State_Chm%AeroH2O => NULL()
    ENDIF

    IF ( ASSOCIATED( State_Chm%GammaN2O5 ) ) THEN
       DEALLOCATE( State_Chm%GammaN2O5, STAT=RC )
       CALL GC_CheckVar( 'State_Chm%GammaN2O5', 2, RC )
       IF ( RC /= GC_SUCCESS ) RETURN
       State_Chm%GammaN2O5 => NULL()
    ENDIF

    IF ( ASSOCIATED( State_Chm%OMOC ) ) THEN
       DEALLOCATE( State_Chm%OMOC, STAT=RC )
       CALL GC_CheckVar( 'State_Chm%OMOC', 2, RC )
       IF ( RC /= GC_SUCCESS ) RETURN
       State_Chm%OMOC => NULL()
    ENDIF

    IF ( ASSOCIATED( State_Chm%OMOC_POA ) ) THEN
       DEALLOCATE( State_Chm%OMOC_POA, STAT=RC )
       CALL GC_CheckVar( 'State_Chm%OMOC_POA', 2, RC )
       IF ( RC /= GC_SUCCESS ) RETURN
       State_Chm%OMOC_POA => NULL()
    ENDIF

    IF ( ASSOCIATED( State_Chm%OMOC_OPOA ) ) THEN
       DEALLOCATE( State_Chm%OMOC_OPOA, STAT=RC )
       CALL GC_CheckVar( 'State_Chm%OMOC_OPOA', 2, RC )
       IF ( RC /= GC_SUCCESS ) RETURN
       State_Chm%OMOC_OPOA => NULL()
    ENDIF

    IF ( ASSOCIATED( State_Chm%IsorropAeropH ) ) THEN
       DEALLOCATE( State_Chm%IsorropAeropH, STAT=RC  )
       CALL GC_CheckVar( 'State_Chm%IsorropAeropH', 2, RC )
       IF ( RC /= GC_SUCCESS ) RETURN
       State_Chm%IsorropAeropH => NULL()
    ENDIF

    IF ( ASSOCIATED( State_Chm%IsorropHplus ) ) THEN
       DEALLOCATE( State_Chm%IsorropHplus, STAT=RC )
       CALL GC_CheckVar( 'State_Chm%IsorropHplus', 2, RC )
       IF ( RC /= GC_SUCCESS ) RETURN
       State_Chm%IsorropHplus => NULL()
    ENDIF

    IF ( ASSOCIATED( State_Chm%IsorropAeroH2O ) ) THEN
       DEALLOCATE( State_Chm%IsorropAeroH2O, STAT=RC )
       CALL GC_CheckVar( 'State_Chm%IsorropAeroH2O', 2, RC )
       IF ( RC /= GC_SUCCESS ) RETURN
       State_Chm%IsorropAeroH2O => NULL()
    ENDIF

    IF ( ASSOCIATED( State_Chm%IsorropSulfate ) ) THEN
       DEALLOCATE( State_Chm%IsorropSulfate, STAT=RC )
       CALL GC_CheckVar( 'State_Chm%IsorropSulfate', 2, RC )
       IF ( RC /= GC_SUCCESS ) RETURN
       State_Chm%IsorropSulfate => NULL()
    ENDIF

    IF ( ASSOCIATED( State_Chm%IsorropNitrate ) ) THEN
       DEALLOCATE( State_Chm%IsorropNitrate, STAT=RC )
       CALL GC_CheckVar( 'State_Chm%IsorropNitrate', 2, RC )
       IF ( RC /= GC_SUCCESS ) RETURN
       State_Chm%IsorropNitrate => NULL()
    ENDIF

    IF ( ASSOCIATED( State_Chm%IsorropChloride ) ) THEN
       DEALLOCATE( State_Chm%IsorropChloride, STAT=RC )
       CALL GC_CheckVar( 'State_Chm%IsorropChloride', 2, RC )
       IF ( RC /= GC_SUCCESS ) RETURN
       State_Chm%IsorropChloride => NULL()
    ENDIF

    IF ( ASSOCIATED( State_Chm%IsorropBisulfate ) ) THEN
       DEALLOCATE( State_Chm%IsorropBisulfate, STAT=RC )
       CALL GC_CheckVar( 'State_Chm%IsorropBisulfate', 2, RC )
       IF ( RC /= GC_SUCCESS ) RETURN
       State_Chm%IsorropBisulfate => NULL()
    ENDIF

    IF ( ASSOCIATED( State_Chm%pHCloud ) ) THEN
       DEALLOCATE( State_Chm%pHCloud, STAT=RC )
       CALL GC_CheckVar( 'State_Chm%pHCloud', 2, RC )
       IF ( RC /= GC_SUCCESS ) RETURN
       State_Chm%pHCloud => NULL()
    ENDIF

    IF ( ASSOCIATED( State_Chm%QLxpHCloud ) ) THEN
       DEALLOCATE( State_Chm%QLxpHCloud, STAT=RC )
       CALL GC_CheckVar( 'State_Chm%QLxpHCloud', 2, RC )
       IF ( RC /= GC_SUCCESS ) RETURN
       State_Chm%QLxpHCloud => NULL()
    ENDIF

    IF ( ASSOCIATED( State_Chm%isCloud ) ) THEN
       DEALLOCATE( State_Chm%isCloud, STAT=RC )
       CALL GC_CheckVar( 'State_Chm%isCloud', 2, RC )
       IF ( RC /= GC_SUCCESS ) RETURN
       State_Chm%isCloud => NULL()
    ENDIF

    IF ( ASSOCIATED( State_Chm%SSAlk ) ) THEN
       DEALLOCATE( State_Chm%SSAlk, STAT=RC )
       CALL GC_CheckVar( 'State_Chm%SSAlk', 2, RC )
       IF ( RC /= GC_SUCCESS ) RETURN
       State_Chm%SSAlk => NULL()
    ENDIF

    IF ( ASSOCIATED( State_Chm%H2O2AfterChem ) ) THEN
       DEALLOCATE( State_Chm%H2O2AfterChem, STAT=RC )
       CALL GC_CheckVar( 'State_Chm%H2O2AfterChem', 2, RC )
       IF ( RC /= GC_SUCCESS ) RETURN
    ENDIF

    IF ( ASSOCIATED( State_Chm%SO2AfterChem ) ) THEN
       DEALLOCATE( State_Chm%SO2AfterChem, STAT=RC )
       CALL GC_CheckVar( 'State_Chm%SO2AfterChem', 2, RC )
       IF ( RC /= GC_SUCCESS ) RETURN
    ENDIF

    IF ( ASSOCIATED( State_Chm%DryDepNitrogen ) ) THEN
       DEALLOCATE( State_Chm%DryDepNitrogen, STAT=RC )
       CALL GC_CheckVar( 'State_Chm%DryDepNitrogen', 2, RC )
       IF ( RC /= GC_SUCCESS ) RETURN
    ENDIF

    IF ( ASSOCIATED( State_Chm%WetDepNitrogen ) ) THEN
       DEALLOCATE( State_Chm%WetDepNitrogen, STAT=RC )
       CALL GC_CheckVar( 'State_Chm%WetDepNitrogen', 2, RC )
       IF ( RC /= GC_SUCCESS ) RETURN
       State_Chm%WetDepNitrogen => NULL()
    ENDIF

    IF ( ASSOCIATED( State_Chm%KPPHvalue ) ) THEN
       DEALLOCATE( State_Chm%KPPHvalue, STAT=RC  )
       CALL GC_CheckVar( 'State_Chm%KPPHvalue', 2, RC )
       IF ( RC /= GC_SUCCESS ) RETURN
       State_Chm%KPPHvalue => NULL()
    ENDIF

    IF ( ASSOCIATED( State_Chm%STATE_PSC ) ) THEN
       DEALLOCATE( State_Chm%STATE_PSC, STAT=RC  )
       CALL GC_CheckVar( 'State_Chm%State_PSC', 2, RC )
       IF ( RC /= GC_SUCCESS ) RETURN
       State_Chm%STATE_PSC => NULL()
    ENDIF

    IF ( ASSOCIATED( State_Chm%KHETI_SLA ) ) THEN
       DEALLOCATE( State_Chm%KHETI_SLA, STAT=RC  )
       CALL GC_CheckVar( 'State_Chm%KHETI_SLA', 2, RC )
       IF ( RC /= GC_SUCCESS ) RETURN
       State_Chm%KHETI_SLA => NULL()
    ENDIF

    IF ( ASSOCIATED( State_Chm%HSO3_AQ ) ) THEN
       DEALLOCATE( State_Chm%HSO3_AQ, STAT=RC )
       CALL GC_CheckVar( 'State_Chm%HSO3_AQ', 3, RC )
       IF ( RC /= GC_SUCCESS ) RETURN
       State_Chm%HSO3_AQ => NULL()
    ENDIF

    IF ( ASSOCIATED( State_Chm%SO3_AQ ) ) THEN
       DEALLOCATE( State_Chm%SO3_AQ, STAT=RC )
       CALL GC_CheckVar( 'State_Chm%SO3_AQ', 3, RC )
       IF ( RC /= GC_SUCCESS ) RETURN
       State_Chm%SO3_AQ => NULL()
    ENDIF

    IF ( ASSOCIATED( State_Chm%fupdateHOBr ) ) THEN
       DEALLOCATE( State_Chm%fupdateHOBr, STAT=RC )
       CALL GC_CheckVar( 'State_Chm%fupdateHOBr', 3, RC )
       IF ( RC /= GC_SUCCESS ) RETURN
       State_Chm%fupdateHOBr => NULL()
    ENDIF

    IF ( ASSOCIATED( State_Chm%fupdateHOCl ) ) THEN
       DEALLOCATE( State_Chm%fupdateHOCl, STAT=RC )
       CALL GC_CheckVar( 'State_Chm%fupdateHOCl', 3, RC )
       IF ( RC /= GC_SUCCESS ) RETURN
       State_Chm%fupdateHOCl => NULL()
    ENDIF

    IF ( ASSOCIATED( State_Chm%OceanHg0 ) ) THEN
       DEALLOCATE( State_Chm%OceanHg0, STAT=RC )
       CALL GC_CheckVar( 'State_Chm%OceanHg0', 2, RC )
       IF ( RC /= GC_SUCCESS ) RETURN
    ENDIF

    IF ( ASSOCIATED( State_Chm%OceanHg2 ) ) THEN
       DEALLOCATE( State_Chm%OceanHg2, STAT=RC )
       CALL GC_CheckVar( 'State_Chm%OceanHg2', 2, RC )
       IF ( RC /= GC_SUCCESS ) RETURN
    ENDIF

    IF ( ASSOCIATED( State_Chm%OceanHgP ) ) THEN
       DEALLOCATE( State_Chm%OceanHgP, STAT=RC )
       CALL GC_CheckVar( 'State_Chm%OceanHgP', 2, RC )
       IF ( RC /= GC_SUCCESS ) RETURN
    ENDIF

    IF ( ASSOCIATED( State_Chm%SnowHgOcean ) ) THEN
       DEALLOCATE( State_Chm%SnowHgOcean, STAT=RC )
       CALL GC_CheckVar( 'State_Chm%SnowHgOcean', 2, RC )
       IF ( RC /= GC_SUCCESS ) RETURN
    ENDIF

    IF ( ASSOCIATED( State_Chm%SnowHgLand ) ) THEN
       DEALLOCATE( State_Chm%SnowHgLand, STAT=RC )
       CALL GC_CheckVar( 'State_Chm%SnowHgLand', 2, RC )
       IF ( RC /= GC_SUCCESS ) RETURN
    ENDIF

    IF ( ASSOCIATED( State_Chm%SnowHgOceanStored ) ) THEN
       DEALLOCATE( State_Chm%SnowHgOceanStored, STAT=RC )
       CALL GC_CheckVar( 'State_Chm%SnowHgOceanStored', 2, RC )
       IF ( RC /= GC_SUCCESS ) RETURN
    ENDIF

    IF ( ASSOCIATED( State_Chm%SnowHgLandStored ) ) THEN
       DEALLOCATE( State_Chm%SnowHgLandStored, STAT=RC )
       CALL GC_CheckVar( 'State_Chm%SnowHgLandStored', 2, RC )
       IF ( RC /= GC_SUCCESS ) RETURN
    ENDIF

    IF ( ASSOCIATED( State_Chm%DryDepVel ) ) THEN
       DEALLOCATE( State_Chm%DryDepVel, STAT=RC )
       CALL GC_CheckVar( 'State_Chm%DryDepVel', 2, RC )
       IF ( RC /= GC_SUCCESS ) RETURN
       State_Chm%DryDepVel => NULL()
    ENDIF

    IF ( ASSOCIATED( State_Chm%DryDepFreq ) ) THEN
       DEALLOCATE( State_Chm%DryDepFreq, STAT=RC )
       CALL GC_CheckVar( 'State_Chm%DryDepFreq', 2, RC )
       IF ( RC /= GC_SUCCESS ) RETURN
       State_Chm%DryDepFreq => NULL()
    ENDIF

    IF ( ASSOCIATED( State_Chm%Iodide ) ) THEN
       DEALLOCATE( State_Chm%Iodide, STAT=RC )
       CALL GC_CheckVar( 'State_Chm%Iodide', 2, RC )
       IF ( RC /= GC_SUCCESS ) RETURN
       State_Chm%Iodide => NULL()
    ENDIF

    IF ( ASSOCIATED( State_Chm%Salinity ) ) THEN
       DEALLOCATE( State_Chm%Salinity, STAT=RC )
       CALL GC_CheckVar( 'State_Chm%Salinity', 2, RC )
       IF ( RC /= GC_SUCCESS ) RETURN
       State_Chm%Salinity => NULL()
    ENDIF

#ifdef MODEL_GEOS
    IF ( ASSOCIATED( State_Chm%DryDepRa2m ) ) THEN
       DEALLOCATE( State_Chm%DryDepRa2m, STAT=RC )
       CALL GC_CheckVar( 'State_Chm%DryDepRa2m', 3, RC )
       IF ( RC /= GC_SUCCESS ) RETURN
       State_Chm%DryDepRa2m => NULL()
    ENDIF

    IF ( ASSOCIATED( State_Chm%DryDepRa10m ) ) THEN
       DEALLOCATE( State_Chm%DryDepRa10m, STAT=RC )
       CALL GC_CheckVar( 'State_Chm%DryDepRa10m', 3, RC )
       IF ( RC /= GC_SUCCESS ) RETURN
       State_Chm%DryDepRa10m => NULL()
    ENDIF
#endif

    IF ( ASSOCIATED( State_Chm%SurfaceFlux ) ) THEN
       DEALLOCATE( State_Chm%SurfaceFlux, STAT=RC )
       CALL GC_CheckVar( 'State_Chm%SurfaceFlux', 2, RC )
       IF ( RC /= GC_SUCCESS ) RETURN
       State_Chm%SurfaceFlux => NULL()
    ENDIF

    IF ( ASSOCIATED( State_Chm%TLSTT ) ) THEN
       DEALLOCATE( State_Chm%TLSTT, STAT=RC )
       CALL GC_CheckVar( 'State_Chm%TLSTT', 2, RC )
       IF ( RC /= GC_SUCCESS ) RETURN
       State_Chm%TLSTT => NULL()
    ENDIF

#ifdef LUO_WETDEP
    IF ( ASSOCIATED( State_Chm%QQ3D ) ) THEN
       DEALLOCATE( State_Chm%QQ3D, STAT=RC )
       CALL GC_CheckVar( 'State_Chm%QQ3D', 2, RC )
       IF ( RC /= GC_SUCCESS ) RETURN
       State_Chm%QQ3D => NULL()
    ENDIF

    IF ( ASSOCIATED( State_Chm%KRATE ) ) THEN
       DEALLOCATE( State_Chm%KRATE, STAT=RC )
       CALL GC_CheckVar( 'State_Chm%KRATE', 2, RC )
       IF ( RC /= GC_SUCCESS ) RETURN
       State_Chm%KRATE => NULL()
    ENDIF

    IF ( ASSOCIATED( State_Chm%pHrain ) ) THEN
       DEALLOCATE( State_Chm%pHrain, STAT=RC )
       CALL GC_CheckVar( 'State_Chm%pHrain', 2, RC )
       IF ( RC /= GC_SUCCESS ) RETURN
       State_Chm%pHrain => NULL()
    ENDIF

    IF ( ASSOCIATED( State_Chm%QQpHrain ) ) THEN
       DEALLOCATE( State_Chm%QQpHrain, STAT=RC )
       CALL GC_CheckVar( 'State_Chm%QQpHrain', 2, RC )
       IF ( RC /= GC_SUCCESS ) RETURN
       State_Chm%QQpHrain => NULL()
    ENDIF

    IF ( ASSOCIATED( State_Chm%QQrain ) ) THEN
       DEALLOCATE( State_Chm%QQrain, STAT=RC )
       CALL GC_CheckVar( 'State_Chm%QQrain', 2, RC )
       IF ( RC /= GC_SUCCESS ) RETURN
       State_Chm%QQrain => NULL()
    ENDIF
#endif

    IF ( ASSOCIATED( State_Chm%SFC_CH4 ) ) THEN
       DEALLOCATE( State_Chm%SFC_CH4, STAT=RC )
       CALL GC_CheckVar( 'State_Chm%SFC_CH4', 2, RC )
       IF ( RC /= GC_SUCCESS ) RETURN
       State_Chm%SFC_CH4 => NULL()
    ENDIF

    IF ( ASSOCIATED( State_Chm%TO3_DAILY ) ) THEN
       DEALLOCATE( State_Chm%TO3_DAILY, STAT=RC )
       CALL GC_CheckVar( 'State_Chm%TO3_DAILY', 2, RC )
       IF ( RC /= GC_SUCCESS ) RETURN
       State_Chm%TO3_DAILY => NULL()
    ENDIF

    IF ( ASSOCIATED( State_Chm%TOMS1 ) ) THEN
       DEALLOCATE( State_Chm%TOMS1, STAT=RC )
       CALL GC_CheckVar( 'State_Chm%TOMS1', 2, RC )
       IF ( RC /= GC_SUCCESS ) RETURN
       State_Chm%TOMS1 => NULL()
    ENDIF

    IF ( ASSOCIATED( State_Chm%TOMS2 ) ) THEN
       DEALLOCATE( State_Chm%TOMS2, STAT=RC )
       CALL GC_CheckVar( 'State_Chm%TOMS2', 2, RC )
       IF ( RC /= GC_SUCCESS ) RETURN
       State_Chm%TOMS2 => NULL()
    ENDIF

    !-----------------------------------------------------------------------
    ! Template for deallocating more arrays, replace xxx with field name
    !-----------------------------------------------------------------------
    !IF ( ASSOCIATED( State_Chm%xxx ) ) THEN
    !   DEALLOCATE( State_Chm%xxx, STAT=RC  )
    !   CALL GC_CheckVar( 'State_Chm%xxx', 2, RC )
    !   IF ( RC /= GC_SUCCESS ) RETURN
    !   State_Chm%xxx => NULL()
    !ENDIF

    !=======================================================================
    ! Deallocate the species database object field
    !=======================================================================

    ! This operation should ONLY be done if there are no remaining chemistry
    ! states in the system, as destroying this State_Chm%SpcData will destroy
    ! all %SpcDatas, incl. state_chm_mod.F90's SpcDataLocal, in this CPU.
    !
    ! The variable state_chm_mod.F90 nChmState keeps track of the # of chemistry
    ! states initialized in the system. (hplin, 8/3/18)
    IF ( nChmState == 1 ) THEN
       CALL Cleanup_Species_Database( State_Chm%SpcData, RC )
       CALL GC_CheckVar( 'State_Chm%SpcData', 3, RC )
       IF ( RC /= GC_SUCCESS ) RETURN
    ENDIF

    ! Nullify the State_Chm%SpcData object
    State_Chm%SpcData => NULL()

    !=======================================================================
    ! Destroy the registry of fields for this module
    !=======================================================================
    CALL Registry_Destroy( State_Chm%Registry, State_Chm%RegDict, RC )
    IF ( RC /= GC_SUCCESS ) THEN
       ErrMsg = 'Could not destroy registry object State_Chm%Registry!'
       CALL GC_Error( ErrMsg, RC, ThisLoc )
       RETURN
    ENDIF

    ! Nullify the registry object
    State_Chm%Registry => NULL()

    !=======================================================================
    ! Decrease the counter of chemistry states in this CPU
    !=======================================================================
    nChmState = nChmState - 1

  END SUBROUTINE Cleanup_State_Chm
!EOC
!------------------------------------------------------------------------------
!                  GEOS-Chem Global Chemical Transport Model                  !
!------------------------------------------------------------------------------
!BOP
!
! !IROUTINE: Get_Metadata_State_Chm
!
! !DESCRIPTION: Subroutine GET\_METADATA\_STATE\_CHM retrieves basic
!  information about each State\_Chm field.
!\\
!\\
! !INTERFACE:
!
  SUBROUTINE Get_Metadata_State_Chm( am_I_Root,  metadataID, Found,      &
                                     RC,         Desc,       Units,      &
                                     PerSpc,     Rank,       Type,       &
                                     VLoc )
!
! !USES:
!
    USE Charpak_Mod,        ONLY : To_UpperCase
    USE Registry_Params_Mod
!
! !INPUT PARAMETERS:
!
    LOGICAL,             INTENT(IN)  :: am_I_Root
    CHARACTER(LEN=*),    INTENT(IN)  :: metadataID  ! State_Chm field name
!
! !OUTPUT PARAMETERS:
!
    LOGICAL,             INTENT(OUT)           :: Found   ! Item found?
    INTEGER,             INTENT(OUT)           :: RC      ! Return code
    CHARACTER(LEN=255),  INTENT(OUT), OPTIONAL :: Desc    ! Long name string
    CHARACTER(LEN=255),  INTENT(OUT), OPTIONAL :: Units   ! Units string
    CHARACTER(LEN=255),  INTENT(OUT), OPTIONAL :: PerSpc  ! Max spc wildcard
    INTEGER,             INTENT(OUT), OPTIONAL :: Rank    ! # of dimensions
    INTEGER,             INTENT(OUT), OPTIONAL :: Type    ! Desc of data type
    INTEGER,             INTENT(OUT), OPTIONAL :: VLoc    ! Vert placement
!
! !REMARKS:
!
! !REVISION HISTORY:
!  02 Oct 2017 - E. Lundgren - Initial version
!  See https://github.com/geoschem/geos-chem for complete history
!EOP
!------------------------------------------------------------------------------
!BOC
!
! !LOCAL VARIABLES:
!
    CHARACTER(LEN=255) :: ErrMsg, ThisLoc, Name_AllCaps
    LOGICAL            :: isDesc, isUnits, isRank, isType, isVLoc, isSpc

    !=======================================================================
    ! Initialize
    !=======================================================================

    ! Assume success
    RC      =  GC_SUCCESS
    ThisLoc = ' -> at Get_Metadata_State_Chm (in Headers/state_chm_mod.F90)'
    Found   = .TRUE.

    ! Optional arguments present?
    isDesc  = PRESENT( Desc   )
    isUnits = PRESENT( Units  )
    isRank  = PRESENT( Rank   )
    isType  = PRESENT( Type   )
    isVLoc  = PRESENT( VLoc   )
    isSpc   = PRESENT( PerSpc )

    ! Set defaults for optional arguments. Assume type and vertical
    ! location are real (flexible precision) and center unless specified
    ! otherwise
    IF ( isUnits ) Units  = ''
    IF ( isDesc  ) Desc   = ''
    IF ( isRank  ) Rank   = -1              ! Init # dims as bad value
    IF ( isType  ) Type   = KINDVAL_FP      ! Assume flexible precision
    IF ( isVLoc  ) VLoc   = VLocationCenter ! Assume vertically centered
    IF ( isSpc   ) PerSpc = ''              ! Assume not per species

    ! Convert name to uppercase
    Name_AllCaps = To_Uppercase( TRIM( metadataID ) )

    !=======================================================================
    ! Values for Retrieval (string comparison slow but happens only once)
    !=======================================================================
    SELECT CASE ( TRIM( Name_AllCaps ) )

       CASE ( 'SPECIES' )
          IF ( isDesc  ) Desc   = 'Concentration for species'
          IF ( isUnits ) Units  = 'varies'
          IF ( isRank  ) Rank   = 3
          IF ( isSpc   ) PerSpc = 'ALL'

#ifdef ADJOINT
       CASE ( 'SPECIESADJ' )
          IF ( isDesc  ) Desc   = 'Adjoint variables for species'
          IF ( isUnits ) Units  = 'varies'
          IF ( isRank  ) Rank   = 3
          IF ( isSpc   ) PerSpc = 'ALL'
       CASE ( 'COSTFUNCMASK' )
          IF ( isDesc    ) Desc  = 'Cost function volume mask'
          IF ( isUnits   ) Units = 'none'
          IF ( isRank    ) Rank  = 3
#endif

       CASE( 'BOUNDARYCOND' )
          IF ( isDesc  ) Desc   = 'Transport boundary conditions for species'
          IF ( isUnits ) Units  = 'v/v'
          IF ( isRank  ) Rank   = 3
          IF ( isSpc   ) PerSpc = 'ADV'

       CASE ( 'AEROAREAMDUST1' )
          IF ( isDesc  ) Desc  = 'Dry aerosol area for mineral dust (0.15 um)'
          IF ( isUnits ) Units = 'cm2 cm-3'
          IF ( isRank  ) Rank  = 3

       CASE ( 'AEROAREAMDUST2' )
          IF ( isDesc  ) Desc  = 'Dry aerosol area for mineral dust (0.25 um)'
          IF ( isUnits ) Units = 'cm2 cm-3'
          IF ( isRank  ) Rank  = 3

       CASE ( 'AEROAREAMDUST3' )
          IF ( isDesc  ) Desc  = 'Dry aerosol area for mineral dust (0.4 um)'
          IF ( isUnits ) Units = 'cm2 cm-3'
          IF ( isRank  ) Rank  = 3

       CASE ( 'AEROAREAMDUST4' )
          IF ( isDesc  ) Desc  = 'Dry aerosol area for mineral dust (0.8 um)'
          IF ( isUnits ) Units = 'cm2 cm-3'
          IF ( isRank  ) Rank  = 3

       CASE ( 'AEROAREAMDUST5' )
          IF ( isDesc  ) Desc  = 'Dry aerosol area for mineral dust (1.5 um)'
          IF ( isUnits ) Units = 'cm2 cm-3'
          IF ( isRank  ) Rank  = 3

       CASE ( 'AEROAREAMDUST6' )
          IF ( isDesc  ) Desc  = 'Dry aerosol area for mineral dust (2.5 um)'
          IF ( isUnits ) Units = 'cm2 cm-3'
          IF ( isRank  ) Rank  = 3

       CASE ( 'AEROAREAMDUST7' )
          IF ( isDesc  ) Desc  = 'Dry aerosol area for mineral dust (4.0 um)'
          IF ( isUnits ) Units = 'cm2 cm-3'
          IF ( isRank  ) Rank  = 3

       CASE ( 'AEROAREASULF' )
          IF ( isDesc  ) Desc  = 'Dry aerosol area for black carbon'
          IF ( isUnits ) Units = 'cm2 cm-3'
          IF ( isRank  ) Rank  = 3

       CASE ( 'AEROAREABC' )
          IF ( isDesc  ) Desc  = 'Dry aerosol area for black carbon'
          IF ( isUnits ) Units = 'cm2 cm-3'
          IF ( isRank  ) Rank  = 3

       CASE ( 'AEROAREAOC' )
          IF ( isDesc  ) Desc  = 'Dry aerosol area for organic carbon'
          IF ( isUnits ) Units = 'cm2 cm-3'
          IF ( isRank  ) Rank  = 3

       CASE ( 'AEROAREASSA' )
          IF ( isDesc  ) Desc  = 'Dry aerosol area for sea salt,' &
                                   // ' accumulation mode'
          IF ( isUnits ) Units = 'cm2 cm-3'
          IF ( isRank  ) Rank  = 3

       CASE ( 'AEROAREASSC' )
          IF ( isDesc  ) Desc  = 'Dry aerosol area for sea salt, coarse mode'
          IF ( isUnits ) Units = 'cm2 cm-3'
          IF ( isRank  ) Rank  = 3

       CASE ( 'AEROAREABGSULF' )
          IF ( isDesc  ) Desc  = 'Dry aerosol area for background' &
                                   // ' stratospheric sulfate'
          IF ( isUnits ) Units = 'cm2 cm-3'
          IF ( isRank  ) Rank  = 3

       CASE ( 'AEROAREAICEI' )
          IF ( isDesc  ) Desc  = 'Dry aerosol area for irregular ice cloud' &
                                   // ' (Mischenko)'
          IF ( isUnits ) Units = 'cm2 cm-3'
          IF ( isRank  ) Rank  = 3

       CASE ( 'AERORADIMDUST1' )
          IF ( isDesc  ) Desc  = &
               'Dry aerosol radius for mineral dust (0.15 um)'
          IF ( isUnits ) Units = 'cm'
          IF ( isRank  ) Rank  = 3

       CASE ( 'AERORADIMDUST2' )
          IF ( isDesc  ) Desc  = &
               'Dry aerosol radius for mineral dust (0.25 um)'
          IF ( isUnits ) Units = 'cm'
          IF ( isRank  ) Rank  = 3

       CASE ( 'AERORADIMDUST3' )
          IF ( isDesc  ) Desc  = &
               'Dry aerosol radius for mineral dust (0.4 um)'
          IF ( isUnits ) Units = 'cm'
          IF ( isRank  ) Rank  = 3

       CASE ( 'AERORADIMDUST4' )
          IF ( isDesc  ) Desc  = 'Dry aerosol radius for mineral dust (0.8 um)'
          IF ( isUnits ) Units = 'cm'
          IF ( isRank  ) Rank  = 3

       CASE ( 'AERORADIMDUST5' )
          IF ( isDesc  ) Desc  = 'Dry aerosol radius for mineral dust (1.5 um)'
          IF ( isUnits ) Units = 'cm'
          IF ( isRank  ) Rank  = 3

       CASE ( 'AERORADIMDUST6' )
          IF ( isDesc  ) Desc  = 'Dry aerosol radius for mineral dust (2.5 um)'
          IF ( isUnits ) Units = 'cm'
          IF ( isRank  ) Rank  = 3

       CASE ( 'AERORADIMDUST7' )
          IF ( isDesc  ) Desc  = 'Dry aerosol radius for mineral dust (4.0 um)'
          IF ( isUnits ) Units = 'cm'
          IF ( isRank  ) Rank  = 3

       CASE ( 'AERORADISULF' )
          IF ( isDesc  ) Desc  = 'Dry aerosol radius for tropospheric sulfate'
          IF ( isUnits ) Units = 'cm'
          IF ( isRank  ) Rank  = 3

       CASE ( 'AERORADIBC' )
          IF ( isDesc  ) Desc  = 'Dry aerosol radius for black carbon'
          IF ( isUnits ) Units = 'cm'
          IF ( isRank  ) Rank  = 3

       CASE ( 'AERORADIOC' )
          IF ( isDesc  ) Desc  = 'Dry aerosol radius for organic carbon'
          IF ( isUnits ) Units = 'cm'
          IF ( isRank  ) Rank  = 3

       CASE ( 'AERORADISSA' )
          IF ( isDesc  ) Desc  = 'Dry aerosol radius for sea salt,' &
                                 // ' accumulation mode'
          IF ( isUnits ) Units = 'cm'
          IF ( isRank  ) Rank  = 3

       CASE ( 'AERORADISSC' )
          IF ( isDesc  ) Desc  = 'Dry aerosol radius for sea salt, coarse mode'
          IF ( isUnits ) Units = 'cm'
          IF ( isRank  ) Rank  = 3

       CASE ( 'AERORADIBGSULF' )
          IF ( isDesc  ) Desc  = 'Dry aerosol radius for background' &
                                 // ' stratospheric sulfate'
          IF ( isUnits ) Units = 'cm'
          IF ( isRank  ) Rank  = 3

       CASE ( 'AERORADIICEI' )
          IF ( isDesc  ) Desc  = 'Dry aerosol radius for irregular ice' &
                                 // ' cloud (Mischenko)'
          IF ( isUnits ) Units = 'cm'
          IF ( isRank  ) Rank  = 3

       CASE ( 'WETAEROAREAMDUST1' )
          IF ( isDesc  ) Desc  = 'Wet aerosol area for mineral dust (0.15 um)'
          IF ( isUnits ) Units = 'cm2 cm-3'
          IF ( isRank  ) Rank  = 3

       CASE ( 'WETAEROAREAMDUST2' )
          IF ( isDesc  ) Desc  = 'Wet aerosol area for mineral dust (0.25 um)'
          IF ( isUnits ) Units = 'cm2 cm-3'
          IF ( isRank  ) Rank  = 3

       CASE ( 'WETAEROAREAMDUST3' )
          IF ( isDesc  ) Desc  = 'Wet aerosol area for mineral dust (0.4 um)'
          IF ( isUnits ) Units = 'cm2 cm-3'
          IF ( isRank  ) Rank  = 3

       CASE ( 'WETAEROAREAMDUST4' )
          IF ( isDesc  ) Desc  = 'Wet aerosol area for mineral dust (0.8 um)'
          IF ( isUnits ) Units = 'cm2 cm-3'
          IF ( isRank  ) Rank  = 3

       CASE ( 'WETAEROAREAMDUST5' )
          IF ( isDesc  ) Desc  = 'Wet aerosol area for mineral dust (1.5 um)'
          IF ( isUnits ) Units = 'cm2 cm-3'
          IF ( isRank  ) Rank  = 3

       CASE ( 'WETAEROAREAMDUST6' )
          IF ( isDesc  ) Desc  = 'Wet aerosol area for mineral dust (2.5 um)'
          IF ( isUnits ) Units = 'cm2 cm-3'
          IF ( isRank  ) Rank  = 3

       CASE ( 'WETAEROAREAMDUST7' )
          IF ( isDesc  ) Desc  = 'Wet aerosol area for mineral dust (4.0 um)'
          IF ( isUnits ) Units = 'cm2 cm-3'
          IF ( isRank  ) Rank  = 3

       CASE ( 'WETAEROAREASULF' )
          IF ( isDesc  ) Desc  = 'Wet aerosol area for tropospheric sulfate'
          IF ( isUnits ) Units = 'cm2 cm-3'
          IF ( isRank  ) Rank  = 3

       CASE ( 'WETAEROAREABC' )
          IF ( isDesc  ) Desc  = 'Wet aerosol area for black carbon'
          IF ( isUnits ) Units = 'cm2 cm-3'
          IF ( isRank  ) Rank  = 3

       CASE ( 'WETAEROAREAOC' )
          IF ( isDesc  ) Desc  = 'Wet aerosol area for organic carbon'
          IF ( isUnits ) Units = 'cm2 cm-3'
          IF ( isRank  ) Rank  = 3

       CASE ( 'WETAEROAREASSA' )
          IF ( isDesc  ) Desc  = 'Wet aerosol area for sea salt,' &
                                 // ' accumulation mode'
          IF ( isUnits ) Units = 'cm2 cm-3'
          IF ( isRank  ) Rank  = 3

       CASE ( 'WETAEROAREASSC' )
          IF ( isDesc  ) Desc  = 'Wet aerosol area for sea salt, coarse mode'
          IF ( isUnits ) Units = 'cm2 cm-3'
          IF ( isRank  ) Rank  = 3

       CASE ( 'WETAEROAREABGSULF' )
          IF ( isDesc  ) Desc  = 'Wet aerosol area for background' &
                                 // ' stratospheric sulfate'
          IF ( isUnits ) Units = 'cm2 cm-3'
          IF ( isRank  ) Rank  = 3

       CASE ( 'WETAEROAREAICEI' )
          IF ( isDesc  ) Desc  = 'Wet aerosol area for irregular ice cloud' &
                                 // ' (Mischenko)'
          IF ( isUnits ) Units = 'cm2 cm-3'
          IF ( isRank  ) Rank  = 3

       CASE ( 'WETAERORADIMDUST1' )
          IF ( isDesc  ) Desc  = 'Wet aerosol radius for mineral dust (0.15 um)'
          IF ( isUnits ) Units = 'cm'
          IF ( isRank  ) Rank  = 3

       CASE ( 'WETAERORADIMDUST2' )
          IF ( isDesc  ) Desc  = 'Wet aerosol radius for mineral dust (0.25 um)'
          IF ( isUnits ) Units = 'cm'
          IF ( isRank  ) Rank  = 3

       CASE ( 'WETAERORADIMDUST3' )
          IF ( isDesc  ) Desc  = 'Wet aerosol radius for mineral dust (0.4 um)'
          IF ( isUnits ) Units = 'cm'
          IF ( isRank  ) Rank  = 3

       CASE ( 'WETAERORADIMDUST4' )
          IF ( isDesc  ) Desc  = 'Wet aerosol radius for mineral dust (0.8 um)'
          IF ( isUnits ) Units = 'cm'
          IF ( isRank  ) Rank  = 3

       CASE ( 'WETAERORADIMDUST5' )
          IF ( isDesc  ) Desc  = 'Wet aerosol radius for mineral dust (1.5 um)'
          IF ( isUnits ) Units = 'cm'
          IF ( isRank  ) Rank  = 3

       CASE ( 'WETAERORADIMDUST6' )
          IF ( isDesc  ) Desc  = 'Wet aerosol radius for mineral dust (2.5 um)'
          IF ( isUnits ) Units = 'cm'
          IF ( isRank  ) Rank  = 3

       CASE ( 'WETAERORADIMDUST7' )
          IF ( isDesc  ) Desc  = 'Wet aerosol radius for mineral dust (4.0 um)'
          IF ( isUnits ) Units = 'cm'
          IF ( isRank  ) Rank  = 3

       CASE ( 'WETAERORADISULF' )
          IF ( isDesc  ) Desc  = 'Wet aerosol radius for tropospheric sulfate'
          IF ( isUnits ) Units = 'cm'
          IF ( isRank  ) Rank  = 3

       CASE ( 'WETAERORADIBC' )
          IF ( isDesc  ) Desc  = 'Wet aerosol radius for black carbon'
          IF ( isUnits ) Units = 'cm'
          IF ( isRank  ) Rank  = 3

       CASE ( 'WETAERORADIOC' )
          IF ( isDesc  ) Desc  = 'Wet aerosol radius for organic carbon'
          IF ( isUnits ) Units = 'cm'
          IF ( isRank  ) Rank  = 3

       CASE ( 'WETAERORADISSA' )
          IF ( isDesc  ) Desc= 'Wet aerosol radius for sea salt,' &
                               // ' accumulation mode'
          IF ( isUnits ) Units = 'cm'
          IF ( isRank  ) Rank  = 3

       CASE ( 'WETAERORADISSC' )
          IF ( isDesc  ) Desc  = 'Wet aerosol radius for sea salt, coarse mode'
          IF ( isUnits ) Units = 'cm'
          IF ( isRank  ) Rank  = 3

!       CASE ( 'WETAERORADINITS' )
!          IF ( isDesc  ) Desc  = 'Wet aerosol radius for inorganic nitrates on' &
!                                  // 'surface of seasalt aerosol'
!          IF ( isUnits ) Units = 'cm'
!          IF ( isRank  ) Rank  = 3
!
!       CASE ( 'WETAERORADISALACL' )
!          IF ( isDesc  ) Desc  = 'Wet aerosol radius for chloride in Accumulation' &
!                                  // 'mode seasalt aerosol'
!          IF ( isUnits ) Units = 'cm'
!          IF ( isRank  ) Rank  = 3
!
!       CASE ( 'WETAERORADISALCCL' )
!          IF ( isDesc  ) Desc  = 'Wet aerosol radius for chloride in coarse' &
!                                  // 'mode seasalt aerosol'
!          IF ( isUnits ) Units = 'cm'
!          IF ( isRank  ) Rank  = 3
!
!       CASE ( 'WETAERORADISO4S' )
!          IF ( isDesc  ) Desc  = 'Wet aerosol radius for sulfate  on' &
!                                  // 'surface of seasalt aerosol'
!          IF ( isUnits ) Units = 'cm'
!          IF ( isRank  ) Rank  = 3

       CASE ( 'WETAERORADIBGSULF' )
          IF ( isDesc  ) Desc  = 'Wet aerosol radius for background' &
                                // ' stratospheric sulfate'
          IF ( isUnits ) Units = 'cm'
          IF ( isRank  ) Rank  = 3

       CASE ( 'WETAERORADIICEI' )
          IF ( isDesc  ) Desc  = 'Wet aerosol radius for irregular ice cloud' &
                                // ' (Mischenko)'
          IF ( isUnits ) Units = 'cm'
          IF ( isRank  ) Rank  = 3

       CASE ( 'AEROH2OMDUST1' )
          IF ( isDesc  ) Desc  = 'Aerosol H2O content for mineral dust (0.15 um)'
          IF ( isUnits ) Units = 'cm3(H2O) cm-3(air)'
          IF ( isRank  ) Rank  = 3

       CASE ( 'AEROH2OMDUST2' )
          IF ( isDesc  ) Desc  = 'Aerosol H2O content for mineral dust (0.25 um)'
          IF ( isUnits ) Units = 'cm3(H2O) cm-3(air)'
          IF ( isRank  ) Rank  = 3

       CASE ( 'AEROH2OMDUST3' )
          IF ( isDesc  ) Desc  = 'Aerosol H2O content for mineral dust (0.4 um)'
          IF ( isUnits ) Units = 'cm3(H2O) cm-3(air)'
          IF ( isRank  ) Rank  = 3

       CASE ( 'AEROH2OMDUST4' )
          IF ( isDesc  ) Desc  = 'Aerosol H2O content for mineral dust (0.8 um)'
          IF ( isUnits ) Units = 'cm3(H2O) cm-3(air)'
          IF ( isRank  ) Rank  = 3

       CASE ( 'AEROH2OMDUST5' )
          IF ( isDesc  ) Desc  = 'Aerosol H2O content for mineral dust (1.5 um)'
          IF ( isUnits ) Units = 'cm3(H2O) cm-3(air)'
          IF ( isRank  ) Rank  = 3

       CASE ( 'AEROH2OMDUST6' )
          IF ( isDesc  ) Desc  = 'Aerosol H2O content for mineral dust (2.5 um)'
          IF ( isUnits ) Units = 'cm3(H2O) cm-3(air)'
          IF ( isRank  ) Rank  = 3

       CASE ( 'AEROH2OMDUST7' )
          IF ( isDesc  ) Desc  = 'Aerosol H2O content for mineral dust (4.0 um)'
          IF ( isUnits ) Units = 'cm3(H2O) cm-3(air)'
          IF ( isRank  ) Rank  = 3

       CASE ( 'AEROH2OSULF' )
          IF ( isDesc  ) Desc  = 'Aerosol H2O content for tropospheric sulfate'
          IF ( isUnits ) Units = 'cm3(H2O) cm-3(air)'
          IF ( isRank  ) Rank  = 3

       CASE ( 'AEROH2OBC' )
          IF ( isDesc  ) Desc  = 'Aerosol H2O content for black carbon'
          IF ( isUnits ) Units = 'cm3(H2O) cm-3(air)'
          IF ( isRank  ) Rank  = 3

       CASE ( 'AEROH2OOC' )
          IF ( isDesc  ) Desc  = 'Aerosol H2O content for organic carbon'
          IF ( isUnits ) Units = 'cm3(H2O) cm-3(air)'
          IF ( isRank  ) Rank  = 3

       CASE ( 'AEROH2OSSA' )
          IF ( isDesc  ) Desc= 'Aerosol H2O content for sea salt,' &
                               // ' accumulation mode'
          IF ( isUnits ) Units = 'cm3(H2O) cm-3(air)'
          IF ( isRank  ) Rank  = 3

       CASE ( 'AEROH2OSSC' )
          IF ( isDesc  ) Desc  = 'Aerosol H2O content for sea salt, coarse mode'
          IF ( isUnits ) Units = 'cm3(H2O) cm-3(air)'
          IF ( isRank  ) Rank  = 3

       CASE ( 'AEROH2OBGSULF' )
          IF ( isDesc  ) Desc  = 'Aerosol H2O content for background' &
                                // ' stratospheric sulfate'
          IF ( isUnits ) Units = 'cm3(H2O) cm-3(air)'
          IF ( isRank  ) Rank  = 3

       CASE ( 'AEROH2OICEI' )
          IF ( isDesc  ) Desc  = 'Aerosol H2O content for irregular ice cloud' &
                                // ' (Mischenko)'
          IF ( isUnits ) Units = 'cm3(H2O) cm-3(air)'
          IF ( isRank  ) Rank  = 3

       CASE ( 'GAMMAN2O5OVERALL' )
          IF ( isDesc  ) Desc = 'Sticking coefficient for Gamma N2O5 overall'
          IF ( isUnits ) Units = 'l'
          IF ( isRank  ) Rank = 3

       CASE ( 'GAMMAN2O5FINE' )
          IF ( isDesc  ) Desc = 'Sticking coefficient for Gamma N2O5 and fine aerosol'
          IF ( isUnits ) Units = 'l'
          IF ( isRank  ) Rank = 3

       CASE ( 'YIELDCLNO2FINE' )
          IF ( isDesc  ) Desc = 'Production yield coefficient for ClNO2 ' &
                               // ' from N2O5 fine aerosol uptake'
          IF ( isUnits ) Units = 'l'
          IF ( isRank  ) Rank = 3

       CASE ( 'KPPHVALUE' )
          IF ( isDesc  ) Desc  = 'H-value for Rosenbrock solver'
          IF ( isUnits ) Units = '1'
          IF ( isRank  ) Rank  = 3

       CASE ( 'OMOC' )
          IF ( isDesc  ) Desc  = 'OM:OC ratio as read by HEMCO (from /aerosol_mod.F90)'
          IF ( isUnits ) Units = '1'
          IF ( isRank  ) Rank  = 2

       CASE ( 'OMOCPOA' )
          IF ( isDesc  ) Desc  = 'OM:OC ratio for POA (from /aerosol_mod.F90)'
          IF ( isUnits ) Units = '1'
          IF ( isRank  ) Rank  = 2

       CASE ( 'OMOCOPOA' )
          IF ( isDesc  ) Desc  = 'OM:OC ratio for OPOA (from /aerosol_mod.F90)'
          IF ( isUnits ) Units = '1'
          IF ( isRank  ) Rank  = 2

       CASE ( 'STATEPSC' )
          IF ( isDesc  ) Desc  = 'Polar stratospheric cloud type (cf Kirner' &
                                // ' et al 2011, GMD)'
          IF ( isUnits ) Units = 'count'
          IF ( isRank  ) Rank  = 3

       CASE ( 'KHETISLAN2O5H2O' )
          IF ( isDesc  ) Desc  = 'Sticking coefficient for N2O5 + H2O reaction'
          IF ( isUnits ) Units = '1'
          IF ( isRank  ) Rank  = 3

       CASE ( 'KHETISLAN2O5HCL' )
          IF ( isDesc  ) Desc  = 'Sticking coefficient for N2O5 + H2O reaction'
          IF ( isUnits ) Units = '1'
          IF ( isRank  ) Rank  = 3

       CASE ( 'KHETISLACLNO3H2O' )
          IF ( isDesc  ) Desc  = 'Sticking coefficient for ClNO3 + H2O reaction'
          IF ( isUnits ) Units = '1'
          IF ( isRank  ) Rank  = 3

       CASE ( 'KHETISLACLNO3HCL' )
          IF ( isDesc  ) Desc  = 'Sticking coefficient for ClNO3 + HCl reaction'
          IF ( isUnits ) Units = '1'
          IF ( isRank  ) Rank  = 3

       CASE ( 'KHETISLACLNO3HBR' )
          IF ( isDesc  ) Desc  = 'Sticking coefficient for ClNO3 + HBr reaction'
          IF ( isUnits ) Units = '1'
          IF ( isRank  ) Rank  = 3

       CASE ( 'KHETISLABRNO3H2O' )
          IF ( isDesc  ) Desc  = 'Sticking coefficient for BrNO3 + H2O reaction'
          IF ( isUnits ) Units = '1'
          IF ( isRank  ) Rank  = 3

       CASE ( 'KHETISLABRNO3HCL' )
          IF ( isDesc  ) Desc  = 'Sticking coefficient for BrNO3 + HCl reaction'
          IF ( isUnits ) Units = '1'
          IF ( isRank  ) Rank  = 3

       CASE ( 'KHETISLAHOCLHCL' )
          IF ( isDesc  ) Desc  = 'Sticking coefficient for HOCl + HCl reaction'
          IF ( isUnits ) Units = '1'
          IF ( isRank  ) Rank  = 3

       CASE ( 'KHETISLAHOCLHBR' )
          IF ( isDesc  ) Desc  = 'Sticking coefficient for HClr + HBr reaction'
          IF ( isUnits ) Units = '1'
          IF ( isRank  ) Rank  = 3

       CASE ( 'KHETISLAHOBRHCL' )
          IF ( isDesc  ) Desc  = 'Sticking coefficient for HOBr + HCl reaction'
          IF ( isUnits ) Units = '1'
          IF ( isRank  ) Rank  = 3

       CASE ( 'KHETISLAHOBRHBR' )
          IF ( isDesc  ) Desc  = 'Sticking coefficient for HOBr + HBr reaction'
          IF ( isUnits ) Units = '1'
          IF ( isRank  ) Rank  = 3

       CASE( 'ISORROPAEROPHACCUM' )
          IF ( isDesc  ) Desc  = 'ISORROPIA aerosol pH, accumulation mode'
          IF ( isUnits ) Units = '1'
          IF ( isRank  ) Rank  = 3

       CASE( 'ISORROPAEROPHCOARSE' )
          IF ( isDesc  ) Desc  = 'ISORROPIA aerosol pH, accumulation mode'
          IF ( isUnits ) Units = '1'
          IF ( isRank  ) Rank  = 3

       CASE( 'ISORROPHPLUSACCUM' )
          IF ( isDesc  ) Desc  = &
             'ISORROPIA H+ concentration, accumulation mode'
          IF ( isUnits ) Units = 'mol L-1'
          IF ( isRank  ) Rank  = 3

       CASE( 'ISORROPHPLUSCOARSE' )
          IF ( isDesc  ) Desc  = 'ISORROPIA H+ concentration, coarse mode'
          IF ( isUnits ) Units = 'mol L-1'
          IF ( isRank  ) Rank  = 3

       CASE( 'ISORROPAEROH2OACCUM' )
          IF ( isDesc  ) Desc  = &
             'ISORROPIA aerosol water concentration, accumulation mode'
          IF ( isUnits ) Units = 'ug m-3'
          IF ( isRank  ) Rank  = 3

       CASE( 'ISORROPAEROH2OCOARSE' )
          IF ( isDesc  ) Desc  = &
             'ISORROPIA aerosol water concentration, coarse mode'
          IF ( isUnits ) Units = 'ug m-3'
          IF ( isRank  ) Rank  = 3

       CASE( 'ISORROPSULFATE' )
          IF ( isDesc  ) Desc  = 'ISORROPIA sulfate concentration'
          IF ( isUnits ) Units = 'mol L-1'
          IF ( isRank  ) Rank  = 3

       CASE( 'ISORROPNITRATEACCUM' )
          IF ( isDesc  ) Desc  = &
             'ISORROPIA nitrate concentration, accumulation mode'
          IF ( isUnits ) Units = 'mol L-1'
          IF ( isRank  ) Rank  = 3

       CASE( 'ISORROPNITRATECOARSE' )
          IF ( isDesc  ) Desc  = &
             'ISORROPIA nitrate concentration, coarse mode'
          IF ( isUnits ) Units = 'mol L-1'
          IF ( isRank  ) Rank  = 3

       CASE( 'ISORROPCHLORIDEACCUM' )
          IF ( isDesc  ) Desc  = &
             'ISORROPIA chloride concentration, accumulation mode'
          IF ( isUnits ) Units = 'mol/L'
          IF ( isRank  ) Rank  = 3

       CASE( 'ISORROPCHLORIDECOARSE' )
          IF ( isDesc  ) Desc  = &
             'ISORROPIA chloride concentration, coarse mode'
          IF ( isUnits ) Units = 'mol/L'
          IF ( isRank  ) Rank  = 3

       CASE( 'ISORROPBISULFATE' )
          IF ( isDesc  ) Desc  = 'ISORROPIA Bisulfate (general acid)' &
                                 // ' concentration'
          IF ( isUnits ) Units = 'mol L-1'
          IF ( isRank  ) Rank  =  3

       CASE( 'PHCLOUD' )
          IF ( isDesc  ) Desc  = 'Cloud pH'
          IF ( isUnits ) Units = '1'
          IF ( isRank  ) Rank  =  3

       CASE( 'QLXPHCLOUD' )
          IF ( isDesc  ) Desc  = 'Cloud pH * Met_QL'
          IF ( isUnits ) Units = '1'
          IF ( isRank  ) Rank  =  3

       CASE( 'ISCLOUD' )
          IF ( isDesc  ) Desc  = 'Cloud presence'
          IF ( isUnits ) Units = '1'
          IF ( isRank  ) Rank  =  3

       CASE( 'SSALKACCUMMODE' )
          IF ( isDesc  ) Desc  = 'Sea salt alkalinity, accumulation mode'
          IF ( isUnits ) Units = '1'
          IF ( isRank  ) Rank  =  3

       CASE( 'SSALKCOARSEMODE' )
          IF ( isDesc  ) Desc  = 'Sea salt alkalinity, coarse mode'
          IF ( isUnits ) Units = '1'
          IF ( isRank  ) Rank  =  3

       CASE ( 'HSO3AQ' )
          IF ( isDesc  ) Desc  = 'Cloud bisulfite concentration'
          IF ( isUnits ) Units = 'mol L-1'
          IF ( isRank  ) Rank  =  3

       CASE ( 'SO3AQ' )
          IF ( isDesc  ) Desc  = 'Cloud sulfite concentration'
          IF ( isUnits ) Units = 'mol L-1'
          IF ( isRank  ) Rank  =  3

       CASE ( 'FUPDATEHOBR' )
          IF ( isDesc  ) Desc  = 'Correction factor for HOBr removal by SO2'
          IF ( isUnits ) Units = '1'
          IF ( isRank  ) Rank  =  3

       CASE ( 'FUPDATEHOCL' )
          IF ( isDesc  ) Desc  = 'Correction factor for HOCl removal by SO2'
          IF ( isUnits ) Units = '1'
          IF ( isRank  ) Rank  =  3

       CASE ( 'ACLAREA' )
          IF ( isDesc  ) Desc  = 'Dry aerosol area for fine mode Cl-'
          IF ( isUnits ) Units = 'cm2 cm-3'
          IF ( isRank  ) Rank  =  3

       CASE ( 'ACLRADI' )
          IF ( isDesc  ) Desc  = 'Dry aerosol radius for fine mode Cl-'
          IF ( isUnits ) Units = 'cm'
          IF ( isRank  ) Rank  =  3

       CASE ( 'H2O2AFTERCHEM' )
          IF ( isDesc  ) Desc  = 'H2O2 after sulfate chemistry'
          IF ( isUnits ) Units = 'mol mol-1'
          IF ( isRank  ) Rank  =  3

       CASE ( 'SO2AFTERCHEM' )
          IF ( isDesc  ) Desc  = 'SO2 after sulfate chemistry'
          IF ( isUnits ) Units = 'mol mol-1'
          IF ( isRank  ) Rank  =  3

       CASE ( 'DRYDEPNITROGEN' )
          IF ( isDesc  ) Desc  = 'Dry deposited nitrogen'
          IF ( isUnits ) Units = 'molec cm-2 s-1'
          IF ( isRank  ) Rank  =  2

       CASE ( 'WETDEPNITROGEN' )
          IF ( isDesc  ) Desc  = 'Wet deposited nitrogen'
          IF ( isUnits ) Units = 'molec cm-2 s-1'
          IF ( isRank  ) Rank  =  2

       CASE( 'OCEANHG0' )
          IF ( isDesc  ) Desc   = 'Hg(0) ocean mass'
          IF ( isUnits ) Units  = 'kg'
          IF ( isRank  ) Rank   = 2
          IF ( isSpc   ) PerSpc = 'HgCat'

       CASE( 'OCEANHG2' )
          IF ( isDesc  ) Desc   = 'Hg(II) ocean mass'
          IF ( isUnits ) Units  = 'kg'
          IF ( isRank  ) Rank   = 2
          IF ( isSpc   ) PerSpc = 'HgCat'

       CASE( 'OCEANHGP' )
          IF ( isDesc  ) Desc   = 'HgP ocean mass'
          IF ( isUnits ) Units  = 'kg'
          IF ( isRank  ) Rank   = 2
          IF ( isSpc   ) PerSpc = 'HgCat'

       CASE( 'SNOWHGOCEAN' )
          IF ( isDesc  ) Desc   = 'Reducible Hg snowpack on ocean'
          IF ( isUnits ) Units  = 'kg'
          IF ( isRank  ) Rank   = 2
          IF ( isSpc   ) PerSpc = 'HgCat'

       CASE( 'SNOWHGLAND' )
          IF ( isDesc  ) Desc   = 'Reducible Hg snowpack on land'
          IF ( isUnits ) Units  = 'kg'
          IF ( isRank  ) Rank   = 2
          IF ( isSpc   ) PerSpc = 'HgCat'

       CASE( 'SNOWHGOCEANSTORED' )
          IF ( isDesc  ) Desc   = 'Non-reducible Hg snowpack on ocean'
          IF ( isUnits ) Units  = 'kg'
          IF ( isRank  ) Rank   = 2
          IF ( isSpc   ) PerSpc = 'HgCat'

       CASE( 'SNOWHGLANDSTORED' )
          IF ( isDesc  ) Desc   = 'Non-reducible Hg snowpack on land'
          IF ( isUnits ) Units  = 'kg'
          IF ( isRank  ) Rank   = 2
          IF ( isSpc   ) PerSpc = 'HgCat'

       CASE ( 'IODIDE' )
          IF ( isDesc  ) Desc  = 'Surface iodide concentration'
          IF ( isUnits ) Units = 'nM'
          IF ( isRank  ) Rank  = 2

       CASE ( 'SALINITY' )
          IF ( isDesc  ) Desc  = 'Salinity'
          IF ( isUnits ) Units = 'PSU'
          IF ( isRank  ) Rank  = 2

       CASE( 'DRYDEPFREQ' )
          IF ( isDesc  ) Desc   = 'Dry deposition frequencies'
          IF ( isUnits ) Units  = 's-1'
          IF ( isRank  ) Rank   = 2
          IF ( isSpc   ) perSpc = 'DRY'

       CASE( 'DRYDEPVEL' )
          IF ( isDesc    ) Desc   = 'Dry deposition velocities'
          IF ( isUnits   ) Units  = 'm s-1'
          IF ( isRank    ) Rank   = 2
          IF ( isSpc     ) perSpc = 'DRY'

#ifdef MODEL_GEOS
       CASE( 'DRYDEPRA2M' )
          IF ( isDesc    ) Desc  = '2 meter aerodynamic resistance'
          IF ( isUnits   ) Units = 's cm-1'
          IF ( isRank    ) Rank  = 2

       CASE( 'DRYDEPRA10M' )
          IF ( isDesc    ) Desc  = '10 meter aerodynamic resistance'
          IF ( isUnits   ) Units = 's cm-1'
          IF ( isRank    ) Rank  = 2
#endif

       CASE( 'SURFACEFLUX' )
          IF ( isDesc  ) Desc   = 'Surface flux (E-D) for non-local PBL mixing'
          IF ( isUnits ) Units  = 'kg m-2 s-1'
          IF ( isRank  ) Rank   = 2
          IF ( isSpc   ) perSpc = 'ADV'

       CASE( 'TLSTT' )
          IF ( isDesc  ) Desc  = 'TLSTT'
          IF ( isUnits ) Units = ''
          IF ( isRank  ) Rank  = 4

       CASE( 'QQ3D' )
          IF ( isDesc  ) Desc  = 'Rate of new precipitation formation'
          IF ( isUnits ) Units = 'cm3 H2O cm-3 air'
          IF ( isRank  ) Rank  = 3

       CASE( 'KRATE' )
          IF ( isDesc  ) Desc  = 'KRATE'
          IF ( isUnits ) Units = '1'
          IF ( isRank  ) Rank  = 3

       CASE( 'PHRAIN' )
          IF ( isDesc  ) Desc  = 'Rain pH'
          IF ( isUnits ) Units = '1'
          IF ( isRank  ) Rank  = 3

       CASE( 'QQPHRAIN' )
          IF ( isDesc  ) Desc  = 'QQRain pH'
          IF ( isUnits ) Units = '1'
          IF ( isRank  ) Rank  = 3

       CASE( 'QQRAIN' )
          IF ( isDesc  ) Desc  = 'QQRain'
          IF ( isUnits ) Units = '1'
          IF ( isRank  ) Rank  = 3

       CASE DEFAULT
          Found = .False.
          ErrMsg = 'Metadata not found for State_Chm field ' // &
                   TRIM( metadataID ) // ' when search for all caps name ' &
                   // TRIM( Name_AllCaps )
          CALL GC_Error( ErrMsg, RC, ThisLoc )
          IF ( RC /= GC_SUCCESS ) RETURN

    END SELECT

   END SUBROUTINE Get_Metadata_State_Chm
!EOC
!------------------------------------------------------------------------------
!                  GEOS-Chem Global Chemical Transport Model                  !
!------------------------------------------------------------------------------
!BOP
!
! !IROUTINE: Init_and_Register_R4_2D
!
! !DESCRIPTION: Allocates the data array for a State_Chm field,
!  and also adds the field into the State_Chm registry.
!  This particular routine is for 4-byte, 2-dimensional array fields.
!\\
!\\
! !INTERFACE:
!
  SUBROUTINE Init_and_Register_R4_2D( Input_Opt, State_Chm, State_Grid,      &
                                      Ptr2Data,  chmId,     RC,              &
                                      noRegister                            )
!
! !USES:
!
    USE Input_Opt_Mod,  ONLY : OptInput
    USE State_Grid_Mod, ONLY : GrdState
!
! !INPUT PARAMETERS:
!
    TYPE(OptInput),   INTENT(IN)  :: Input_Opt           ! Input Options
    TYPE(ChmState),   INTENT(IN)  :: State_Chm           ! Chemistry State
    TYPE(GrdState),   INTENT(IN)  :: State_Grid          ! Grid State
    CHARACTER(LEN=*), INTENT(IN)  :: chmId               ! Field name
    LOGICAL,          OPTIONAL    :: noRegister          ! Exit after init
!
! !INPUT/OUTPUT PARAMETERS:
!
    REAL(f4),         POINTER     :: Ptr2Data(:,:)       ! Pointer to data
!
! !OUTPUT PARAMETERS:
!
    INTEGER,          INTENT(OUT) :: RC                  ! Success or failure?
!
! !REVISION HISTORY:
!  21 Sep 2020 - R. Yantosca - Initial version
!  See the subsequent Git history with the gitk browser!
!EOP
!------------------------------------------------------------------------------
!BOC
!
! !LOCAL VARIABLES:
!
    ! Scalars
    INTEGER            :: NX, NY
    LOGICAL            :: doRegister

    ! Strings
    CHARACTER(LEN=255) :: arrayId

    !========================================================================
    ! Init_and_Register_R4_2D begins here!
    !========================================================================

    ! Initialize
    RC      = GC_SUCCESS
    arrayId = 'State_Chm%' // TRIM( chmId )

    IF ( PRESENT( noRegister ) ) THEN
       doRegister = ( .not. noRegister )
    ELSE
       doRegister = .TRUE.
    ENDIF

    !========================================================================
    ! Allocate the field array (if it hasn't already been allocated)
    !========================================================================
    IF ( .not. ASSOCIATED( Ptr2Data ) ) THEN

       ! Get array dimensions
       NX = State_Grid%NX
       NY = State_Grid%NY

       ! Allocate the array
       ALLOCATE( Ptr2Data( NX, NY ), STAT=RC )
       CALL GC_CheckVar( arrayId, 0, RC )
       IF ( RC /= GC_SUCCESS ) RETURN
       Ptr2Data = 0.0_f4

    ENDIF

    !========================================================================
    ! Register the field (unless we explicitly say not to)
    !========================================================================
    IF ( doRegister ) THEN
       CALL Register_ChmField( Input_Opt, chmId, Ptr2Data, State_Chm, RC )
       CALL GC_CheckVar( arrayId, 1, RC )
       IF ( RC /= GC_SUCCESS ) RETURN
    ENDIF

  END SUBROUTINE Init_and_Register_R4_2D
!EOC
!------------------------------------------------------------------------------
!                  GEOS-Chem Global Chemical Transport Model                  !
!------------------------------------------------------------------------------
!BOP
!
! !IROUTINE: Init_and_Register_R4_3D
!
! !DESCRIPTION: Allocates the data array for a State_Chm field,
!  and also adds the field into the State_Chm registry.
!  This particular routine is for 4-byte, 3-dimensional array fields.
!\\
!\\
! !INTERFACE:
!
  SUBROUTINE Init_and_Register_R4_3D( Input_Opt, State_Chm, State_Grid,      &
                                      Ptr2Data,  chmId,     RC,              &
                                      nSlots,    nCat,      noRegister      )
!
! !USES:
!
    USE Input_Opt_Mod,  ONLY : OptInput
    USE State_Grid_Mod, ONLY : GrdState
!
! !INPUT PARAMETERS:
!
    TYPE(OptInput),   INTENT(IN)  :: Input_Opt           ! Input Options
    TYPE(ChmState),   INTENT(IN)  :: State_Chm           ! Chemistry State
    TYPE(GrdState),   INTENT(IN)  :: State_Grid          ! Grid State
    CHARACTER(LEN=*), INTENT(IN)  :: chmId               ! Field name
    INTEGER,          OPTIONAL    :: nSlots              ! # slots, 3rd dim
    INTEGER,          OPTIONAL    :: nCat                ! Category index
    LOGICAL,          OPTIONAL    :: noRegister          ! Exit after init
!
! !INPUT/OUTPUT PARAMETERS:
!
    REAL(f4),         POINTER     :: Ptr2Data(:,:,:)     ! Pointer to data
!
! !OUTPUT PARAMETERS:
!
    INTEGER,          INTENT(OUT) :: RC                  ! Success or failure?
!
! !REVISION HISTORY:
!  21 Sep 2020 - R. Yantosca - Initial version
!  See the subsequent Git history with the gitk browser!
!EOP
!------------------------------------------------------------------------------
!BOC
!
! !LOCAL VARIABLES:
!
    ! Scalars
    INTEGER            :: NX, NY, NZ, NW
    LOGICAL            :: doRegister

    ! Strings
    CHARACTER(LEN=255) :: arrayId

    !========================================================================
    ! Init_and_Register_R4_3D begins here!
    !========================================================================

    ! Initialize
    RC      = GC_SUCCESS
    arrayId = 'State_Chm%' // TRIM( chmId )

    IF ( PRESENT( noRegister ) ) THEN
       doRegister = ( .not. noRegister )
    ELSE
       doRegister = .TRUE.
    ENDIF

    !========================================================================
    ! Allocate the field array (if it hasn't already been allocated)
    !========================================================================
    IF ( .not. ASSOCIATED( Ptr2Data ) ) THEN

       ! Get array ID and dimensions
       ! If optional nSlots is passed, use it for the 3rd dimension
       NX = State_Grid%NX
       NY = State_Grid%NY
       IF ( PRESENT( nSlots ) ) THEN
          NW = nSlots
       ELSE
          NW = State_Grid%NZ
       ENDIF

       ! Allocate the array
       ALLOCATE( Ptr2Data( NX, NY, NW ), STAT=RC )
       CALL GC_CheckVar( arrayId, 0, RC )
       IF ( RC /= GC_SUCCESS ) RETURN
       Ptr2Data = 0.0_f4

    ENDIF

    !========================================================================
    ! Register the field (unless we explicitly say not to)
    !========================================================================
    IF ( doRegister ) THEN
       CALL Register_ChmField( Input_Opt, chmId, Ptr2Data,                   &
                               State_Chm, RC,    nCat=nCat                  )
       CALL GC_CheckVar( arrayId, 1, RC )
       IF ( RC /= GC_SUCCESS ) RETURN
    ENDIF

  END SUBROUTINE Init_and_Register_R4_3D
!EOC
!------------------------------------------------------------------------------
!                  GEOS-Chem Global Chemical Transport Model                  !
!------------------------------------------------------------------------------
!BOP
!
! !IROUTINE: Init_and_Register_R4_4D
!
! !DESCRIPTION: Allocates the data array for a State_Chm field,
!  and also adds the field into the State_Chm registry.
!  This particular routine is for 4-byte, 4-dimensional arrays.
!\\
!\\
! !INTERFACE:
!
  SUBROUTINE Init_and_Register_R4_4D( Input_Opt, State_Chm, State_Grid,      &
                                      Ptr2Data,  chmId,     nSlots,          &
                                      RC,        nCat,      noRegister      )
!
! !USES:
!
    USE Input_Opt_Mod,  ONLY : OptInput
    USE State_Grid_Mod, ONLY : GrdState
!
! !INPUT PARAMETERS:
!
    TYPE(OptInput),   INTENT(IN)  :: Input_Opt           ! Input Options
    TYPE(ChmState),   INTENT(IN)  :: State_Chm           ! Chemistry State
    TYPE(GrdState),   INTENT(IN)  :: State_Grid          ! Grid State
    CHARACTER(LEN=*), INTENT(IN)  :: chmId               ! Field name

    INTEGER,          INTENT(IN)  :: nSlots              ! # of slots, 4th dim
    INTEGER,          OPTIONAL    :: nCat                ! Optional category
    LOGICAL,          OPTIONAL    :: noRegister          ! Exit after init
!
! !INPUT/OUTPUT PARAMETERS:
!
    REAL(f4),         POINTER     :: Ptr2Data(:,:,:,:)   ! Pointer to data
!
! !OUTPUT PARAMETERS:
!
    INTEGER,          INTENT(OUT) :: RC                  ! Success or failure?
!
! !REVISION HISTORY:
!  21 Sep 2020 - R. Yantosca - Initial version
!  See the subsequent Git history with the gitk browser!
!EOP
!------------------------------------------------------------------------------
!BOC
!
! !LOCAL VARIABLES:
!
    ! Scalars
    INTEGER            :: NX, NY, NZ
    LOGICAL            :: doRegister

    ! Strings
    CHARACTER(LEN=255) :: arrayId

    !========================================================================
    ! Init_and_Register_R4_4D begins here!
    !========================================================================

    ! Initialize
    RC      = GC_SUCCESS
    arrayId = 'State_Chm%' // TRIM( chmId )

    IF ( PRESENT( noRegister ) ) THEN
       doRegister = ( .not. noRegister )
    ELSE
       doRegister = .TRUE.
    ENDIF

    !========================================================================
    ! Allocate the field array
    !========================================================================
    IF ( .not. ASSOCIATED( Ptr2Data ) ) THEN

       ! Get array dimensions
       NX = State_Grid%NX
       NY = State_Grid%NY
       NZ = State_Grid%NZ

       ALLOCATE( Ptr2Data( NX, NY, NZ, nSlots ), STAT=RC )
       CALL GC_CheckVar( arrayId, 0, RC )
       IF ( RC /= GC_SUCCESS ) RETURN
       Ptr2Data = 0.0_f4

    ENDIF

    !========================================================================
    ! Register the field
    !========================================================================
    IF ( doRegister ) THEN
       CALL Register_ChmField( Input_Opt, chmId, Ptr2Data,                   &
                               State_Chm, RC,    nCat=nCat                  )
       CALL GC_CheckVar( arrayId, 1, RC )
       IF ( RC /= GC_SUCCESS ) RETURN
    ENDIF

  END SUBROUTINE Init_and_Register_R4_4D
!EOC
!------------------------------------------------------------------------------
!                  GEOS-Chem Global Chemical Transport Model                  !
!------------------------------------------------------------------------------
!BOP
!
! !IROUTINE: Init_and_Register_R8_2D
!
! !DESCRIPTION: Allocates the data array for a State_Chm field,
!  and also adds the field into the State_Chm registry.
!  This particular routine is for 8-byte, 2-dimensional fields.
!\\
!\\
! !INTERFACE:
!
  SUBROUTINE Init_and_Register_R8_2D( Input_Opt, State_Chm, State_Grid,      &
                                      Ptr2Data,  chmId,     RC,              &
                                      noRegister                            )
!
! !USES:
!
    USE Input_Opt_Mod,  ONLY : OptInput
    USE State_Grid_Mod, ONLY : GrdState
!
! !INPUT PARAMETERS:
!
    TYPE(OptInput),   INTENT(IN)  :: Input_Opt           ! Input Options
    TYPE(ChmState),   INTENT(IN)  :: State_Chm           ! Chemistry State
    TYPE(GrdState),   INTENT(IN)  :: State_Grid          ! Grid State
    CHARACTER(LEN=*), INTENT(IN)  :: chmId               ! Field name
    LOGICAL,          OPTIONAL    :: noRegister          ! Exit after init
!
! !INPUT/OUTPUT PARAMETERS:
!
    REAL(f8),         POINTER     :: Ptr2Data(:,:)       ! Pointer to data
!
! !OUTPUT PARAMETERS:
!
    INTEGER,          INTENT(OUT) :: RC                  ! Success or failure?
!
! !REVISION HISTORY:
!  21 Sep 2020 - R. Yantosca - Initial version
!  See the subsequent Git history with the gitk browser!
!EOP
!------------------------------------------------------------------------------
!BOC
!
! !LOCAL VARIABLES:
!
    ! Scalars
    INTEGER            :: NX, NY
    LOGICAL            :: doRegister

    ! Strings
    CHARACTER(LEN=255) :: arrayId

    !=======================================================================
    ! Init_and_Register_R8_2D begins here!
    !=======================================================================

    ! Initialize
    RC      = GC_SUCCESS
    arrayId = 'State_Chm%' // TRIM( chmId )

    IF ( PRESENT( noRegister ) ) THEN
       doRegister = ( .not. noRegister )
    ELSE
       doRegister = .TRUE.
    ENDIF

    !=======================================================================
    ! Allocate the field array (if it hasn't already been allocated)
    !=======================================================================
    IF ( .not. ASSOCIATED( Ptr2Data ) ) THEN

       ! Get array dimensions
       NX = State_Grid%NX
       NY = State_Grid%NY

       ! Allocate the data
       ALLOCATE( Ptr2Data( NX, NY ), STAT=RC )
       CALL GC_CheckVar( arrayId, 0, RC )
       IF ( RC /= GC_SUCCESS ) RETURN
       Ptr2Data = 0.0_f8

    ENDIF

    !=======================================================================
    ! Register the field
    !=======================================================================
    IF ( doRegister ) THEN
       CALL Register_ChmField( Input_Opt, chmId, Ptr2Data, State_Chm, RC )
       CALL GC_CheckVar( arrayId, 1, RC )
       IF ( RC /= GC_SUCCESS ) RETURN
    ENDIF

  END SUBROUTINE Init_and_Register_R8_2D
!EOC
!------------------------------------------------------------------------------
!                  GEOS-Chem Global Chemical Transport Model                  !
!------------------------------------------------------------------------------
!BOP
!
! !IROUTINE: Init_and_Register_R8_3D
!
! !DESCRIPTION: Allocates the data array for a State_Chm field,
!  and also adds the field into the State_Chm registry.
!  This particular routine is for 4-byte, 2-dimensional arrays.
!\\
!\\
! !INTERFACE:
!
  SUBROUTINE Init_and_Register_R8_3D( Input_Opt, State_Chm, State_Grid,      &
                                      Ptr2Data,  chmId,     RC,              &
                                      nSlots,    nCat,      noRegister      )
!
! !USES:
!
    USE Input_Opt_Mod,  ONLY : OptInput
    USE State_Grid_Mod, ONLY : GrdState
!
! !INPUT PARAMETERS:
!
    TYPE(OptInput),   INTENT(IN)  :: Input_Opt           ! Input Options
    TYPE(ChmState),   INTENT(IN)  :: State_Chm           ! Chemistry State
    TYPE(GrdState),   INTENT(IN)  :: State_Grid          ! Grid State
    CHARACTER(LEN=*), INTENT(IN)  :: chmId               ! Field name
    INTEGER,          OPTIONAL    :: nSlots              ! # slots, 3rd dim
    INTEGER,          OPTIONAL    :: nCat                ! Category index
    LOGICAL,          OPTIONAL    :: noRegister          ! Exit after init
!
! !INPUT/OUTPUT PARAMETERS:
!
    REAL(f8),         POINTER     :: Ptr2Data(:,:,:)     ! Pointer to data
!
! !OUTPUT PARAMETERS:
!
    INTEGER,          INTENT(OUT) :: RC                  ! Success or failure?
!
! !REVISION HISTORY:
!  21 Sep 2020 - R. Yantosca - Initial version
!  See the subsequent Git history with the gitk browser!
!EOP
!------------------------------------------------------------------------------
!BOC
!
! !LOCAL VARIABLES:
!
    ! Scalars
    INTEGER            :: NX, NY, NZ, NW
    LOGICAL            :: doRegister

    ! Strings
    CHARACTER(LEN=255) :: arrayId

    !========================================================================
    ! Init_and_Register_R8_3D begins here!
    !========================================================================

    ! Initialize
    RC      = GC_SUCCESS
    arrayId = 'State_Chm%' // TRIM( chmId )

    IF ( PRESENT( noRegister ) ) THEN
       doRegister = ( .not. noRegister )
    ELSE
       doRegister = .TRUE.
    ENDIF

    !========================================================================
    ! Allocate the field array (if it hasn't already been allocated)
    !========================================================================
    IF ( .not. ASSOCIATED( Ptr2Data ) ) THEN

       ! Get array dimensions
       NX = State_Grid%NX
       NY = State_Grid%NY
       IF ( PRESENT( nSlots ) ) THEN
          NW = nSlots
       ELSE
          NW = State_Grid%NZ
       ENDIF

       ! Allocate the array
       ALLOCATE( Ptr2Data( NX, NY, NW ), STAT=RC )
       CALL GC_CheckVar( arrayId, 0, RC )
       IF ( RC /= GC_SUCCESS ) RETURN
       Ptr2Data = 0.0_f8

    ENDIF

    !========================================================================
    ! Register the field (unless we explicitly say not to)
    !========================================================================
    IF ( doRegister ) THEN
       CALL Register_ChmField( Input_Opt, chmId, Ptr2Data,                   &
                               State_Chm, RC,    nCat=nCat                  )
       CALL GC_CheckVar( arrayId, 1, RC )
       IF ( RC /= GC_SUCCESS ) RETURN
    ENDIF

  END SUBROUTINE Init_and_Register_R8_3D
!EOC
!------------------------------------------------------------------------------
!                  GEOS-Chem Global Chemical Transport Model                  !
!------------------------------------------------------------------------------
!BOP
!
! !IROUTINE: Init_and_Register_R8_4D
!
! !DESCRIPTION: Allocates the data array for a State_Chm field,
!  and also adds the field into the State_Chm registry.
!  This particular routine is for 4-byte, 2-dimensional arrays.
!\\
!\\
! !INTERFACE:
!
  SUBROUTINE Init_and_Register_R8_4D( Input_Opt, State_Chm, State_Grid,      &
                                      Ptr2Data,  chmId,     nSlots,          &
                                      RC,        nCat,      noRegister      )
!
! !USES:
!
    USE Input_Opt_Mod,  ONLY : OptInput
    USE State_Grid_Mod, ONLY : GrdState
!
! !INPUT PARAMETERS:
!
    TYPE(OptInput),   INTENT(IN)  :: Input_Opt           ! Input Options
    TYPE(ChmState),   INTENT(IN)  :: State_Chm           ! Chemistry State
    TYPE(GrdState),   INTENT(IN)  :: State_Grid          ! Grid State
    CHARACTER(LEN=*), INTENT(IN)  :: chmId               ! Field name
    INTEGER,          INTENT(IN)  :: nSlots              ! # of slots, 4th dim
    INTEGER,          OPTIONAL    :: nCat                ! Optional category
    LOGICAL,          OPTIONAL    :: noRegister          ! Exit after init
!
! !INPUT/OUTPUT PARAMETERS:
!
    REAL(f8),         POINTER     :: Ptr2Data(:,:,:,:)   ! Pointer to data
!
! !OUTPUT PARAMETERS:
!
    INTEGER,          INTENT(OUT) :: RC                  ! Success/failure!
!
! !REVISION HISTORY:
!  21 Sep 2020 - R. Yantosca - Initial version
!  See the subsequent Git history with the gitk browser!
!EOP
!------------------------------------------------------------------------------
!BOC
!
! !LOCAL VARIABLES:
!
    ! Scalars
    INTEGER            :: NX, NY, NZ
    LOGICAL            :: doRegister

    ! Strings
    CHARACTER(LEN=255) :: arrayId

    !========================================================================
    ! Init_and_Register_R8_4D begins here!
    !========================================================================

    ! Initialize
    RC      = GC_SUCCESS
    arrayId = 'State_Chm%' // TRIM( chmId )

    IF ( PRESENT( noRegister ) ) THEN
       doRegister = ( .not. noRegister )
    ELSE
       doRegister = .TRUE.
    ENDIF

    !========================================================================
    ! Allocate the field array (if it hasn't already been allocated)
    !========================================================================
    IF ( .not. ASSOCIATED( Ptr2Data ) ) THEN

       ! Get array dimensions
       NX = State_Grid%NX
       NY = State_Grid%NY
       NZ = State_Grid%NZ

       ! Allocate the array
       ALLOCATE( Ptr2Data( NX, NY, NZ, nSlots ), STAT=RC )
       CALL GC_CheckVar( arrayId, 0, RC )
       IF ( RC /= GC_SUCCESS ) RETURN
       Ptr2Data = 0.0_f8

    ENDIF

    !========================================================================
    ! Register the field (unless we explicitly say not to)
    !========================================================================
    IF ( doRegister ) THEN
       CALL Register_ChmField( Input_Opt, chmId, Ptr2Data,                   &
                               State_Chm, RC,    nCat=nCat                  )
       CALL GC_CheckVar( arrayId, 1, RC )
       IF ( RC /= GC_SUCCESS ) RETURN
    ENDIF

  END SUBROUTINE Init_and_Register_R8_4D
!EOC
!------------------------------------------------------------------------------
!                  GEOS-Chem Global Chemical Transport Model                  !
!------------------------------------------------------------------------------
!BOP
!
! !IROUTINE: Test_for_Species_Dim
!
! !DESCRIPTION: Returns true if a State_Chm quantity has a species dimension.
!\\
!\\
! !INTERFACE:
!
  FUNCTION Test_for_Species_Dim( perSpc ) RESULT( returnCode )
!
! !INPUT PARAMETERS:
!
    CHARACTER(LEN=*), INTENT(IN) :: perSpc      ! PerSpc value from metadata
!
! !RETURN VALUE:
!
    INTEGER                      :: returnCode  !  1  = has species dimension
                                                !  0  = no species dimension
                                                ! -1  = unknown perSpc value
!
! !REVISION HISTORY:
!  06 Jan 2015 - R. Yantosca - Initial version
!  See the subsequent Git history with the gitk browser!
!EOP
!------------------------------------------------------------------------------
!BOC
    SELECT CASE( TRIM( perSpc ) )
       CASE( 'ADV', 'ALL', 'DRY', 'WET', 'HgCat' )
          returnCode = 1
       CASE( '' )
          returnCode = 0
       CASE DEFAULT
          returnCode = -1
    END SELECT

  END FUNCTION Test_For_Species_Dim
!EOC
!------------------------------------------------------------------------------
!                  GEOS-Chem Global Chemical Transport Model                  !
!------------------------------------------------------------------------------
!BOP
!
! !IROUTINE: Get_NumSlots
!
! !DESCRIPTION: Returns the number of slots with which to define a
!  species-based array of State_Chm.
!\\
!\\
! !INTERFACE:
!
  FUNCTION Get_NumSlots( perSpc, State_Chm ) RESULT( nSlots )
!
! !INPUT PARAMETERS:
!
    CHARACTER(LEN=*), INTENT(IN) :: perSpc      ! PerSpc value from metadata
    TYPE(ChmState),   INTENT(IN) :: State_Chm   ! Chemistry State object
!
! !RETURN VALUE:
!
    INTEGER                      :: nSlots      ! Number of slots

! !REVISION HISTORY:
!  23 Sep 2020 - R. Yantosca - Initial version
!  See the subsequent Git history with the gitk browser!
!EOP
!------------------------------------------------------------------------------
!BOC

    SELECT CASE( TRIM( perSpc ) )
       CASE( 'ADV'   )
          nSlots = State_Chm%nAdvect
       CASE( 'ALL'   )
          nSlots = State_Chm%nSpecies
       CASE( 'DRY'   )
          nSlots = State_Chm%nDryDep
       CASE( 'WET'   )
          nSlots = State_Chm%nWetDep
       CASE( 'HgCat' )
          nSlots = State_Chm%N_HG_CATS
       CASE DEFAULT
          nSlots = -1
    END SELECT

  END FUNCTION Get_NumSlots
!EOC
!------------------------------------------------------------------------------
!                  GEOS-Chem Global Chemical Transport Model                  !
!------------------------------------------------------------------------------
!BOP
!
! !IROUTINE: Get_Diagnostic_Name
!
! !DESCRIPTION: Returns the diagnostic name and description of a species-based
!  quantity (appending the species to the base name if necessary).
!\\
!\\
! !INTERFACE:
!
  SUBROUTINE Get_Diagnostic_Name( State_Chm, perSpc,    N,        name,      &
                                  desc,      diagName,  diagDesc            )
!
! !INPUT PARAMETERS:
!
    TYPE(ChmState),     INTENT(IN)  :: State_Chm  ! Chemistry State
    CHARACTER(LEN=*),   INTENT(IN)  :: perSpc     ! PerSpc value from metadata
    INTEGER,            INTENT(IN)  :: N          ! Diagnostic index
    CHARACTER(LEN=*),   INTENT(IN)  :: name       ! Name from metadata
    CHARACTER(LEN=*),   INTENT(IN)  :: desc       ! Description from metadata
!
! !OUTPUT PARAMETERS:
!
    CHARACTER(LEN=255), INTENT(OUT) :: diagName   ! Name        + species name
    CHARACTER(LEN=255), INTENT(OUT) :: diagDesc   ! Description + species name
!
! !REVISION HISTORY:
!  20 Jan 2015 - R. Yantosca - Initial version
!  See the subsequent Git history with the gitk browser!
!EOP
!------------------------------------------------------------------------------
!BOC
!
! !LOCAL VARIABLES:
!
    ! Scalars
    INTEGER                :: modelId

    ! Objects
    TYPE(Species), POINTER :: ThisSpc

    IF ( PerSpc == 'HgCat' ) THEN

       !---------------------------------------------------------------------
       ! Hg simulation quantities
       !---------------------------------------------------------------------

<<<<<<< HEAD
       ! Append the category name to the diagnostic name
       diagName = TRIM( name ) // TRIM( State_Chm%Hg_Cat_Name(N) )

       ! Append the category name to the description
       diagDesc = TRIM( desc ) // TRIM( State_Chm%Hg_Cat_Name(N) )
=======
       ! Append the species name to the diagnostic name with an underscore
       diagName = TRIM( name )! // '_' // TRIM( State_Chm%Hg_Cat_Name(N) )

       ! Append the species name to the diagnostic description
       diagDesc = TRIM( desc )! // ' ' // TRIM( State_Chm%Hg_Cat_Name(N) )
>>>>>>> 7dc1ae16

    ELSE

       !---------------------------------------------------------------------
       ! All other species-bound quantities
       !---------------------------------------------------------------------

       ! Get the species index from the diagnostic index
       ! depending on the value of PerSpc (bmy, 05 Oct 2021)
       modelId = N
       IF ( PerSpc == 'DRY' ) modelId = State_Chm%Map_DryDep(N)
       IF ( PerSpc == 'WET' ) modelId = State_Chm%Map_WetDep(N)

       ! Point to the proper species, by modelId
       ThisSpc => State_Chm%SpcData(modelId)%Info

       ! Append the species name to the diagnostic name with an underscore
       diagName = TRIM( name ) // '_' // TRIM( ThisSpc%Name )

       ! Append the species name to the diagnostic description
       diagDesc = TRIM( desc ) // ' ' // TRIM( ThisSpc%Name )

       ! Free pointer
       ThisSpc => NULL()

    ENDIF

  END SUBROUTINE Get_Diagnostic_Name
!EOC
!------------------------------------------------------------------------------
!                  GEOS-Chem Global Chemical Transport Model                  !
!------------------------------------------------------------------------------
!BOP
!
! !IROUTINE: Register_ChmField_R4_2D
!
! !DESCRIPTION: Registers a 2-dimensional, 4-byte real array field
!  of the State\_Chm object.  This allows the diagnostic modules get
!  a pointer to the field by searching on the field name.
!\\
!\\
! !INTERFACE:
!
  SUBROUTINE Register_ChmField_R4_2D( Input_Opt, metadataID, Ptr2Data,       &
                                      State_Chm, RC                         )
!
! !USES:
!
    USE Input_Opt_Mod,      ONLY : OptInput
    USE Registry_Params_Mod
!
! !INPUT PARAMETERS:
!
    TYPE(OptInput),   INTENT(IN)  :: Input_Opt         ! Input Options
    CHARACTER(LEN=*), INTENT(IN)  :: metadataID        ! State_Chm field ID
    REAL(f4),         POINTER     :: Ptr2Data(:,:)     ! Pointer to data
    TYPE(ChmState),   INTENT(IN)  :: State_Chm         ! Chemistry State
!
! !OUTPUT PARAMETERS:
!
    INTEGER,          INTENT(OUT) :: RC                ! Success or failure?
!
! !REMARKS:
!
! !REVISION HISTORY:
!  21 Sep 2020 - E. Lundgren - Initial version
!  See https://github.com/geoschem/geos-chem for complete history
!EOP
!------------------------------------------------------------------------------
!BOC
!
! !LOCAL VARIABLES:
!
    ! Scalars
    LOGICAL            :: found,       onEdges
    INTEGER            :: N,           rank,        hasSpeciesDim
    INTEGER            :: type,        vloc

    ! Strings
    CHARACTER(LEN=255) :: errMsg_reg,  thisLoc,     desc
    CHARACTER(LEN=255) :: thisSpcName, thisSpcDesc, perSpc
    CHARACTER(LEN=255) :: units
    CHARACTER(LEN=512) :: errMsg

    !========================================================================
    ! Initialize
    !========================================================================
    RC         = GC_SUCCESS
    errMsg     = ''
    errMsg_reg = 'Error encountered while registering State_Chm%'
    thisLoc    = &
       ' -> at Register_ChmField_R4_2D (in Headers/state_chm_mod.F90)'

    !========================================================================
    ! Get metadata
    !========================================================================
    CALL Get_MetaData_State_Chm(                                             &
         am_I_Root  = Input_Opt%amIRoot,                                     &
         metadataId = metadataId,                                            &
         found      = found,                                                 &
         desc       = desc,                                                  &
         units      = units,                                                 &
         rank       = rank,                                                  &
         type       = type,                                                  &
         vloc       = vloc,                                                  &
         perSpc     = perSpc,                                                &
         RC         = RC                                                    )

    ! Trap potential errors
    IF ( RC /= GC_SUCCESS ) THEN
       ErrMsg = TRIM( ErrMsg_reg ) // TRIM( MetadataID ) //                  &
                '; Abnormal exit from routine "Get_Metadata_State_Chm"!'
       CALL GC_Error( ErrMsg, RC, ThisLoc )
       RETURN
    ENDIF

    ! Is the data placed on vertical edges?
    onEdges = ( vLoc == VLocationEdge )

    ! Test if the data has a species dimension
    hasSpeciesDim = Test_For_Species_Dim( perSpc )

    !------------------------------------------------------------------------
    ! If not tied to species then simply register the single field
    !------------------------------------------------------------------------
    IF ( hasSpeciesDim == 0 ) THEN

       ! Check that metadata consistent with data size
       IF ( rank /= 2 ) THEN
          ErrMsg = 'Data dims and metadata rank do not match for '           &
                   // TRIM(metadataID)
          CALL GC_Error( ErrMsg, RC, ThisLoc )
          RETURN
       ENDIF

       ! Add field to registry
       CALL Registry_AddField(                                               &
            Input_Opt    = Input_Opt,                                        &
            Registry     = State_Chm%Registry,                               &
            State        = State_Chm%State,                                  &
            Variable     = TRIM( metadataID ),                               &
            Description  = TRIM( desc       ),                               &
            Units        = TRIM( units      ),                               &
            Data2d_4     = Ptr2Data,                                         &
            RC           = RC                                               )

       ! Trap potential errors
       IF ( RC /= GC_SUCCESS ) THEN
          ErrMsg = TRIM( ErrMsg_reg ) // TRIM( MetadataID ) //               &
                  '; Abnormal exit from routine "Registry_AddField"!'
          CALL GC_Error( ErrMsg, RC, ThisLoc )
          RETURN
       ENDIF

    !------------------------------------------------------------------------
    ! Otherwise exit with error
    !------------------------------------------------------------------------
    ELSE

       ! Error msg
       ErrMsg = 'Handling of PerSpc metadata ' // TRIM(perSpc) //    &
                ' is not implemented for this combo of data type and size'
       CALL GC_Error( ErrMsg, RC, ThisLoc )
       RETURN

    ENDIF

  END SUBROUTINE Register_ChmField_R4_2D
!EOC
!------------------------------------------------------------------------------
!                  GEOS-Chem Global Chemical Transport Model                  !
!------------------------------------------------------------------------------
!BOP
!
! !IROUTINE: Register_ChmField_R4_3D
!
! !DESCRIPTION: Registers a 3-dimensional, 4-byte floating point array field
!  of the State\_Chm object.  This allows the diagnostic modules get a pointer
!  to the field by searching on the field name.
!\\
!\\
! !INTERFACE:
!
  SUBROUTINE Register_ChmField_R4_3D( Input_Opt,  metadataID, Ptr2Data,      &
                                      State_Chm,  RC,         nCat          )
!
! !USES:
!
    USE Input_Opt_Mod,      ONLY : OptInput
    USE Registry_Params_Mod
!
! !INPUT PARAMETERS:
!
    TYPE(OptInput),   INTENT(IN)  :: Input_Opt        ! Input Options
    CHARACTER(LEN=*), INTENT(IN)  :: metadataID       ! State_Chm field ID
    REAL(f4),         POINTER     :: Ptr2Data(:,:,:)  ! pointer to data
    TYPE(ChmState),   INTENT(IN)  :: State_Chm        ! Chemistry State
    INTEGER,          OPTIONAL    :: nCat             ! Category index
!
! !INPUT/OUTPUT PARAMETERS:
!
    INTEGER,          INTENT(OUT) :: RC               ! Success or failure?
!
! !REMARKS:
!
! !REVISION HISTORY:
!  20 Sep 2017 - E. Lundgren - Initial version
!  See https://github.com/geoschem/geos-chem for complete history
!EOP
!------------------------------------------------------------------------------
!BOC
!
! !LOCAL VARIABLES:
!
    ! Scalars
    LOGICAL            :: found,       onEdges
    INTEGER            :: N,           rank,        type
    INTEGER            :: vloc,        nSlots,      hasSpeciesDim

    ! Strings
    CHARACTER(LEN=255) :: errMsg_reg,  thisLoc,     desc
    CHARACTER(LEN=255) :: thisSpcName, thisSpcDesc, perSpc
    CHARACTER(LEN=255) :: units
    CHARACTER(LEN=512) :: errMsg

    !=========================================================================
    ! Initialize
    !=========================================================================
    RC         = GC_SUCCESS
    errMsg     = ''
    errMsg_reg = 'Error encountered while registering State_Chm%'
    thisLoc    = &
       ' -> at Register_ChmField_R4_3D (in Headers/state_chm_mod.F90)'

    !=========================================================================
    ! Get metadata
    !=========================================================================
    CALL Get_MetaData_State_Chm(                                              &
         am_I_Root  = Input_Opt%amIRoot,                                      &
         metadataId = metadataId,                                             &
         found      = found,                                                  &
         desc       = desc,                                                   &
         units      = units,                                                  &
         rank       = rank,                                                   &
         type       = type,                                                   &
         vloc       = vloc,                                                   &
         perSpc     = perSpc,                                                 &
         RC         = RC                                                     )

    ! Trap potential errors
    IF ( RC /= GC_SUCCESS ) THEN
       ErrMsg = TRIM( ErrMsg_reg ) // TRIM( MetadataID ) //                  &
                '; Abnormal exit from routine "Get_Metadata_State_Chm"!'
       CALL GC_Error( ErrMsg, RC, ThisLoc )
       RETURN
    ENDIF

    ! Test if the quantity has a species dimension
    hasSpeciesDim = Test_for_Species_Dim( perSpc )

    !------------------------------------------------------------------------
    ! If tied to a given category, only register that one
    !------------------------------------------------------------------------
    IF ( PRESENT( nCat ) ) THEN

       ! Check that metadata consistent with data size
       IF ( rank /= 2 ) THEN
          ErrMsg = 'Data dims and metadata rank do not match for '           &
                   // TRIM(metadataID)
          CALL GC_Error( ErrMsg, RC, ThisLoc )
          RETURN
       ENDIF

       ! Add field to registry
       CALL Registry_AddField(                                               &
            Input_Opt    = Input_Opt,                                        &
            Registry     = State_Chm%Registry,                               &
            State        = State_Chm%State,                                  &
            Variable     = TRIM( metadataID ),                               &
            Description  = TRIM( desc       ),                               &
            Units        = TRIM( units      ),                               &
            OnLevelEdges = onEdges,                                          &
            Data2d_4     = Ptr2Data(:,:,nCat),                               &
            RC           = RC                                               )

       ! Trap potential errors
       IF ( RC /= GC_SUCCESS ) THEN
          ErrMsg = TRIM( ErrMsg_reg ) // TRIM( MetadataID ) //               &
                   '; Abnormal exit from Registry_AddField!'
          CALL GC_Error( ErrMsg_reg, RC, ThisLoc )
          RETURN
      ENDIF

    !------------------------------------------------------------------------
    ! If tied to a particular species, register each species individually
    !------------------------------------------------------------------------
    ELSE IF ( hasSpeciesDim == 1 ) THEN

       ! Check that metadata consistent with data size
       IF ( rank /= 2 ) THEN
          ErrMsg = 'Data dims and metadata rank do not match for '           &
                   // TRIM(metadataID)
          CALL GC_Error( ErrMsg, RC, ThisLoc )
          RETURN
       ENDIF

       ! Get the length of the species-based dimension
       nSlots = Get_NumSlots( perSpc, State_Chm )

       ! Loop over all species
       DO N = 1, nSlots

          ! Append the species name to the diagnostic name & description
          CALL Get_Diagnostic_Name(                                          &
               State_Chm    = State_Chm,                                     &
               perSpc       = perSpc,                                        &
               N            = N,                                             &
               name         = metaDataId,                                    &
               desc         = desc,                                          &
               diagName     = thisSpcName,                                   &
               diagDesc     = thisSpcDesc                                   )

          ! Add field to registry
          CALL Registry_AddField( &
               Input_Opt    = Input_Opt,                                     &
               Registry     = State_Chm%Registry,                            &
               State        = State_Chm%State,                               &
               Variable     = TRIM( thisSpcName ),                           &
               Description  = TRIM( thisSpcDesc ),                           &
               Units        = TRIM( units       ),                           &
               OnLevelEdges = onEdges,                                       &
               Data2d_4     = Ptr2Data(:,:,N),                               &
               RC           = RC                                            )

          ! Trap potential errors
          IF ( RC /= GC_SUCCESS ) THEN
             ErrMsg = TRIM( ErrMsg_reg ) // TRIM( MetadataID ) //            &
                      '; Abnormal exit from routine "Registry_AddField"!'
             CALL GC_Error( ErrMsg, RC, ThisLoc )
             RETURN
          ENDIF

       ENDDO

    !------------------------------------------------------------------------
    ! If not tied to species then simply register the single field
    !------------------------------------------------------------------------
    ELSE IF ( hasSpeciesDim == 0 ) THEN

       ! Check that metadata consistent with data size
       IF ( rank /= 3 ) THEN
          ErrMsg = 'Data dims and metadata rank do not match for '           &
                   // TRIM(metadataID)
          CALL GC_Error( ErrMsg, RC, ThisLoc )
          RETURN
       ENDIF

       ! Is the data placed on vertical edges?
       onEdges = ( vLoc == VLocationEdge )

       ! Add field to registry
       CALL Registry_AddField(                                               &
            Input_Opt    = Input_Opt,                                        &
            Registry     = State_Chm%Registry,                               &
            State        = State_Chm%State,                                  &
            Variable     = TRIM( metadataID ),                               &
            Description  = TRIM( desc       ),                               &
            Units        = TRIM( units      ),                               &
            Data3d_4     = Ptr2Data,                                         &
            OnLevelEdges = onEdges,                                          &
            RC           = RC                                               )

       ! Trap potential errors
       IF ( RC /= GC_SUCCESS ) THEN
          ErrMsg = TRIM( ErrMsg_reg ) // TRIM( MetadataID ) //               &
                  '; Abnormal exit from routine "Registry_AddField"!'
          CALL GC_Error( ErrMsg, RC, ThisLoc )
          RETURN
       ENDIF

    !-----------------------------------------------------------------------
    ! Otherwise exit with error
    !-----------------------------------------------------------------------
    ELSE

       ! Error msg
       ErrMsg = 'Handling of PerSpc metadata ' // TRIM(perSpc) //    &
                ' is not implemented for this combo of data type and size'
       CALL GC_Error( ErrMsg, RC, ThisLoc )
       RETURN

    ENDIF

  END SUBROUTINE Register_ChmField_R4_3D
!EOC
!------------------------------------------------------------------------------
!                  GEOS-Chem Global Chemical Transport Model                  !
!------------------------------------------------------------------------------
!BOP
!
! !IROUTINE: Register_ChmField_R4_4D
!
! !DESCRIPTION: Registers a 4-dimensional, 4-byte real array field
!  of the State\_Chm object.  This allows the diagnostic modules get
!  a pointer to the field by searching on the field name.
!\\
!\\
! !INTERFACE:
!
  SUBROUTINE Register_ChmField_R4_4D( Input_Opt,  metadataID, Ptr2Data,     &
                                      State_Chm,  RC,         Ncat         )
!
! !USES:
!
    USE Input_Opt_Mod,      ONLY : OptInput
    USE Registry_Params_Mod
!
! !INPUT PARAMETERS:
!
    TYPE(OptInput),   INTENT(IN)  :: Input_Opt         ! Input Options
    CHARACTER(LEN=*), INTENT(IN)  :: metadataID        ! State_Chm field Id
    REAL(f4),         POINTER     :: Ptr2Data(:,:,:,:) ! Pointer to data
    TYPE(ChmState),   INTENT(IN)  :: State_Chm         ! Chemistry State
    INTEGER,          OPTIONAL    :: Ncat              ! Category index
!
! !OUTPUT PARAMETERS:
!
    INTEGER,          INTENT(OUT) :: RC                ! Success or failure?
!
! !REMARKS:
!
! !REVISION HISTORY:
!  20 Sep 2017 - E. Lundgren - Initial version
!  See https://github.com/geoschem/geos-chem for complete history
!EOP
!------------------------------------------------------------------------------
!BOC
!
! !LOCAL VARIABLES:
!
    ! Scalars
    LOGICAL            :: found,       onEdges
    INTEGER            :: N,           rank,        hasSpeciesDim
    INTEGER            :: type,        vloc,        nSlots

    ! Strings
    CHARACTER(LEN=255) :: errMsg_reg,  thisLoc,     desc
    CHARACTER(LEN=255) :: thisSpcName, thisSpcDesc, perSpc
    CHARACTER(LEN=255) :: units
    CHARACTER(LEN=512) :: errMsg

    !========================================================================
    ! Initialize
    !========================================================================
    RC         = GC_SUCCESS
    errMsg     = ''
    errMsg_reg = 'Error encountered while registering State_Chm%'
    thisLoc    = &
       ' -> at Register_ChmField_R4_4D (in Headers/state_chm_mod.F90)'

    !========================================================================
    ! Get metadata
    !========================================================================
    CALL Get_MetaData_State_Chm(                                             &
         am_I_Root  = Input_Opt%amIRoot,                                     &
         metadataId = metadataId,                                            &
         found      = found,                                                 &
         desc       = desc,                                                  &
         units      = units,                                                 &
         rank       = rank,                                                  &
         type       = type,                                                  &
         vloc       = vloc,                                                  &
         perSpc     = perSpc,                                                &
         RC         = RC                                                    )

    ! Trap potential errors
    IF ( RC /= GC_SUCCESS ) THEN
       ErrMsg = TRIM( ErrMsg_reg ) // TRIM( MetadataID ) //                  &
                '; Abnormal exit from routine "Get_Metadata_State_Chm"!'
       CALL GC_Error( ErrMsg, RC, ThisLoc )
       RETURN
    ENDIF

    ! Test if the quantity has a species dimension
    hasSpeciesDim = Test_For_Species_Dim( perSpc )

    !------------------------------------------------------------------------
    ! Check that metadata consistent with data size
    !------------------------------------------------------------------------
    IF ( rank /= 3 ) THEN
       ErrMsg = 'Data dims and metadata rank do not match for ' &
                // TRIM(metadataID)
       CALL GC_Error( ErrMsg, RC, ThisLoc )
       RETURN
    ENDIF

    ! Is the data placed on level edges?
    onEdges = ( VLoc == VLocationEdge )

    !------------------------------------------------------------------------
    ! If tied to a given category, only registry that one
    !------------------------------------------------------------------------
    IF ( PRESENT( Ncat ) ) THEN

       ! Add field to registry
       CALL Registry_AddField(                                               &
            Input_Opt    = Input_Opt,                                        &
            Registry     = State_Chm%Registry,                               &
            State        = State_Chm%State,                                  &
            Variable     = TRIM( metadataID ),                               &
            Description  = TRIM( desc       ),                               &
            Units        = TRIM( units      ),                               &
            OnLevelEdges = onEdges,                                          &
            Data3d_4     = Ptr2Data(:,:,:,Ncat),                             &
            RC           = RC                                               )

       ! Trap potential errors
       IF ( RC /= GC_SUCCESS ) THEN
          ErrMsg = TRIM( ErrMsg_reg ) // TRIM( MetadataID ) //               &
                   '; Abnormal exit from Registry_AddField!'
          CALL GC_Error( ErrMsg_reg, RC, ThisLoc )
          RETURN
       ENDIF

    !------------------------------------------------------------------------
    ! If tied to a particular species, register each species individually
    !------------------------------------------------------------------------
    ELSE IF ( hasSpeciesDim == 1 ) THEN

       ! Check that metadata consistent with data size
       IF ( rank /= 3 ) THEN
          ErrMsg = 'Data dims and metadata rank do not match for '           &
                   // TRIM(metadataID)
          CALL GC_Error( ErrMsg, RC, ThisLoc )
          RETURN
       ENDIF

       ! Get the length of the species-based dimension
       nSlots = Get_NumSlots( perSpc, State_Chm )

       ! Loop over all species
       DO N = 1, nSlots

          ! Append the species name to the diagnostic name & description
          CALL Get_Diagnostic_Name(                                          &
               State_Chm    = State_Chm,                                     &
               perSpc       = perSpc,                                        &
               N            = N,                                             &
               name         = TRIM( metaDataId ),                            &
               desc         = TRIM( desc       ),                            &
               diagName     = thisSpcName,                                   &
               diagDesc     = thisSpcDesc                                   )

          ! Add field to registry
          CALL Registry_AddField( &
               Input_Opt    = Input_Opt,                                     &
               Registry     = State_Chm%Registry,                            &
               State        = State_Chm%State,                               &
               Variable     = TRIM( thisSpcName ),                           &
               Description  = TRIM( thisSpcDesc ),                           &
               Units        = TRIM( units       ),                           &
               OnLevelEdges = onEdges,                                       &
               Data3d_4     = Ptr2Data(:,:,:,N),                             &
               RC           = RC                                            )

          ! Trap potential errors
          IF ( RC /= GC_SUCCESS ) THEN
             ErrMsg = TRIM( ErrMsg_reg ) // TRIM( MetadataID ) //            &
                      '; Abnormal exit from routine "Registry_AddField"!'
             CALL GC_Error( ErrMsg, RC, ThisLoc )
             RETURN
          ENDIF

       ENDDO

    !------------------------------------------------------------------------
    ! Otherwise, exit with error
    !------------------------------------------------------------------------
    ELSE

       ! Error msg
       ErrMsg = 'Handling of PerSpc metadata ' // TRIM(perSpc) // &
                ' is not implemented for this combo of data type and size!'
       CALL GC_Error( ErrMsg, RC, ThisLoc )
       RETURN

    ENDIF

  END SUBROUTINE Register_ChmField_R4_4D
!EOC
!------------------------------------------------------------------------------
!                  GEOS-Chem Global Chemical Transport Model                  !
!------------------------------------------------------------------------------
!BOP
!
! !IROUTINE: Register_ChmField_R8_2D
!
! !DESCRIPTION: Registers a 2-dimensional, 8-byte real array field
!  of the State\_Chm object.  This allows the diagnostic modules get
!  a pointer to the field by searching on the field name.
!\\
!\\
! !INTERFACE:
!
  SUBROUTINE Register_ChmField_R8_2D( Input_Opt, metadataID, Ptr2Data,       &
                                      State_Chm, RC                         )
!
! !USES:
!
    USE Input_Opt_Mod,      ONLY : OptInput
    USE Registry_Params_Mod
!
! !INPUT PARAMETERS:
!
    TYPE(OptInput),   INTENT(IN)  :: Input_Opt       ! Input Options
    CHARACTER(LEN=*), INTENT(IN)  :: metadataID      ! State_Chm field ID
    REAL(f8),         POINTER     :: Ptr2Data(:,:)   ! Pointer to data
    TYPE(ChmState),   INTENT(IN)  :: State_Chm       ! Chemistry State
!
! !OUTPUT PARAMETERS:
!
    INTEGER,          INTENT(OUT) :: RC              ! Success or failure?
!
! !REMARKS:
!
! !REVISION HISTORY:
!  21 Sep 2020 - E. Lundgren - Initial version
!  See https://github.com/geoschem/geos-chem for complete history
!EOP
!------------------------------------------------------------------------------
!BOC
!
! !LOCAL VARIABLES:
!
    ! Scalars
    LOGICAL            :: found,       onEdges
    INTEGER            :: N,           rank,        hasSpeciesDim
    INTEGER            :: type,        vloc

    ! Strings
    CHARACTER(LEN=255) :: errMsg_reg,  thisLoc,     desc
    CHARACTER(LEN=255) :: thisSpcName, thisSpcDesc, perSpc
    CHARACTER(LEN=255) :: units
    CHARACTER(LEN=512) :: errMsg

    !========================================================================
    ! Initialize
    !========================================================================
    RC         = GC_SUCCESS
    errMsg     = ''
    errMsg_reg = 'Error encountered while registering State_Chm%'
    thisLoc    = &
       ' -> at Register_ChmField_R8_2D (in Headers/state_chm_mod.F90)'

    !========================================================================
    ! Get metadata
    !========================================================================
    CALL Get_MetaData_State_Chm(                                             &
         am_I_Root  = Input_Opt%amIRoot,                                     &
         metadataId = metadataId,                                            &
         found      = found,                                                 &
         desc       = desc,                                                  &
         units      = units,                                                 &
         rank       = rank,                                                  &
         type       = type,                                                  &
         vloc       = vloc,                                                  &
         perSpc     = perSpc,                                                &
         RC         = RC                                                    )

    ! Trap potential errors
    IF ( RC /= GC_SUCCESS ) THEN
       ErrMsg = TRIM( ErrMsg_reg ) // TRIM( MetadataID ) //                  &
                '; Abnormal exit from routine "Get_Metadata_State_Chm"!'
       CALL GC_Error( ErrMsg, RC, ThisLoc )
       RETURN
    ENDIF

    ! Is the data placed on vertical edges?
    onEdges = ( vLoc == VLocationEdge )

    ! Test if the quantity has a species dimension
    hasSpeciesDim = Test_for_Species_Dim( perSpc )

    !------------------------------------------------------------------------
    ! If not tied to species then simply register the single field
    !------------------------------------------------------------------------
    IF ( hasSpeciesDim == 0 ) THEN

       ! Check that metadata consistent with data size
       IF ( rank /= 2 ) THEN
          ErrMsg = 'Data dims and metadata rank do not match for '           &
                   // TRIM(metadataID)
          CALL GC_Error( ErrMsg, RC, ThisLoc )
          RETURN
       ENDIF

       ! Add field to registry
       CALL Registry_AddField(                                               &
            Input_Opt    = Input_Opt,                                        &
            Registry     = State_Chm%Registry,                               &
            State        = State_Chm%State,                                  &
            Variable     = TRIM( metadataID ),                               &
            Description  = TRIM( desc       ),                               &
            Units        = TRIM( units      ),                               &
            Data2d_8     = Ptr2Data,                                         &
            RC           = RC                                               )

       ! Trap potential errors
       IF ( RC /= GC_SUCCESS ) THEN
          ErrMsg = TRIM( ErrMsg_reg ) // TRIM( MetadataID ) //               &
                  '; Abnormal exit from routine "Registry_AddField"!'
          CALL GC_Error( ErrMsg, RC, ThisLoc )
          RETURN
       ENDIF

    !------------------------------------------------------------------------
    ! Otherwise exit with error
    !------------------------------------------------------------------------
    ELSE

       ! Error msg
       ErrMsg = 'Handling of PerSpc metadata ' // TRIM(perSpc) //    &
                ' is not implemented for this combo of data type and size'
       CALL GC_Error( ErrMsg, RC, ThisLoc )
       RETURN

    ENDIF

  END SUBROUTINE Register_ChmField_R8_2D
!EOC
!------------------------------------------------------------------------------
!                  GEOS-Chem Global Chemical Transport Model                  !
!------------------------------------------------------------------------------
!BOP
!
! !IROUTINE: Register_ChmField_R8_3D
!
! !DESCRIPTION: Registers a 3-dimensional, 8-byte floating point array field
!  of the State\_Chm object.  This allows the diagnostic modules get a pointer
!  to the field by searching on the field name.
!\\
!\\
! !INTERFACE:
!
  SUBROUTINE Register_ChmField_R8_3D( Input_Opt, metadataID, Ptr2Data,       &
                                      State_Chm, RC,         nCat           )
!
! !USES:
!
    USE Input_Opt_Mod,      ONLY : OptInput
    USE Registry_Params_Mod
!
! !INPUT PARAMETERS:
!
    TYPE(OptInput),    INTENT(IN)  :: Input_Opt       ! Input Options object
    CHARACTER(LEN=*),  INTENT(IN)  :: metadataID      ! State_Chm field ID
    REAL(f8),          POINTER     :: Ptr2Data(:,:,:) ! Pointer to data
    TYPE(ChmState),    INTENT(IN)  :: State_Chm       ! Chemistry State
    INTEGER,           OPTIONAL    :: nCat            ! Category index
!
! !INPUT/OUTPUT PARAMETERS:
!
    INTEGER,           INTENT(OUT) :: RC              ! Success or failure?
!
! !REMARKS:
!
! !REVISION HISTORY:
!  20 Sep 2017 - E. Lundgren - Initial version
!  See https://github.com/geoschem/geos-chem for complete history
!EOP
!------------------------------------------------------------------------------
!BOC
!
! !LOCAL VARIABLES:
!
    ! Scalars
    LOGICAL            :: found,       onEdges
    INTEGER            :: N,           rank,        hasSpeciesDim
    INTEGER            :: type,        vloc,        nSlots

    ! Strings
    CHARACTER(LEN=255) :: errMsg_reg,  thisLoc,     desc
    CHARACTER(LEN=255) :: thisSpcName, thisSpcDesc, perSpc
    CHARACTER(LEN=255) :: units
    CHARACTER(LEN=512) :: errMsg

    !========================================================================
    ! Initialize
    !========================================================================
    RC         = GC_SUCCESS
    ErrMsg     = ''
    ErrMsg_reg = 'Error encountered while registering State_Chm%'
    ThisLoc    = &
       ' -> at Register_ChmField_R8_3D (in Headers/state_chm_mod.F90)'

    !========================================================================
    ! Get metadata
    !========================================================================
    CALL Get_MetaData_State_Chm(                                             &
         am_I_Root  = Input_Opt%amIRoot,                                     &
         metadataId = metadataId,                                            &
         found      = found,                                                 &
         desc       = desc,                                                  &
         units      = units,                                                 &
         rank       = rank,                                                  &
         type       = type,                                                  &
         vloc       = vloc,                                                  &
         perSpc     = perSpc,                                                &
         RC         = RC                                                    )

    ! Trap potential errors
    IF ( RC /= GC_SUCCESS ) THEN
       ErrMsg = TRIM( ErrMsg_reg ) // TRIM( MetadataID ) //                  &
                '; Abnormal exit from routine "Get_Metadata_State_Chm"!'
       CALL GC_Error( ErrMsg, RC, ThisLoc )
       RETURN
    ENDIF

    ! Is the data placed on vertical edges?
    onEdges = ( vLoc == VLocationEdge )

    ! Test if the data has a species dimension
    hasSpeciesDim = Test_for_Species_Dim( perSpc )

    !------------------------------------------------------------------------
    ! If tied to a given category, only registry that one
    !------------------------------------------------------------------------
    IF ( PRESENT( nCat ) ) THEN

       ! Check that metadata consistent with data size
       IF ( rank /= 2 ) THEN
          ErrMsg = 'Data dims and metadata rank do not match for '           &
                   // TRIM(metadataID)
          CALL GC_Error( ErrMsg, RC, ThisLoc )
          RETURN
       ENDIF

       ! Add field to registry
       CALL Registry_AddField(                                               &
            Input_Opt    = Input_Opt,                                        &
            Registry     = State_Chm%Registry,                               &
            State        = State_Chm%State,                                  &
            Variable     = TRIM( metadataID ),                               &
            Description  = TRIM( desc       ),                               &
            Units        = TRIM( units      ),                               &
            OnLevelEdges = onEdges,                                          &
            Data2d_8     = Ptr2Data(:,:,nCat),                               &
            RC           = RC                                               )

       ! Trap potential errors
       IF ( RC /= GC_SUCCESS ) THEN
          ErrMsg = TRIM( ErrMsg_reg ) // TRIM( MetadataID ) //               &
                   '; Abnormal exit from Registry_AddField!'
          CALL GC_Error( ErrMsg_reg, RC, ThisLoc )
          RETURN
       ENDIF

    !------------------------------------------------------------------------
    ! If tied to a particular species, register each species individually
    !------------------------------------------------------------------------
    ELSE IF ( hasSpeciesDim == 1 ) THEN

       ! Check that metadata consistent with data size
       IF ( rank /= 2 ) THEN
          ErrMsg = 'Data dims and metadata rank do not match for '           &
                   // TRIM(metadataID)
          CALL GC_Error( ErrMsg, RC, ThisLoc )
          RETURN
       ENDIF

       ! Get the length of the species-based dimension
       nSlots = Get_NumSlots( perSpc, State_Chm )

       ! Loop over all species
       DO N = 1, nSlots

          ! Append the species name to the diagnostic name & description
          CALL Get_Diagnostic_Name(                                          &
               State_Chm    = State_Chm,                                     &
               perSpc       = perSpc,                                        &
               N            = N,                                             &
               name         = TRIM( metaDataId ),                            &
               desc         = TRIM( desc       ),                            &
               diagName     = thisSpcName,                                   &
               diagDesc     = thisSpcDesc                                   )

          ! Add field to registry
          CALL Registry_AddField( &
               Input_Opt    = Input_Opt,                                     &
               Registry     = State_Chm%Registry,                            &
               State        = State_Chm%State,                               &
               Variable     = TRIM( thisSpcName ),                           &
               Description  = TRIM( thisSpcDesc ),                           &
               Units        = TRIM( units       ),                           &
               OnLevelEdges = onEdges,                                       &
               Data2d_8     = Ptr2Data(:,:,N),                               &
               RC           = RC                                            )

          ! Trap potential errors
          IF ( RC /= GC_SUCCESS ) THEN
             ErrMsg = TRIM( ErrMsg_reg ) // TRIM( MetadataID ) //            &
                      '; Abnormal exit from routine "Registry_AddField"!'
             CALL GC_Error( ErrMsg, RC, ThisLoc )
             RETURN
          ENDIF

       ENDDO

    !------------------------------------------------------------------------
    ! If not tied to species then simply register the single field
    !------------------------------------------------------------------------
    ELSE IF ( hasSpeciesDim == 0 ) THEN

       ! Check that metadata consistent with data size
       IF ( rank /= 3 ) THEN
          ErrMsg = 'Data dims and metadata rank do not match for '           &
                   // TRIM(metadataID)
          CALL GC_Error( ErrMsg, RC, ThisLoc )
          RETURN
       ENDIF

       ! Is the data placed on vertical edges?
       onEdges = ( vLoc == VLocationEdge )

       ! Add field to registry
       CALL Registry_AddField(                                               &
            Input_Opt    = Input_Opt,                                        &
            Registry     = State_Chm%Registry,                               &
            State        = State_Chm%State,                                  &
            Variable     = TRIM( metadataID ),                               &
            Description  = TRIM( desc       ),                               &
            Units        = TRIM( units      ),                               &
            Data3d_8     = Ptr2Data,                                         &
            OnLevelEdges = onEdges,                                          &
            RC           = RC                                               )

       ! Trap potential errors
       IF ( RC /= GC_SUCCESS ) THEN
          ErrMsg = TRIM( ErrMsg_reg ) // TRIM( MetadataID ) //               &
                  '; Abnormal exit from routine "Registry_AddField"!'
          CALL GC_Error( ErrMsg, RC, ThisLoc )
          RETURN
       ENDIF

    !-----------------------------------------------------------------------
    ! Otherwise exit with error
    !-----------------------------------------------------------------------
    ELSE

       ! Error msg
       ErrMsg = 'Handling of PerSpc metadata ' // TRIM(perSpc) //    &
                ' is not implemented for this combo of data type and size'
       CALL GC_Error( ErrMsg, RC, ThisLoc )
       RETURN

    ENDIF

  END SUBROUTINE Register_ChmField_R8_3D
!EOC
!------------------------------------------------------------------------------
!                  GEOS-Chem Global Chemical Transport Model                  !
!------------------------------------------------------------------------------
!BOP
!
! !IROUTINE: Register_ChmField_R8_4D
!
! !DESCRIPTION: Registers a 4-dimensional, 8-byte real array field
!  of the State\_Chm object.  This allows the diagnostic modules get
!  a pointer to the field by searching on the field name.
!\\
!\\
! !INTERFACE:
!
  SUBROUTINE Register_ChmField_R8_4D( Input_Opt,  metadataID, Ptr2Data,      &
                                      State_Chm,  RC,         Ncat          )
!
! !USES:
!
    USE Input_Opt_Mod,      ONLY : OptInput
    USE Registry_Params_Mod
!
! !INPUT PARAMETERS:
!
    TYPE(OptInput),   INTENT(IN)    :: Input_Opt         ! Input Options
    CHARACTER(LEN=*), INTENT(IN)    :: metadataID        ! State_Chm field ID
    REAL(f8),         POINTER       :: Ptr2Data(:,:,:,:) ! Pointer to data
    TYPE(ChmState),   INTENT(IN)    :: State_Chm         ! Chemistry State
    INTEGER,          OPTIONAL      :: Ncat              ! Category index
!
! !OUTPUT PARAMETERS:
!
    INTEGER,          INTENT(OUT)   :: RC                ! Success or failure?
!
! !REVISION HISTORY:
!  20 Sep 2017 - E. Lundgren - Initial version
!  See https://github.com/geoschem/geos-chem for complete history
!EOP
!------------------------------------------------------------------------------
!BOC
!
! !LOCAL VARIABLES:
!
    ! Scalars
    LOGICAL            :: found,       onEdges
    INTEGER            :: N,           rank,        hasSpeciesDim
    INTEGER            :: type,        vloc,        nSlots

    ! Strings
    CHARACTER(LEN=255) :: errMsg_reg,  thisLoc,     desc
    CHARACTER(LEN=255) :: thisSpcName, thisSpcDesc, perSpc
    CHARACTER(LEN=255) :: units
    CHARACTER(LEN=512) :: errMsg

    !========================================================================
    ! Initialize
    !========================================================================
    RC         = GC_SUCCESS
    errMsg     = ''
    errMsg_reg = 'Error encountered while registering State_Chm%'
    thisLoc    = &
       ' -> at Register_ChmField_R8_4D (in Headers/state_chm_mod.F90)'

    !========================================================================
    ! Get metadata
    !========================================================================
    CALL Get_MetaData_State_Chm(                                             &
         am_I_Root  = Input_Opt%amIRoot,                                     &
         metadataId = metadataId,                                            &
         found      = found,                                                 &
         desc       = desc,                                                  &
         units      = units,                                                 &
         rank       = rank,                                                  &
         type       = type,                                                  &
         vloc       = vloc,                                                  &
         perSpc     = perSpc,                                                &
         RC         = RC                                                    )

    ! Trap potential errors
    IF ( RC /= GC_SUCCESS ) THEN
       ErrMsg = TRIM( ErrMsg_reg ) // TRIM( MetadataID ) //                  &
                '; Abnormal exit from routine "Get_Metadata_State_Chm"!'
       CALL GC_Error( ErrMsg, RC, ThisLoc )
       RETURN
    ENDIF

    !------------------------------------------------------------------------
    ! Check that metadata consistent with data size
    !------------------------------------------------------------------------
    IF ( rank /= 3 ) THEN
       ErrMsg = 'Data dims and metadata rank do not match for ' &
                // TRIM(metadataID)
       CALL GC_Error( ErrMsg, RC, ThisLoc )
       RETURN
    ENDIF

    ! Is the data placed on level edges?
    onEdges = ( VLoc == VLocationEdge )

    ! Test if the quantity has a species dimension
    hasSpeciesDim = Test_for_Species_Dim( perSpc )

    !------------------------------------------------------------------------
    ! If tied to a given category, only registry that one
    !------------------------------------------------------------------------
    IF ( PRESENT( Ncat ) ) THEN

       ! Add field to registry
       CALL Registry_AddField(                                               &
            Input_Opt    = Input_Opt,                                        &
            Registry     = State_Chm%Registry,                               &
            State        = State_Chm%State,                                  &
            Variable     = TRIM( metadataID ),                               &
            Description  = TRIM( desc       ),                               &
            Units        = TRIM( units      ),                               &
            OnLevelEdges = onEdges,                                          &
            Data3d_8     = Ptr2Data(:,:,:,Ncat),                             &
            RC           = RC                                               )

       ! Trap potential errors
       IF ( RC /= GC_SUCCESS ) THEN
          ErrMsg = TRIM( ErrMsg_reg ) // TRIM( MetadataID ) //               &
                   '; Abnormal exit from Registry_AddField!'
          CALL GC_Error( ErrMsg_reg, RC, ThisLoc )
          RETURN
       ENDIF

    !------------------------------------------------------------------------
    ! If tied to a particular species, register each species individually
    !------------------------------------------------------------------------
    ELSE IF ( hasSpeciesDim == 1 ) THEN

       ! Get the length of the species-based dimension
       nSlots = Get_NumSlots( perSpc, State_Chm )

       ! Loop over all species
       DO N = 1, nSlots

          ! Append the species name to the diagnostic name & description
          CALL Get_Diagnostic_Name(                                          &
               State_Chm    = State_Chm,                                     &
               perSpc       = perSpc,                                        &
               N            = N,                                             &
               name         = TRIM( metaDataId ),                            &
               desc         = TRIM( desc       ),                            &
               diagName     = thisSpcName,                                   &
               diagDesc     = thisSpcDesc                                   )

          ! Add field to registry
          CALL Registry_AddField( &
               Input_Opt    = Input_Opt,                                     &
               Registry     = State_Chm%Registry,                            &
               State        = State_Chm%State,                               &
               Variable     = TRIM( thisSpcName ),                           &
               Description  = TRIM( thisSpcDesc ),                           &
               Units        = TRIM( units       ),                           &
               OnLevelEdges = onEdges,                                       &
               Data3d_8     = Ptr2Data(:,:,:,N),                             &
               RC           = RC                                            )

          ! Trap potential errors
          IF ( RC /= GC_SUCCESS ) THEN
             ErrMsg = TRIM( ErrMsg_reg ) // TRIM( MetadataID ) //            &
                      '; Abnormal exit from routine "Registry_AddField"!'
             CALL GC_Error( ErrMsg, RC, ThisLoc )
             RETURN
          ENDIF

       ENDDO

    !------------------------------------------------------------------------
    ! Otherwise, exit with error
    !------------------------------------------------------------------------
    ELSE

       ! Error msg
       ErrMsg = 'Handling of PerSpc metadata ' // TRIM(perSpc ) // &
                ' is not implemented for this combo of data type and size!'
       CALL GC_Error( ErrMsg, RC, ThisLoc )
       RETURN

    ENDIF

  END SUBROUTINE Register_ChmField_R8_4D
!EOC
!------------------------------------------------------------------------------
!                  GEOS-Chem Global Chemical Transport Model                  !
!------------------------------------------------------------------------------
!BOP
!
! !IROUTINE: Ind_
!
! !DESCRIPTION: Function IND\_ returns the index of an advected species or
!  chemical species contained in the chemistry state object by name.
!\\
!\\
! !INTERFACE:
!
  FUNCTION Ind_( name, flag ) RESULT( Indx )
!
! !USES:
!
    USE CharPak_Mod, ONLY : To_UpperCase

!
! !INPUT PARAMETERS:
!
    CHARACTER(LEN=*),           INTENT(IN) :: name  ! Species name
    CHARACTER(LEN=*), OPTIONAL, INTENT(IN) :: flag  ! Species type
!
! !RETURN VALUE:
!
    INTEGER                                :: Indx  ! Index of this species
!
! !REMARKS:
!   Values of FLAG (case-insensitive):
!   'A' or 'a' : Returns advected species index
!   'D' or 'd' : Returns dry-deposition species index
!   'F' or 'f' : Returns KPP fixed species index
!   'G' or 'g' : Returns gas-phase species index
!   'H' or 'h' : Returns hygroscopic-growth species index
!   'K' or 'k' : Returns KPP main species index
!   'N' or 'n' : Returns radionuclide species index
!   'P' or 'p' : Returns photolysis species index
!   'S' or 's' : Returns main species index (aka "ModelId")
!   'V' or 'v' : Returns KPP variable species index
!   'W' or 'w' : Returns wet-deposition species index
!
! !REVISION HISTORY:
!  07 Oct 2016 - M. Long     - Initial version
!  See https://github.com/geoschem/geos-chem for complete history
!EOP
!------------------------------------------------------------------------------
!BOC
!
! !LOCAL VARIABLES:
!
    INTEGER :: N

    !=====================================================================
    ! Ind_ begins here!
    !=====================================================================

    ! Get the ModelId value from the lookup table
    ! NOTE: -1 is used to denote missing species.
    N    = SpcDictLocal%Get( To_UpperCase( TRIM( Name ) ) )
    Indx = N

    ! If N is negative then return -1 to denote the species was not found.
    ! If FLAG is not passed, RETURN the ModelId (regardless of whether the
    ! species was found or missing).
    IF ( ( N < 0 ).or. ( .not. PRESENT( Flag ) ) ) RETURN

    ! For species that were found, return the index specified by FLAG
    SELECT CASE( Flag(1:1) )

       ! Advected species flag
       CASE( 'A', 'a' )
          Indx = SpcDataLocal(N)%Info%AdvectID
          RETURN

       ! Dry-deposited species ID
       CASE( 'D', 'd' )
          Indx = SpcDataLocal(N)%Info%DryDepId
          RETURN

       ! KPP fixed species ID
       CASE( 'F', 'f' )
          Indx = SpcDataLocal(N)%Info%KppFixId
          RETURN

       ! Gas-phase species ID
       CASE( 'G', 'g' )
          Indx = SpcDataLocal(N)%Info%GasSpcId
          RETURN

       ! Hygroscopic growth species ID
       CASE( 'H', 'h' )
          Indx = SpcDataLocal(N)%Info%HygGrthId
          RETURN

       ! KPP chemical species ID
       CASE( 'K', 'k' )
          Indx = SpcDataLocal(N)%Info%KppSpcId
          RETURN

       ! Radionuclide chemical species ID
       CASE( 'N', 'n' )
          Indx = SpcDataLocal(N)%Info%RadNuclId
          RETURN

       ! Photolysis species ID
       CASE( 'P', 'p' )
          Indx = SpcDataLocal(N)%Info%PhotolId
          RETURN

       ! Species/ModelID
       CASE ( 'S', 's' )
          Indx = SpcDataLocal(N)%Info%ModelID
          RETURN

       ! KPP variable species ID
       CASE( 'V', 'v' )
          Indx = SpcDataLocal(N)%Info%KppVarId
          RETURN

       ! WetDep ID
       CASE( 'W', 'w' )
          Indx = SpcDataLocal(N)%Info%WetDepId
          RETURN

       CASE DEFAULT
          ! Pass

     END SELECT

  END FUNCTION Ind_
!EOC
!------------------------------------------------------------------------------
!                  GEOS-Chem Global Chemical Transport Model                  !
!------------------------------------------------------------------------------
!BOP
!
! !IROUTINE: GetNumProdLossSpecies
!
! !DESCRIPTION: Saves the number of production and loss diagnostic species
!  in the State\_Chm\%nProdLoss variable.  This will be used to set up the
!  State\_Chm\%Map\_ProdLoss species index vector.
!\\
!\\
! !INTERFACE:
!
  SUBROUTINE GetNumProdLossSpecies( Input_Opt, State_Chm, RC )
!
! !USES:
!
    USE GcKpp_Monitor,    ONLY : Fam_Names
    USE GcHg_Monitor,     ONLY : HgFamNames=>Fam_Names
    USE GcKpp_Parameters, ONLY : nFam
    USE GcHg_Parameters,  ONLY : Hg_nFam => nFam
    USE Input_Opt_Mod,    ONLY : OptInput
!
! !INPUT/OUTPUT PARAMETERS:
!
    TYPE(OptInput), INTENT(INOUT) :: Input_Opt   ! Input Options object
    TYPE(ChmState), INTENT(INOUT) :: State_Chm   ! Chemistry State object
!
! !OUTPUT PARAMETERS:
!
    INTEGER,        INTENT(OUT)   :: RC          ! Return code
!
! !REMARKS:
!
! !REVISION HISTORY:
!  06 Jan 2015 - R. Yantosca - Initial version
!  See https://github.com/geoschem/geos-chem for complete history
!EOP
!------------------------------------------------------------------------------
!BOC
!
! !LOCAL VARIABLES:
!
    ! Scalars
    INTEGER            :: N

    ! Strings
    CHARACTER(LEN=255) :: ErrMsg, ThisLoc

    !=======================================================================
    ! GetProdLossSpecies begins here!
    !=======================================================================

    ! Initialize
    RC      = GC_SUCCESS
    ErrMsg  = ''
    ThisLoc = &
         ' -> at GetNumProdLossSpecies (in module Headers/state_chm_mod.F90)'

    !=======================================================================
    ! Get the number of prod and loss species depending on the simulation
    !=======================================================================
    IF ( Input_Opt%ITS_A_FULLCHEM_SIM ) THEN

       !------------------------------
       ! Full-chemistry simulations
       !------------------------------

       ! Get the # of prod/loss species by querying the first leter of
       ! the species in the Fam_Names array (in gckpp_Monitor.F90)
       DO N = 1, nFam
          IF ( Fam_Names(N)(1:1) == 'L' ) State_Chm%nLoss = State_Chm%nLoss + 1
          IF ( Fam_Names(N)(1:1) == 'P' ) State_Chm%nProd = State_Chm%nProd + 1
       ENDDO

    ELSE IF ( Input_Opt%ITS_A_MERCURY_SIM ) THEN

       !------------------------------
       ! Full-chemistry simulations
       !------------------------------

       ! Get the # of prod/loss species by querying the first leter of
       ! the species in the Fam_Names array (in gckpp_Monitor.F90)
       DO N = 1, Hg_nFam
          IF ( HgFamNames(N)(1:1) == 'L' ) State_Chm%nLoss = State_Chm%nLoss + 1
          IF ( HgFamNames(N)(1:1) == 'P' ) State_Chm%nProd = State_Chm%nProd + 1
       ENDDO

    ELSE IF ( Input_Opt%ITS_A_TAGCO_SIM ) THEN

       !------------------------------
       ! Tagged CO simulation
       !------------------------------

       ! Each advected species can have a loss diagnostic attached ...
       State_Chm%nLoss = State_Chm%nAdvect

       ! ... but no prod diagnostics.  These will get archived by separate
       ! array fields of the State_Diag object (e.g. ProdCOfromISOP, etc.)
       State_Chm%nProd = 0

    ELSE IF ( Input_Opt%ITS_A_TAGO3_SIM ) THEN

       !------------------------------
       ! Tagged O3 simulation
       !-----------------------------

       ! Each advected species can have a prod and loss diagnostic attached
       State_Chm%nLoss = State_Chm%nAdvect
       State_Chm%nProd = State_Chm%nAdvect

    ELSE

       ! Other simulations do not have a prod/loss functionality
       ! but this can be added in if necessary
       State_Chm%nLoss = 0
       State_Chm%nProd = 0

    ENDIF

  END SUBROUTINE GetNumProdLossSpecies
!EOC
!------------------------------------------------------------------------------
!                  GEOS-Chem Global Chemical Transport Model                  !
!------------------------------------------------------------------------------
!BOP
!
! !IROUTINE: MapProdLossSpecies
!
! !DESCRIPTION: Stores the ModelId (from the GEOS-Chem Species Database) of
!  each prod/loss diagnostic species in the State\_Chm\%Map\_ProdLoss vector.
!\\
!\\
! !INTERFACE:
!
  SUBROUTINE MapProdLossSpecies( Input_Opt, State_Chm, RC )
!
! !USES:
!
    USE GcKpp_Monitor,    ONLY : Fam_Names
    USE GcKpp_Parameters, ONLY : nFam
    USE GcHg_Monitor,     ONLY : HgFamNames => Fam_Names
    USE GcHg_Parameters,  ONLY : Hg_nFam => nFam
    USE Input_Opt_Mod,    ONLY : OptInput
!
! !INPUT/OUTPUT PARAMETERS:
!
    TYPE(OptInput), INTENT(INOUT) :: Input_Opt   ! Input Options object
    TYPE(ChmState), INTENT(INOUT) :: State_Chm   ! Chemistry State object
!
! !OUTPUT PARAMETERS:
!
    INTEGER,        INTENT(OUT)   :: RC          ! Return code
!
! !REMARKS:
!
! !REVISION HISTORY:
!  06 Jan 2015 - R. Yantosca - Initial version
!  See https://github.com/geoschem/geos-chem for complete history
!EOP
!------------------------------------------------------------------------------
!BOC
!
! !LOCAL VARIABLES:
!
    ! Scalars
    INTEGER            :: Id,     N
    INTEGER            :: P,      L

    ! Strings
    CHARACTER(LEN=36)  :: Name
    CHARACTER(LEN=255) :: ErrMsg, ThisLoc

    !=======================================================================
    ! GetProdLossSpecies begins here!
    !=======================================================================

    ! Initialize
    RC      = GC_SUCCESS
    P       = 0
    L       = 0
    ErrMsg  = ''
    ThisLoc = &
         ' -> at MapProdLossSpecies (in module Headers/state_chm_mod.F90)'

    !=======================================================================
    ! Get the number of prod and loss species depending on the simulation
    !=======================================================================
    IF ( Input_Opt%ITS_A_FULLCHEM_SIM ) THEN

       !--------------------------------------------------------------------
       ! Full-chemistry simulations
       !--------------------------------------------------------------------

       ! Loop over the number of prod/loss species
       DO N = 1, nFam

          ! Get the KPP prod/loss species from the FAM_NAMES
          ! array in the gckpp_Parameters.F90 module.
          ! NOTE: This is the KPP ID number (index of "VAR" array)
          ! and not the GEOS-Chem "main" species index!!!
          Id = Ind_( TRIM( Fam_Names(N) ), 'K' )

          ! Add the species
          IF ( Id > 0 ) THEN

             ! KPP prod/loss species name
             Name = TRIM( Fam_Names(N) )

             ! Fix the name so that it is of the form Prod_<spcname> or
             ! Loss_<spcname>.  This will facilitate the new diagnostics.
             IF ( Name(1:1) == 'L' ) THEN
                L                      = L + 1
                State_Chm%Map_Loss(L)  = Id
                State_Chm%Name_Loss(L) = 'Loss_' // TRIM( Name(2:) )
             ELSE IF ( Name(1:1) == 'P' ) THEN
                P                      = P + 1
                State_Chm%Map_Prod(P)  = Id
                State_Chm%Name_Prod(P) = 'Prod_' // TRIM( Name(2:) )
             ELSE
                ErrMsg = 'Invalid prod/loss species name!' //                &
                          TRIM( Fam_Names(N) )
                CALL GC_Error( ErrMsg, RC, ThisLoc )
                RETURN
             ENDIF

          ELSE

             ! Invalid species, exit with error!
             ErrMsg = 'Could not locate KPP prod/loss species: ' //          &
                      TRIM( Fam_Names(N) )                       // '!'
             CALL GC_Error( ErrMsg, RC, ThisLoc )
             RETURN

          ENDIF

       ENDDO

    ELSE IF ( Input_Opt%ITS_A_MERCURY_SIM ) THEN

       !--------------------------------------------------------------------
       ! Hg simulations, per Viral Shah's code (MSL 7.2.21)
       !--------------------------------------------------------------------

       ! Loop over the number of prod/loss species
       DO N = 1, Hg_nFam

          ! Get the KPP prod/loss species from the FAM_NAMES
          ! array in the gckpp_Parameters.F90 module.
          ! NOTE: This is the KPP ID number (index of "VAR" array)
          ! and not the GEOS-Chem "main" species index!!!
          Id = Ind_( TRIM( HgFamNames(N) ), 'K' )

          ! Add the species
          IF ( Id > 0 ) THEN

             ! KPP prod/loss species name
             Name = TRIM( HgFamNames(N) )

             ! Fix the name so that it is of the form Prod_<spcname> or
             ! Loss_<spcname>.  This will facilitate the new diagnostics.
             IF ( Name(1:1) == 'L' ) THEN
                L                      = L + 1
                State_Chm%Map_Loss(L)  = Id
                State_Chm%Name_Loss(L) = 'Loss_' // TRIM( Name(2:) )
             ELSE IF ( Name(1:1) == 'P' ) THEN
                P                      = P + 1
                State_Chm%Map_Prod(P)  = Id
                State_Chm%Name_Prod(P) = 'Prod_' // TRIM( Name(2:) )
             ELSE
                ErrMsg = 'Invalid prod/loss species name!' //                &
                          TRIM( HgFamNames(N) )
                CALL GC_Error( ErrMsg, RC, ThisLoc )
                RETURN
             ENDIF

          ELSE

             ! Invalid species, exit with error!
             ErrMsg = 'Could not locate KPP prod/loss species: ' //          &
                      TRIM( HgFamNames(N) )                       // '!'
             CALL GC_Error( ErrMsg, RC, ThisLoc )
             RETURN

          ENDIF

       ENDDO

    ELSE IF ( Input_Opt%ITS_A_TAGCO_SIM ) THEN

       !--------------------------------------------------------------------
       ! Tagged CO simulations
       !--------------------------------------------------------------------

       ! Each advected species can have an attached loss diagnostic ...
       DO Id = 1, State_Chm%nLoss
          Name = 'Loss_' // TRIM( State_Chm%SpcData(Id)%Info%Name )
          State_Chm%Name_Loss(Id) = TRIM( Name )
          State_Chm%Map_Loss(Id)  = Id
       ENDDO

       ! ... but not an attached prod diagnostic.  These will be
       ! archived by other fields of the State_Diag object.
       State_Chm%Name_Prod => NULL()
       State_Chm%Map_Prod  => NULL()

    ELSE IF ( Input_Opt%ITS_A_TAGO3_SIM ) THEN

       !--------------------------------------------------------------------
       ! Tagged O3 simulations
       !--------------------------------------------------------------------

       ! Each advected species can have an attached loss diagnostic ...
       DO Id = 1, State_Chm%nLoss
          Name = 'Loss_' // TRIM( State_Chm%SpcData(Id)%Info%Name )
          State_Chm%Name_Loss(Id) = TRIM( Name )
          State_Chm%Map_Loss(Id)  = Id
       ENDDO

       ! ... as well as an attached production diagnostic
       DO Id = 1, State_Chm%nProd
          Name = 'Prod_' // TRIM( State_Chm%SpcData(Id)%Info%Name )
          State_Chm%Name_Prod(Id) = TRIM( Name )
          State_Chm%Map_Prod(Id)  = Id
       ENDDO

    ELSE

       !--------------------------------------------------------------------
       ! Other simulations do not have prod/loss capability
       !--------------------------------------------------------------------
       State_Chm%Name_Prod => NULL()
       State_Chm%Map_Prod  => NULL()
    ENDIF

  END SUBROUTINE MapProdLossSpecies
!EOC
END MODULE State_Chm_Mod<|MERGE_RESOLUTION|>--- conflicted
+++ resolved
@@ -2451,29 +2451,17 @@
     IF ( RC /= GC_SUCCESS ) RETURN
     State_Chm%Hg0_Id_List = 0
 
-<<<<<<< HEAD
-    ! Index array: Hg2 species # <--> Hg0 category #
-    ALLOCATE( State_Chm%Hg2_Id_List( State_Chm%N_Hg_CATS ), STAT=RC )
-    CALL GC_CheckVar( 'State_Chm%Hg2_Id_List', 0, RC )
-    IF ( RC /= GC_SUCCESS ) RETURN
-    State_Chm%Hg2_Id_List = 0
-
-    ! Index array: HgP species # <--> Hg0 category #
-    ALLOCATE( State_Chm%HgP_Id_List( State_Chm%N_Hg_CATS ), STAT=RC )
-    CALL GC_CheckVar( 'State_Chm%HgP_Id_List', 0, RC )
-    IF ( RC /= GC_SUCCESS ) RETURN
-    State_Chm%HgP_Id_List = 0
-=======
 !>>    ! Index array: Hg2 species # <--> Hg0 category #
 !>>    ALLOCATE( State_Chm%Hg2_Id_List( State_Chm%N_Hg_CATS ), STAT=RC )
+!>>    CALL GC_CheckVar( 'State_Chm%Hg2_Id_List', 0, RC )
 !>>    IF ( RC /= GC_SUCCESS ) RETURN
 !>>    State_Chm%Hg2_Id_List = 0
 !>>
 !>>    ! Index array: HgP species # <--> Hg0 category #
 !>>    ALLOCATE( State_Chm%HgP_Id_List( State_Chm%N_Hg_CATS ), STAT=RC )
+!>>    CALL GC_CheckVar( 'State_Chm%HgP_Id_List', 0, RC )
 !>>    IF ( RC /= GC_SUCCESS ) RETURN
 !>>    State_Chm%HgP_Id_List = 0
->>>>>>> 7dc1ae16
 
     ! Hg category names
     ALLOCATE( State_Chm%Hg_Cat_Name( State_Chm%N_Hg_CATS ), STAT=RC )
@@ -4966,20 +4954,18 @@
        !---------------------------------------------------------------------
        ! Hg simulation quantities
        !---------------------------------------------------------------------
-
-<<<<<<< HEAD
-       ! Append the category name to the diagnostic name
-       diagName = TRIM( name ) // TRIM( State_Chm%Hg_Cat_Name(N) )
-
-       ! Append the category name to the description
-       diagDesc = TRIM( desc ) // TRIM( State_Chm%Hg_Cat_Name(N) )
-=======
+ 
+!>>       ! Append the category name to the diagnostic name
+!>>       diagName = TRIM( name ) // TRIM( State_Chm%Hg_Cat_Name(N) )
+!>>
+!>>       ! Append the category name to the description
+!>>       diagDesc = TRIM( desc ) // TRIM( State_Chm%Hg_Cat_Name(N) )
+
        ! Append the species name to the diagnostic name with an underscore
        diagName = TRIM( name )! // '_' // TRIM( State_Chm%Hg_Cat_Name(N) )
 
        ! Append the species name to the diagnostic description
        diagDesc = TRIM( desc )! // ' ' // TRIM( State_Chm%Hg_Cat_Name(N) )
->>>>>>> 7dc1ae16
 
     ELSE
 
