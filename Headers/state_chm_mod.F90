!------------------------------------------------------------------------------
!                  GEOS-Chem Global Chemical Transport Model                  !
!------------------------------------------------------------------------------
!BOP
!
! !MODULE: state_chm_mod.F90
!
! !DESCRIPTION: Module STATE\_CHM\_MOD contains the derived type
!  used to define the Chemistry State object for GEOS-Chem.
!\\
!\\
!  This module also contains the routines that allocate and deallocate memory 
!  to the Chemistry State object.  The chemistry state object is not defined
!  in this module.  It must be be declared as variable in the top-level 
!  driver routine, and then passed to lower-level routines as an argument.
!\\
!\\
! !INTERFACE: 
!
MODULE State_Chm_Mod
!
! USES:
!
  USE ErrCode_Mod                        ! Error handling
  USE PhysConstants                      ! Physical constants
  USE Precision_Mod                      ! GEOS-Chem precision types 
  USE Registry_Mod                       ! Registry module
  USE Species_Mod                        ! For species database object

  IMPLICIT NONE
  PRIVATE
!
! !PUBLIC MEMBER FUNCTIONS:
!
  PUBLIC :: Init_State_Chm
  PUBLIC :: Cleanup_State_Chm
  PUBLIC :: Get_Metadata_State_Chm
  PUBLIC :: Ind_
!
! !PRIVATE MEMBER FUNCTIONS
!
  PRIVATE :: Register_ChmField
!
! !PRIVATE DATA MEMBERS:
!
  TYPE(SpcPtr), PRIVATE, POINTER :: SpcDataLocal(:)  ! Local pointer to
                                                     ! StateChm%SpcData for
                                                     ! availability to IND_  

  INTEGER, PRIVATE               :: nChmState = 0    ! # chemistry states,
                                                     ! this CPU
!
! !PUBLIC DATA MEMBERS:
!
  !=========================================================================
  ! Derived type for Chemistry State
  !=========================================================================
  TYPE, PUBLIC :: ChmState

     !----------------------------------------------------------------------
     ! Count of each type of species
     !----------------------------------------------------------------------
     INTEGER                    :: nSpecies             ! # species (all)
     INTEGER                    :: nAdvect              ! # advected species
     INTEGER                    :: nAero                ! # of Aerosol Types
     INTEGER                    :: nDryAlt              ! # dryalt species
     INTEGER                    :: nDryDep              ! # drydep species
     INTEGER                    :: nGasSpc              ! # gas phase species
     INTEGER                    :: nHygGrth             ! # hygroscopic growth
     INTEGER                    :: nKppVar              ! # KPP variable species
     INTEGER                    :: nKppFix              ! # KPP fixed species
     INTEGER                    :: nKppSpc              ! # KPP chem species
     INTEGER                    :: nLoss                ! # of loss species
     INTEGER                    :: nPhotol              ! # photolysis species
     INTEGER                    :: nProd                ! # of prod species
     INTEGER                    :: nWetDep              ! # wetdep species

     !----------------------------------------------------------------------
     ! Mapping vectors to subset types of species
     !----------------------------------------------------------------------
     INTEGER,           POINTER :: Map_Advect (:      ) ! Advected species IDs
     INTEGER,           POINTER :: Map_Aero   (:      ) ! Aerosol species IDs
     INTEGER,           POINTER :: Map_DryAlt (:      ) ! Dryalt species IDs
     INTEGER,           POINTER :: Map_DryDep (:      ) ! Drydep species IDs
     INTEGER,           POINTER :: Map_GasSpc (:      ) ! Gas species IDs
     INTEGER,           POINTER :: Map_HygGrth(:      ) ! HygGrth species IDs
     INTEGER,           POINTER :: Map_KppVar (:      ) ! Kpp variable spc IDs
     INTEGER,           POINTER :: Map_KppFix (:      ) ! KPP fixed species IDs
     INTEGER,           POINTER :: Map_KppSpc (:      ) ! KPP chem species IDs
     INTEGER,           POINTER :: Map_Loss   (:      ) ! Loss diag species
     CHARACTER(LEN=36), POINTER :: Name_Loss  (:      ) !  ID's and names
     INTEGER,           POINTER :: Map_Photol (:      ) ! Photolysis species IDs
     INTEGER,           POINTER :: Map_Prod   (:      ) ! Prod diag species
     CHARACTER(LEN=36), POINTER :: Name_Prod  (:      ) !  ID and names
     INTEGER,           POINTER :: Map_WetDep (:      ) ! Wetdep species IDs
     INTEGER,           POINTER :: Map_WL     (:      ) ! Wavelength bins in fjx

#if defined( MODEL_GEOS )
     ! For drydep
     REAL(fp),          POINTER :: DryDepRa2m (:,:    ) ! 2m  aerodynamic resistance
     REAL(fp),          POINTER :: DryDepRa10m(:,:    ) ! 10m aerodynamic resistance
#endif

     !----------------------------------------------------------------------
     ! Physical properties & indices for each species
     !----------------------------------------------------------------------
     TYPE(SpcPtr),      POINTER :: SpcData    (:      ) ! GC Species database

     !----------------------------------------------------------------------
     ! Chemical species
     !----------------------------------------------------------------------
     REAL(fp),          POINTER :: Species    (:,:,:,:) ! Species concentration
                                                        !  [kg/kg dry air]
     CHARACTER(LEN=20)          :: Spc_Units            ! Species units

     !----------------------------------------------------------------------
     ! Boundary conditions
     !----------------------------------------------------------------------
     REAL(fp),          POINTER :: BoundaryCond(:,:,:,:)! Boundary conditions
                                                        !  [kg/kg dry air]
     
     !----------------------------------------------------------------------
     ! Aerosol quantities
     !----------------------------------------------------------------------
     REAL(fp),          POINTER :: AeroArea   (:,:,:,:) ! Aerosol Area [cm2/cm3]
     REAL(fp),          POINTER :: AeroRadi   (:,:,:,:) ! Aerosol Radius [cm]
     REAL(fp),          POINTER :: WetAeroArea(:,:,:,:) ! Aerosol Area [cm2/cm3]
     REAL(fp),          POINTER :: WetAeroRadi(:,:,:,:) ! Aerosol Radius [cm]
     REAL(fp),          POINTER :: AeroH2O    (:,:,:,:) ! Aerosol water [cm3/cm3]
     REAL(fp),          POINTER :: GammaN2O5  (:,:,:,:) ! N2O5 aerosol uptake [unitless]
     REAL(fp),          POINTER :: SSAlk      (:,:,:,:) ! Sea-salt alkalinity[-]
     REAL(fp),          POINTER :: H2O2AfterChem(:,:,:) ! H2O2, SO2 [v/v]
     REAL(fp),          POINTER :: SO2AfterChem (:,:,:) !  after sulfate chem
     REAL(fp),          POINTER :: OMOC_POA       (:,:) ! OM:OC Ratio (OCFPOA) [unitless]
     REAL(fp),          POINTER :: OMOC_OPOA      (:,:) ! OM:OC Ratio (OCFOPOA) [unitless]

     !----------------------------------------------------------------------
     ! Fields for nitrogen deposition
     !----------------------------------------------------------------------
     REAL(fp),          POINTER :: DryDepNitrogen (:,:) ! Dry deposited N
     REAL(fp),          POINTER :: WetDepNitrogen (:,:) ! Wet deposited N

     !----------------------------------------------------------------------
     ! Cloud quantities
     !----------------------------------------------------------------------
     REAL(fp),          POINTER :: pHCloud    (:,:,:  ) ! Cloud pH [-]
     REAL(fp),          POINTER :: isCloud    (:,:,:  ) ! Cloud presence [-]

     !----------------------------------------------------------------------
     ! Fields for KPP solver
     !----------------------------------------------------------------------
     REAL(fp),          POINTER :: KPPHvalue  (:,:,:  ) ! H-value for Rosenbrock
                                                        !  solver
     !----------------------------------------------------------------------
     ! Fields for UCX mechanism
     !----------------------------------------------------------------------
     REAL(f4),          POINTER :: STATE_PSC  (:,:,:  ) ! PSC type (see Kirner
                                                        !  et al. 2011, GMD)
     REAL(fp),          POINTER :: KHETI_SLA  (:,:,:,:) ! Strat. liquid aerosol
                                                        !  reaction cofactors

     !----------------------------------------------------------------------
     ! For isoprene SOA via ISORROPIA
     !----------------------------------------------------------------------
     REAL(fp),          POINTER :: pHSav      (:,:,:  ) ! ISORROPIA aerosol pH
     REAL(fp),          POINTER :: HplusSav   (:,:,:  ) ! H+ concentration [M]
     REAL(fp),          POINTER :: WaterSav   (:,:,:  ) ! ISORROPIA aerosol H2O
     REAL(fp),          POINTER :: SulRatSav  (:,:,:  ) ! Sulfate conc [M]
     REAL(fp),          POINTER :: NaRatSav   (:,:,:  ) ! Nitrate conc [M]
     REAL(fp),          POINTER :: AcidPurSav (:,:,:  ) !
     REAL(fp),          POINTER :: BiSulSav   (:,:,:  ) ! Bisulfate conc [M]

     !----------------------------------------------------------------------
     ! For the tagged Hg simulation
     !----------------------------------------------------------------------
     INTEGER                    :: N_HG_CATS            ! # of Hg categories
     INTEGER,           POINTER :: Hg0_Id_List(:      ) ! Hg0 cat <-> tracer #
     INTEGER,           POINTER :: Hg2_Id_List(:      ) ! Hg2 cat <-> tracer #
     INTEGER,           POINTER :: HgP_Id_List(:      ) ! HgP cat <-> tracer #
     CHARACTER(LEN=4),  POINTER :: Hg_Cat_Name(:      ) ! Category names

     REAL(fp),          POINTER :: OceanHg0(:,:,:)      ! Hg(0)  ocean mass [kg]
     REAL(fp),          POINTER :: OceanHg2(:,:,:)      ! Hg(II) ocean mass [kg]
     REAL(fp),          POINTER :: OceanHgP(:,:,:)      ! HgP    ocean mass [kg]
     REAL(fp),          POINTER :: SnowHgOcean(:,:,:)   ! Reducible Hg snowpack
                                                        !  on ocean [kg]
     REAL(fp),          POINTER :: SnowHgLand(:,:,:)    ! Reducible Hg snowpack
                                                        !  on land [kg]
     REAL(fp),          POINTER :: SnowHgOceanStored(:,:,:) ! Non-reducible Hg
                                                            !  snowpack on ocean
     REAL(fp),          POINTER :: SnowHgLandStored(:,:,:)  ! Non-reducible Hg
                                                            !  snowpack on land

     !----------------------------------------------------------------------
     ! For HOBr + S(IV) heterogeneous chemistry
     !----------------------------------------------------------------------
     REAL(fp),          POINTER :: HSO3_AQ    (:,:,:  ) ! Cloud bisulfite[mol/l]
     REAL(fp),          POINTER :: SO3_AQ     (:,:,:  ) ! Cloud sulfite  [mol/l]
     REAL(fp),          POINTER :: fupdateHOBr(:,:,:  ) ! Correction factor for
                                                        ! HOBr removal by SO2
                                                        ! [unitless]

     !----------------------------------------------------------------------
     ! Fields for dry deposition
     !----------------------------------------------------------------------
     REAL(fp),          POINTER :: DryDepSav  (:,:,:  ) ! Drydep freq [s-1]

     !----------------------------------------------------------------------
     ! Fields for Linoz stratospheric ozone algorithm
     !----------------------------------------------------------------------
     REAL(fp),          POINTER :: TLSTT      (:,:,:,:) ! TLSTT (I,J,L,LINOZ_NFIELDS)

     !----------------------------------------------------------------------
     ! Registry of variables contained within State_Chm
     !----------------------------------------------------------------------
     CHARACTER(LEN=4)           :: State     = 'CHEM'   ! Name of this state
     TYPE(MetaRegItem), POINTER :: Registry  => NULL()  ! Registry object

  END TYPE ChmState
!
! !REMARKS:
!                                                                             
! !REVISION HISTORY:
!  19 Oct 2012 - R. Yantosca - Initial version, based on "gc_type2_mod.F90"
!  See the subsequent Git history with the gitk browser!
!EOP
!------------------------------------------------------------------------------
!BOC
!
! !MODULE INTERFACES:
!
  INTERFACE Register_ChmField
     MODULE PROCEDURE Register_ChmField_R4_3D
     MODULE PROCEDURE Register_ChmField_Rfp_2D
     MODULE PROCEDURE Register_ChmField_Rfp_3D
     MODULE PROCEDURE Register_ChmField_Rfp_4D
  END INTERFACE Register_ChmField

CONTAINS
!EOC
!------------------------------------------------------------------------------
!                  GEOS-Chem Global Chemical Transport Model                  !
!------------------------------------------------------------------------------
!BOP
!
! !IROUTINE: Init_State_Chm
!
! !DESCRIPTION: Routine INIT\_STATE\_CHM allocates and initializes the 
!  pointer fields of the chemistry state object.
!\\
!\\
! !INTERFACE:
!
  SUBROUTINE Init_State_Chm( am_I_Root,  Input_Opt, State_Chm,               &
                             State_Grid, RC                                 )
!
! !USES:
!
    USE CMN_Size_Mod,         ONLY : NDUST, NAER
    USE GCKPP_Parameters,     ONLY : NSPEC
    USE Input_Opt_Mod,        ONLY : OptInput
    USE Species_Database_Mod, ONLY : Init_Species_Database
<<<<<<< HEAD
    USE State_Grid_Mod,       ONLY : GrdState
=======
    USE CMN_FJX_MOD,          ONLY : W_         ! For UVFlx diagnostic
    

    
>>>>>>> cbe06cb3
!
! !INPUT PARAMETERS:
! 
    LOGICAL,        INTENT(IN)    :: am_I_Root   ! Is this the root CPU?
    TYPE(GrdState), INTENT(IN)    :: State_Grid  ! Grid State object
!
! !INPUT/OUTPUT PARAMETERS:
!
    TYPE(OptInput), INTENT(INOUT) :: Input_Opt   ! Input Options object
    TYPE(ChmState), INTENT(INOUT) :: State_Chm   ! Chemistry State object
!
! !OUTPUT PARAMETERS:
!
    INTEGER,        INTENT(OUT)   :: RC          ! Return code
!
! !REMARKS:
!  In the near future we will put some error trapping on the allocations
!  so that we can stop the simulation if the allocations cannot be made.
! 
! !REVISION HISTORY: 
!  19 Oct 2012 - R. Yantosca - Renamed from gc_type2_mod.F90
!  See the subsequent Git history with the Gitk browser!
!EOP
!------------------------------------------------------------------------------
!BOC
!
! !LOCAL VARIABLES:
!
    ! Scalars
    INTEGER                :: N, C, IM, JM, LM
    INTEGER                :: N_Hg0_CATS, N_Hg2_CATS, N_HgP_CATS
    INTEGER                :: nKHLSA, nAerosol

    ! Strings
    CHARACTER(LEN=255)     :: ErrMsg, ThisLoc, ChmID

    ! Pointers
    TYPE(Species), POINTER :: ThisSpc
    REAL(fp),      POINTER :: Ptr2data(:,:,:)

    ! Error handling
    RC      = GC_SUCCESS
    ErrMsg  = ''
    ThisLoc = ' -> at Init_State_Chm (in Headers/state_chm_mod.F90)'

    !=======================================================================
    ! Initialization
    !=======================================================================

    ! Count the # of chemistry states we have initialized, so SpcData(Local)
    ! is not deallocated until the last ChmState is cleaned up.
    ! This avoids dangling pointers with detrimental effects. (hplin, 8/3/18)
    nChmState = nChmState + 1

    ! Shorten grid parameters for readability
    IM                      =  State_Grid%NX ! # latitudes
    JM                      =  State_Grid%NY ! # longitudes
    LM                      =  State_Grid%NZ ! # levels

    ! Number of aerosols
    nAerosol                =  NDUST + NAER

    ! Number of each type of species
    State_Chm%nSpecies      =  0
    State_Chm%nAdvect       =  0
    State_Chm%nAero         =  0
    State_Chm%nDryAlt       =  0
    State_Chm%nDryDep       =  0
    State_Chm%nGasSpc       =  0
    State_Chm%nHygGrth      =  0
    State_Chm%nKppVar       =  0
    State_Chm%nKppFix       =  0
    State_Chm%nKppSpc       =  0
    State_Chm%nLoss         =  0
    State_Chm%nPhotol       =  0
    State_Chm%nProd         =  0
    State_Chm%nWetDep       =  0


    ! Mapping vectors for subsetting each type of species
    State_Chm%Map_Advect    => NULL()
    State_Chm%Map_Aero      => NULL()
    State_Chm%Map_DryAlt    => NULL()
    State_Chm%Map_DryDep    => NULL()
    State_Chm%Map_GasSpc    => NULL() 
    State_Chm%Map_HygGrth   => NULL()
    State_Chm%Map_KppVar    => NULL()
    State_Chm%Map_KppFix    => NULL()
    State_Chm%Map_KppSpc    => NULL()
    State_Chm%Name_Loss     => NULL() 
    State_Chm%Map_Loss      => NULL() 
    State_Chm%Map_Photol    => NULL()
    State_Chm%Name_Prod     => NULL() 
    State_Chm%Map_Prod      => NULL() 
    State_Chm%Map_WetDep    => NULL()
    State_Chm%Map_WL    => NULL()

    ! Chemical species
    State_Chm%Species       => NULL()
    State_Chm%Spc_Units     = ''

    ! Boundary conditions
    State_Chm%BoundaryCond  => NULL()

    ! Species database
    State_Chm%SpcData       => NULL()
    ThisSpc                 => NULL()

    ! Aerosol parameters
    State_Chm%AeroArea      => NULL()
    State_Chm%AeroRadi      => NULL()
    State_Chm%WetAeroArea   => NULL()
    State_Chm%WetAeroRadi   => NULL()
    State_Chm%AeroH2O       => NULL()
    State_Chm%GammaN2O5     => NULL()    
    State_Chm%OMOC_POA      => NULL()    
    State_Chm%OMOC_OPOA     => NULL()    
    
    ! Isoprene SOA
    State_Chm%pHSav         => NULL()
    State_Chm%HplusSav      => NULL()
    State_Chm%WaterSav      => NULL()
    State_Chm%SulRatSav     => NULL()
    State_Chm%NaRatSav      => NULL()
    State_Chm%AcidPurSav    => NULL()
    State_Chm%BisulSav      => NULL()

    ! Fields for KPP solver
    State_Chm%KPPHvalue     => NULL()
    
    ! Fields for UCX mechanism
    State_Chm%STATE_PSC     => NULL()
    State_Chm%KHETI_SLA     => NULL()   

    ! pH/alkalinity
    State_Chm%pHCloud       => NULL()
    State_Chm%isCloud       => NULL()
    State_Chm%SSAlk         => NULL()

    ! Fields for sulfate chemistry
    State_Chm%H2O2AfterChem => NULL()
    State_Chm%SO2AfterChem  => NULL()

    ! Fields for nitrogen deposition
    State_Chm%DryDepNitrogen=> NULL()
    State_Chm%WetDepNitrogen=> NULL()

    ! Hg species indexing
    N_Hg0_CATS              =  0
    N_Hg2_CATS              =  0
    N_HgP_CATS              =  0
    State_Chm%N_Hg_CATS     =  0
    State_Chm%Hg_Cat_Name   => NULL()
    State_Chm%Hg0_Id_List   => NULL()
    State_Chm%Hg2_Id_List   => NULL()
    State_Chm%HgP_Id_List   => NULL()
    State_Chm%OceanHg0      => NULL()
    State_Chm%OceanHg2      => NULL()
    State_Chm%OceanHgP      => NULL()
    State_Chm%SnowHgOcean   => NULL()
    State_Chm%SnowHgLand    => NULL()
    State_Chm%SnowHgOceanStored => NULL()
    State_Chm%SnowHgLandStored  => NULL()

    ! For HOBr + S(IV) chemistry
    State_Chm%HSO3_AQ       => NULL()
    State_Chm%SO3_AQ        => NULL()
    State_Chm%fupdateHOBr   => NULL()

    ! Local variables
    Ptr2data                => NULL()

    !=======================================================================
    ! Populate the species database object field
    ! (assumes Input_Opt has already been initialized)
    !=======================================================================

    ! If the species database has already been initialized in this CPU,
    ! SpcDataLocal in State_Chm_Mod already contains a copy of the species data.
    ! It can be directly associated to this new chemistry state.
    ! (assumes one CPU will run one copy of G-C with the same species DB)
    IF ( ASSOCIATED( SpcDataLocal ) ) THEN
        State_Chm%SpcData => SpcDataLocal
    ELSE
        CALL Init_Species_Database( am_I_Root = am_I_Root,                   &
                                    Input_Opt = Input_Opt,                   &
                                    SpcData   = State_Chm%SpcData,           &
                                    RC        = RC                           )

        ! Point to a private module copy of the species database
        ! which will be used by the Ind_ indexing function
        SpcDataLocal => State_Chm%SpcData
    ENDIF

    !=======================================================================
    ! Before proceeding, make sure none of the species has a blank name,
    ! because this has the potential to halt the run inadvertently.
    !=======================================================================

    ! The total number of species is the size of SpcData
    State_Chm%nSpecies = SIZE( State_Chm%SpcData )

    ! Exit if any species name is blank
    DO N = 1, State_Chm%nSpecies
       IF ( LEN_TRIM(  State_Chm%SpcData(N)%Info%Name ) == 0 ) THEN
          WRITE( ErrMsg, '("Species number ", i6, " has a blank name!")' ) N
          CALL GC_Error( ErrMsg, RC, ThisLoc )
          RETURN
       ENDIF
    ENDDO

    !=======================================================================
    ! Determine the number of advected, drydep, wetdep, and total species
    !=======================================================================

    ! Get the number of advected, dry-deposited, KPP chemical species,
    ! and and wet-deposited species.  Also return the # of Hg0, Hg2, and 
    ! HgP species (these are zero unless the Hg simulation is used).
    CALL Spc_GetNumSpecies( nAdvect  = State_Chm%nAdvect,                  &
                            nAero    = State_Chm%nAero,                    &
                            nDryAlt  = State_Chm%nDryAlt,                  &
                            nDryDep  = State_Chm%nDryDep,                  &
                            nGasSpc  = State_Chm%nGasSpc,                  &
                            nHygGrth = State_Chm%nHygGrth,                 &
                            nKppVar  = State_Chm%nKppVar,                  &
                            nKppFix  = State_Chm%nKppFix,                  &
                            nKppSpc  = State_Chm%nKppSpc,                  &
                            nPhotol  = State_Chm%nPhotol,                  &
                            nWetDep  = State_Chm%nWetDep,                  &
                            nHg0Cats = N_Hg0_CATS,                         &
                            nHg2Cats = N_Hg2_CATS,                         &
                            nHgPCats = N_HgP_CATS                         )

    ! Also get the number of the prod/loss species.  For fullchem simulations,
    ! the prod/loss species are listed in FAM_NAMES in gckpp_Monitor.F90,
    ! but for certain other simulations (tagO3, tagCO), advected species
    ! can have prod and loss diagnostic entries.
    CALL GetNumProdLossSpecies( am_I_Root, Input_Opt, State_Chm, RC )
    IF ( RC /= GC_SUCCESS ) THEN
       ErrMsg = 'Error encountered in "GetNumProdLossSpecies"!'
       CALL GC_Error( ErrMsg, RC, ThisLoc )
       RETURN
    ENDIF 

    !########################################################################
    !### Save species database info to a HEMCO_sa_Spec.rc file for use with
    !### the HEMCO standalone simulation.  Uncomment this if you need it.
    !### (bmy, 9/26/18)
    !###
    !
    !! Open file
    !OPEN( 700, FILE = 'HEMCO_sa_Spec.rc', STATUS = 'UNKNOWN', IOSTAT=RC )
    !
    !! Write data
    !DO N = 1, State_Chm%nAdvect
    !   WRITE( 700, 700 ) N, State_Chm%SpcData(N)%Info%Name,                  &
    !                        State_Chm%SpcData(N)%Info%Mw_g,                  &
    !                        State_Chm%SpcData(N)%Info%EmMw_g,                &
    !                        State_Chm%SpcData(N)%Info%MolecRatio,            &
    !                        MAX(State_Chm%SpcData(N)%Info%Henry_K0, 0.0_fp), &
    !                        MAX(State_Chm%SpcData(N)%Info%Henry_CR, 0.0_fp), &
    !                        MAX(State_Chm%SpcData(N)%Info%Henry_pKa,0.0_fp)
    !
    !   700 FORMAT( i4, 1x, a10, 1x, 2f9.2, f5.1, 2x, es13.6, 2f10.2 )
    !ENDDO
    !
    !! Close file
    !CLOSE( 700 )
    !STOP
    !########################################################################

    !=======================================================================
    ! Allocate and initialize mapping vectors to subset species
    !=======================================================================

    IF ( State_Chm%nAdvect > 0 ) THEN
       ALLOCATE( State_Chm%Map_Advect( State_Chm%nAdvect ), STAT=RC )
       CALL GC_CheckVar( 'State_Chm%Map_Advect', 0, RC )  
       IF ( RC /= GC_SUCCESS ) RETURN
       State_Chm%Map_Advect = 0
    ELSE
       ErrMsg = 'No advected species specified!'
       CALL GC_Error( ErrMsg, RC, ThisLoc )
       RETURN
    ENDIF

    IF ( State_Chm%nAero > 0 ) THEN
       ALLOCATE( State_Chm%Map_Aero( State_Chm%nAero ), STAT=RC )
       CALL GC_CheckVar( 'State_Chm%Map_Aero', 0, RC )
       IF ( RC /= GC_SUCCESS ) RETURN
       State_Chm%Map_Aero = 0
    ENDIF

    IF (  State_Chm%nDryAlt > 0 ) THEN
       ALLOCATE( State_Chm%Map_DryAlt( State_Chm%nDryAlt ), STAT=RC )
       CALL GC_CheckVar( 'State_Chm%Map_DryAlt', 0, RC )
       IF ( RC /= GC_SUCCESS ) RETURN
       State_Chm%Map_DryAlt = 0
    ENDIF

    IF (  State_Chm%nDryDep > 0 ) THEN
       ALLOCATE( State_Chm%Map_Drydep( State_Chm%nDryDep ), STAT=RC )
       CALL GC_CheckVar( 'State_Chm%Map_Drydep', 0, RC )
       IF ( RC /= GC_SUCCESS ) RETURN
       State_Chm%Map_DryDep = 0
    ENDIF

    IF ( State_Chm%nGasSpc > 0 ) THEN
       ALLOCATE( State_Chm%Map_GasSpc( State_Chm%nGasSpc ), STAT=RC )
       CALL GC_CheckVar( 'State_Chm%Map_GasSpc', 0, RC )
       IF ( RC /= GC_SUCCESS ) RETURN
       State_Chm%Map_GasSpc = 0
    ENDIF

    IF ( State_Chm%nHygGrth > 0 ) THEN
       ALLOCATE( State_Chm%Map_HygGrth( State_Chm%nHygGrth ), STAT=RC )
       CALL GC_CheckVar( 'State_Chm%Map_HygGrth', 0, RC )
       IF ( RC /= GC_SUCCESS ) RETURN
       State_Chm%Map_HygGrth = 0
    ENDIF

    IF ( State_Chm%nKppVar > 0 ) THEN 
       ALLOCATE( State_Chm%Map_KppVar( State_Chm%nKppVar ), STAT=RC )
       CALL GC_CheckVar( 'State_Chm%Map_KppVar', 0, RC )
       IF ( RC /= GC_SUCCESS ) RETURN
       State_Chm%Map_KppVar = 0
    ENDIF

    IF ( State_Chm%nKppFix > 0 ) THEN
       ALLOCATE( State_Chm%Map_KppFix( State_Chm%nKppFix ), STAT=RC )
       CALL GC_CheckVar( 'State_Chm%Map_KppFix', 0, RC )
       IF ( RC /= GC_SUCCESS ) RETURN
       State_Chm%Map_KppFix = 0
    ENDIF

    IF ( NSPEC > 0 ) THEN
       ALLOCATE( State_Chm%Map_KppSpc( NSPEC ), STAT=RC )
       CALL GC_CheckVar( 'State_Chm%Map_KppSpc', 0, RC )
       IF ( RC /= GC_SUCCESS ) RETURN
       State_Chm%Map_KppSpc = 0
    ENDIF

    IF ( State_Chm%nLoss > 0 ) THEN
       ALLOCATE( State_Chm%Name_Loss( State_Chm%nLoss ), STAT=RC )
       CALL GC_CheckVar( 'State_Chm%Name_Loss', 0, RC )
       IF ( RC /= GC_SUCCESS ) RETURN
       State_Chm%Name_Loss = ''

       ALLOCATE( State_Chm%Map_Loss( State_Chm%nLoss ), STAT=RC )
       CALL GC_CheckVar( 'State_Chm%Map_Loss', 0, RC )
       IF ( RC /= GC_SUCCESS ) RETURN
       State_Chm%Map_Loss = 0
    ENDIF

    IF ( State_Chm%nPhotol > 0 ) THEN
       ALLOCATE( State_Chm%Map_Photol( State_Chm%nPhotol ), STAT=RC )
       CALL GC_CheckVar( 'State_Chm%Map_Photol', 0, RC )
       IF ( RC /= GC_SUCCESS ) RETURN
       State_Chm%Map_Photol = 0
    ENDIF

    IF ( State_Chm%nProd >0 ) THEN
       ALLOCATE( State_Chm%Name_Prod( State_Chm%nProd ), STAT=RC )
       CALL GC_CheckVar( 'State_Chm%Name_Prod', 0, RC )
       IF ( RC /= GC_SUCCESS ) RETURN
       State_Chm%Name_Prod = ''

       ALLOCATE( State_Chm%Map_Prod( State_Chm%nProd ), STAT=RC )
       CALL GC_CheckVar( 'State_Chm%Map_Prod', 0, RC )
       IF ( RC /= GC_SUCCESS ) RETURN
       State_Chm%Map_Prod = 0
    ENDIF

    IF ( State_Chm%nWetDep > 0 ) THEN
       ALLOCATE( State_Chm%Map_WetDep( State_Chm%nWetDep ), STAT=RC )
       CALL GC_CheckVar( 'State_Chm%Map_Wetdep', 0, RC )
       IF ( RC /= GC_SUCCESS ) RETURN
       State_Chm%Map_WetDep = 0
    ENDIF

    IF ( W_ > 0 ) THEN
       ALLOCATE( State_Chm%Map_WL( W_ ), STAT=RC )
       CALL GC_CheckVar( 'State_Chm%Map_WL', 0, RC )
       IF ( RC /= GC_SUCCESS ) RETURN
       State_Chm%Map_WL = 0
    ENDIF

    !=======================================================================
    ! Set up the species mapping vectors
    !=======================================================================
    IF ( am_I_Root ) THEN
       WRITE( 6,'(/,a)' ) 'ADVECTED SPECIES MENU'
       WRITE( 6,'(  a)' ) REPEAT( '-', 48 )
       WRITE( 6,'(  a)' ) '  #  Species Name'
    ENDIF

    ! Loop over all species
    DO N = 1, State_Chm%nSpecies

       ! GEOS-Chem Species Database entry for species # N
       ThisSpc => State_Chm%SpcData(N)%Info

       !--------------------------------------------------------------------
       ! Set up the mapping for ADVECTED SPECIES
       !--------------------------------------------------------------------
       IF ( ThisSpc%Is_Advected ) THEN

          ! Update the mapping vector of advected species
          C                       = ThisSpc%AdvectId
          State_Chm%Map_Advect(C) = ThisSpc%ModelId
          
          ! Print to screen
          IF ( am_I_Root ) THEN
             WRITE( 6, 100 ) ThisSpc%ModelId, ThisSpc%Name
          ENDIF

       ENDIF

       !--------------------------------------------------------------------
       ! Set up the mapping for AEROSOL SPECIES
       !--------------------------------------------------------------------
       IF ( ThisSpc%Is_Aero ) THEN
          C                     = ThisSpc%AeroId
          State_Chm%Map_Aero(C) = ThisSpc%ModelId
       ENDIF

       !--------------------------------------------------------------------
       ! Set up the mapping for DRYDEP SPECIES TO SAVE AT A GIVEN ALTITUDE
       !--------------------------------------------------------------------
       IF ( ThisSpc%Is_DryAlt ) THEN
          C                       = ThisSpc%DryAltId
          State_Chm%Map_DryAlt(C) = ThisSpc%ModelId
       ENDIF

       !--------------------------------------------------------------------
       ! Set up the mapping for DRYDEP SPECIES
       !--------------------------------------------------------------------
       IF ( ThisSpc%Is_DryDep ) THEN
          C                       = ThisSpc%DryDepId
          State_Chm%Map_Drydep(C) = ThisSpc%ModelId
       ENDIF

       !--------------------------------------------------------------------
       ! Set up the mapping for GAS SPECIES
       !--------------------------------------------------------------------
       IF ( ThisSpc%Is_Gas ) THEN
          C                       = ThisSpc%GasSpcId
          State_Chm%Map_GasSpc(C) = ThisSpc%ModelId
       ENDIF

       !--------------------------------------------------------------------
       ! Set up the mapping for HYGROSCOPIC GROWTH SPECIES
       !--------------------------------------------------------------------
       IF ( ThisSpc%Is_HygroGrowth ) THEN
          C                        = ThisSpc%HygGrthId
          State_Chm%Map_HygGrth(C) = ThisSpc%ModelId
       ENDIF

       !--------------------------------------------------------------------
       ! Set up the mapping for KPP ACTIVE (VARIABLE) SPECIES
       !--------------------------------------------------------------------
       IF ( ThisSpc%Is_ActiveChem ) THEN
          C                       = ThisSpc%KppVarId
          State_Chm%Map_KppVar(C) = ThisSpc%ModelId
       ENDIF

       !--------------------------------------------------------------------
       ! Set up the mapping for KPP FIXED SPECIES
       !--------------------------------------------------------------------
       IF ( ThisSpc%Is_FixedChem ) THEN
          C                       = ThisSpc%KppFixId
          State_Chm%Map_KppFix(C) = ThisSpc%ModelId
       ENDIF

       !--------------------------------------------------------------------
       ! Set up the mapping for SPECIES IN THE KPP MECHANISM
       !--------------------------------------------------------------------
       IF ( ThisSpc%Is_Kpp ) THEN
          C                       = ThisSpc%KppSpcId
          State_Chm%Map_KppSpc(C) = ThisSpc%ModelId
       ENDIF

       !--------------------------------------------------------------------
       ! Set up the mapping for PHOTOLYSIS SPECIES
       !--------------------------------------------------------------------
       IF ( ThisSpc%Is_Photolysis ) THEN
          C                       = ThisSpc%PhotolId
          State_Chm%Map_Photol(C) = ThisSpc%ModelId
       ENDIF

       !--------------------------------------------------------------------
       ! Set up the mapping for WETDEP SPECIES
       !--------------------------------------------------------------------
       IF ( ThisSpc%Is_WetDep ) THEN
          C                       = ThisSpc%WetDepId
          State_Chm%Map_WetDep(C) = ThisSpc%ModelId
       ENDIF

       ! Free pointer
       ThisSpc => NULL()

    ENDDO

    !-----------------------------------------------------------------------
    ! Set up the mapping for UVFlux Diagnostics
    ! placeholder for now since couldn't figure out how to read in WL from file
    !-----------------------------------------------------------------------
    IF ( W_ > 0 ) THEN

       DO N = 1, W_
          !
          ! Define identifying string
                State_Chm%Map_WL(N) = 0
       ENDDO
    ENDIF
    
    !-----------------------------------------------------------------------
    ! Set up the mapping for PRODUCTION AND LOSS DIAGNOSTIC SPECIES
    !-----------------------------------------------------------------------
    IF ( State_Chm%nProd > 0 .or. State_Chm%nLoss > 0 ) THEN
       CALL MapProdLossSpecies( am_I_Root, Input_Opt, State_Chm, RC )
       IF ( RC /= GC_SUCCESS ) THEN
          ErrMsg = 'Error encountered in "MapProdLossSpecies"!'
          CALL GC_Error( ErrMsg, RC, ThisLoc )
          RETURN
       ENDIF
    ENDIF

    !=======================================================================
    ! Allocate and initialize chemical species fields
    !======================================================================= 
    chmID = 'Species'
    ALLOCATE( State_Chm%Species( IM, JM, LM, State_Chm%nSpecies ), STAT=RC )
    CALL GC_CheckVar( 'State_Chm%Species', 0, RC )
    IF ( RC /= GC_SUCCESS ) RETURN
    State_Chm%Species = 0.0_fp
    CALL Register_ChmField( am_I_Root, chmID, State_Chm%Species, State_Chm, RC )
    CALL GC_CheckVar( 'State_Chm%Species', 1, RC )
    IF ( RC /= GC_SUCCESS ) RETURN

    !=======================================================================
    ! Allocate and initialize boundary condition fields
    !======================================================================= 
    chmID = 'BoundaryCond'
    ALLOCATE( State_Chm%BoundaryCond( IM, JM, LM, State_Chm%nSpecies ), STAT=RC)
    CALL GC_CheckVar( 'State_Chm%BoundaryCond', 0, RC )
    IF ( RC /= GC_SUCCESS ) RETURN
    State_Chm%BoundaryCond = 0.0_fp
    CALL Register_ChmField( am_I_Root, chmID, State_Chm%BoundaryCond, &
                            State_Chm, RC )
    CALL GC_CheckVar( 'State_Chm%BoundaryCond', 1, RC )
    IF ( RC /= GC_SUCCESS ) RETURN

#if defined( MODEL_GEOS )
    !=======================================================================
    ! Allocate and initialize aerodynamic resistance fields 
    !======================================================================= 
    ALLOCATE( State_Chm%DryDepRa2m( IM, JM ), STAT=RC )
    CALL GC_CheckVar( 'State_Chm%DryDepRa2m', 0, RC )
    IF ( RC /= GC_SUCCESS ) RETURN
    State_Chm%DryDepRa2m = 0.0_fp

    ALLOCATE( State_Chm%DryDepRa10m( IM, JM ), STAT=RC )
    CALL GC_CheckVar( 'State_Chm%DryDepRa10m', 0, RC )
    IF ( RC /= GC_SUCCESS ) RETURN
    State_Chm%DryDepRa10m = 0.0_fp
#endif

    !=======================================================================
    ! Allocate and initialize quantities that are only relevant for the
    ! the various fullchem simulations or the aerosol-only simulation
    !=======================================================================
    IF ( Input_Opt%ITS_A_FULLCHEM_SIM .or. Input_Opt%ITS_AN_AEROSOL_SIM ) THEN

       ! Save nAerosol to State_Chm
       State_Chm%nAero = nAerosol

       !--------------------------------------------------------------------
       ! AeroArea
       !--------------------------------------------------------------------
       ALLOCATE( State_Chm%AeroArea( IM, JM, LM, State_Chm%nAero ), STAT=RC )
       CALL GC_CheckVar( 'State_Chm%AeroArea', 0, RC )
       IF ( RC /= GC_SUCCESS ) RETURN
       State_Chm%AeroArea = 0.0_fp

       ! Loop over all entries to register each category individually
       DO N = 1, State_Chm%nAero

          ! Define identifying string
          SELECT CASE( N )
             CASE( 1  )
                chmID = 'AeroAreaMDUST1'
             CASE( 2  )
                chmID = 'AeroAreaMDUST2'
             CASE( 3  )
                chmID = 'AeroAreaMDUST3'
             CASE( 4  )
                chmID = 'AeroAreaMDUST4'
             CASE( 5  )
                chmID = 'AeroAreaMDUST5'
             CASE( 6  )
                chmID = 'AeroAreaMDUST6'
             CASE( 7  )
                chmID = 'AeroAreaMDUST7'
             CASE( 8  )
                chmID = 'AeroAreaSULF'
             CASE( 9  )
                chmID = 'AeroAreaBC'
             CASE( 10 )
                chmID = 'AeroAreaOC'
             CASE( 11 )
                chmID = 'AeroAreaSSA'
             CASE( 12 )
                chmID = 'AeroAreaSSC'
             CASE( 13 )
                chmID = 'AeroAreaBGSULF'
             CASE( 14 )
                chmID  = 'AeroAreaICEI'
             CASE DEFAULT
                ErrMsg = 'State_Chm%nAero exceeds the number of defined'    &
                         // ' dry aerosol area categories'
                CALL GC_Error( ErrMsg, RC, ThisLoc )
                RETURN
          END SELECT

          CALL Register_ChmField( am_I_Root, chmID, State_Chm%AeroArea,     &
                                  State_Chm, RC,    Ncat=N )
          CALL GC_CheckVar( 'State_Chm%AeroArea', 1, RC )
          IF ( RC /= GC_SUCCESS ) RETURN
       ENDDO

       !--------------------------------------------------------------------
       ! AeroRadi
       !--------------------------------------------------------------------
       ALLOCATE( State_Chm%AeroRadi( IM, JM, LM, State_Chm%nAero ), STAT=RC )
       CALL GC_CheckVar( 'State_Chm%AeroRadi', 0, RC )
       IF ( RC /= GC_SUCCESS ) RETURN
       State_Chm%AeroRadi    = 0.0_fp

       ! Loop over all entries to register each category individually
       DO N = 1, State_Chm%nAero

          ! Define identifying string
          SELECT CASE( N )
             CASE( 1  )
                chmID = 'AeroRadiMDUST1'
             CASE( 2  )
                chmID = 'AeroRadiMDUST2'
             CASE( 3  )
                chmID = 'AeroRadiMDUST3'
             CASE( 4  )
                chmID = 'AeroRadiMDUST4'
             CASE( 5  )
                chmID = 'AeroRadiMDUST5'
             CASE( 6  )
                chmID = 'AeroRadiMDUST6'
             CASE( 7  )
                chmID = 'AeroRadiMDUST7'
             CASE( 8  )
                chmID = 'AeroRadiSULF'
             CASE( 9  )
                chmID = 'AeroRadiBC'
             CASE( 10 )
                chmID = 'AeroRadiOC'
             CASE( 11 )
                chmID = 'AeroRadiSSA'
             CASE( 12 )
                chmID = 'AeroRadiSSC'
             CASE( 13 )
                chmID = 'AeroRadiBGSULF'
             CASE( 14 )
                chmID = 'AeroRadiICEI'     
             CASE DEFAULT
                ErrMsg = 'State_Chm%nAero exceeds the number of defined'     &
                         // ' dry aerosol radius categories'
                CALL GC_Error( ErrMsg, RC, ThisLoc )
                RETURN
          END SELECT

          CALL Register_ChmField( am_I_Root, chmID, State_Chm%AeroRadi,      &
                                  State_Chm, RC,    Ncat=N                  )
          CALL GC_CheckVar( 'State_Chm%AeroRadi', 1, RC )
          IF ( RC /= GC_SUCCESS ) RETURN
       ENDDO

       !--------------------------------------------------------------------
       ! WetAeroArea
       !--------------------------------------------------------------------
       ALLOCATE( State_Chm%WetAeroArea( IM, JM, LM, State_Chm%nAero ), STAT=RC )
       CALL GC_CheckVar( 'State_Chm%WetAeroArea', 0, RC )
       IF ( RC /= GC_SUCCESS ) RETURN
       State_Chm%WetAeroArea = 0.0_fp

       ! Loop over all entries to register each category individually
       DO N = 1, State_Chm%nAero

          ! Define identifying string
          SELECT CASE( N )
             CASE( 1  )
                chmID = 'WetAeroAreaMDUST1'
             CASE( 2  )
                chmID = 'WetAeroAreaMDUST2'
             CASE( 3  )
                chmID = 'WetAeroAreaMDUST3'
             CASE( 4  )
                chmID = 'WetAeroAreaMDUST4'
             CASE( 5  )
                chmID = 'WetAeroAreaMDUST5'
             CASE( 6  )
                chmID = 'WetAeroAreaMDUST6'
             CASE( 7  )
                chmID = 'WetAeroAreaMDUST7'
             CASE( 8  )
                chmID = 'WetAeroAreaSULF'
             CASE( 9  )
                chmID = 'WetAeroAreaBC'
             CASE( 10 )
                chmID = 'WetAeroAreaOC'
             CASE( 11 )
                chmID = 'WetAeroAreaSSA'
             CASE( 12 )
                chmID = 'WetAeroAreaSSC'
             CASE( 13 )
                chmID = 'WetAeroAreaBGSULF'
             CASE( 14 )
                chmID = 'WetAeroAreaICEI'
             CASE DEFAULT
                ErrMsg = 'State_Chm%nAero exceeds the number of defined'     &
                         // ' wet aerosol area categories'
                CALL GC_Error( ErrMsg, RC, ThisLoc )
                RETURN
          END SELECT

          CALL Register_ChmField( am_I_Root, chmID, State_Chm%WetAeroArea,   &
                                  State_Chm, RC,    Ncat=N                  )
          CALL GC_CheckVar( 'State_Chm%WetAeroArea', 1, RC )
          IF ( RC /= GC_SUCCESS ) RETURN
       ENDDO

       !--------------------------------------------------------------------
       ! WetAeroRadi
       !--------------------------------------------------------------------
       ALLOCATE( State_Chm%WetAeroRadi( IM, JM, LM, State_Chm%nAero ), STAT=RC )
       CALL GC_CheckVar( 'State_Chm%WetAeroRadi', 0, RC )
       IF ( RC /= GC_SUCCESS ) RETURN
       State_Chm%WetAeroRadi = 0.0_fp

       ! Loop over all entries to register each category individually
       DO N = 1, State_Chm%nAero

          ! Define identifying string
          SELECT CASE( N )
             CASE( 1  )
                chmID = 'WetAeroRadiMDUST1'
             CASE( 2  )
                chmID = 'WetAeroRadiMDUST2'
             CASE( 3  )
                chmID = 'WetAeroRadiMDUST3'
             CASE( 4  )
                chmID = 'WetAeroRadiMDUST4'
             CASE( 5  )
                chmID = 'WetAeroRadiMDUST5'
             CASE( 6  )
                chmID = 'WetAeroRadiMDUST6'
             CASE( 7  )
                chmID = 'WetAeroRadiMDUST7'
             CASE( 8  )
                chmID = 'WetAeroRadiSULF'
             CASE( 9  )
                chmID = 'WetAeroRadiBC'
             CASE( 10 )
                chmID = 'WetAeroRadiOC'
             CASE( 11 )
                chmID = 'WetAeroRadiSSA'
             CASE( 12 )
                chmID = 'WetAeroRadiSSC'
             CASE( 13 )
                chmID = 'WetAeroRadiBGSULF'
             CASE( 14 )
                chmID = 'WetAeroRadiICEI'
             CASE DEFAULT
                ErrMsg = 'State_Chm%nAero exceeds the number of defined'     &
                         // ' wet aerosol radius categories'
                CALL GC_Error( ErrMsg, RC, ThisLoc )
                RETURN
          END SELECT          

          CALL Register_ChmField( am_I_Root, chmID, State_Chm%WetAeroRadi,   &
                                  State_Chm, RC,    Ncat=N )
          CALL GC_CheckVar( 'State_Chm%WetAeroRadi', 1, RC )
          IF ( RC /= GC_SUCCESS ) RETURN
       ENDDO

       !--------------------------------------------------------------------
       ! AeroH2O
       !--------------------------------------------------------------------
       ALLOCATE( State_Chm%AeroH2O( IM, JM, LM, State_Chm%nAero ), STAT=RC )
       CALL GC_CheckVar( 'State_Chm%AeroH2O', 0, RC )
       IF ( RC /= GC_SUCCESS ) RETURN
       State_Chm%AeroH2O = 0.0_fp

       ! Loop over all entries to register each category individually
       DO N = 1, State_Chm%nAero

          ! Define identifying string
          SELECT CASE( N )
             CASE( 1  )
                chmID = 'AeroH2OMDUST1'
             CASE( 2  )
                chmID = 'AeroH2OMDUST2'
             CASE( 3  )
                chmID = 'AeroH2OMDUST3'
             CASE( 4  )
                chmID = 'AeroH2OMDUST4'
             CASE( 5  )
                chmID = 'AeroH2OMDUST5'
             CASE( 6  )
                chmID = 'AeroH2OMDUST6'
             CASE( 7  )
                chmID = 'AeroH2OMDUST7'
             CASE( 8  )
                chmID = 'AeroH2OSULF'
             CASE( 9  )
                chmID = 'AeroH2OBC'
             CASE( 10 )
                chmID = 'AeroH2OOC'
             CASE( 11 )
                chmID = 'AeroH2OSSA'
             CASE( 12 )
                chmID = 'AeroH2OSSC'
             CASE( 13 )
                chmID = 'AeroH2OBGSULF'
             CASE( 14 )
                chmID = 'AeroH2OICEI'
             CASE DEFAULT
                ErrMsg = 'State_Chm%nAero exceeds the number of defined'     &
                         // ' aerosol H2O categories'
                CALL GC_Error( ErrMsg, RC, ThisLoc )
                RETURN
          END SELECT

          CALL Register_ChmField( am_I_Root, chmID, State_Chm%AeroH2O,   &
                                  State_Chm, RC,    Ncat=N )
          CALL GC_CheckVar( 'State_Chm%AeroH2O', 1, RC )
          IF ( RC /= GC_SUCCESS ) RETURN
       ENDDO
     
       !--------------------------------------------------------------------
       ! GammaN2O5
       !--------------------------------------------------------------------
       ALLOCATE( State_Chm%GammaN2O5( IM, JM, LM, 4 ), STAT=RC )
       CALL GC_CheckVar( 'State_Chm%GammaN2O5', 0, RC )
       IF ( RC /= GC_SUCCESS ) RETURN
       State_Chm%GammaN2O5 = 0.0_fp

       ! Loop over all entries to register each category individually
       DO N = 1, 4

          ! Define identifying string
          SELECT CASE( N )
             CASE( 1  )
                chmID = 'GammaN2O5H2O'
             CASE( 2  )
                chmID = 'GammaN2O5HCl'
             CASE( 3  )
                chmID = 'GammaN2O5SS'
             CASE( 4  )
                chmID = 'YieldClNO2'
             CASE DEFAULT
                ErrMsg = 'State_Chm%GammaN2O5 exceeds the number of defined' &
                         // ' N2O5 uptake categories'
                CALL GC_Error( ErrMsg, RC, ThisLoc )
                RETURN
          END SELECT          

          CALL Register_ChmField( am_I_Root, chmID, State_Chm%GammaN2O5,     &
                                  State_Chm, RC,    Ncat=N )
          CALL GC_CheckVar( 'State_Chm%GammaN2O5', 1, RC )
          IF ( RC /= GC_SUCCESS ) RETURN
       ENDDO
       
       !--------------------------------------------------------------------
       ! OM:OC Ratios
       !--------------------------------------------------------------------
       chmId = 'OMOCpoa'
       ALLOCATE( State_Chm%OMOC_POA( IM, JM ), STAT=RC )
       CALL GC_CheckVar( 'State_Chm%OMOC_POA', 0, RC )
       IF ( RC /= GC_SUCCESS ) RETURN
       State_Chm%OMOC_POA = 0.0_fp
       CALL Register_ChmField( am_I_Root, chmID, State_Chm%OMOC_POA,            &
                               State_Chm, RC                                )
       CALL GC_CheckVar( 'State_Chm%OMOC_POA', 1, RC )
       IF ( RC /= GC_SUCCESS ) RETURN
       !--------------------------------------------------------------------
       chmId = 'OMOCopoa'
       ALLOCATE( State_Chm%OMOC_OPOA( IM, JM ), STAT=RC )
       CALL GC_CheckVar( 'State_Chm%OMOC_OPOA', 0, RC )
       IF ( RC /= GC_SUCCESS ) RETURN
       State_Chm%OMOC_OPOA = 0.0_fp
       CALL Register_ChmField( am_I_Root, chmID, State_Chm%OMOC_OPOA,            &
                               State_Chm, RC                                )
       CALL GC_CheckVar( 'State_Chm%OMOC_OPOA', 1, RC )
       IF ( RC /= GC_SUCCESS ) RETURN
       
       !--------------------------------------------------------------------
       ! phSav
       !--------------------------------------------------------------------
       chmId = 'phSav'
       ALLOCATE( State_Chm%phSav( IM, JM, LM ), STAT=RC )
       CALL GC_CheckVar( 'State_Chm%phSav', 0, RC )
       IF ( RC /= GC_SUCCESS ) RETURN
       State_Chm%phSav = 0.0_fp
       CALL Register_ChmField( am_I_Root, chmID, State_Chm%phSav,            &
                               State_Chm, RC                                )
       CALL GC_CheckVar( 'State_Chm%phSav', 1, RC )
       IF ( RC /= GC_SUCCESS ) RETURN

       !--------------------------------------------------------------------
       ! HplusSav
       !--------------------------------------------------------------------
       chmID  = 'HplusSav'
       ALLOCATE( State_Chm%HplusSav( IM, JM, LM ), STAT=RC )
       CALL GC_CheckVar( 'State_Chm%HplusSav', 0, RC )
       IF ( RC /= GC_SUCCESS ) RETURN
       State_Chm%HplusSav = 0.0_fp
       CALL Register_ChmField( am_I_Root, chmID, State_Chm%HplusSav,         &
                               State_Chm, RC                                )
       CALL GC_CheckVar( 'State_Chm%HplusSav', 1, RC )
       IF ( RC /= GC_SUCCESS ) RETURN

       !--------------------------------------------------------------------
       ! WaterSav
       !--------------------------------------------------------------------
       chmID  = 'WaterSav'
       ALLOCATE( State_Chm%WaterSav( IM, JM, LM ), STAT=RC )
       CALL GC_CheckVar( 'State_Chm%WaterSav', 0, RC )
       IF ( RC /= GC_SUCCESS ) RETURN
       State_Chm%WaterSav = 0.0_fp
       CALL Register_ChmField( am_I_Root, chmID, State_Chm%WaterSav,         &
                               State_Chm, RC                                )
       CALL GC_CheckVar( 'State_Chm%WaterSav', 0, RC )
       IF ( RC /= GC_SUCCESS ) RETURN

       !--------------------------------------------------------------------
       ! SulRatSav
       !--------------------------------------------------------------------
       chmID  = 'SulRatSav'
       ALLOCATE( State_Chm%SulRatSav( IM, JM, LM ), STAT=RC )
       CALL GC_CheckVar( 'State_Chm%SulRatSav', 0, RC )
       IF ( RC /= GC_SUCCESS ) RETURN
       State_Chm%SulRatSav = 0.0_fp
       CALL Register_ChmField( am_I_Root, chmID, State_Chm%SulRatSav,        &
                               State_Chm, RC                                )
       CALL GC_CheckVar( 'State_Chm%SulRatSav', 1, RC )
       IF ( RC /= GC_SUCCESS ) RETURN

       !--------------------------------------------------------------------
       ! NaRatSav
       !--------------------------------------------------------------------
       chmID  = 'NaRatSav'
       ALLOCATE( State_Chm%NaRatSav( IM, JM, LM ), STAT=RC )
       CALL GC_CheckVar( 'State_Chm%NaRatSav', 0, RC )
       IF ( RC /= GC_SUCCESS ) RETURN
       State_Chm%NaRatSav = 0.0_fp
       CALL Register_ChmField( am_I_Root, chmID, State_Chm%NaRatSav,         &
                               State_Chm, RC                                )
       CALL GC_CheckVar( 'State_Chm%NaRatSav', 1, RC )
       IF ( RC /= GC_SUCCESS ) RETURN

       !--------------------------------------------------------------------
       ! AcidPurSav
       !--------------------------------------------------------------------
       chmID  = 'AcidPurSav'
       ALLOCATE( State_Chm%AcidPurSav( IM, JM, LM ), STAT=RC )
       CALL GC_CheckVar( 'State_Chm%AcidPurSav', 0, RC )
       IF ( RC /= GC_SUCCESS ) RETURN
       State_Chm%AcidPurSav = 0.0_fp
       CALL Register_ChmField( am_I_Root, chmID, State_Chm%AcidPurSav,       &
                               State_Chm, RC                                )
       CALL GC_CheckVar( 'State_Chm%AcidPurSav', 1, RC )
       IF ( RC /= GC_SUCCESS ) RETURN

       !--------------------------------------------------------------------
       ! BisulSav
       !--------------------------------------------------------------------
       chmID  = 'BisulSav'
       ALLOCATE( State_Chm%BisulSav( IM, JM, LM ), STAT=RC )
       CALL GC_CheckVar( 'State_Chm%BiSulSav', 0, RC )
       IF ( RC /= GC_SUCCESS ) RETURN
       State_Chm%BisulSav = 0.0_fp
       CALL Register_ChmField( am_I_Root, chmID, State_Chm%BisulSav,         &
                               State_Chm, RC                                )
       CALL GC_CheckVar( 'State_Chm%BiSulSav', 1, RC )
       IF ( RC /= GC_SUCCESS ) RETURN

       !--------------------------------------------------------------------
       ! phCloud
       !--------------------------------------------------------------------
       chmId = 'pHCloud'
       ALLOCATE( State_Chm%pHCloud( IM, JM, LM ), STAT=RC )
       CALL GC_CheckVar( 'State_Chm%pHCloud', 0, RC )
       IF ( RC /= GC_SUCCESS ) RETURN
       State_Chm%pHCloud = 0.0_fp
       CALL Register_ChmField( am_I_Root, chmID, State_Chm%pHCloud,          &
                               State_Chm, RC                                )
       CALL GC_CheckVar( 'State_Chm%pHCloud', 1, RC )
       IF ( RC /= GC_SUCCESS ) RETURN

       !--------------------------------------------------------------------
       ! isCloud
       ! jmm 3/1/19
       !--------------------------------------------------------------------
       chmId = 'isCloud'
       ALLOCATE( State_Chm%isCloud( IM, JM, LM ), STAT=RC )
       CALL GC_CheckVar( 'State_Chm%isCloud', 0, RC )
       IF ( RC /= GC_SUCCESS ) RETURN
       State_Chm%isCloud = 0.0_fp
       CALL Register_ChmField( am_I_Root, chmID, State_Chm%isCloud,          &
                               State_Chm, RC                                )
       CALL GC_CheckVar( 'State_Chm%isCloud', 1, RC )
       IF ( RC /= GC_SUCCESS ) RETURN
            
       !--------------------------------------------------------------------
       ! SSAlk
       !--------------------------------------------------------------------
       ALLOCATE( State_Chm%SSAlk( IM, JM, LM, 2 ), STAT=RC )
       CALL GC_CheckVar( 'State_Chm%SSAlk', 0, RC )
       IF ( RC /= GC_SUCCESS ) RETURN
       State_Chm%SSAlk = 0.0_fp

       ! Register accumulation mode as category 1
       chmId = 'SSAlkAccum'
       CALL Register_ChmField( am_I_Root, chmID, State_Chm%SSAlk,            &
                               State_Chm, RC,    nCat=1                     )
       CALL GC_CheckVar( 'State-Chm%SSAlk', 1, RC )
       IF ( RC /= GC_SUCCESS ) RETURN

       ! Register coarse mode as category 1
       chmId = 'SSAlkCoarse'
       CALL Register_ChmField( am_I_Root, chmID, State_Chm%SSAlk,            &
                               State_Chm, RC,    nCat=2                     )
       CALL GC_CheckVar( 'State_Chm%SSAlk', 1, RC )
       IF ( RC /= GC_SUCCESS ) RETURN

       !------------------------------------------------------------------
       ! HSO3_AQ
       !------------------------------------------------------------------
       chmID = 'HSO3AQ'
       ALLOCATE( State_Chm%HSO3_AQ( IM, JM, LM ) , STAT=RC )
       CALL GC_CheckVar( 'State_Chm%HSO3_AQ', 0, RC )    
       IF ( RC /= GC_SUCCESS ) RETURN
       State_Chm%HSO3_AQ = 0.0_fp
       CALL Register_ChmField( am_I_Root, chmID, State_Chm%HSO3_AQ,          &
                               State_Chm, RC                                )
       CALL GC_CheckVar( 'State_Chm%HSO3_AQ', 1, RC )    
       IF ( RC /= GC_SUCCESS ) RETURN

       !------------------------------------------------------------------
       ! SO3_AQ
       !------------------------------------------------------------------
       chmID = 'SO3AQ'
       ALLOCATE( State_Chm%SO3_AQ( IM, JM, LM ) , STAT=RC )
       CALL GC_CheckVar( 'State_Chm%SO3_AQ', 0, RC )    
       IF ( RC /= GC_SUCCESS ) RETURN
       State_Chm%SO3_AQ = 0.0_fp
       CALL Register_ChmField( am_I_Root, chmID, State_Chm%SO3_AQ,           &
                               State_Chm, RC                                )
       CALL GC_CheckVar( 'State_Chm%SO3_AQ', 1, RC )    
       IF ( RC /= GC_SUCCESS ) RETURN

       !------------------------------------------------------------------
       ! fupdateHOBr
       !------------------------------------------------------------------
       chmID = 'fupdateHOBr'
       ALLOCATE( State_Chm%fupdateHOBr( IM, JM, LM ) , STAT=RC )
       CALL GC_CheckVar( 'State_Chm%fupdateHOBr', 0, RC )    
       IF ( RC /= GC_SUCCESS ) RETURN
       State_Chm%fupdateHOBr = 0.0_fp
       CALL Register_ChmField( am_I_Root, chmID, State_Chm%fupdateHOBr,     &
                               State_Chm, RC                               )
       CALL GC_CheckVar( 'State_Chm%fupdateHOBr', 1, RC )    
       IF ( RC /= GC_SUCCESS ) RETURN

       !------------------------------------------------------------------
       ! DryDepNitrogen
       !------------------------------------------------------------------
       chmID = 'DryDepNitrogen'
       ALLOCATE( State_Chm%DryDepNitrogen( IM, JM ) , STAT=RC )
       CALL GC_CheckVar( 'State_Chm%DryDepNitrogen', 0, RC )    
       IF ( RC /= GC_SUCCESS ) RETURN
       State_Chm%DryDepNitrogen = 0.0_fp
       CALL Register_ChmField( am_I_Root, chmID, State_Chm%DryDepNitrogen,   &
                               State_Chm, RC                                )
       CALL GC_CheckVar( 'State_Chm%DryDepNitrogen', 1, RC )    
       IF ( RC /= GC_SUCCESS ) RETURN

       !------------------------------------------------------------------
       ! WetDepNitrogen
       !------------------------------------------------------------------
       chmID = 'WetDepNitrogen'
       ALLOCATE( State_Chm%WetDepNitrogen( IM, JM ) , STAT=RC )
       CALL GC_CheckVar( 'State_Chm%WetDepNitrogen', 0, RC )    
       IF ( RC /= GC_SUCCESS ) RETURN
       State_Chm%WetDepNitrogen = 0.0_fp
       CALL Register_ChmField( am_I_Root, chmID, State_Chm%WetDepNitrogen,   &
                               State_Chm, RC                                )
       CALL GC_CheckVar( 'State_Chm%WetDepNitrogen', 1, RC )    
       IF ( RC /= GC_SUCCESS ) RETURN
    ENDIF

    !=======================================================================
    ! Allocate and initialize quantities for wet deposition routines
    !=======================================================================

    !------------------------------------------------------------------
    ! H2O2AfterChem
    !------------------------------------------------------------------
    chmID = 'H2O2AfterChem'
    ALLOCATE( State_Chm%H2O2AfterChem( IM, JM, LM ) , STAT=RC )
    CALL GC_CheckVar( 'State_Chm%H2O2AfterChem', 0, RC )    
    IF ( RC /= GC_SUCCESS ) RETURN
    State_Chm%H2O2AfterChem = 0.0_fp
    CALL Register_ChmField( am_I_Root, chmID, State_Chm%H2O2AfterChem,    &
                            State_Chm, RC                                )
    CALL GC_CheckVar( 'State_Chm%H2O2AfterChem', 1, RC )    
    IF ( RC /= GC_SUCCESS ) RETURN

    !------------------------------------------------------------------
    ! SO2AfterChem
    !------------------------------------------------------------------
    chmID = 'SO2AfterChem'
    ALLOCATE( State_Chm%SO2AfterChem( IM, JM, LM ) , STAT=RC )
    CALL GC_CheckVar( 'State_Chm%SO2AfterChem', 0, RC )    
    IF ( RC /= GC_SUCCESS ) RETURN
    State_Chm%SO2AfterChem = 0.0_fp
    CALL Register_ChmField( am_I_Root, chmID, State_Chm%SO2AfterChem,     &
                            State_Chm, RC                                )
    CALL GC_CheckVar( 'State_Chm%SO2AfterChem', 1, RC )    
    IF ( RC /= GC_SUCCESS ) RETURN

    !=======================================================================
    ! Allocate and initialize fields for KPP solver
    !=======================================================================
    IF ( Input_Opt%ITS_A_FULLCHEM_SIM ) THEN

       !--------------------------------------------------------------------
       ! KPPHvalue
       !--------------------------------------------------------------------
       chmID = 'KPPHvalue'
       ALLOCATE( State_Chm%KPPHvalue( IM, JM, LM ), STAT=RC )
       CALL GC_CheckVar( 'State_Chm%KPPHvalue', 0, RC )    
       IF ( RC /= GC_SUCCESS ) RETURN
       State_Chm%KPPHvalue = 0.0_fp
       CALL Register_ChmField( am_I_Root, chmID, State_Chm%KPPHvalue,        &
                               State_Chm, RC                                )
       CALL GC_CheckVar( 'State_Chm%KPPHvalue', 1, RC )    
       IF ( RC /= GC_SUCCESS ) RETURN

    ENDIF
        
    !=======================================================================
    ! Allocate and initialize fields for UCX mechamism
    !=======================================================================
    IF ( Input_Opt%ITS_A_FULLCHEM_SIM .and. Input_Opt%LUCX ) THEN

       !--------------------------------------------------------------------
       ! STATE_PSC
       !--------------------------------------------------------------------
       chmID = 'StatePSC'
       ALLOCATE( State_Chm%STATE_PSC( IM, JM, LM ), STAT=RC )
       CALL GC_CheckVar( 'State_Chm%STATE_PSC', 0, RC )    
       IF ( RC /= GC_SUCCESS ) RETURN
       State_Chm%STATE_PSC = 0.0_f4
       CALL Register_ChmField( am_I_Root, chmID, State_Chm%STATE_PSC,        &
                            State_Chm, RC )
       CALL GC_CheckVar( 'State_Chm%STATE_PSC', 1, RC )    
       IF ( RC /= GC_SUCCESS ) RETURN

       !--------------------------------------------------------------------
       ! KHETI_SLA
       !-------------------------------------------------------------------
       nKHLSA = 11
       ALLOCATE( State_Chm%KHETI_SLA ( IM, JM, LM, nKHLSA ), STAT=RC )
       CALL GC_CheckVar( 'State_Chm%KHETISLA', 0, RC )
       IF ( RC /= GC_SUCCESS ) RETURN
       State_Chm%KHETI_SLA = 0.0_fp
       
       ! Loop over all entries to register each category individually
       DO N = 1, nKHLSA

          ! Define identifying string
          SELECT CASE( N )
             CASE( 1  ) 
                chmID = 'KhetiSLAN2O5H2O'
             CASE( 2  ) 
                chmID = 'KhetiSLAN2O5HCl'
             CASE( 3  ) 
                chmID = 'KhetiSLAClNO3H2O'
             CASE( 4  ) 
                chmID = 'KhetiSLAClNO3HCl'
             CASE( 5  ) 
                chmID = 'KhetiSLAClNO3HBr'
             CASE( 6  ) 
                chmID = 'KhetiSLABrNO3H2O'
             CASE( 7  ) 
                chmID = 'KhetiSLABrNO3HCl'
             CASE( 8  ) 
                chmID = 'KhetiSLAHOClHCl'
             CASE( 9  ) 
                chmID = 'KhetiSLAHOClHBr'
             CASE( 10 ) 
                chmID = 'KhetiSLAHOBrHCl'
             CASE( 11 ) 
                chmID = 'KhetiSLAHOBrHBr'
             CASE DEFAULT
                ErrMsg = 'nKHLSA exceeds the number of defined' &
                       // ' KHETI_SLA categories'
                CALL GC_Error( ErrMsg, RC, ThisLoc )
                RETURN
          END SELECT

          CALL Register_ChmField( am_I_Root, chmID, State_Chm%KHETI_SLA, &
                                  State_Chm, RC,    Ncat=N )
          CALL GC_CheckVar( 'State_Chm%KHETISLA', 1, RC )
          IF ( RC /= GC_SUCCESS ) RETURN
       ENDDO
    ENDIF

    !=======================================================================
    ! Special handling for the Hg and tagHg simulations: get the # of Hg
    ! categories for total & tagged tracers from the species database
    !=======================================================================
    IF ( Input_Opt%ITS_A_MERCURY_SIM ) THEN

       ! Hg0, Hg2, HgP should all have the same number of categories as
       ! returned from the species database.  If not, there's an error.
       IF ( N_Hg0_CATS == N_Hg2_CATS .and. N_Hg0_CATS == N_HgP_CATS ) THEN
          State_Chm%N_Hg_CATS = N_Hg0_CATS
       ELSE
          ErrMsg = 'Inconsistent number of Hg categories!'
          CALL GC_Error( ErrMsg, RC, ThisLoc )
          RETURN
       ENDIF

       ! Index array: Hg0 species # <--> Hg0 category #
       ALLOCATE( State_Chm%Hg0_Id_List( State_Chm%N_Hg_CATS ), STAT=RC )
       IF ( RC /= GC_SUCCESS ) RETURN
       State_Chm%Hg0_Id_List = 0

       ! Index array: Hg2 species # <--> Hg0 category #
       ALLOCATE( State_Chm%Hg2_Id_List( State_Chm%N_Hg_CATS ), STAT=RC )
       IF ( RC /= GC_SUCCESS ) RETURN
       State_Chm%Hg2_Id_List = 0

       ! Index array: HgP species # <--> Hg0 category #
       ALLOCATE( State_Chm%HgP_Id_List( State_Chm%N_Hg_CATS ), STAT=RC )
       IF ( RC /= GC_SUCCESS ) RETURN
       State_Chm%HgP_Id_List = 0

       ! Hg category names
       ALLOCATE( State_Chm%Hg_Cat_Name( State_Chm%N_Hg_CATS ), STAT=RC )
       IF ( RC /= GC_SUCCESS ) RETURN
       State_Chm%Hg_Cat_Name = ''

       ! Loop over all species
       DO N = 1, State_Chm%nSpecies

          ! Point to Species Database entry for Hg species N
          ThisSpc => State_Chm%SpcData(N)%Info
          
          ! Populate the Hg0 index array
          IF ( ThisSpc%Is_Hg0 ) THEN
             State_Chm%Hg0_Id_List(ThisSpc%Hg_Cat) = ThisSpc%ModelId
          ENDIF

          ! Populate the Hg2 index array
          IF ( ThisSpc%Is_Hg2 ) THEN
             State_Chm%Hg2_Id_List(ThisSpc%Hg_Cat) = ThisSpc%ModelId
          ENDIF

          ! Populate the HgP index array
          IF ( ThisSpc%Is_HgP ) THEN
             State_Chm%HgP_Id_List(ThisSpc%Hg_Cat) = ThisSpc%ModelId
          ENDIF

          ! Free pointer
          ThisSpc => NULL()
       ENDDO

       ! Loop over Hg categories (except the first
       DO C = 2, State_Chm%N_Hg_CATS

          ! Hg0 tracer number corresponding to this category
          N                        =  State_Chm%Hg0_Id_List(C)

          ! The category name (e.g. "_can") follows the "Hg0"
          ThisSpc                  => State_Chm%SpcData(N)%Info
          State_Chm%Hg_Cat_Name(C) =  ThisSpc%Name(4:7)
          ThisSpc                  => NULL()
       ENDDO
       
       !--------------------------------------------------------------------
       ! Hg(0) ocean mass
       !--------------------------------------------------------------------
       chmID = 'OceanHg0'
       ALLOCATE( State_Chm%OceanHg0( IM, JM, State_Chm%N_Hg_CATS ), STAT=RC )
       CALL GC_CheckVar( 'State_Chm%OceanHg0', 0, RC )
       IF ( RC /= GC_SUCCESS ) RETURN
       State_Chm%OceanHg0 = 0.0_fp
       CALL Register_ChmField( am_I_Root, chmID, State_Chm%OceanHg0,      &
                               State_Chm, RC                             )
       CALL GC_CheckVar( 'State_Chm%OceanHg0', 1, RC )
       IF ( RC /= GC_SUCCESS ) RETURN

       !--------------------------------------------------------------------
       ! Hg(II) ocean mass
       !--------------------------------------------------------------------
       chmID = 'OceanHg2'
       ALLOCATE( State_Chm%OceanHg2( IM, JM, State_Chm%N_Hg_CATS ), STAT=RC )
       CALL GC_CheckVar( 'State_Chm%OceanHg2', 0, RC )
       IF ( RC /= GC_SUCCESS ) RETURN
       State_Chm%OceanHg2 = 0.0_fp
       CALL Register_ChmField( am_I_Root, chmID, State_Chm%OceanHg2,      &
                               State_Chm, RC                             )
       CALL GC_CheckVar( 'State_Chm%OceanHg2', 1, RC )
       IF ( RC /= GC_SUCCESS ) RETURN

       !--------------------------------------------------------------------
       ! HgP ocean mass
       !--------------------------------------------------------------------
       chmID = 'OceanHgP'
       ALLOCATE( State_Chm%OceanHgP (IM, JM, State_Chm%N_Hg_CATS ), STAT=RC )
       CALL GC_CheckVar( 'State_Chm%OceanHgP', 0, RC )
       IF ( RC /= GC_SUCCESS ) RETURN
       State_Chm%OceanHgP = 0.0_fp
       CALL Register_ChmField( am_I_Root, chmID, State_Chm%OceanHgP,      &
                               State_Chm, RC                             )
       CALL GC_CheckVar( 'State_Chm%OceanHgP', 1, RC )
       IF ( RC /= GC_SUCCESS ) RETURN

       !--------------------------------------------------------------------
       ! Reducible Hg snowpack on ocean
       !--------------------------------------------------------------------
       chmID = 'SnowHgOcean'
       ALLOCATE( State_Chm%SnowHgOcean( IM, JM, State_Chm%N_Hg_CATS ), STAT=RC )
       CALL GC_CheckVar( 'State_Chm%SnowHgOcean', 0, RC )
       IF ( RC /= GC_SUCCESS ) RETURN
       State_Chm%SnowHgOcean = 0.0_fp
       CALL Register_ChmField( am_I_Root, chmID, State_Chm%SnowHgOcean,   &
                               State_Chm, RC                             )
       CALL GC_CheckVar( 'State_Chm%SnowHgOcean', 1, RC )
       IF ( RC /= GC_SUCCESS ) RETURN

       !--------------------------------------------------------------------
       ! Reducible Hg snowpack on land
       !--------------------------------------------------------------------
       chmID = 'SnowHgLand'
       ALLOCATE( State_Chm%SnowHgLand( IM, JM, State_Chm%N_Hg_CATS ), STAT=RC )
       CALL GC_CheckVar( 'State_Chm%SnowHgLand', 0, RC )
       IF ( RC /= GC_SUCCESS ) RETURN
       State_Chm%SnowHgLand = 0.0_fp
       CALL Register_ChmField( am_I_Root, chmID, State_Chm%SnowHgLand,    &
                               State_Chm, RC                             )
       CALL GC_CheckVar( 'State_Chm%SnowHgLand', 1, RC )
       IF ( RC /= GC_SUCCESS ) RETURN

       !--------------------------------------------------------------------
       ! Non-reducible Hg snowpack on ocean
       !--------------------------------------------------------------------
       chmID = 'SnowHgOceanStored'
       ALLOCATE( State_Chm%SnowHgOceanStored(IM, JM, State_Chm%N_Hg_CATS ), &
                 STAT=RC )
       CALL GC_CheckVar( 'State_Chm%SnowHgOceanStored', 0, RC )
       IF ( RC /= GC_SUCCESS ) RETURN
       State_Chm%SnowHgOceanStored = 0.0_fp
       CALL Register_ChmField( am_I_Root, chmID, State_Chm%SnowHgOceanStored, &
                               State_Chm, RC                             )
       CALL GC_CheckVar( 'State_Chm%SnowHgOceanStored', 1, RC )
       IF ( RC /= GC_SUCCESS ) RETURN

       !--------------------------------------------------------------------
       ! Non-reducible Hg snowpack on land
       !--------------------------------------------------------------------
       chmID = 'SnowHgLandStored'
       ALLOCATE( State_Chm%SnowHgLandStored(IM, JM, State_Chm%N_Hg_CATS ),   &
                 STAT=RC )
       CALL GC_CheckVar( 'State_Chm%SnowHgLandStored', 0, RC )
       IF ( RC /= GC_SUCCESS ) RETURN
       State_Chm%SnowHgLandStored = 0.0_fp
       CALL Register_ChmField( am_I_Root, chmID, State_Chm%SnowHgLandStored, &
                               State_Chm, RC                                )
       CALL GC_CheckVar( 'State_Chm%SnowHgLandStored', 1, RC )
       IF ( RC /= GC_SUCCESS ) RETURN

    ENDIF


    !=======================================================================
    ! Allocate fields for various GeosCore modules
    !=======================================================================
    !------------------------------------------------------------------
    ! DryDepSav
    !------------------------------------------------------------------
    IF ( State_Chm%nDryDep > 0 ) THEN
        chmID = 'DryDepSav'
        ALLOCATE( State_Chm%DryDepSav( IM, JM, State_Chm%nDryDep ) , STAT=RC )
        CALL GC_CheckVar( 'State_Chm%DryDepSav', 0, RC )    
        IF ( RC /= GC_SUCCESS ) RETURN
        State_Chm%DryDepSav = 0.0_fp
        CALL Register_ChmField( am_I_Root, chmID, State_Chm%DryDepSav,       &
                                State_Chm, RC                               )
        CALL GC_CheckVar( 'State_Chm%DryDepSav', 1, RC )    
        IF ( RC /= GC_SUCCESS ) RETURN
    ENDIF

    !------------------------------------------------------------------
    ! TLSTT (Linoz)
    !------------------------------------------------------------------
    IF ( Input_Opt%LLINOZ .AND. Input_Opt%LINOZ_NFIELDS > 0 ) THEN
        chmID = 'TLSTT'
        ALLOCATE( State_Chm%TLSTT( IM, JM, LM, Input_Opt%LINOZ_NFIELDS ),    &
                  STAT=RC )
        CALL GC_CheckVar( 'State_Chm%TLSTT', 0, RC )
        IF ( RC /= GC_SUCCESS ) RETURN
        State_Chm%TLSTT = 0.0_fp

        ! Do not register this field as it is internal
        ! to the linoz_mod module state. (hplin, 1/24/19)
        ! Note: We might want to implement support for implementing a 4th
        ! dimension later.
    ENDIF
   
    !=======================================================================
    ! Print out the list of registered fields
    !=======================================================================
    IF ( am_I_Root ) THEN
       WRITE( 6, 10 )
10     FORMAT( /, 'Registered variables contained within the State_Chm object:' )
       WRITE( 6, '(a)' ) REPEAT( '=', 79 )
    ENDIF
    CALL Registry_Print( am_I_Root   = am_I_Root,             &
                         Registry    = State_Chm%Registry,    &
                         ShortFormat = .TRUE.,                &
                         RC          = RC                    )

    !=======================================================================
    ! Cleanup and quit
    !=======================================================================

    ! Trap error
    IF ( RC /= GC_SUCCESS ) THEN
       ErrMsg = 'Error encountered!'
       CALL GC_Error( ErrMsg, RC, ThisLoc )
       RETURN
    ENDIF

    ! Free pointer for safety's sake
    ThisSpc => NULL()

    ! Echo output
    IF ( am_I_Root ) THEN
       print*, REPEAT( '#', 79 )
    ENDIF 

    ! Format statement
100 FORMAT( I3, 2x, A31 )
110 FORMAT( 5x, '===> ', f4.1, 1x, A6  )
120 FORMAT( 5x, '---> ', f4.1, 1x, A4  )

  END SUBROUTINE Init_State_Chm
!EOC
!------------------------------------------------------------------------------
!                  GEOS-Chem Global Chemical Transport Model                  !
!------------------------------------------------------------------------------
!BOP
!
! !IROUTINE: Cleanup_State_Chm
!
! !DESCRIPTION: Routine CLEANUP\_STATE\_CHM deallocates all fields 
!  of the chemistry state object.
!\\
!\\
! !INTERFACE:
!
  SUBROUTINE Cleanup_State_Chm( am_I_Root, State_Chm, RC )
!
! !USES:
!
    USE Species_Database_Mod, ONLY : Cleanup_Species_Database
!
! !INPUT PARAMETERS:
! 
    LOGICAL,        INTENT(IN)    :: am_I_Root    ! Is this the root CPU?
!
! !INPUT/OUTPUT PARAMETERS:
!
    TYPE(ChmState), INTENT(INOUT) :: State_Chm    ! Chemistry State object
!
! !OUTPUT PARAMETERS:
!
    INTEGER,        INTENT(OUT)   :: RC           ! Return code
!
! !REMARKS:
!  For now the am_I_Root and RC arguments are not used.  We include these
!  for consistency and also to facilitate future expansion. (bmy, 10/16/12)
!
! !REVISION HISTORY: 
!  15 Oct 2012 - R. Yantosca - Initial version
!  See the subsequent Git history with the gitk browser!
!EOP
!------------------------------------------------------------------------------
!BOC
!
! !LOCAL VARAIBLES
!
    ! Strings
    CHARACTER(LEN=255) :: ErrMsg, ThisLoc

    !=======================================================================
    ! Initialize
    !=======================================================================
    RC      = GC_SUCCESS
    ErrMsg  = ''
    ThisLoc = ' -> at Cleanup_State_Chm (in Headers/state_chm_mod.F90)'

    !=======================================================================
    ! Deallocate and nullify pointer fields of State_Chm
    !=======================================================================
    IF ( ASSOCIATED( State_Chm%Map_Advect ) ) THEN
       DEALLOCATE( State_Chm%Map_Advect, STAT=RC )
       CALL GC_CheckVar( 'State_Chm%Map_Advect', 2, RC )
       IF ( RC /= GC_SUCCESS ) RETURN
       State_Chm%Map_Advect => NULL()  
    ENDIF

    IF ( ASSOCIATED( State_Chm%Map_Aero ) ) THEN
       DEALLOCATE( State_Chm%Map_Aero, STAT=RC )
       CALL GC_CheckVar( 'State_Chm%Map_Aero', 2, RC )
       IF ( RC /= GC_SUCCESS ) RETURN
       State_Chm%Map_Aero => NULL()
    ENDIF

    IF ( ASSOCIATED( State_Chm%Map_DryDep ) ) THEN
       DEALLOCATE( State_Chm%Map_DryDep, STAT=RC )
       CALL GC_CheckVar( 'State_Chm%Map_Drydep', 2, RC )
       IF ( RC /= GC_SUCCESS ) RETURN
       State_Chm%Map_DryDep => NULL()
    ENDIF

    IF ( ASSOCIATED( State_Chm%Map_GasSpc ) ) THEN
       DEALLOCATE( State_Chm%Map_GasSpc, STAT=RC )
       CALL GC_CheckVar( 'State_Chm%Map_GasSpc', 2, RC )
       IF ( RC /= GC_SUCCESS ) RETURN
       State_Chm%Map_GasSpc => NULL()
    ENDIF

    IF ( ASSOCIATED( State_Chm%Map_HygGrth ) ) THEN
       DEALLOCATE( State_Chm%Map_HygGrth, STAT=RC )
       CALL GC_CheckVar( 'State_Chm%Map_HygGrth', 2, RC )
       IF ( RC /= GC_SUCCESS ) RETURN
       State_Chm%Map_HygGrth => NULL()
    ENDIF

    IF ( ASSOCIATED( State_Chm%Map_KppVar ) ) THEN
       DEALLOCATE( State_Chm%Map_KppVar, STAT=RC )
       CALL GC_CheckVar( 'State_Chm%Map_KppVar', 2, RC )
       IF ( RC /= GC_SUCCESS ) RETURN
       State_Chm%Map_KppVar => NULL()
    ENDIF

    IF ( ASSOCIATED( State_Chm%Map_KppFix ) ) THEN
       DEALLOCATE( State_Chm%Map_KppFix, STAT=RC )
       CALL GC_CheckVar( 'State_Chm%Map_KppFix', 2, RC )
       IF ( RC /= GC_SUCCESS ) RETURN
       State_Chm%Map_KppFix => NULL()
    ENDIF

    IF ( ASSOCIATED( State_Chm%Map_KppSpc ) ) THEN
       DEALLOCATE( State_Chm%Map_KppSpc, STAT=RC )
       CALL GC_CheckVar( 'State_Chm%Map_KppSpc', 2, RC )
       IF ( RC /= GC_SUCCESS ) RETURN
       State_Chm%Map_KppSpc => NULL()
    ENDIF

    IF ( ASSOCIATED( State_Chm%Name_Loss ) ) THEN
       DEALLOCATE( State_Chm%Name_Loss, STAT=RC )
       CALL GC_CheckVar( 'State_Chm%Name_Loss', 2, RC )
       IF ( RC /= GC_SUCCESS ) RETURN
       State_Chm%Name_Loss => NULL()
    ENDIF

    IF ( ASSOCIATED( State_Chm%Map_Loss ) ) THEN
       DEALLOCATE( State_Chm%Map_Loss, STAT=RC )
       CALL GC_CheckVar( 'State_Chm%Map_Loss', 2, RC )
       IF ( RC /= GC_SUCCESS ) RETURN
       State_Chm%Map_Loss => NULL()
    ENDIF

    IF ( ASSOCIATED( State_Chm%Map_Photol ) ) THEN
       DEALLOCATE( State_Chm%Map_Photol, STAT=RC )
       CALL GC_CheckVar( 'State_Chm%Map_Photol', 2, RC )
       IF ( RC /= GC_SUCCESS ) RETURN
       State_Chm%Map_Photol => NULL()
    ENDIF

    IF ( ASSOCIATED( State_Chm%Name_Prod ) ) THEN
       DEALLOCATE( State_Chm%Name_Prod, STAT=RC )
       CALL GC_CheckVar( 'State_Chm%Name_Prod', 2, RC )
       IF ( RC /= GC_SUCCESS ) RETURN
       State_Chm%Name_Prod => NULL()
    ENDIF

    IF ( ASSOCIATED( State_Chm%Map_Prod ) ) THEN
       DEALLOCATE( State_Chm%Map_Prod, STAT=RC )
       CALL GC_CheckVar( 'State_Chm%Map_Prod', 2, RC )
       IF ( RC /= GC_SUCCESS ) RETURN
       State_Chm%Map_Prod => NULL()
    ENDIF

    IF ( ASSOCIATED( State_Chm%Map_WetDep ) ) THEN
       DEALLOCATE( State_Chm%Map_WetDep, STAT=RC )
       CALL GC_CheckVar( 'State_Chm%Map_WetDep', 2, RC )
       IF ( RC /= GC_SUCCESS ) RETURN
       State_Chm%Map_WetDep => NULL()
    ENDIF

    IF ( ASSOCIATED( State_Chm%Map_WL ) ) THEN
       DEALLOCATE( State_Chm%Map_WL, STAT=RC )
       CALL GC_CheckVar( 'State_Chm%Map_WL', 2, RC )
       IF ( RC /= GC_SUCCESS ) RETURN
       State_Chm%Map_WL => NULL()
    ENDIF
    
    IF ( ASSOCIATED( State_Chm%Species ) ) THEN
       DEALLOCATE( State_Chm%Species, STAT=RC )
       CALL GC_CheckVar( 'State_Chm%Species', 2, RC )
       IF ( RC /= GC_SUCCESS ) RETURN
       State_Chm%Species => NULL()
    ENDIF

    IF ( ASSOCIATED( State_Chm%BoundaryCond ) ) THEN
       DEALLOCATE( State_Chm%BoundaryCond, STAT=RC )
       CALL GC_CheckVar( 'State_Chm%BoundaryCond', 2, RC )
       IF ( RC /= GC_SUCCESS ) RETURN
       State_Chm%BoundaryCond => NULL()
    ENDIF

    IF ( ASSOCIATED( State_Chm%Hg_Cat_Name ) ) THEN
       DEALLOCATE( State_Chm%Hg_Cat_Name, STAT=RC )
       CALL GC_CheckVar( 'State_Chm%Hg_Cat_Name', 2, RC )
       IF ( RC /= GC_SUCCESS ) RETURN
       State_Chm%Hg_Cat_Name => NULL()
    ENDIF

    IF ( ASSOCIATED( State_Chm%Hg0_Id_List ) ) THEN
       DEALLOCATE( State_Chm%Hg0_Id_List, STAT=RC ) 
       CALL GC_CheckVar( 'State_Chm%Hg0_Id_List', 2, RC )
       IF ( RC /= GC_SUCCESS ) RETURN
       State_Chm%Hg0_Id_List => NULL()
    ENDIF

    IF ( ASSOCIATED( State_Chm%Hg2_Id_List ) ) THEN
       DEALLOCATE( State_Chm%Hg2_Id_List, STAT=RC )
       CALL GC_CheckVar( 'State_Chm%Hg2_Id_List', 2, RC )
       IF ( RC /= GC_SUCCESS ) RETURN
       State_Chm%Hg2_Id_List => NULL()
    ENDIF

    IF ( ASSOCIATED( State_Chm%HgP_Id_List ) ) THEN
       DEALLOCATE( State_Chm%HgP_Id_List, STAT=RC )
       CALL GC_CheckVar( 'State_Chm%HgP_Id_List', 2, RC )
       IF ( RC /= GC_SUCCESS ) RETURN
       State_Chm%HgP_Id_List => NULL()
    ENDIF

    IF ( ASSOCIATED( State_Chm%AeroArea ) ) THEN
       DEALLOCATE( State_Chm%AeroArea, STAT=RC )
       CALL GC_CheckVar( 'State_Chm%AeroArea', 2, RC )
       IF ( RC /= GC_SUCCESS ) RETURN
       State_Chm%AeroArea => NULL()
    ENDIF

    IF ( ASSOCIATED( State_Chm%AeroRadi ) ) THEN
       DEALLOCATE( State_Chm%AeroRadi, STAT=RC )
       CALL GC_CheckVar( 'State_Chm%AeroRadi', 2, RC )
       IF ( RC /= GC_SUCCESS ) RETURN
       State_Chm%AeroRadi => NULL()
    ENDIF

    IF ( ASSOCIATED( State_Chm%WetAeroArea ) ) THEN
       DEALLOCATE( State_Chm%WetAeroArea, STAT=RC )
       CALL GC_CheckVar( 'State_Chm%WetAeroArea', 2, RC )
       IF ( RC /= GC_SUCCESS ) RETURN
       State_Chm%WetAeroArea => NULL()
    ENDIF

    IF ( ASSOCIATED( State_Chm%WetAeroRadi ) ) THEN
       DEALLOCATE( State_Chm%WetAeroRadi, STAT=RC )
       CALL GC_CheckVar( 'State_Chm%WetAeroRadi', 2, RC )
       IF ( RC /= GC_SUCCESS ) RETURN
       State_Chm%WetAeroRadi => NULL()
    ENDIF

    IF ( ASSOCIATED( State_Chm%AeroH2O ) ) THEN
       DEALLOCATE( State_Chm%AeroH2O, STAT=RC )
       CALL GC_CheckVar( 'State_Chm%AeroH2O', 2, RC )
       IF ( RC /= GC_SUCCESS ) RETURN
       State_Chm%AeroH2O => NULL()
    ENDIF
    
    IF ( ASSOCIATED( State_Chm%GammaN2O5 ) ) THEN
       DEALLOCATE( State_Chm%GammaN2O5, STAT=RC )
       CALL GC_CheckVar( 'State_Chm%GammaN2O5', 2, RC )
       IF ( RC /= GC_SUCCESS ) RETURN
       State_Chm%GammaN2O5 => NULL()
    ENDIF
    
    IF ( ASSOCIATED( State_Chm%OMOC_POA ) ) THEN
       DEALLOCATE( State_Chm%OMOC_POA, STAT=RC )
       CALL GC_CheckVar( 'State_Chm%OMOC_POA', 2, RC )
       IF ( RC /= GC_SUCCESS ) RETURN
       State_Chm%OMOC_POA => NULL()
    ENDIF

    IF ( ASSOCIATED( State_Chm%OMOC_OPOA ) ) THEN
       DEALLOCATE( State_Chm%OMOC_OPOA, STAT=RC )
       CALL GC_CheckVar( 'State_Chm%OMOC_OPOA', 2, RC )
       IF ( RC /= GC_SUCCESS ) RETURN
       State_Chm%OMOC_OPOA => NULL()
    ENDIF
    
    IF ( ASSOCIATED( State_Chm%phSav ) ) THEN
       DEALLOCATE( State_Chm%phSav, STAT=RC  )
       CALL GC_CheckVar( 'State_Chm%phSav', 2, RC )
       IF ( RC /= GC_SUCCESS ) RETURN
       State_Chm%pHSav => NULL()
    ENDIF

    IF ( ASSOCIATED( State_Chm%HplusSav ) ) THEN
       DEALLOCATE( State_Chm%HplusSav, STAT=RC )
       CALL GC_CheckVar( 'State_Chm%HplusSav', 2, RC )
       IF ( RC /= GC_SUCCESS ) RETURN
       State_Chm%HplusSav => NULL()
    ENDIF

    IF ( ASSOCIATED( State_Chm%WaterSav ) ) THEN
       DEALLOCATE( State_Chm%WaterSav, STAT=RC )
       CALL GC_CheckVar( 'State_Chm%WaterSav', 2, RC )
       IF ( RC /= GC_SUCCESS ) RETURN
       State_Chm%WaterSav => NULL()
    ENDIF

    IF ( ASSOCIATED( State_Chm%SulRatSav ) ) THEN
       DEALLOCATE( State_Chm%SulRatSav, STAT=RC )
       CALL GC_CheckVar( 'State_Chm%SulRatSav', 2, RC )
       IF ( RC /= GC_SUCCESS ) RETURN
       State_Chm%SulRatSav => NULL()
    ENDIF

    IF ( ASSOCIATED( State_Chm%NaRatSav ) ) THEN
       DEALLOCATE( State_Chm%NaRatSav, STAT=RC )
       CALL GC_CheckVar( 'State_Chm%NaRatSav', 2, RC )
       IF ( RC /= GC_SUCCESS ) RETURN
       State_Chm%NaRatSav => NULL()
    ENDIF

    IF ( ASSOCIATED( State_Chm%AcidPurSav ) ) THEN
       DEALLOCATE( State_Chm%AcidPurSav, STAT=RC )
       CALL GC_CheckVar( 'State_Chm%AcidPurSav', 2, RC )
       IF ( RC /= GC_SUCCESS ) RETURN
       State_Chm%AcidPurSav => NULL()
    ENDIF

    IF ( ASSOCIATED( State_Chm%BisulSav ) ) THEN
       DEALLOCATE( State_Chm%BisulSav, STAT=RC )
       CALL GC_CheckVar( 'State_Chm%BiSulSav', 2, RC )
       IF ( RC /= GC_SUCCESS ) RETURN
       State_Chm%BisulSav => NULL()
    ENDIF

    IF ( ASSOCIATED( State_Chm%pHCloud ) ) THEN
       DEALLOCATE( State_Chm%pHCloud, STAT=RC )
       CALL GC_CheckVar( 'State_Chm%pHCloud', 2, RC )
       IF ( RC /= GC_SUCCESS ) RETURN
       State_Chm%pHCloud => NULL()
    ENDIF

    IF ( ASSOCIATED( State_Chm%isCloud ) ) THEN
       DEALLOCATE( State_Chm%isCloud, STAT=RC )
       CALL GC_CheckVar( 'State_Chm%isCloud', 2, RC )
       IF ( RC /= GC_SUCCESS ) RETURN
       State_Chm%isCloud => NULL()
    ENDIF
    
    IF ( ASSOCIATED( State_Chm%SSAlk ) ) THEN
       DEALLOCATE( State_Chm%SSAlk, STAT=RC )
       CALL GC_CheckVar( 'State_Chm%SSAlk', 2, RC )
       IF ( RC /= GC_SUCCESS ) RETURN
       State_Chm%SSAlk => NULL()
    ENDIF

    IF ( ASSOCIATED( State_Chm%H2O2AfterChem ) ) THEN
       DEALLOCATE( State_Chm%H2O2AfterChem, STAT=RC )
       CALL GC_CheckVar( 'State_Chm%H2O2AfterChem', 2, RC )
       IF ( RC /= GC_SUCCESS ) RETURN
    ENDIF

    IF ( ASSOCIATED( State_Chm%SO2AfterChem ) ) THEN
       DEALLOCATE( State_Chm%SO2AfterChem, STAT=RC )
       CALL GC_CheckVar( 'State_Chm%SO2AfterChem', 2, RC )
       IF ( RC /= GC_SUCCESS ) RETURN
    ENDIF

    IF ( ASSOCIATED( State_Chm%DryDepNitrogen ) ) THEN
       DEALLOCATE( State_Chm%DryDepNitrogen, STAT=RC )
       CALL GC_CheckVar( 'State_Chm%DryDepNitrogen', 2, RC )
       IF ( RC /= GC_SUCCESS ) RETURN
    ENDIF

    IF ( ASSOCIATED( State_Chm%WetDepNitrogen ) ) THEN
       DEALLOCATE( State_Chm%WetDepNitrogen, STAT=RC )
       CALL GC_CheckVar( 'State_Chm%WetDepNitrogen', 2, RC )
       IF ( RC /= GC_SUCCESS ) RETURN
    ENDIF

    IF ( ASSOCIATED( State_Chm%KPPHvalue ) ) THEN
       DEALLOCATE( State_Chm%KPPHvalue, STAT=RC  )
       CALL GC_CheckVar( 'State_Chm%KPPHvalue', 2, RC )
       RETURN
    ENDIF

    IF ( ASSOCIATED( State_Chm%STATE_PSC ) ) THEN
       DEALLOCATE( State_Chm%STATE_PSC, STAT=RC  )
       CALL GC_CheckVar( 'State_Chm%State_PSC', 2, RC )
       IF ( RC /= GC_SUCCESS ) RETURN
       State_Chm%STATE_PSC => NULL()
    ENDIF
       
    IF ( ASSOCIATED( State_Chm%KHETI_SLA ) ) THEN
       DEALLOCATE( State_Chm%KHETI_SLA, STAT=RC  )
       CALL GC_CheckVar( 'State_Chm%KHETI_SLA', 2, RC )
       IF ( RC /= GC_SUCCESS ) RETURN
       State_Chm%KHETI_SLA => NULL()
    ENDIF

    IF ( ASSOCIATED( State_Chm%HSO3_AQ ) ) THEN
       DEALLOCATE( State_Chm%HSO3_AQ, STAT=RC )
       CALL GC_CheckVar( 'State_Chm%HSO3_AQ', 3, RC )
       IF ( RC /= GC_SUCCESS ) RETURN
       State_Chm%HSO3_AQ => NULL()
    ENDIF

    IF ( ASSOCIATED( State_Chm%SO3_AQ ) ) THEN
       DEALLOCATE( State_Chm%SO3_AQ, STAT=RC )
       CALL GC_CheckVar( 'State_Chm%SO3_AQ', 3, RC )
       IF ( RC /= GC_SUCCESS ) RETURN
       State_Chm%SO3_AQ => NULL()
    ENDIF

    IF ( ASSOCIATED( State_Chm%fupdateHOBr ) ) THEN
       DEALLOCATE( State_Chm%fupdateHOBr, STAT=RC )
       CALL GC_CheckVar( 'State_Chm%fupdateHOBr', 3, RC )
       IF ( RC /= GC_SUCCESS ) RETURN
       State_Chm%fupdateHOBr => NULL()
    ENDIF

    IF ( ASSOCIATED( State_Chm%OceanHg0 ) ) THEN
       DEALLOCATE( State_Chm%OceanHg0, STAT=RC )
       CALL GC_CheckVar( 'State_Chm%OceanHg0', 2, RC )
       IF ( RC /= GC_SUCCESS ) RETURN
    ENDIF

    IF ( ASSOCIATED( State_Chm%OceanHg2 ) ) THEN
       DEALLOCATE( State_Chm%OceanHg2, STAT=RC )
       CALL GC_CheckVar( 'State_Chm%OceanHg2', 2, RC )
       IF ( RC /= GC_SUCCESS ) RETURN
    ENDIF

    IF ( ASSOCIATED( State_Chm%OceanHgP ) ) THEN
       DEALLOCATE( State_Chm%OceanHgP, STAT=RC )
       CALL GC_CheckVar( 'State_Chm%OceanHgP', 2, RC )
       IF ( RC /= GC_SUCCESS ) RETURN
    ENDIF

    IF ( ASSOCIATED( State_Chm%SnowHgOcean ) ) THEN
       DEALLOCATE( State_Chm%SnowHgOcean, STAT=RC )
       CALL GC_CheckVar( 'State_Chm%SnowHgOcean', 2, RC )
       IF ( RC /= GC_SUCCESS ) RETURN
    ENDIF

    IF ( ASSOCIATED( State_Chm%SnowHgLand ) ) THEN
       DEALLOCATE( State_Chm%SnowHgLand, STAT=RC )
       CALL GC_CheckVar( 'State_Chm%SnowHgLand', 2, RC )
       IF ( RC /= GC_SUCCESS ) RETURN
    ENDIF

    IF ( ASSOCIATED( State_Chm%SnowHgOceanStored ) ) THEN
       DEALLOCATE( State_Chm%SnowHgOceanStored, STAT=RC )
       CALL GC_CheckVar( 'State_Chm%SnowHgOceanStored', 2, RC )
       IF ( RC /= GC_SUCCESS ) RETURN
    ENDIF

    IF ( ASSOCIATED( State_Chm%SnowHgLandStored ) ) THEN
       DEALLOCATE( State_Chm%SnowHgLandStored, STAT=RC )
       CALL GC_CheckVar( 'State_Chm%SnowHgLandStored', 2, RC )
       IF ( RC /= GC_SUCCESS ) RETURN
    ENDIF

#if defined( MODEL_GEOS )
    ! Aerodynamic resistance @ 2m
    IF ( ASSOCIATED( State_Chm%DryDepRa2m ) ) THEN 
       DEALLOCATE( State_Chm%DryDepRa2m, STAT=RC )
       CALL GC_CheckVar( 'State_Chm%DryDepRa2m', 3, RC )
       IF ( RC /= GC_SUCCESS ) RETURN
       State_Chm%DryDepRa2m => NULL()
    ENDIF

    ! Aerodynamic resistance @ 10m
    IF ( ASSOCIATED( State_Chm%DryDepRa10m ) ) THEN
       DEALLOCATE( State_Chm%DryDepRa10m, STAT=RC )
       CALL GC_CheckVar( 'State_Chm%DryDepRa10m', 3, RC )
       IF ( RC /= GC_SUCCESS ) RETURN
       State_Chm%DryDepRa10m => NULL()
    ENDIF
#endif

    IF ( ASSOCIATED( State_Chm%DryDepSav ) ) THEN
       DEALLOCATE( State_Chm%DryDepSav, STAT=RC )
       CALL GC_CheckVar( 'State_Chm%DryDepSav', 2, RC )
       IF ( RC /= GC_SUCCESS ) RETURN
       State_Chm%DryDepSav => NULL()
    ENDIF

    IF ( ASSOCIATED( State_Chm%TLSTT ) ) THEN
       DEALLOCATE( State_Chm%TLSTT, STAT=RC )
       CALL GC_CheckVar( 'State_Chm%TLSTT', 2, RC )
       IF ( RC /= GC_SUCCESS ) RETURN
       State_Chm%TLSTT => NULL()
    ENDIF

    !-----------------------------------------------------------------------
    ! Template for deallocating more arrays, replace xxx with field name
    !-----------------------------------------------------------------------
    !IF ( ASSOCIATED( State_Chm%xxx ) ) THEN
    !   DEALLOCATE( State_Chm%xxx, STAT=RC  )
    !   CALL GC_CheckVar( 'State_Chm%xxx', 2, RC )
    !   IF ( RC /= GC_SUCCESS ) RETURN
    !   State_Chm%xxx => NULL()
    !ENDIF

    !=======================================================================
    ! Deallocate the species database object field
    !=======================================================================

    ! This operation should ONLY be done if there are no remaining chemistry
    ! states in the system, as destroying this State_Chm%SpcData will destroy
    ! all %SpcDatas, incl. state_chm_mod.F90's SpcDataLocal, in this CPU.
    !
    ! The variable state_chm_mod.F90 nChmState keeps track of the # of chemistry
    ! states initialized in the system. (hplin, 8/3/18)
    IF ( nChmState == 1 ) THEN
       CALL Cleanup_Species_Database( am_I_Root, State_Chm%SpcData, RC )
       CALL GC_CheckVar( 'State_Chm%SpcData', 3, RC )
       IF ( RC /= GC_SUCCESS ) RETURN
    ENDIF

    ! Nullify the State_Chm%SpcData object
    State_Chm%SpcData => NULL()

    !=======================================================================
    ! Destroy the registry of fields for this module
    !=======================================================================
    CALL Registry_Destroy( am_I_Root, State_Chm%Registry, RC )
    IF ( RC /= GC_SUCCESS ) THEN
       ErrMsg = 'Could not destroy registry object State_Chm%Registry!'
       CALL GC_Error( ErrMsg, RC, ThisLoc )
       RETURN
    ENDIF

    ! Nullify the registry object
    State_Chm%Registry => NULL()

    !=======================================================================
    ! Decrease the counter of chemistry states in this CPU
    !=======================================================================
    nChmState = nChmState - 1

  END SUBROUTINE Cleanup_State_Chm
!EOC
!------------------------------------------------------------------------------
!                  GEOS-Chem Global Chemical Transport Model                  !
!------------------------------------------------------------------------------
!BOP
!
! !IROUTINE: Get_Metadata_State_Chm
!
! !DESCRIPTION: Subroutine GET\_METADATA\_STATE\_CHM retrieves basic 
!  information about each State\_Chm field.
!\\
!\\
! !INTERFACE:
!
  SUBROUTINE Get_Metadata_State_Chm( am_I_Root,  metadataID, Found,      &
                                     RC,         Desc,       Units,      &
                                     PerSpecies, Rank,       Type,       &
                                     VLoc )
!
! !USES:
!
    USE Charpak_Mod,        ONLY : To_UpperCase
    USE Registry_Params_Mod
!
! !INPUT PARAMETERS:
! 
    LOGICAL,             INTENT(IN)  :: am_I_Root   ! Is this the root CPU?
    CHARACTER(LEN=*),    INTENT(IN)  :: metadataID  ! State_Chm field name
!
! !OUTPUT PARAMETERS:
!
    LOGICAL,             INTENT(OUT)           :: Found      ! Item found?
    INTEGER,             INTENT(OUT)           :: RC         ! Return code
    CHARACTER(LEN=255),  INTENT(OUT), OPTIONAL :: Desc       ! Long name string
    CHARACTER(LEN=255),  INTENT(OUT), OPTIONAL :: Units      ! Units string
    CHARACTER(LEN=255),  INTENT(OUT), OPTIONAL :: PerSpecies ! Max spc wildcard
    INTEGER,             INTENT(OUT), OPTIONAL :: Rank       ! # of dimensions
    INTEGER,             INTENT(OUT), OPTIONAL :: Type       ! Desc of data type
    INTEGER,             INTENT(OUT), OPTIONAL :: VLoc       ! Vert placement
!
! !REMARKS:
!
! !REVISION HISTORY: 
!  02 Oct 2017 - E. Lundgren - Initial version
!  See the subsequent Git history with the gitk browser
!EOP
!------------------------------------------------------------------------------
!BOC
!
! !LOCAL VARIABLES:
!
    CHARACTER(LEN=255) :: ErrMsg, ThisLoc, Name_AllCaps
    LOGICAL            :: isDesc, isUnits, isRank, isType, isVLoc, isSpecies
    
    !=======================================================================
    ! Initialize
    !=======================================================================

    ! Assume success
    RC    =  GC_SUCCESS
    ThisLoc = ' -> at Get_Metadata_State_Chm (in Headers/state_chm_mod.F90)'
    Found = .TRUE.

    ! Optional arguments present?
    isDesc    = PRESENT( Desc  )
    isUnits   = PRESENT( Units )
    isRank    = PRESENT( Rank  )
    isType    = PRESENT( Type  )
    isVLoc    = PRESENT( VLoc  )
    isSpecies = PRESENT( PerSpecies )

    ! Set defaults for optional arguments. Assume type and vertical 
    ! location are real (flexible precision) and center unless specified 
    ! otherwise
    IF ( isUnits ) Units = ''
    IF ( isDesc  ) Desc  = ''              
    IF ( isRank  ) Rank  = -1              ! Initialize # dims as bad value 
    IF ( isType  ) Type  = KINDVAL_FP      ! Assume real(fp) for State_Chm flds
    IF ( isVLoc  ) VLoc  = VLocationCenter ! Assume vertically centered
    IF ( isSpecies ) PerSpecies = ''       ! Assume not per species

    ! Convert name to uppercase
    Name_AllCaps = To_Uppercase( TRIM( metadataID ) )

    !=======================================================================
    ! Values for Retrieval (string comparison slow but happens only once)
    !=======================================================================
    SELECT CASE ( TRIM( Name_AllCaps ) )

       CASE ( 'SPECIES' )
          IF ( isDesc    ) Desc  = 'Concentration for species'
          IF ( isUnits   ) Units = 'varies'
          IF ( isRank    ) Rank  = 3
          IF ( isSpecies ) PerSpecies = 'ALL'

       CASE( 'BOUNDARYCOND' )
          IF ( isDesc    ) Desc  = 'Boundary conditions for species'
          IF ( isUnits   ) Units = 'v/v'
          IF ( isRank    ) Rank  = 3
          IF ( isSpecies ) PerSpecies = 'ALL'

       CASE ( 'AEROAREAMDUST1' )
          IF ( isDesc  ) Desc  = 'Dry aerosol area for mineral dust (0.15 um)'
          IF ( isUnits ) Units = 'cm2/cm3'
          IF ( isRank  ) Rank  = 3

       CASE ( 'AEROAREAMDUST2' )
          IF ( isDesc  ) Desc  = 'Dry aerosol area for mineral dust (0.25 um)'
          IF ( isUnits ) Units = 'cm2/cm3'
          IF ( isRank  ) Rank  = 3

       CASE ( 'AEROAREAMDUST3' )
          IF ( isDesc  ) Desc  = 'Dry aerosol area for mineral dust (0.4 um)'
          IF ( isUnits ) Units = 'cm2/cm3'
          IF ( isRank  ) Rank  = 3

       CASE ( 'AEROAREAMDUST4' )
          IF ( isDesc  ) Desc  = 'Dry aerosol area for mineral dust (0.8 um)'
          IF ( isUnits ) Units = 'cm2/cm3'
          IF ( isRank  ) Rank  = 3

       CASE ( 'AEROAREAMDUST5' )
          IF ( isDesc  ) Desc  = 'Dry aerosol area for mineral dust (1.5 um)'
          IF ( isUnits ) Units = 'cm2/cm3'
          IF ( isRank  ) Rank  = 3

       CASE ( 'AEROAREAMDUST6' )
          IF ( isDesc  ) Desc  = 'Dry aerosol area for mineral dust (2.5 um)'
          IF ( isUnits ) Units = 'cm2/cm3'
          IF ( isRank  ) Rank  = 3

       CASE ( 'AEROAREAMDUST7' )
          IF ( isDesc  ) Desc  = 'Dry aerosol area for mineral dust (4.0 um)'
          IF ( isUnits ) Units = 'cm2/cm3'
          IF ( isRank  ) Rank  = 3

       CASE ( 'AEROAREASULF' )
          IF ( isDesc  ) Desc  = 'Dry aerosol area for black carbon'
          IF ( isUnits ) Units = 'cm2/cm3'
          IF ( isRank  ) Rank  = 3

       CASE ( 'AEROAREABC' )
          IF ( isDesc  ) Desc  = 'Dry aerosol area for black carbon'
          IF ( isUnits ) Units = 'cm2/cm3'
          IF ( isRank  ) Rank  = 3

       CASE ( 'AEROAREAOC' )
          IF ( isDesc  ) Desc  = 'Dry aerosol area for organic carbon'
          IF ( isUnits ) Units = 'cm2/cm3'
          IF ( isRank  ) Rank  = 3

       CASE ( 'AEROAREASSA' )
          IF ( isDesc  ) Desc  = 'Dry aerosol area for sea salt,' &
                                 // ' accumulation mode'
          IF ( isUnits ) Units = 'cm2/cm3'
          IF ( isRank  ) Rank  = 3

       CASE ( 'AEROAREASSC' )
          IF ( isDesc  ) Desc  = 'Dry aerosol area for sea salt, coarse mode'
          IF ( isUnits ) Units = 'cm2/cm3'
          IF ( isRank  ) Rank  = 3

       CASE ( 'AEROAREABGSULF' )
          IF ( isDesc  ) Desc  = 'Dry aerosol area for background' &
                                 // ' stratospheric sulfate'
          IF ( isUnits ) Units = 'cm2/cm3'
          IF ( isRank  ) Rank  = 3

       CASE ( 'AEROAREAICEI' )
          IF ( isDesc  ) Desc  = 'Dry aerosol area for irregular ice cloud' &
                                 // ' (Mischenko)'
          IF ( isUnits ) Units = 'cm2/cm3'
          IF ( isRank  ) Rank  = 3

       CASE ( 'AERORADIMDUST1' )
          IF ( isDesc  ) Desc  = 'Dry aerosol radius for mineral dust (0.15 um)'
          IF ( isUnits ) Units = 'cm'
          IF ( isRank  ) Rank  = 3

       CASE ( 'AERORADIMDUST2' )
          IF ( isDesc  ) Desc  = 'Dry aerosol radius for mineral dust (0.25 um)'
          IF ( isUnits ) Units = 'cm'
          IF ( isRank  ) Rank  = 3

       CASE ( 'AERORADIMDUST3' )
          IF ( isDesc  ) Desc  = 'Dry aerosol radius for mineral dust (0.4 um)'
          IF ( isUnits ) Units = 'cm'
          IF ( isRank  ) Rank  = 3

       CASE ( 'AERORADIMDUST4' )
          IF ( isDesc  ) Desc  = 'Dry aerosol radius for mineral dust (0.8 um)'
          IF ( isUnits ) Units = 'cm'
          IF ( isRank  ) Rank  = 3

       CASE ( 'AERORADIMDUST5' )
          IF ( isDesc  ) Desc  = 'Dry aerosol radius for mineral dust (1.5 um)'
          IF ( isUnits ) Units = 'cm'
          IF ( isRank  ) Rank  = 3

       CASE ( 'AERORADIMDUST6' )
          IF ( isDesc  ) Desc  = 'Dry aerosol radius for mineral dust (2.5 um)'
          IF ( isUnits ) Units = 'cm'
          IF ( isRank  ) Rank  = 3

       CASE ( 'AERORADIMDUST7' )
          IF ( isDesc  ) Desc  = 'Dry aerosol radius for mineral dust (4.0 um)'
          IF ( isUnits ) Units = 'cm'
          IF ( isRank  ) Rank  = 3

       CASE ( 'AERORADISULF' )
          IF ( isDesc  ) Desc  = 'Dry aerosol radius for tropospheric sulfate'
          IF ( isUnits ) Units = 'cm'
          IF ( isRank  ) Rank  = 3

       CASE ( 'AERORADIBC' )
          IF ( isDesc  ) Desc  = 'Dry aerosol radius for black carbon'
          IF ( isUnits ) Units = 'cm'
          IF ( isRank  ) Rank  = 3

       CASE ( 'AERORADIOC' )
          IF ( isDesc  ) Desc  = 'Dry aerosol radius for organic carbon'
          IF ( isUnits ) Units = 'cm'
          IF ( isRank  ) Rank  = 3

       CASE ( 'AERORADISSA' )
          IF ( isDesc  ) Desc  = 'Dry aerosol radius for sea salt,' & 
                                 // ' accumulation mode'
          IF ( isUnits ) Units = 'cm'
          IF ( isRank  ) Rank  = 3

       CASE ( 'AERORADISSC' )
          IF ( isDesc  ) Desc  = 'Dry aerosol radius for sea salt, coarse mode'
          IF ( isUnits ) Units = 'cm'
          IF ( isRank  ) Rank  = 3

       CASE ( 'AERORADIBGSULF' )
          IF ( isDesc  ) Desc  = 'Dry aerosol radius for background' &
                                 // ' stratospheric sulfate'
          IF ( isUnits ) Units = 'cm'
          IF ( isRank  ) Rank  = 3

       CASE ( 'AERORADIICEI' )
          IF ( isDesc  ) Desc  = 'Dry aerosol radius for irregular ice' &
                                 // ' cloud (Mischenko)'
          IF ( isUnits ) Units = 'cm'
          IF ( isRank  ) Rank  = 3

       CASE ( 'WETAEROAREAMDUST1' )
          IF ( isDesc  ) Desc  = 'Wet aerosol area for mineral dust (0.15 um)'
          IF ( isUnits ) Units = 'cm2/cm3'
          IF ( isRank  ) Rank  = 3

       CASE ( 'WETAEROAREAMDUST2' )
          IF ( isDesc  ) Desc  = 'Wet aerosol area for mineral dust (0.25 um)'
          IF ( isUnits ) Units = 'cm2/cm3'
          IF ( isRank  ) Rank  = 3

       CASE ( 'WETAEROAREAMDUST3' )
          IF ( isDesc  ) Desc  = 'Wet aerosol area for mineral dust (0.4 um)'
          IF ( isUnits ) Units = 'cm2/cm3'
          IF ( isRank  ) Rank  = 3

       CASE ( 'WETAEROAREAMDUST4' )
          IF ( isDesc  ) Desc  = 'Wet aerosol area for mineral dust (0.8 um)'
          IF ( isUnits ) Units = 'cm2/cm3'
          IF ( isRank  ) Rank  = 3

       CASE ( 'WETAEROAREAMDUST5' )
          IF ( isDesc  ) Desc  = 'Wet aerosol area for mineral dust (1.5 um)'
          IF ( isUnits ) Units = 'cm2/cm3'
          IF ( isRank  ) Rank  = 3

       CASE ( 'WETAEROAREAMDUST6' )
          IF ( isDesc  ) Desc  = 'Wet aerosol area for mineral dust (2.5 um)'
          IF ( isUnits ) Units = 'cm2/cm3'
          IF ( isRank  ) Rank  = 3

       CASE ( 'WETAEROAREAMDUST7' )
          IF ( isDesc  ) Desc  = 'Wet aerosol area for mineral dust (4.0 um)'
          IF ( isUnits ) Units = 'cm2/cm3'
          IF ( isRank  ) Rank  = 3

       CASE ( 'WETAEROAREASULF' )
          IF ( isDesc  ) Desc  = 'Wet aerosol area for tropospheric sulfate'
          IF ( isUnits ) Units = 'cm2/cm3'
          IF ( isRank  ) Rank  = 3

       CASE ( 'WETAEROAREABC' )
          IF ( isDesc  ) Desc  = 'Wet aerosol area for black carbon'
          IF ( isUnits ) Units = 'cm2/cm3'
          IF ( isRank  ) Rank  = 3

       CASE ( 'WETAEROAREAOC' )
          IF ( isDesc  ) Desc  = 'Wet aerosol area for organic carbon'
          IF ( isUnits ) Units = 'cm2/cm3'
          IF ( isRank  ) Rank  = 3

       CASE ( 'WETAEROAREASSA' )
          IF ( isDesc  ) Desc  = 'Wet aerosol area for sea salt,' &
                                 // ' accumulation mode'
          IF ( isUnits ) Units = 'cm2/cm3'
          IF ( isRank  ) Rank  = 3

       CASE ( 'WETAEROAREASSC' )
          IF ( isDesc  ) Desc  = 'Wet aerosol area for sea salt, coarse mode'
          IF ( isUnits ) Units = 'cm2/cm3'
          IF ( isRank  ) Rank  = 3

       CASE ( 'WETAEROAREABGSULF' )
          IF ( isDesc  ) Desc  = 'Wet aerosol area for background' &
                                 // ' stratospheric sulfate'
          IF ( isUnits ) Units = 'cm2/cm3'
          IF ( isRank  ) Rank  = 3

       CASE ( 'WETAEROAREAICEI' )
          IF ( isDesc  ) Desc  = 'Wet aerosol area for irregular ice cloud' &
                                 // ' (Mischenko)'
          IF ( isUnits ) Units = 'cm2/cm3'
          IF ( isRank  ) Rank  = 3

       CASE ( 'WETAERORADIMDUST1' )
          IF ( isDesc  ) Desc  = 'Wet aerosol radius for mineral dust (0.15 um)'
          IF ( isUnits ) Units = 'cm'
          IF ( isRank  ) Rank  = 3

       CASE ( 'WETAERORADIMDUST2' )
          IF ( isDesc  ) Desc  = 'Wet aerosol radius for mineral dust (0.25 um)'
          IF ( isUnits ) Units = 'cm'
          IF ( isRank  ) Rank  = 3

       CASE ( 'WETAERORADIMDUST3' )
          IF ( isDesc  ) Desc  = 'Wet aerosol radius for mineral dust (0.4 um)'
          IF ( isUnits ) Units = 'cm'
          IF ( isRank  ) Rank  = 3

       CASE ( 'WETAERORADIMDUST4' )
          IF ( isDesc  ) Desc  = 'Wet aerosol radius for mineral dust (0.8 um)'
          IF ( isUnits ) Units = 'cm'
          IF ( isRank  ) Rank  = 3

       CASE ( 'WETAERORADIMDUST5' )
          IF ( isDesc  ) Desc  = 'Wet aerosol radius for mineral dust (1.5 um)'
          IF ( isUnits ) Units = 'cm'
          IF ( isRank  ) Rank  = 3

       CASE ( 'WETAERORADIMDUST6' )
          IF ( isDesc  ) Desc  = 'Wet aerosol radius for mineral dust (2.5 um)'
          IF ( isUnits ) Units = 'cm'
          IF ( isRank  ) Rank  = 3

       CASE ( 'WETAERORADIMDUST7' )
          IF ( isDesc  ) Desc  = 'Wet aerosol radius for mineral dust (4.0 um)'
          IF ( isUnits ) Units = 'cm'
          IF ( isRank  ) Rank  = 3

       CASE ( 'WETAERORADISULF' )
          IF ( isDesc  ) Desc  = 'Wet aerosol radius for tropospheric sulfate'
          IF ( isUnits ) Units = 'cm'
          IF ( isRank  ) Rank  = 3

       CASE ( 'WETAERORADIBC' )
          IF ( isDesc  ) Desc  = 'Wet aerosol radius for black carbon'
          IF ( isUnits ) Units = 'cm'
          IF ( isRank  ) Rank  = 3

       CASE ( 'WETAERORADIOC' )
          IF ( isDesc  ) Desc  = 'Wet aerosol radius for organic carbon'
          IF ( isUnits ) Units = 'cm'
          IF ( isRank  ) Rank  = 3

       CASE ( 'WETAERORADISSA' )
          IF ( isDesc  ) Desc= 'Wet aerosol radius for sea salt,' &
                               // ' accumulation mode'
          IF ( isUnits ) Units = 'cm'
          IF ( isRank  ) Rank  = 3

       CASE ( 'WETAERORADISSC' )
          IF ( isDesc  ) Desc  = 'Wet aerosol radius for sea salt, coarse mode'
          IF ( isUnits ) Units = 'cm'
          IF ( isRank  ) Rank  = 3

       CASE ( 'WETAERORADIBGSULF' )
          IF ( isDesc  ) Desc  = 'Wet aerosol radius for background' &
                                // ' stratospheric sulfate'
          IF ( isUnits ) Units = 'cm'
          IF ( isRank  ) Rank  = 3

       CASE ( 'WETAERORADIICEI' )
          IF ( isDesc  ) Desc  = 'Wet aerosol radius for irregular ice cloud' &
                                // ' (Mischenko)'
          IF ( isUnits ) Units = 'cm'
          IF ( isRank  ) Rank  = 3

       CASE ( 'AEROH2OMDUST1' )
          IF ( isDesc  ) Desc  = 'Aerosol H2O content for mineral dust (0.15 um)'
          IF ( isUnits ) Units = 'cm3(H2O)/cm3(air)'
          IF ( isRank  ) Rank  = 3

       CASE ( 'AEROH2OMDUST2' )
          IF ( isDesc  ) Desc  = 'Aerosol H2O content for mineral dust (0.25 um)'
          IF ( isUnits ) Units = 'cm3(H2O)/cm3(air)'
          IF ( isRank  ) Rank  = 3

       CASE ( 'AEROH2OMDUST3' )
          IF ( isDesc  ) Desc  = 'Aerosol H2O content for mineral dust (0.4 um)'
          IF ( isUnits ) Units = 'cm3(H2O)/cm3(air)'
          IF ( isRank  ) Rank  = 3

       CASE ( 'AEROH2OMDUST4' )
          IF ( isDesc  ) Desc  = 'Aerosol H2O content for mineral dust (0.8 um)'
          IF ( isUnits ) Units = 'cm3(H2O)/cm3(air)'
          IF ( isRank  ) Rank  = 3

       CASE ( 'AEROH2OMDUST5' )
          IF ( isDesc  ) Desc  = 'Aerosol H2O content for mineral dust (1.5 um)'
          IF ( isUnits ) Units = 'cm3(H2O)/cm3(air)'
          IF ( isRank  ) Rank  = 3

       CASE ( 'AEROH2OMDUST6' )
          IF ( isDesc  ) Desc  = 'Aerosol H2O content for mineral dust (2.5 um)'
          IF ( isUnits ) Units = 'cm3(H2O)/cm3(air)'
          IF ( isRank  ) Rank  = 3

       CASE ( 'AEROH2OMDUST7' )
          IF ( isDesc  ) Desc  = 'Aerosol H2O content for mineral dust (4.0 um)'
          IF ( isUnits ) Units = 'cm3(H2O)/cm3(air)'
          IF ( isRank  ) Rank  = 3

       CASE ( 'AEROH2OSULF' )
          IF ( isDesc  ) Desc  = 'Aerosol H2O content for tropospheric sulfate'
          IF ( isUnits ) Units = 'cm3(H2O)/cm3(air)'
          IF ( isRank  ) Rank  = 3

       CASE ( 'AEROH2OBC' )
          IF ( isDesc  ) Desc  = 'Aerosol H2O content for black carbon'
          IF ( isUnits ) Units = 'cm3(H2O)/cm3(air)'
          IF ( isRank  ) Rank  = 3

       CASE ( 'AEROH2OOC' )
          IF ( isDesc  ) Desc  = 'Aerosol H2O content for organic carbon'
          IF ( isUnits ) Units = 'cm3(H2O)/cm3(air)'
          IF ( isRank  ) Rank  = 3

       CASE ( 'AEROH2OSSA' )
          IF ( isDesc  ) Desc= 'Aerosol H2O content for sea salt,' &
                               // ' accumulation mode'
          IF ( isUnits ) Units = 'cm3(H2O)/cm3(air)'
          IF ( isRank  ) Rank  = 3

       CASE ( 'AEROH2OSSC' )
          IF ( isDesc  ) Desc  = 'Aerosol H2O content for sea salt, coarse mode'
          IF ( isUnits ) Units = 'cm3(H2O)/cm3(air)'
          IF ( isRank  ) Rank  = 3

       CASE ( 'AEROH2OBGSULF' )
          IF ( isDesc  ) Desc  = 'Aerosol H2O content for background' &
                                // ' stratospheric sulfate'
          IF ( isUnits ) Units = 'cm3(H2O)/cm3(air)'
          IF ( isRank  ) Rank  = 3

       CASE ( 'AEROH2OICEI' )
          IF ( isDesc  ) Desc  = 'Aerosol H2O content for irregular ice cloud' &
                                // ' (Mischenko)'
          IF ( isUnits ) Units = 'cm3(H2O)/cm3(air)'
          IF ( isRank  ) Rank  = 3

       
       CASE ( 'GAMMAN2O5H2O' )
          IF ( isDesc  ) Desc  = 'Sticking coefficient for N2O5 + H2O reaction'
          IF ( isUnits ) Units = '1'
          IF ( isRank  ) Rank  = 3
       
       CASE ( 'GAMMAN2O5HCL' )
          IF ( isDesc  ) Desc  = 'Sticking coefficient for N2O5 + HCl reaction'
          IF ( isUnits ) Units = '1'
          IF ( isRank  ) Rank  = 3
       
       CASE ( 'GAMMAN2O5SS' )
          IF ( isDesc  ) Desc  = 'Sticking coefficient for N2O5 + SS reaction'
          IF ( isUnits ) Units = '1'
          IF ( isRank  ) Rank  = 3
       
       CASE ( 'YIELDCLNO2' )
          IF ( isDesc  ) Desc  = 'Production yield coefficient for ClNO2' &
                                 // ' from N2O5 aerosol uptake'
          IF ( isUnits ) Units = '1'
          IF ( isRank  ) Rank  = 3

       CASE ( 'KPPHVALUE' )
          IF ( isDesc  ) Desc  = 'H-value for Rosenbrock solver'
          IF ( isUnits ) Units = '1'
          IF ( isRank  ) Rank  = 3

       CASE ( 'OMOCPOA' )
          IF ( isDesc  ) Desc  = 'OM:OC ratio for POA (from /aerosol_mod.F)'
          IF ( isUnits ) Units = '1'
          IF ( isRank  ) Rank  = 2

       CASE ( 'OMOCOPOA' )
          IF ( isDesc  ) Desc  = 'OM:OC ratio for OPOA (from /aerosol_mod.F)'
          IF ( isUnits ) Units = '1'
          IF ( isRank  ) Rank  = 2
          
       CASE ( 'STATEPSC' )
          IF ( isDesc  ) Desc  = 'Polar stratospheric cloud type (cf Kirner' &
                                // ' et al 2011, GMD)'
          IF ( isUnits ) Units = 'count'
          IF ( isRank  ) Rank  = 3

       CASE ( 'KHETISLAN2O5H2O' )
          IF ( isDesc  ) Desc  = 'Sticking coefficient for N2O5 + H2O reaction'
          IF ( isUnits ) Units = '1'
          IF ( isRank  ) Rank  = 3

       CASE ( 'KHETISLAN2O5HCL' )
          IF ( isDesc  ) Desc  = 'Sticking coefficient for N2O5 + H2O reaction'
          IF ( isUnits ) Units = '1'
          IF ( isRank  ) Rank  = 3

       CASE ( 'KHETISLACLNO3H2O' )
          IF ( isDesc  ) Desc  = 'Sticking coefficient for ClNO3 + H2O reaction'
          IF ( isUnits ) Units = '1'
          IF ( isRank  ) Rank  = 3

       CASE ( 'KHETISLACLNO3HCL' )
          IF ( isDesc  ) Desc  = 'Sticking coefficient for ClNO3 + HCl reaction'
          IF ( isUnits ) Units = '1'
          IF ( isRank  ) Rank  = 3

       CASE ( 'KHETISLACLNO3HBR' )
          IF ( isDesc  ) Desc  = 'Sticking coefficient for ClNO3 + HBr reaction'
          IF ( isUnits ) Units = '1'
          IF ( isRank  ) Rank  = 3

       CASE ( 'KHETISLABRNO3H2O' )
          IF ( isDesc  ) Desc  = 'Sticking coefficient for BrNO3 + H2O reaction'
          IF ( isUnits ) Units = '1'
          IF ( isRank  ) Rank  = 3

       CASE ( 'KHETISLABRNO3HCL' )
          IF ( isDesc  ) Desc  = 'Sticking coefficient for BrNO3 + HCl reaction'
          IF ( isUnits ) Units = '1'
          IF ( isRank  ) Rank  = 3

       CASE ( 'KHETISLAHOCLHCL' )
          IF ( isDesc  ) Desc  = 'Sticking coefficient for HOCl + HCl reaction'
          IF ( isUnits ) Units = '1'
          IF ( isRank  ) Rank  = 3

       CASE ( 'KHETISLAHOCLHBR' )
          IF ( isDesc  ) Desc  = 'Sticking coefficient for HClr + HBr reaction'
          IF ( isUnits ) Units = '1'
          IF ( isRank  ) Rank  = 3

       CASE ( 'KHETISLAHOBRHCL' )
          IF ( isDesc  ) Desc  = 'Sticking coefficient for HOBr + HCl reaction'
          IF ( isUnits ) Units = '1'
          IF ( isRank  ) Rank  = 3

       CASE ( 'KHETISLAHOBRHBR' )
          IF ( isDesc  ) Desc  = 'Sticking coefficient for HOBr + HBr reaction'
          IF ( isUnits ) Units = '1'
          IF ( isRank  ) Rank  = 3

       CASE( 'PHSAV' )
          IF ( isDesc  ) Desc  = 'ISORROPIA aerosol pH'
          IF ( isUnits ) Units = '1'
          IF ( isRank  ) Rank  = 3

       CASE( 'HPLUSSAV' )
          IF ( isDesc  ) Desc  = 'ISORROPIA H+ concentration'
          IF ( isUnits ) Units = 'mol/L'
          IF ( isRank  ) Rank  = 3

       CASE( 'WATERSAV' )
          IF ( isDesc  ) Desc  = 'ISORROPIA aerosol water concentration'
          IF ( isUnits ) Units = 'ug m-3'
          IF ( isRank  ) Rank  = 3

       CASE( 'SULRATSAV' )
          IF ( isDesc  ) Desc  = 'ISORROPIA sulfate concentration'
          IF ( isUnits ) Units = 'mol/L'
          IF ( isRank  ) Rank  = 3

       CASE( 'NARATSAV' )
          IF ( isDesc  ) Desc  = 'ISORROPIA Na+ concentration'
          IF ( isUnits ) Units = 'mol/L'
          IF ( isRank  ) Rank  = 3

       CASE( 'ACIDPURSAV' )
          IF ( isDesc  ) Desc  = 'ISORROPIA ACIDPUR'
          IF ( isUnits ) Units = 'mol/L'
          IF ( isRank  ) Rank  = 3

       CASE( 'BISULSAV' )
          IF ( isDesc  ) Desc  = 'ISORROPIA Bisulfate (general acid)' &
                                 // ' concentration'
          IF ( isUnits ) Units = 'mol/L'
          IF ( isRank  ) Rank  =  3

       CASE( 'PHCLOUD' )
          IF ( isDesc  ) Desc  = 'Cloud pH'
          IF ( isUnits ) Units = '1'
          IF ( isRank  ) Rank  =  3

       CASE( 'ISCLOUD' )
          IF ( isDesc  ) Desc  = 'Cloud presence'
          IF ( isUnits ) Units = '1'
          IF ( isRank  ) Rank  =  3
          
       CASE( 'SSALKACCUM' )
          IF ( isDesc  ) Desc  = 'Sea salt alkalinity, accumulation mode'
          IF ( isUnits ) Units = '1'
          IF ( isRank  ) Rank  =  3

       CASE( 'SSALKCOARSE' )
          IF ( isDesc  ) Desc  = 'Sea salt alkalinity, coarse mode'
          IF ( isUnits ) Units = '1'
          IF ( isRank  ) Rank  =  3

       CASE ( 'HSO3AQ' )
          IF ( isDesc  ) Desc  = 'Cloud bisulfite concentration'
          IF ( isUnits ) Units = 'mol/L'
          IF ( isRank  ) Rank  =  3

       CASE ( 'SO3AQ' )
          IF ( isDesc  ) Desc  = 'Cloud sulfite concentration'
          IF ( isUnits ) Units = 'mol/L'
          IF ( isRank  ) Rank  =  3

       CASE ( 'FUPDATEHOBR' )
          IF ( isDesc  ) Desc  = 'Correction factor for HOBr removal by SO2'
          IF ( isUnits ) Units = '1'
          IF ( isRank  ) Rank  =  3

       CASE ( 'H2O2AFTERCHEM' )
          IF ( isDesc  ) Desc  = 'H2O2 after sulfate chemistry'
          IF ( isUnits ) Units = 'v/v'
          IF ( isRank  ) Rank  =  3

       CASE ( 'SO2AFTERCHEM' )
          IF ( isDesc  ) Desc  = 'SO2 after sulfate chemistry'
          IF ( isUnits ) Units = 'v/v'
          IF ( isRank  ) Rank  =  3

       CASE ( 'DRYDEPNITROGEN' )
          IF ( isDesc  ) Desc  = 'Dry deposited nitrogen'
          IF ( isUnits ) Units = 'molec/cm2/s'
          IF ( isRank  ) Rank  =  2

       CASE ( 'WETDEPNITROGEN' )
          IF ( isDesc  ) Desc  = 'Wet deposited nitrogen'
          IF ( isUnits ) Units = 'molec/cm2/s'
          IF ( isRank  ) Rank  =  2

       CASE( 'OCEANHG0' )
          IF ( isDesc  ) Desc  = 'Hg(0) ocean mass'
          IF ( isUnits ) Units = 'kg'
          IF ( isRank  ) Rank  = 2
          IF ( isSpecies ) PerSpecies = 'HgCat'

       CASE( 'OCEANHG2' )
          IF ( isDesc  ) Desc  = 'Hg(II) ocean mass'
          IF ( isUnits ) Units = 'kg'
          IF ( isRank  ) Rank  = 2
          IF ( isSpecies ) PerSpecies = 'HgCat'

       CASE( 'OCEANHGP' )
          IF ( isDesc  ) Desc  = 'HgP ocean mass'
          IF ( isUnits ) Units = 'kg'
          IF ( isRank  ) Rank  = 2
          IF ( isSpecies ) PerSpecies = 'HgCat'

       CASE( 'SNOWHGOCEAN' )
          IF ( isDesc  ) Desc  = 'Reducible Hg snowpack on ocean'
          IF ( isUnits ) Units = 'kg'
          IF ( isRank  ) Rank  = 2
          IF ( isSpecies ) PerSpecies = 'HgCat'

       CASE( 'SNOWHGLAND' )
          IF ( isDesc  ) Desc  = 'Reducible Hg snowpack on land'
          IF ( isUnits ) Units = 'kg'
          IF ( isRank  ) Rank  = 2
          IF ( isSpecies ) PerSpecies = 'HgCat'

       CASE( 'SNOWHGOCEANSTORED' )
          IF ( isDesc  ) Desc  = 'Non-reducible Hg snowpack on ocean'
          IF ( isUnits ) Units = 'kg'
          IF ( isRank  ) Rank  = 2
          IF ( isSpecies ) PerSpecies = 'HgCat'

       CASE( 'SNOWHGLANDSTORED' )
          IF ( isDesc  ) Desc  = 'Non-reducible Hg snowpack on land'
          IF ( isUnits ) Units = 'kg'
          IF ( isRank  ) Rank  = 2
          IF ( isSpecies ) PerSpecies = 'HgCat'

       CASE( 'DRYDEPSAV' )
          IF ( isDesc  ) Desc  = 'Dry deposition frequencies'
          IF ( isUnits ) Units = 's-1'
          IF ( isRank  ) Rank  = 3

       CASE( 'TLSTT' )
          IF ( isDesc  ) Desc  = 'TLSTT'
          IF ( isUnits ) Units = ''
          IF ( isRank  ) Rank  = 4

       CASE DEFAULT
          Found = .False.
          ErrMsg = 'Metadata not found for State_Chm field ' // &
                   TRIM( metadataID ) // ' when search for all caps name ' &
                   // TRIM( Name_AllCaps )
          CALL GC_Error( ErrMsg, RC, ThisLoc )
          IF ( RC /= GC_SUCCESS ) RETURN

    END SELECT

   END SUBROUTINE Get_Metadata_State_Chm
!EOC
!------------------------------------------------------------------------------
!                  GEOS-Chem Global Chemical Transport Model                  !
!------------------------------------------------------------------------------
!BOP
!
! !IROUTINE: Register_ChmField_R4_3D
!
! !DESCRIPTION: Registers a 3-dimensional, 4-byte floating point array field
!  of the State\_Chm object.  This allows the diagnostic modules get a pointer
!  to the field by searching on the field name.
!\\
!\\
! !INTERFACE:
!
  SUBROUTINE Register_ChmField_R4_3D( am_I_Root,  metadataID, Ptr2Data,  &
                                      State_Chm,  RC )
!
! !USES:
!
    USE Registry_Params_Mod
!
! !INPUT PARAMETERS:
!
    LOGICAL,           INTENT(IN)    :: am_I_Root       ! Root CPU?
    CHARACTER(LEN=*),  INTENT(IN)    :: metadataID      ! Name
    REAL(f4),          POINTER       :: Ptr2Data(:,:,:) ! pointer to data
    TYPE(ChmState),    INTENT(IN)    :: State_Chm       ! Obj for chem state
!
! !INPUT/OUTPUT PARAMETERS:
!

    INTEGER,           INTENT(OUT)   :: RC              ! Success/failure
!
! !REMARKS:
!
! !REVISION HISTORY:
!  20 Sep 2017 - E. Lundgren - Initial version
!  See the subsequent Git history with the gitk browser!
!EOP
!------------------------------------------------------------------------------
!BOC
!
! !LOCAL VARIABLES:
!   
    CHARACTER(LEN=512)     :: ErrMsg
    CHARACTER(LEN=255)     :: ErrMsg_reg,  ThisLoc
    CHARACTER(LEN=255)     :: desc, units, perSpecies
    CHARACTER(LEN=255)     :: thisSpcName, thisSpcDesc
    INTEGER                :: N, rank, type,  vloc
    LOGICAL                :: found, onEdges
    TYPE(Species), POINTER :: SpcInfo

    !-----------------------------------------------------------------------   
    ! Initialize
    !-----------------------------------------------------------------------   
    RC = GC_SUCCESS
    ThisLoc = ' -> at Register_ChmField_R4_3D (in Headers/state_chm_mod.F90)'
    ErrMsg  = ''
    ErrMsg_reg = 'Error encountered while registering State_Chm%'

    !-----------------------------------------------------------------------   
    ! Get metadata
    !-----------------------------------------------------------------------   
    CALL Get_Metadata_State_Chm( am_I_Root, metadataID,  Found,  RC,         &
                                 desc=desc, units=units, rank=rank,          &
                                 type=type, vloc=vloc, perSpecies=perSpecies )

    ! Trap potential errors
    IF ( RC /= GC_SUCCESS ) THEN
       ErrMsg = TRIM( ErrMsg_reg ) // TRIM( MetadataID ) //                  &
                '; Abnormal exit from routine "Get_Metadata_State_Chm"!'
       CALL GC_Error( ErrMsg, RC, ThisLoc )
       RETURN
    ENDIF
    
    !-----------------------------------------------------------------------
    ! If not tied to species then simply register the single field
    !-----------------------------------------------------------------------
    IF ( perSpecies == '' ) THEN
       
       ! Check that metadata consistent with data size
       IF ( rank /= 3 ) THEN
          ErrMsg = 'Data dims and metadata rank do not match for '           &
                   // TRIM(metadataID)
          CALL GC_Error( ErrMsg, RC, ThisLoc )
          RETURN
       ENDIF

       ! Is the data placed on vertical edges?
       onEdges = ( vLoc == VLocationEdge )

       ! Add field to registry
       CALL Registry_AddField( am_I_Root    = am_I_Root,                     &
                               Registry     = State_Chm%Registry,            &
                               State        = State_Chm%State,               &
                               Variable     = metadataID,                    &
                               Description  = desc,                          &
                               Units        = units,                         &
                               Data3d_4     = Ptr2Data,                      &
                               OnLevelEdges = onEdges,                       &
                               RC           = RC                            )

       ! Trap potential errors
       IF ( RC /= GC_SUCCESS ) THEN
          ErrMsg = TRIM( ErrMsg_reg ) // TRIM( MetadataID ) //               &
                  '; Abnormal exit from routine "Registry_AddField"!'
          CALL GC_Error( ErrMsg, RC, ThisLoc )
          RETURN
       ENDIF
 
    !-----------------------------------------------------------------------   
    ! Otherwise exit with error
    !-----------------------------------------------------------------------   
    ELSE

       ! Error: cannot register field!
       ErrMsg = 'Handling of PerSpecies metadata ' // TRIM(perSpecies) //    &
                ' is not implemented for this combo of data type and size'
       CALL GC_Error( ErrMsg, RC, ThisLoc )
       RETURN

    ENDIF

  END SUBROUTINE Register_ChmField_R4_3D
!EOC
!------------------------------------------------------------------------------
!                  GEOS-Chem Global Chemical Transport Model                  !
!------------------------------------------------------------------------------
!BOP
!
! !IROUTINE: Register_ChmField_Rfp_2D
!
! !DESCRIPTION: Registers a 2-dimensional, flexible-precision array field
!  of the State\_Chm object.  This allows the diagnostic modules get a pointer
!  to the field by searching on the field name.
!\\
!\\
! !INTERFACE:
!
  SUBROUTINE Register_ChmField_Rfp_2D( am_I_Root, metadataID, Ptr2Data,  &
                                       State_Chm, RC )
!
! !USES:
!
    USE Registry_Params_Mod
!
! !INPUT PARAMETERS:
!
    LOGICAL,           INTENT(IN)    :: am_I_Root       ! Root CPU?
    CHARACTER(LEN=*),  INTENT(IN)    :: metadataID      ! State_Chm field ID
    REAL(fp),          POINTER       :: Ptr2Data(:,:)   ! pointer to data
    TYPE(ChmState),    INTENT(IN)    :: State_Chm       ! Obj for chem state
!
! !INPUT/OUTPUT PARAMETERS:
!
    INTEGER,           INTENT(OUT)   :: RC              ! Success/failure
!
! !REMARKS:
!
! !REVISION HISTORY:
!  20 Sep 2017 - E. Lundgren - Initial version
!  See the subsequent Git history with the gitk browser!
!EOP
!------------------------------------------------------------------------------
!BOC
!
! !LOCAL VARIABLES:
!   
    CHARACTER(LEN=512)     :: ErrMsg
    CHARACTER(LEN=255)     :: ErrMsg_reg, ThisLoc
    CHARACTER(LEN=255)     :: desc, units, perSpecies
    CHARACTER(LEN=255)     :: thisSpcName, thisSpcDesc
    INTEGER                :: N, rank, type,  vloc
    LOGICAL                :: found, onEdges
    TYPE(Species), POINTER :: SpcInfo

    !-----------------------------------------------------------------------   
    ! Initialize
    !-----------------------------------------------------------------------   
    RC      = GC_SUCCESS
    ThisLoc = ' -> at Register_ChmField_Rfp_2D (in Headers/state_chm_mod.F90)'
    ErrMsg  = ''
    ErrMsg_reg = 'Error encountered while registering State_Chm%'

    !-----------------------------------------------------------------------   
    ! Get metadata
    !-----------------------------------------------------------------------   
    CALL Get_Metadata_State_Chm( am_I_Root, metadataID,  Found,  RC,         &
                                 desc=desc, units=units, rank=rank,          &
                                 type=type, vloc=vloc, perSpecies=perSpecies )

    ! Trap potential errors
    IF ( RC /= GC_SUCCESS ) THEN
       ErrMsg = TRIM( ErrMsg_reg ) // TRIM( MetadataID ) //                  &
                '; Abnormal exit from routine "Get_Metadata_State_Chm"!'
       CALL GC_Error( ErrMsg, RC, ThisLoc )
       RETURN
    ENDIF

    ! Is the data placed on vertical edges?
    onEdges = ( vLoc == VLocationEdge )
    
    !-----------------------------------------------------------------------   
    ! If not tied to species then simply register the single field
    !-----------------------------------------------------------------------   
    IF ( perSpecies == '' ) THEN
       
       ! Check that metadata consistent with data size
       IF ( rank /= 2 ) THEN
          ErrMsg = 'Data dims and metadata rank do not match for '           &
                   // TRIM(metadataID)
          CALL GC_Error( ErrMsg, RC, ThisLoc )
          RETURN
       ENDIF

       ! Add field to registry
       CALL Registry_AddField( am_I_Root    = am_I_Root,                     &
                               Registry     = State_Chm%Registry,            &
                               State        = State_Chm%State,               &
                               Variable     = metadataID,                    &
                               Description  = desc,                          &
                               Units        = units,                         &
                               Data2d       = Ptr2Data,                      &
                               RC           = RC                            )

       ! Trap potential errors
       IF ( RC /= GC_SUCCESS ) THEN
          ErrMsg = TRIM( ErrMsg_reg ) // TRIM( MetadataID ) //               &
                  '; Abnormal exit from routine "Registry_AddField"!'
          CALL GC_Error( ErrMsg, RC, ThisLoc )
          RETURN
       ENDIF

    !-----------------------------------------------------------------------   
    ! Otherwise exit with error
    !-----------------------------------------------------------------------   
    ELSE

       ErrMsg = 'Handling of PerSpecies metadata ' // TRIM(perSpecies) //    &
                ' is not implemented for this combo of data type and size'
       CALL GC_Error( ErrMsg, RC, ThisLoc )
       RETURN

    ENDIF

  END SUBROUTINE Register_ChmField_Rfp_2D
!EOC
!------------------------------------------------------------------------------
!                  GEOS-Chem Global Chemical Transport Model                  !
!------------------------------------------------------------------------------
!BOP
!
! !IROUTINE: Register_ChmField_Rfp_3D
!
! !DESCRIPTION: Registers a 3-dimensional, flexible-precision array field
!  of the State\_Chm object.  This allows the diagnostic modules get a pointer
!  to the field by searching on the field name.
!\\
!\\
! !INTERFACE:
!
  SUBROUTINE Register_ChmField_Rfp_3D( am_I_Root, metadataID, Ptr2Data,  &
                                       State_Chm, RC )
!
! !USES:
!
    USE Registry_Params_Mod
!
! !INPUT PARAMETERS:
!
    LOGICAL,           INTENT(IN)    :: am_I_Root       ! Root CPU?
    CHARACTER(LEN=*),  INTENT(IN)    :: metadataID      ! State_Chm field ID
    REAL(fp),          POINTER       :: Ptr2Data(:,:,:) ! pointer to data
    TYPE(ChmState),    INTENT(IN)    :: State_Chm       ! Obj for chem state
!
! !INPUT/OUTPUT PARAMETERS:
!
    INTEGER,           INTENT(OUT)   :: RC              ! Success/failure
!
! !REMARKS:
!
! !REVISION HISTORY:
!  20 Sep 2017 - E. Lundgren - Initial version
!  See the subsequent Git history with the gitk browser
!EOP
!------------------------------------------------------------------------------
!BOC
!
! !LOCAL VARIABLES:
!   
    CHARACTER(LEN=512)     :: ErrMsg
    CHARACTER(LEN=255)     :: ErrMsg_reg, ThisLoc
    CHARACTER(LEN=255)     :: desc, units, perSpecies
    CHARACTER(LEN=255)     :: thisSpcName, thisSpcDesc
    INTEGER                :: N, rank, type,  vloc
    LOGICAL                :: found, onEdges
    TYPE(Species), POINTER :: SpcInfo

    !-----------------------------------------------------------------------   
    ! Initialize
    !-----------------------------------------------------------------------   
    RC      = GC_SUCCESS
    ThisLoc = ' -> at Register_ChmField_Rfp_3D (in Headers/state_chm_mod.F90)'
    ErrMsg  = ''
    ErrMsg_reg = 'Error encountered while registering State_Chm%'

    !-----------------------------------------------------------------------   
    ! Get metadata
    !-----------------------------------------------------------------------   
    CALL Get_Metadata_State_Chm( am_I_Root, metadataID,  Found,  RC,         &
                                 desc=desc, units=units, rank=rank,          &
                                 type=type, vloc=vloc, perSpecies=perSpecies )

    ! Trap potential errors
    IF ( RC /= GC_SUCCESS ) THEN
       ErrMsg = TRIM( ErrMsg_reg ) // TRIM( MetadataID ) //                  &
                '; Abnormal exit from routine "Get_Metadata_State_Chm"!'
       CALL GC_Error( ErrMsg, RC, ThisLoc )
       RETURN
    ENDIF

    ! Is the data placed on vertical edges?
    onEdges = ( vLoc == VLocationEdge )
    
    !-----------------------------------------------------------------------   
    ! If not tied to species then simply register the single field
    !-----------------------------------------------------------------------   
    IF ( perSpecies == '' ) THEN
       
       ! Check that metadata consistent with data size
       IF ( rank /= 3 ) THEN
          ErrMsg = 'Data dims and metadata rank do not match for '           &
                   // TRIM(metadataID)
          CALL GC_Error( ErrMsg, RC, ThisLoc )
          RETURN
       ENDIF

       ! Add field to registry
       CALL Registry_AddField( am_I_Root    = am_I_Root,                     &
                               Registry     = State_Chm%Registry,            &
                               State        = State_Chm%State,               &
                               Variable     = metadataID,                    &
                               Description  = desc,                          &
                               Units        = units,                         &
                               OnLevelEdges = onEdges,                       &
                               Data3d       = Ptr2Data,                      &
                               RC           = RC                            )

       ! Trap potential errors
       IF ( RC /= GC_SUCCESS ) THEN
          ErrMsg = TRIM( ErrMsg_reg ) // TRIM( MetadataID ) //               &
                  '; Abnormal exit from routine "Registry_AddField"!'
          CALL GC_Error( ErrMsg, RC, ThisLoc )
          RETURN
       ENDIF

    !-----------------------------------------------------------------------
    ! If tied to Hg category then register each one
    !-----------------------------------------------------------------------
    ELSE IF ( perSpecies == 'HgCat' ) THEN

       ! Loop over all species
       DO N = 1, State_Chm%N_Hg_CATS

          ! Append Hg category to name and description for tagged Hg
          IF ( N == 1 ) THEN
             thisSpcName = TRIM( metadataID )
             thisSpcDesc = TRIM( Desc       )
          ELSE
             thisSpcName = TRIM( metadataID ) // '_' // &
                  TRIM(State_Chm%Hg_Cat_Name(N))
             thisSpcDesc = TRIM( Desc       ) // ' ' // &
                  TRIM(State_Chm%Hg_Cat_Name(N))
          ENDIF

          ! Add field to registry
          CALL Registry_AddField( am_I_Root    = am_I_Root,                  &
                                  Registry     = State_Chm%Registry ,        &
                                  State        = State_Chm%State,            &
                                  Variable     = thisSpcName,                &
                                  Description  = thisSpcDesc,                &
                                  Units        = units,                      &
                                  OnLevelEdges = onEdges,                    &
                                  Data2d       = Ptr2Data(:,:,N),            &
                                  RC           = RC                         )

          ! Free pointers
          SpcInfo => NULL()

          ! Trap potential errors
          IF ( RC /= GC_SUCCESS ) THEN
             ErrMsg = TRIM( ErrMsg_reg ) // TRIM( MetadataID ) //            &
                      '; Abnormal exit from routine "Registry_AddField"!'
             CALL GC_Error( ErrMsg, RC, ThisLoc )
             RETURN
          ENDIF

       ENDDO

    !-----------------------------------------------------------------------   
    ! Otherwise exit with error
    !-----------------------------------------------------------------------   
    ELSE

       ErrMsg = 'Handling of PerSpecies metadata ' // TRIM(perSpecies) //    &
                ' is not implemented for this combo of data type and size'
       CALL GC_Error( ErrMsg, RC, ThisLoc )
       RETURN

    ENDIF

  END SUBROUTINE Register_ChmField_Rfp_3D
!EOC
!------------------------------------------------------------------------------
!                  GEOS-Chem Global Chemical Transport Model                  !
!------------------------------------------------------------------------------
!BOP
!
! !IROUTINE: Register_ChmField_Rfp_4D
!
! !DESCRIPTION: Registers a 4-dimensional, flexible-precision array field
!  of the State\_Chm object.  This allows the diagnostic modules get a pointer
!  to the field by searching on the field name.
!\\
!\\
! !INTERFACE:
!
  SUBROUTINE Register_ChmField_Rfp_4D( am_I_Root,  metadataID, Ptr2Data,     &
                                       State_Chm,  RC,         Ncat         )
!
! !USES:
!
    USE Registry_Params_Mod
!
! !INPUT PARAMETERS:
!
    LOGICAL,           INTENT(IN)    :: am_I_Root         ! Root CPU?
    CHARACTER(LEN=*),  INTENT(IN)    :: metadataID        ! State_Chm field id
    REAL(fp),          POINTER       :: Ptr2Data(:,:,:,:) ! pointer to data
    TYPE(ChmState),    INTENT(IN)    :: State_Chm         ! Obj for chem state
    INTEGER,           OPTIONAL      :: Ncat              ! category index
!
! !INPUT/OUTPUT PARAMETERS:
!
!
! !OUTPUT PARAMETERS:
!
    INTEGER,           INTENT(OUT)   :: RC              ! Success/failure
!
! !REMARKS:
!
! !REVISION HISTORY:
!  20 Sep 2017 - E. Lundgren - Initial version
!  See the subsequent Git history with the gitk browser
!EOP
!------------------------------------------------------------------------------
!BOC
!
! !LOCAL VARIABLES:
!   
    CHARACTER(LEN=512)     :: ErrMsg
    CHARACTER(LEN=255)     :: ErrMsg_reg, ThisLoc
    CHARACTER(LEN=255)     :: desc, units, perSpecies
    CHARACTER(LEN=255)     :: thisSpcName, thisSpcDesc
    INTEGER                :: N, rank, type,  vloc
    LOGICAL                :: found, onEdges
    TYPE(Species), POINTER :: SpcInfo

    !-----------------------------------------------------------------------
    ! Initialize
    !-----------------------------------------------------------------------
    RC = GC_SUCCESS
    ThisLoc = ' -> at Register_ChmField_Rfp_4D (in Headers/state_chm_mod.F90)'
    ErrMsg_reg = 'Error encountered while registering State_Chm%'

    !-----------------------------------------------------------------------
    ! Initialize
    !-----------------------------------------------------------------------
    CALL Get_Metadata_State_Chm( am_I_Root, metadataID,  Found,  RC,         &
                                 desc=desc, units=units, rank=rank,          &
                                 type=type, vloc=vloc, perSpecies=perSpecies )

    ! Trap potential errors
    IF ( RC /= GC_SUCCESS ) THEN
       ErrMsg = TRIM( ErrMsg_reg ) // TRIM( MetadataID ) //                  &
                '; Abnormal exit from routine "Get_Metadata_State_Chm"!'
       CALL GC_Error( ErrMsg, RC, ThisLoc )
       RETURN
    ENDIF

    !-----------------------------------------------------------------------
    ! Check that metadata consistent with data size
    !-----------------------------------------------------------------------
    IF ( rank /= 3 ) THEN
       ErrMsg = 'Data dims and metadata rank do not match for ' &
                // TRIM(metadataID)
       CALL GC_Error( ErrMsg, RC, ThisLoc )
       RETURN
    ENDIF
    
    ! Is the data placed on level edges?
    onEdges = ( VLoc == VLocationEdge )

    !-----------------------------------------------------------------------
    ! If tied to all species then register each one
    !-----------------------------------------------------------------------
    IF ( perSpecies == 'ALL' ) THEN       

       ! Loop over all species
       DO N = 1, State_Chm%nSpecies

          ! Get name from species database for name and description tags
          SpcInfo     => State_Chm%SpcData(N)%Info
          thisSpcName = TRIM( metadataID ) // '_' // TRIM( SpcInfo%Name )
          thisSpcDesc = TRIM( Desc       ) // ' ' // TRIM( SpcInfo%Name )

          ! Add field to registry
          CALL Registry_AddField( am_I_Root    = am_I_Root,                  &
                                  Registry     = State_Chm%Registry ,        &
                                  State        = State_Chm%State,            &
                                  Variable     = thisSpcName,                &
                                  Description  = thisSpcDesc,                &
                                  Units        = units,                      &
                                  OnLevelEdges = onEdges,                    &
                                  Data3d       = Ptr2Data(:,:,:,N),          &
                                  RC           = RC                         )

          ! Free pointers
          SpcInfo => NULL()

          ! Trap potential errors
          IF ( RC /= GC_SUCCESS ) THEN
             ErrMsg = TRIM( ErrMsg_reg ) // TRIM( MetadataID ) //            &
                      '; Abnormal exit from routine "Registry_AddField"!'
             CALL GC_Error( ErrMsg, RC, ThisLoc )
             RETURN
          ENDIF

       ENDDO

    !-----------------------------------------------------------------------
    ! If tied to a given category, only registry that one
    !-----------------------------------------------------------------------
    ELSE IF ( PRESENT(Ncat) ) THEN

       ! Add field to registry
       CALL Registry_AddField( am_I_Root    = am_I_Root,                     &
                               Registry     = State_Chm%Registry ,           &
                               State        = State_Chm%State,               &
                               Variable     = metadataID ,                   &
                               Description  = desc,                          &
                               Units        = units,                         &
                               OnLevelEdges = onEdges,                       &
                               Data3d       = Ptr2Data(:,:,:,Ncat),          &
                               RC           = RC                            )

       ! Trap potential errors
       IF ( RC /= GC_SUCCESS ) THEN
          ErrMsg = TRIM( ErrMsg_reg ) // TRIM( MetadataID ) //               &
                   '; Abnormal exit from Registry_AddField!'
          CALL GC_Error( ErrMsg_reg, RC, ThisLoc )
          RETURN
       ENDIF

    !-----------------------------------------------------------------------
    ! Otherwise, exit with error
    !-----------------------------------------------------------------------
    ELSE
       ErrMsg = 'Handling of PerSpecies metadata ' // TRIM(perSpecies) // &
                ' is not implemented for this combo of data type and size!'
       CALL GC_Error( ErrMsg, RC, ThisLoc )
       RETURN
    ENDIF

  END SUBROUTINE Register_ChmField_Rfp_4D
!EOC
!------------------------------------------------------------------------------
!                  GEOS-Chem Global Chemical Transport Model                  !
!------------------------------------------------------------------------------
!BOP
!
! !IROUTINE: Ind_
!
! !DESCRIPTION: Function IND\_ returns the index of an advected species or 
!  chemical species contained in the chemistry state object by name.
!\\
!\\
! !INTERFACE:
!
  FUNCTION Ind_( name, flag ) RESULT( Indx )
!
! !USES:
!
    USE CharPak_Mod, ONLY : Str2Hash14, To_UpperCase
!
! !INPUT PARAMETERS:
!
    CHARACTER(LEN=*),           INTENT(IN) :: name  ! Species name
    CHARACTER(LEN=*), OPTIONAL, INTENT(IN) :: flag  ! Species type
!
! !RETURN VALUE:
!
    INTEGER                                :: Indx  ! Index of this species 
!
! !REMARKS
!
! !REVISION HISTORY: 
!  07 Oct 2016 - M. Long     - Initial version
!  See the subsequent Git history with the gitk browser!
!EOP
!------------------------------------------------------------------------------
!BOC
!
! !LOCAL VARIABLES:
!
    INTEGER           :: N, Hash
    CHARACTER(LEN=14) :: Name14

    !=====================================================================
    ! Ind_ begins here!
    !=====================================================================

    ! Initialize the output value
    Indx   = -1

    ! Make species name (14 chars only)  uppercase for hash algorithm
    Name14 = To_UpperCase( Name )

    ! Compute the hash corresponding to the given species name
    Hash   = Str2Hash14( Name14 )

    ! Loop over all entries in the Species Database object
    DO N = 1, SIZE( SpcDataLocal )

       ! Compare the hash we just created against the list of
       ! species name hashes stored in the species database
       IF( Hash == SpcDataLocal(N)%Info%NameHash  ) THEN

          IF (.not. PRESENT(Flag)) THEN

             ! Default to Species/ModelID
             Indx = SpcDataLocal(N)%Info%ModelID
             RETURN

          ELSE

             ! Only need first character of the flag for this.
             IF (flag(1:1) .eq. 'A' .or. flag(1:1) .eq. 'a') THEN

                ! Advected species flag
                Indx = SpcDataLocal(N)%Info%AdvectID
                RETURN

             ELSEIF (flag(1:1) .eq. 'D' .or. flag(1:1) .eq. 'd') THEN

                ! Dry-deposited species ID
                Indx = SpcDataLocal(N)%Info%DryDepId
                RETURN

             ELSEIF (flag(1:1) .eq. 'F' .or. flag(1:1) .eq. 'f') THEN

                ! KPP fixed species ID
                Indx = SpcDataLocal(N)%Info%KppFixId
                RETURN

             ELSEIF (flag(1:1) .eq. 'G' .or. flag(1:1) .eq. 'g') THEN

                ! Gas-phase species ID
                Indx = SpcDataLocal(N)%Info%GasSpcId
                RETURN

             ELSEIF (flag(1:1) .eq. 'H' .or. flag(1:1) .eq. 'h') THEN

                ! Hygroscopic growth species ID
                Indx = SpcDataLocal(N)%Info%HygGrthId
                RETURN

             ELSEIF (flag(1:1) .eq. 'K' .or. flag(1:1) .eq. 'k') THEN

                ! KPP chemical species ID
                Indx = SpcDataLocal(N)%Info%KppSpcId
                RETURN

             ELSEIF (flag(1:1) .eq. 'P' .or. flag(1:1) .eq. 'p') THEN

                ! Photolysis species ID
                Indx = SpcDataLocal(N)%Info%PhotolId
                RETURN

             ELSEIF (flag(1:1) .eq. 'S' .or. flag(1:1) .eq. 's') THEN

                ! Species/ModelID
                Indx = SpcDataLocal(N)%Info%ModelID
                RETURN

             ELSEIF (flag(1:1) .eq. 'V' .or. flag(1:1) .eq. 'v') THEN

                ! KPP variable species ID
                Indx = SpcDataLocal(N)%Info%KppVarId
                RETURN

             ELSEIF (flag(1:1) .eq. 'W' .or. flag(1:1) .eq. 'w') THEN

                ! WetDep ID
                Indx = SpcDataLocal(N)%Info%WetDepId
                RETURN

             ENDIF

          ENDIF
          EXIT

       ENDIF

    ENDDO

    RETURN

  END FUNCTION Ind_
!EOC
!------------------------------------------------------------------------------
!                  GEOS-Chem Global Chemical Transport Model                  !
!------------------------------------------------------------------------------
!BOP
!
! !IROUTINE: GetNumProdLossSpecies
!
! !DESCRIPTION: Saves the number of production and loss diagnostic species
!  in the State\_Chm\%nProdLoss variable.  This will be used to set up the
!  State\_Chm\%Map\_ProdLoss species index vector.
!\\
!\\
! !INTERFACE:
!
  SUBROUTINE GetNumProdLossSpecies( am_I_Root, Input_Opt, State_Chm, RC )
!
! !USES:
!
    USE GcKpp_Monitor,    ONLY : Fam_Names
    USE GcKpp_Parameters, ONLY : nFam 
    USE Input_Opt_Mod,    ONLY : OptInput
!
! !INPUT PARAMETERS:
! 
    LOGICAL,        INTENT(IN)    :: am_I_Root   ! Is this the root CPU?
!
! !INPUT/OUTPUT PARAMETERS:
!
    TYPE(OptInput), INTENT(INOUT) :: Input_Opt   ! Input Options object
    TYPE(ChmState), INTENT(INOUT) :: State_Chm   ! Chemistry State object
!
! !OUTPUT PARAMETERS:
!
    INTEGER,        INTENT(OUT)   :: RC          ! Return code
!
! !REMARKS:
!
! !REVISION HISTORY:
!  06 Jan 2015 - R. Yantosca - Initial version
!  See the subsequent Git history with the gitk browser!
!EOP
!------------------------------------------------------------------------------
!BOC
!
! !LOCAL VARIABLES:
!
    ! Scalars
    INTEGER            :: N
    
    ! Strings
    CHARACTER(LEN=255) :: ErrMsg, ThisLoc

    !=======================================================================
    ! GetProdLossSpecies begins here!
    !=======================================================================

    ! Initialize
    RC      = GC_SUCCESS
    ErrMsg  = ''
    ThisLoc = &
         ' -> at GetNumProdLossSpecies (in module Headers/state_chm_mod.F90)'

    !=======================================================================
    ! Get the number of prod and loss species depending on the simulation
    !=======================================================================
    IF ( Input_Opt%ITS_A_FULLCHEM_SIM ) THEN

       !------------------------------
       ! Full-chemistry simulations
       !------------------------------

       ! Get the # of prod/loss species by querying the first leter of
       ! the species in the Fam_Names array (in gckpp_Monitor.F90)
       DO N = 1, nFam
          IF ( Fam_Names(N)(1:1) == 'L' ) State_Chm%nLoss = State_Chm%nLoss + 1
          IF ( Fam_Names(N)(1:1) == 'P' ) State_Chm%nProd = State_Chm%nProd + 1
       ENDDO

    ELSE IF ( Input_Opt%ITS_A_TAGCO_SIM ) THEN

       !------------------------------
       ! Tagged CO simulation
       !------------------------------

       ! Each advected species can have a loss diagnostic attached ...
       State_Chm%nLoss = State_Chm%nAdvect

       ! ... but no prod diagnostics.  These will get archived by separate 
       ! array fields of the State_Diag object (e.g. ProdCOfromISOP, etc.)
       State_Chm%nProd = 0

    ELSE IF ( Input_Opt%ITS_A_TAGO3_SIM ) THEN

       !------------------------------
       ! Tagged O3 simulation
       !-----------------------------

       ! Each advected species can have a prod and loss diagnostic attached
       State_Chm%nLoss = State_Chm%nAdvect
       State_Chm%nProd = State_Chm%nAdvect

    ELSE
       
       ! Other simulations do not have a prod/loss functionality
       ! but this can be added in if necessary
       State_Chm%nLoss = 0
       State_Chm%nProd = 0

    ENDIF

  END SUBROUTINE GetNumProdLossSpecies
!EOC
!------------------------------------------------------------------------------
!                  GEOS-Chem Global Chemical Transport Model                  !
!------------------------------------------------------------------------------
!BOP
!
! !IROUTINE: MapProdLossSpecies
!
! !DESCRIPTION: Stores the ModelId (from the GEOS-Chem Species Database) of
!  each prod/loss diagnostic species in the State\_Chm\%Map\_ProdLoss vector.
!\\
!\\
! !INTERFACE:
!
  SUBROUTINE MapProdLossSpecies( am_I_Root, Input_Opt, State_Chm, RC )
!
! !USES:
!
    USE GcKpp_Monitor,    ONLY : Fam_Names
    USE GcKpp_Parameters, ONLY : nFam
    USE Input_Opt_Mod,    ONLY : OptInput
!
! !INPUT PARAMETERS:
! 
    LOGICAL,        INTENT(IN)    :: am_I_Root   ! Is this the root CPU?
!
! !INPUT/OUTPUT PARAMETERS:
!
    TYPE(OptInput), INTENT(INOUT) :: Input_Opt   ! Input Options object
    TYPE(ChmState), INTENT(INOUT) :: State_Chm   ! Chemistry State object
!
! !OUTPUT PARAMETERS:
!
    INTEGER,        INTENT(OUT)   :: RC          ! Return code
!
! !REMARKS:
!
! !REVISION HISTORY:
!  06 Jan 2015 - R. Yantosca - Initial version
!  See the subsequent Git history with the gitk browser
!EOP
!------------------------------------------------------------------------------
!BOC
!
! !LOCAL VARIABLES:
!
    ! Scalars
    INTEGER            :: Id,     N
    INTEGER            :: P,      L
    
    ! Strings
    CHARACTER(LEN=36)  :: Name
    CHARACTER(LEN=255) :: ErrMsg, ThisLoc

    !=======================================================================
    ! GetProdLossSpecies begins here!
    !=======================================================================

    ! Initialize
    RC      = GC_SUCCESS
    P       = 0
    L       = 0
    ErrMsg  = ''
    ThisLoc = &
         ' -> at MapProdLossSpecies (in module Headers/state_chm_mod.F90)'

    !=======================================================================
    ! Get the number of prod and loss species depending on the simulation
    !=======================================================================
    IF ( Input_Opt%ITS_A_FULLCHEM_SIM ) THEN
     
       !--------------------------------------------------------------------
       ! Full-chemistry simulations
       !--------------------------------------------------------------------

       ! Loop over the number of prod/loss species
       DO N = 1, nFam
         
          ! Get the KPP prod/loss species from the FAM_NAMES
          ! array in the gckpp_Parameters.F90 module.
          ! NOTE: This is the KPP ID number (index of "VAR" array)
          ! and not the GEOS-Chem "master" species index!!!
          Id = Ind_( TRIM( Fam_Names(N) ), 'K' )
          
          ! Add the species
          IF ( Id > 0 ) THEN
            
             ! KPP prod/loss species name
             Name = TRIM( Fam_Names(N) )
             
             ! Fix the name so that it is of the form Prod_<spcname> or
             ! Loss_<spcname>.  This will facilitate the new diagnostics.
             IF ( Name(1:1) == 'L' ) THEN
                L                      = L + 1
                State_Chm%Map_Loss(L)  = Id
                State_Chm%Name_Loss(L) = 'Loss_' // TRIM( Name(2:) )
             ELSE IF ( Name(1:1) == 'P' ) THEN
                P                      = P + 1
                State_Chm%Map_Prod(P)  = Id
                State_Chm%Name_Prod(P) = 'Prod_' // TRIM( Name(2:) )
             ELSE
                ErrMsg = 'Invalid prod/loss species name!' //                &
                          TRIM( Fam_Names(N) )
                CALL GC_Error( ErrMsg, RC, ThisLoc )
                RETURN
             ENDIF

          ELSE

             ! Invalid species, exit with error!
             ErrMsg = 'Could not locate KPP prod/loss species: ' //          &
                      TRIM( Fam_Names(N) )                       // '!'
             CALL GC_Error( ErrMsg, RC, ThisLoc )
             RETURN

          ENDIF
          
       ENDDO

    ELSE IF ( Input_Opt%ITS_A_TAGCO_SIM ) THEN

       !--------------------------------------------------------------------
       ! Tagged CO simulations
       !--------------------------------------------------------------------

       ! Each advected species can have an attached loss diagnostic ...
       DO Id = 1, State_Chm%nLoss
          Name = 'Loss_' // TRIM( State_Chm%SpcData(Id)%Info%Name )
          State_Chm%Name_Loss(Id) = TRIM( Name )
          State_Chm%Map_Loss(Id)  = Id
       ENDDO

       ! ... but not an attached prod diagnostic.  These will be
       ! archived by other fields of the State_Diag object.
       State_Chm%Name_Prod => NULL()
       State_Chm%Map_Prod  => NULL()

    ELSE IF ( Input_Opt%ITS_A_TAGO3_SIM ) THEN

       !--------------------------------------------------------------------
       ! Tagged O3 simulations
       !--------------------------------------------------------------------

       ! Each advected species can have an attached loss diagnostic ...
       DO Id = 1, State_Chm%nLoss
          Name = 'Loss_' // TRIM( State_Chm%SpcData(Id)%Info%Name )
          State_Chm%Name_Loss(Id) = TRIM( Name )
          State_Chm%Map_Loss(Id)  = Id
       ENDDO

       ! ... as well as an attached production diagnostic
       DO Id = 1, State_Chm%nProd
          Name = 'Prod_' // TRIM( State_Chm%SpcData(Id)%Info%Name )
          State_Chm%Name_Prod(Id) = TRIM( Name )
          State_Chm%Map_Prod(Id)  = Id
       ENDDO

    ELSE

       !--------------------------------------------------------------------
       ! Other simulations do not have prod/loss capability
       !--------------------------------------------------------------------
       State_Chm%Name_Prod => NULL()
       State_Chm%Map_Prod  => NULL()
    ENDIF

  END SUBROUTINE MapProdLossSpecies
!EOC
END MODULE State_Chm_Mod<|MERGE_RESOLUTION|>--- conflicted
+++ resolved
@@ -260,14 +260,8 @@
     USE GCKPP_Parameters,     ONLY : NSPEC
     USE Input_Opt_Mod,        ONLY : OptInput
     USE Species_Database_Mod, ONLY : Init_Species_Database
-<<<<<<< HEAD
     USE State_Grid_Mod,       ONLY : GrdState
-=======
     USE CMN_FJX_MOD,          ONLY : W_         ! For UVFlx diagnostic
-    
-
-    
->>>>>>> cbe06cb3
 !
 ! !INPUT PARAMETERS:
 ! 
