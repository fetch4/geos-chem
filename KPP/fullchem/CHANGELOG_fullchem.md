This file documents all notable changes to the GEOS-Chem `fullchem` chemistry mechanism.

The format is based on [Keep a Changelog](https://keepachangelog.com/en/1.0.0/), and this project adheres to [Semantic Versioning](https://semver.org/spec/v2.0.0.html).

# Mechanism history

<<<<<<< HEAD
## [14.3.0] - 2024-02-07
### Added
- Added PH2SO2 and PSO4AQ to track production of SO4 for use in TOMAS

=======
## [Unreleased] - TBD
>>>>>>> 08bf8389
### Changed
- Updated rate coefficients and products in 63 reactions per JPL / IUPAC recommendations (JPL 19-5; Bates2023)
- Consolidated product branches to remove 25 reactions (Bates2023 Table S4)
- Update rxns with zero Arrhenius `B` parameters to use function `GCARR_ac` instead of `GCARR_abc`
- Bug fix: Change `3.4.e-31` to `3.4.d-31` in `NO2 + O = NO + O2` rxn

### Fixed
- Fixed C and N balance in 63 reactions (Bates2023 Table S2)
- Replaced the HMS + OH -> 2SO4 + CH2O - SO2 reaction with HMS + OH + SO2 -> 2SO4 + CH2O reaction and divided the rate constant be [SO2] to improve stability

## [14.2.1] - Oct 2023
### Changed
- The `fullchem` mechanism must now be built with KPP 3.0.0 or later

## [14.2.0] - Oct 2023
### Added
- Added lumped furan chemistry following Carter2020
- Restored sink reactions for HOI, IONO, IONO2
- Added S(IV)+HOBr and S(IV)+HOCl rxns (they had been inadvertently omitted)
- Added nitrate aerosol (NIT, NITs) to Ox family in `gckpp.kpp`

### Changed
- Set `k(SALAAL+SO2)` and `k(SALCAL+SO2)` to zero if O3 < 1e10 molec/cm3

### Fixed
- Fix bugs in HOBr uptake rate calculation in `fullchem_RateLawFuncs.F90`
- Now cap `State_Het%f_Alk_SSA` and `State_Het%f_Alk_SSC` at 1.0
- Unbalanced rxn IONO = ISALA is now balanced: IONO = ISALA + HNO2
- Unbalanced rxn IONO = ISALC is now balanced: IONO = ISALC + HNO2
- Unbalanced rxn IONO2 = ISALA is now balanced: IONO2 = ISALA + HNO3
- Unbalanced rxn IONO2 = ISALC is now balanced: IONO2 = ISALC + HNO3

### Changed
  - Restored sink reactions for HOI, IONO, IONO2
  - Use `GCARR_ac` for rxns where the Arrhenius `B` parameter is zero

## [14.1.0] - Feb 2023
### Added
- MO2 + NO3 reaction (IUPAC ROO_19)

### Fixed
- Bug fix: the "a" coefficient in rxn ETO = HO2 + 2.000CH2O was changed from 9.5d-13 (incorrect) to 9.5d+13.  See geoschem/geos-chem #1274.
- Bug fixes: HOBr + SO2 and HOCl + SO2 should produce SO4 (not SO4s)

## [13.3.0] - Sep 2021
### Added
- HMS chemistry (Moch2020)
- C2H2/C2H4 chemistry (Kwon2020)
- CH3O2 + OH reaction (Bates2021a)
- Sulfur reactions for future development (commented out)
- Aromatic SOA reactions (Bates2021b)

## [13.3.0] - Nov 2022
### Changed
- Use double precision numeric constants to each numeric value (e.g. `1.0d0` instead of `1.0e0`).  This will prevent having to call the `DBLE()` functions in the rate law functions, which wastes CPU cycles, and also is a "lossy" conversion. (BMY)

## [12.8.0] - Feb 2020
### Changed
- Update isoprene chemistry from Bates2019 (KHB)

## [12.7.0] -- Dec 2019
### Added
- MENO3, ETNO3, PRNO3 chemistry from Fisher2018 (JAF)
- "OTHRO2", which is equivalent to ETO2 but is not derived from C2H6  oxidation. Necessary to prevent overestimates of ETNO3. All ETO2 reactions are duplicated except ETO2+NO->ETNO3 channel (JAF)

### Changed
- Make MOH an active species (XC, DBM)

### Removed
- Old MNO3 species (same as MENO3 but not actually used (JAF)

## [12.6.0] -- Jul 2019
### Added
- Photolysis of NITs (off by default) (TMS, PK)
- Aerosol heterogeneous uptake for NOx (CDH)

## [v11-02d] - Sep 2017
### Added
- Halogen chemistry from Sherwen2016b/Sherwen2017 (TS,JAS,SDE,LZHU)
- HOBr + S(IV) from Chen2017 (QJC)

## [v11-02c] - Jul 2017
### Added
- Isoprene SOA updates from Marais2016 (EAM,MPS)
- Fixes for carbon-creating reactions (SAS,BHH,MJE)

### Changed
- Updated isoprene and monoterpene chemistry (KRT,JAF,CCM,EAM,KHB,RHS)
- Based on Travis2016, Fisher2016, ChanMiller2017, Marais2016
- Add Bates2014 epoxide scheme
- Update isoprene nitrate chemistry following Lee2014
- Add Muller2014 fast photolysis of carbonyl nitrates
- Add HNO2 chemistry from Lee2014
- Updated product yields and rx rate for RIO2+RIO2 (Xie2013)

## [v11-02a] - Mar 2017
### Changed
- Update rate constants based on JPL 15-10 (MJE,BHH)
- See wiki.geos-chem.org/Updates_in_JPL_Publication_15-10
- PAN chemistry updates (EVF)
- Added several new NMVOCs. The extended mechanism includes ethanol,  benzene, toluene and ethylbenzene (lumped), xylenes and trimethyl  benzenes (lumped), and monoterpenes (lumped).
- Treatment of monoterpene oxidation is adopted from the RACM2 chemical  mechanism (Goliff et al., 2013), lumping terpenes with one double bond  (alpha-pinene, beta-pinene, sabinene, delta-3-carene) into one proxy.

### Fixed
- ALK4 lumping issue in R4O2 + NO reaction (BHH)

## [v11-01g] - Sep 2016
### Added
- Initial version for FlexChem (MSL,MJE,MPS,EWL)<|MERGE_RESOLUTION|>--- conflicted
+++ resolved
@@ -4,19 +4,17 @@
 
 # Mechanism history
 
-<<<<<<< HEAD
+## [Unreleased] - TBD
+- Bug fix: Change `3.4.e-31` to `3.4.d-31` in `NO2 + O = NO + O2` rxn
+- Update rxns with zero Arrhenius `B` parameters to use function `GCARR_ac` instead of `GCARR_abc`
+
 ## [14.3.0] - 2024-02-07
 ### Added
 - Added PH2SO2 and PSO4AQ to track production of SO4 for use in TOMAS
 
-=======
-## [Unreleased] - TBD
->>>>>>> 08bf8389
 ### Changed
 - Updated rate coefficients and products in 63 reactions per JPL / IUPAC recommendations (JPL 19-5; Bates2023)
 - Consolidated product branches to remove 25 reactions (Bates2023 Table S4)
-- Update rxns with zero Arrhenius `B` parameters to use function `GCARR_ac` instead of `GCARR_abc`
-- Bug fix: Change `3.4.e-31` to `3.4.d-31` in `NO2 + O = NO + O2` rxn
 
 ### Fixed
 - Fixed C and N balance in 63 reactions (Bates2023 Table S2)
