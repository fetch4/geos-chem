MODULE fullchem_HetStateFuncs
  !
  ! Contains stub routines to satisfy compilation requirements in
  ! fullchem_mod.F90 when building other KPP-based mechanisms.
  !
  IMPLICIT NONE
  PRIVATE
  !
  PUBLIC :: fullchem_SetStateHet
  !
CONTAINS
  !
<<<<<<< HEAD
  SUBROUTINE fullChem_SetStateHet( I,         J,         L,                  &
=======
  SUBROUTINE fullchem_SetStateHet( I,         J,         L,                  &
>>>>>>> 5218fe83
                                   id_SALA,   id_SALAAL, id_SALC,            &
                                   id_SALCAL, Input_Opt, State_Chm,          &
                                   State_Met, H,         RC                 )
    !
    ! Stub routine to avoid compilation errors
    !
    USE GcKpp_Global,     ONLY : HetState
    USE GcKpp_Precision
    USE Input_Opt_Mod,    ONLY : OptInput
    USE State_Chm_Mod,    ONLY : ChmState
    USE State_Met_Mod,    ONLY : MetState
    !
    INTEGER,        INTENT(IN)    :: I
    INTEGER,        INTENT(IN)    :: J
    INTEGER,        INTENT(IN)    :: L
<<<<<<< HEAD
    INTEGER ,       INTENT(IN)    :: id_SALA
=======
    INTEGER,        INTENT(IN)    :: id_SALA
>>>>>>> 5218fe83
    INTEGER,        INTENT(IN)    :: id_SALAAL
    INTEGER,        INTENT(IN)    :: id_SALC
    INTEGER,        INTENT(IN)    :: id_SALCAL
    TYPE(OptInput), INTENT(IN)    :: Input_Opt
    TYPE(ChmState), INTENT(IN)    :: State_Chm
    TYPE(MetState), INTENT(IN)    :: State_Met
    TYPE(HetState), INTENT(INOUT) :: H
    INTEGER,        INTENT(OUT)   :: RC
    !
    RC = 0
  END SUBROUTINE fullchem_SetStateHet
  !
END MODULE fullchem_HetStateFuncs<|MERGE_RESOLUTION|>--- conflicted
+++ resolved
@@ -10,11 +10,7 @@
   !
 CONTAINS
   !
-<<<<<<< HEAD
   SUBROUTINE fullChem_SetStateHet( I,         J,         L,                  &
-=======
-  SUBROUTINE fullchem_SetStateHet( I,         J,         L,                  &
->>>>>>> 5218fe83
                                    id_SALA,   id_SALAAL, id_SALC,            &
                                    id_SALCAL, Input_Opt, State_Chm,          &
                                    State_Met, H,         RC                 )
@@ -30,11 +26,7 @@
     INTEGER,        INTENT(IN)    :: I
     INTEGER,        INTENT(IN)    :: J
     INTEGER,        INTENT(IN)    :: L
-<<<<<<< HEAD
-    INTEGER ,       INTENT(IN)    :: id_SALA
-=======
     INTEGER,        INTENT(IN)    :: id_SALA
->>>>>>> 5218fe83
     INTEGER,        INTENT(IN)    :: id_SALAAL
     INTEGER,        INTENT(IN)    :: id_SALC
     INTEGER,        INTENT(IN)    :: id_SALCAL
