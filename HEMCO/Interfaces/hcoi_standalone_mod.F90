!------------------------------------------------------------------------------
!                  Harvard-NASA Emissions Component (HEMCO)                   !
!------------------------------------------------------------------------------
!BOP
!
! !MODULE: hcoi_standalone_mod.F90
!
! !DESCRIPTION: Module HCOI\_StandAlone\_Mod contains all wrapper routines
! to run HEMCO in standalone mode, i.e. without any external model connected
! to it. All HEMCO input variables (grid, species, times) are read from disk.
! All meteorological variables needed by the (enabled) HEMCO extensions must
! be provided through the HEMCO configuration file (see ExtOpt\_SetPointers).
!\\
! Subroutine HCOI\_StandAlone\_Run will execute the standalone version of
! HEMCO. The following input files are needed for a standalone run:
!
! \begin{itemize}
!
! \item HEMCO\_sa\_Config: the HEMCO configuration file. Must be passed
!  as argument to HCO\_StandAlone\_Run.
!
! \item HEMCO\_sa\_Spec: contains the HEMCO species definitions. The first row
!  must contain the total number of species. For each species, the following
!  parameter need to be specified (separated by at least one space character):
!  species ID, name, molecular weight [g/mol], emitted molecular weight
!  [g/mol], the molecule emission ratio, the liq. over gas Henry constant
!  [M/atm], the temperature dependency of the Henry constant (K0, in [K]), and
!  the pKa (for correction of the Henry constant).
!
! \item HEMCO\_sa\_Grid: contains the definition of the emission grid. Must
!  contain the grid dimensions (NX, NY, NZ) in the first three rows (e.g.
!  NX: 72), followed by the horizontal grid spaces (DX and DY) in rows four
!  and five, respectively. DX and DY can be only one value (applied to all grid
!  boxes), or a vector of length NX or NY, respectively. For now, no vertical
!  regridding is supported, e.g. all emissions input file need to be either
!  2D fields or already remapped onto the correct model levels.
!
! \item HEMCO\_sa\_Time: contains the time definitions. The first two rows must
!  contain the start and end date of the simulation, in format
!  Start/End: YYYY-MM-DD HH:MM:SS (e.g. 2013-07-01 00:00:00).
!  The third row must contain the emission time step (e.g. TS\_EMIS: 3600.0).
!
! \end{itemize}
!
! The file names of the species, grid, and time input files can be provided
! in the settings section of the HEMCO configuration file. For instance, to
! set the species file to 'mySpecFile', add the following line to the con-
! figuration file: 'SpecFile: mySpecFile'. The same applies to grid and time
! definitions (GridFile and TimeFile, respectively). If no file names are
! provided in the configuration file, the default file names (HEMCO\_sa\_Spec,
! HEMCO\_sa\_Grid, HEMCO\_sa\_Time) will be used.
!
! !INTERFACE:
!
MODULE HCOI_StandAlone_Mod
!
! !USES:
!
  USE HCO_Error_Mod
  USE HCO_Diagn_Mod
  USE HCO_CharTools_Mod
  USE HCO_Types_Mod
  USE HCOX_State_Mod,      ONLY : Ext_State
  USE HCO_State_Mod,       ONLY : HCO_State

  IMPLICIT NONE
  PRIVATE
!
! !PUBLIC MEMBER FUNCTIONS:
!
  PUBLIC  :: HCOI_StandAlone_Run
  PUBLIC  :: HCOI_SA_Init
  PUBLIC  :: HCOI_SA_Run
  PUBLIC  :: HCOI_SA_Final
  PUBLIC  :: HCOI_SA_InitCleanup
  PUBLIC  :: Get_nnMatch
  PUBLIC  :: Register_Species
  PUBLIC  :: Define_Diagnostics
!
! !PRIVATE MEMBER FUNCTIONS:
!
  PRIVATE :: Model_GetSpecies
  PRIVATE :: Set_Grid
  PRIVATE :: Read_Time
  PRIVATE :: ExtState_SetFields
  PRIVATE :: ExtState_UpdateFields
!
! !REVISION HISTORY:
!  20 Aug 2013 - C. Keller   - Initial version.
!  14 Jul 2014 - R. Yantosca - Now use F90 free-format indentation
!  14 Jul 2014 - R. Yantosca - Cosmetic changes in ProTeX headers
!  09 Apr 2015 - C. Keller   - Now accept comments and empty lines in
!                              all input files.
!  15 Feb 2015 - C. Keller   - Update to v2.0
!  18 Jan 2019 - R. Yantosca - Improve error trapping.  Also now made
!                              compatible w/ met field names for FlexGrid
!EOP
!------------------------------------------------------------------------------
!BOC
!
! !PRIVATE TYPES:
!
  ! Default values for HEMCO input files: contain definitions of
<<<<<<< HEAD
  ! species, grid, and time settings, etc.
=======
  ! species, grid, and time settings.
>>>>>>> a1043cfb
  CHARACTER(LEN=255)             :: GridFile  = 'HEMCO_sa_Grid'
  CHARACTER(LEN=255)             :: SpecFile  = 'HEMCO_sa_Spec'
  CHARACTER(LEN=255)             :: TimeFile  = 'HEMCO_sa_Time'

  ! HEMCO state
  TYPE(HCO_State),       POINTER :: HcoState  => NULL()

  ! HEMCO extensions state
  TYPE(Ext_State),       POINTER :: ExtState  => NULL()

  ! HEMCO config object
  TYPE(ConfigObj),       POINTER :: HcoConfig => NULL()

  ! Pointers used during initialization (for species matching)
  INTEGER                        :: nHcoSpec
  CHARACTER(LEN= 31),    POINTER :: HcoSpecNames       (:) => NULL()
  INTEGER                        :: nModelSpec
  CHARACTER(LEN= 31),    POINTER :: ModelSpecNames     (:) => NULL()
  INTEGER,               POINTER :: ModelSpecIDs       (:) => NULL()
  REAL(hp),              POINTER :: ModelSpecMW        (:) => NULL()
  REAL(hp),              POINTER :: ModelSpecEmMW      (:) => NULL()
  REAL(hp),              POINTER :: ModelSpecMolecRatio(:) => NULL()
  REAL(hp),              POINTER :: ModelSpecK0        (:) => NULL()
  REAL(hp),              POINTER :: ModelSpecCR        (:) => NULL()
  REAL(hp),              POINTER :: ModelSpecPKA       (:) => NULL()
  INTEGER,               POINTER :: matchidx           (:) => NULL()

  ! Start and end time of simulation
  INTEGER                        :: YRS(2), MTS(2), DYS(2)
  INTEGER                        :: HRS(2), MNS(2), SCS(2)

  ! Grid
  REAL(hp), ALLOCATABLE, TARGET  :: XMID   (:,:,:)
  REAL(hp), ALLOCATABLE, TARGET  :: YMID   (:,:,:)
  REAL(hp), ALLOCATABLE, TARGET  :: XEDGE  (:,:,:)
  REAL(hp), ALLOCATABLE, TARGET  :: YEDGE  (:,:,:)
  REAL(hp), ALLOCATABLE, TARGET  :: YSIN   (:,:,:)
  REAL(hp), ALLOCATABLE, TARGET  :: AREA_M2(:,:,:)

  ! MAXIT is the maximum number of run calls allowed
  INTEGER, PARAMETER             :: MAXIT = 100000
!
! !MODULE INTERFACES:
!
CONTAINS
!EOC
!------------------------------------------------------------------------------
!                  Harvard-NASA Emissions Component (HEMCO)                   !
!------------------------------------------------------------------------------
!BOP
!
! !IROUTINE: HCOI_StandAlone_Run
!
! !DESCRIPTION: Subroutine HCOI\_StandAlone\_Run runs the standalone version
! of HEMCO. All input variables are taken from input files.
!\\
!\\
! !INTERFACE:
!
  SUBROUTINE HCOI_StandAlone_Run( ConfigFile, IsDryRun, RC )
!
! !INPUT PARAMETERS:
!
    CHARACTER(LEN=*), INTENT(IN)  :: ConfigFile   ! HEMCO configuration file
    LOGICAL,          INTENT(IN)  :: IsDryRun     ! Is it a dry-run?
!
! !OUTPUT PARAMETERS:
!
<<<<<<< HEAD
    INTEGER,          INTENT(OUT) :: RC           ! Success or failure?
!
=======
>>>>>>> a1043cfb
! !REVISION HISTORY:
!  12 Sep 2013 - C. Keller   - Initial version
!  See the Git history with the gitk browser!
!EOP
!------------------------------------------------------------------------------
!BOC
!
! !LOCAL VARIABLES:
!
    ! Scalars
    LOGICAL            :: am_I_Root

    ! Strings
    CHARACTER(LEN=255) :: ErrMsg, ThisLoc

    !=================================================================
    ! HCOI_STANDALONE_RUN begins here!
    !=================================================================

    ! Initialize
    RC        = HCO_SUCCESS
    am_I_Root = .TRUE.         ! Treat this as if we are on the root core!
    ErrMsg    = ''
    ThisLoc   = ' -> at HCOI_StandAlone_Run '                             // &
                '(in module HEMCO/Interfaces/hcoi_standalone_mod.F90)'

    ! Initialize the HEMCO standalone
    CALL HCOI_Sa_Init( am_I_Root, ConfigFile, IsDryRun, RC                  )
    IF ( RC /= HCO_SUCCESS ) THEN
       ErrMsg = 'Error encountered in routine "HCO_Sa_Init"!'
       CALL HCO_Error( HcoConfig%Err, ErrMsg, RC, ThisLoc                   )
       RETURN
    ENDIF

    ! Run the HEMCO standalone
    CALL HCOI_Sa_Run( am_I_Root, RC                                         )
    IF ( RC /= HCO_SUCCESS ) THEN
       ErrMsg = 'Error encountered in routine "HCO_Sa_Run"!'
       CALL HCO_Error( HcoConfig%Err, ErrMsg, RC, ThisLoc                   )
       RETURN
    ENDIF

    ! Finalize the HEMCO standalone
    CALL HCOI_Sa_Final( am_I_Root )

  END SUBROUTINE HCOI_StandAlone_Run
!EOC
!------------------------------------------------------------------------------
!                  Harvard-NASA Emissions Component (HEMCO)                   !
!------------------------------------------------------------------------------
!BOP
!
! !IROUTINE: HCOI_SA_Init
!
! !DESCRIPTION: Subroutine HCOI\_SA\_Init initializes the HEMCO derived
! types and arrays.
!\\
!\\
! !INTERFACE:
!
  SUBROUTINE HCOI_SA_Init( am_I_Root, ConfigFile, IsDryRun, RC )
!
! !USES:
!
    USE HCO_Config_Mod,    ONLY : Config_ReadFile
    USE HCO_State_Mod,     ONLY : HcoState_Init
    USE HCO_Driver_Mod,    ONLY : HCO_Init
    USE HCOX_Driver_Mod,   ONLY : HCOX_Init
    USE HCO_EXTLIST_Mod,   ONLY : GetExtOpt, CoreNr
!
! !INPUT PARAMETERS:
!
    LOGICAL,          INTENT(IN)    :: am_I_Root   ! Are we on the root core?
    CHARACTER(LEN=*), INTENT(IN)    :: ConfigFile  ! Configuration file
    LOGICAL,          INTENT(IN)    :: IsDryRun    ! Is it a dry-run?
!
! !INPUT/OUTPUT PARAMETERS:
!
    INTEGER,          INTENT(INOUT) :: RC          ! Failure or success
!
! !REVISION HISTORY:
!  12 Sep 2013 - C. Keller   - Initial version
!  18 Jan 2019 - R. Yantosca - Improve error trapping
!  29 Jan 2019 - R. Yantosca - Now flush errmsgs to logfile before exiting
!EOP
!------------------------------------------------------------------------------
!BOC
!
! !LOCAL VARIABLES:
!
    ! Scalars
    INTEGER            :: nnMatch, LUN
    LOGICAL            :: Dum,     Found

    ! Strings
    CHARACTER(LEN=255) :: ErrMsg,  ThisLoc

    !=======================================================================
    ! HCOI_SA_INIT begins here!
    !=======================================================================

    ! Initialize
    RC      = HCO_SUCCESS
    ErrMsg  = ''
    ThisLoc = &
     'HCOI_SA_Init (in module HEMCO/Interfaces/hcoi_standalone_mod.F90)'

    !=======================================================================
    ! Read HEMCO configuration file and save into buffer. This also
    ! sets the HEMCO error properties (verbose mode? log file name,
    ! etc.) based upon the specifications in the configuration file.
    !=======================================================================
    CALL Config_ReadFile( am_I_Root, HcoConfig, ConfigFile,                 &
                          0,         RC,        IsDryRun=IsDryRun          )
    IF ( RC /= HCO_SUCCESS ) THEN
       ErrMsg = 'Error encountered in routine "Config_Readfile!"'
       CALL HCO_Error( HcoConfig%Err, ErrMsg, RC, ThisLoc )
       RETURN
    ENDIF

<<<<<<< HEAD
    !=======================================================================
    ! Open logfile
    !======================================================================
=======
    !=================================================================
    ! Open logfile
    !=================================================================
>>>>>>> a1043cfb
    IF ( am_I_Root ) THEN
       CALL HCO_LogFile_Open( HcoConfig%Err, RC=RC )
       IF ( RC /= HCO_SUCCESS ) THEN
          ErrMsg = 'Error encountered in routine "HCO_Logfile_Open_Readfile!"'
          CALL HCO_Error( HcoConfig%Err, ErrMsg, RC, ThisLoc )
          RETURN
       ENDIF
    ENDIF

<<<<<<< HEAD
    !=======================================================================
    ! Initialize HEMCO state object and populate it
    !=======================================================================

    !-----------------------------------------------------------------------
=======
    !=================================================================
    ! Initialize HEMCO state object and populate it
    !=================================================================

    !-----------------------------------------------------------------
>>>>>>> a1043cfb
    ! Extract species to use in HEMCO
    CALL Get_nnMatch( am_I_Root, HcoConfig, nnMatch, RC )
    IF ( RC /= HCO_SUCCESS ) THEN
       ErrMsg = 'Error encountered in routine "Get_nnMatch"!'
       CALL HCO_Error( HcoConfig%Err, ErrMsg, RC, ThisLoc )
       CALL Flush( HcoState%Config%Err%Lun )
       RETURN
    ENDIF

    !-----------------------------------------------------------------------
    ! Initialize HCO state. Use only species that are used
    ! in HEMCO_sa_Spec.rc and are also found in the HEMCO config. file.
    CALL HcoState_Init( am_I_Root, HcoState, HcoConfig, nnMatch, RC )
    IF ( RC /= HCO_SUCCESS ) THEN
       ErrMsg = 'Error encountered in routine "HcoState_Init"!'
       CALL HCO_Error( HcoConfig%Err, ErrMsg, RC, ThisLoc )
       CALL Flush( HcoState%Config%Err%Lun )
       RETURN
    ENDIF

    !-----------------------------------------------------------------------
    ! Set grid
    CALL Set_Grid ( am_I_Root, HcoState, RC )
    IF ( RC /= HCO_SUCCESS ) THEN
       ErrMsg = 'Error encountered in routine "Set_Grid"!'
       CALL HCO_Error( HcoConfig%Err, ErrMsg, RC, ThisLoc )
       CALL Flush( HcoState%Config%Err%Lun )
       RETURN
    ENDIF

    !-----------------------------------------------------------------------
    ! Register species
    CALL Register_Species( am_I_Root, HcoState, RC )
    IF ( RC /= HCO_SUCCESS ) THEN
       ErrMsg = 'Error encountered in routine "Register_Species"!'
       CALL HCO_Error( HcoConfig%Err, ErrMsg, RC, ThisLoc )
       CALL Flush( HcoState%Config%Err%Lun )
       RETURN
    ENDIF

<<<<<<< HEAD
    !-----------------------------------------------------------------------
=======
    !-----------------------------------------------------------------
>>>>>>> a1043cfb
    ! Read time information, incl. timesteps and simulation time(s)
    CALL Read_Time( am_I_Root, HcoState, RC )
    IF ( RC /= HCO_SUCCESS ) THEN
       ErrMsg = 'Error encountered in routine "Read_Time"!'
       CALL HCO_Error( HcoConfig%Err, ErrMsg, RC, ThisLoc )
       CALL Flush( HcoState%Config%Err%Lun )
       RETURN
    ENDIF

    !=======================================================================
    ! Set misc. parameter
    !=======================================================================

    ! Set ESMF flag
<<<<<<< HEAD
    HcoState%Options%isESMF = .FALSE.
=======
    HcoState%isESMF = .FALSE.
>>>>>>> a1043cfb

    ! Let HEMCO schedule the diagnostics output
    HcoState%Options%HcoWritesDiagn = .TRUE.

    ! If not explicitly set, make sure that option Field2Diagn is true
    CALL GetExtOpt ( HcoState%Config, CoreNr, &
                    'ConfigField to diagnostics', &
                     OptValBool=Dum, Found=Found, RC=RC )
    IF ( RC /= HCO_SUCCESS ) THEN
       ErrMsg = 'Error encountered in routine "GetExtOpt"!'
       CALL HCO_Error( HcoConfig%Err, ErrMsg, RC, ThisLoc )
       CALL Flush( HcoState%Config%Err%Lun )
       RETURN
    ENDIF
    IF ( .NOT. Found ) HcoState%Options%Field2Diagn = .TRUE.

    !=======================================================================
    ! Are we running the HEMCO standalone in a dry-run mode?
    ! This is dictated by the HEMCO environment. If HEMCO is in a
    ! dry-run mode, no compute is performed and files are only "checked".
    ! Simulations will NOT stop on missing files. This is intended to be a
    ! quick sanity check to make sure that GEOS-Chem IO are all correctly
    ! set up, which is why most of the runs fail to complete successfully.
    ! (hplin, 11/2/19)
    !
    ! Dry-run simulations now send output to a log file that is separate
    ! from the HEMCO log files. (bmy, 11/11/19)
    !
    ! NOTE: The dry-run option is not invoked when we use HEMCO
    ! in external ESMs. (bmy, 11/13/19)
    !=======================================================================
    CALL Init_Dry_Run( am_I_Root, IsDryRun, RC )
    IF ( RC /= HCO_SUCCESS ) THEN
       ErrMsg = 'Error encountered in routine "Init_Dry_Run"!'
       CALL HCO_Error( HcoConfig%Err, ErrMsg, RC, ThisLoc )
       CALL Flush( HcoState%Config%Err%Lun )
       RETURN
    ENDIF

    !=======================================================================
    ! Initialize HEMCO internal lists and variables. All data
    ! information is written into internal lists (ReadList) and
    ! the HEMCO configuration file is removed from buffer in this
    ! step. Also initializes the HEMCO clock
    !=======================================================================
    CALL HCO_Init( am_I_Root, HcoState, RC )
    IF ( RC /= HCO_SUCCESS ) THEN
       ErrMsg = 'Error encountered in routine "HCO_Init"!'
       CALL HCO_Error( HcoConfig%Err, ErrMsg, RC, ThisLoc )
       CALL Flush( HcoState%Config%Err%Lun )
       RETURN
    ENDIF

    !=======================================================================
    ! Initialize extensions.
    ! This initializes all (enabled) extensions and selects all met.
    ! fields needed by them.
<<<<<<< HEAD
    !=======================================================================
=======
    !=================================================================
>>>>>>> a1043cfb
    CALL HCOX_Init( am_I_Root, HcoState, ExtState, RC )
    IF ( RC /= HCO_SUCCESS ) THEN
       ErrMsg = 'Error encountered in routine "HCOX_Init"!'
       CALL HCO_Error( HcoConfig%Err, ErrMsg, RC, ThisLoc )
       CALL Flush( HcoState%Config%Err%Lun )
       RETURN
    ENDIF

    !=======================================================================
    ! Define diagnostics
    !=======================================================================
    IF ( HcoState%Options%IsDryRun ) THEN

       !--------------------------------------------------------------------
       ! For dry-run simulations, print the status of the HEMCO
       ! diagnostic configurations file (but do not read from it)
       !--------------------------------------------------------------------
       CALL DiagnFileOpen( am_I_Root, HcoConfig,      LUN,                  &
                           RC,        IsDryRun=.TRUE.                      )

    ELSE

       !--------------------------------------------------------------------
       ! For regular simulations, read diagnostics configuration file
       ! and define diagnostic variables for output
       !--------------------------------------------------------------------
       CALL Define_Diagnostics( am_I_Root, HcoState, RC )
       IF ( RC /= HCO_SUCCESS ) THEN
          ErrMsg = 'Error encountered in routine "Define_Diagnostics"!'
          CALL HCO_Error( HcoConfig%Err, ErrMsg, RC, ThisLoc )
          CALL Flush( HcoState%Config%Err%Lun )
          RETURN
       ENDIF
    ENDIF

<<<<<<< HEAD
    !=======================================================================
    ! Leave
    !=======================================================================
=======
    !-----------------------------------------------------------------
    ! Leave
    !-----------------------------------------------------------------
>>>>>>> a1043cfb
    CALL HCOI_SA_InitCleanup( am_I_Root, RC )

    ! Leave w/ success
    RC = HCO_SUCCESS

  END SUBROUTINE HCOI_SA_Init
!EOC
!------------------------------------------------------------------------------
!                  Harvard-NASA Emissions Component (HEMCO)                   !
!------------------------------------------------------------------------------
!BOP
!
! !IROUTINE: HCOI_SA_Run
!
! !DESCRIPTION: Subroutine HCOI\_SA\_RUN runs HCO from GEOS-Chem.
!\\
!\\
! !INTERFACE:
!
  SUBROUTINE HCOI_SA_Run( am_I_Root, RC )
!
! !USES:
!
    USE HCO_FluxArr_Mod, ONLY : HCO_FluxarrReset
    USE HCO_Clock_Mod,   ONLY : HcoClock_Set
    USE HCO_Clock_Mod,   ONLY : HcoClock_Get
    USE HCO_Clock_Mod,   ONLY : HcoClock_Increase
    USE HCO_Driver_Mod,  ONLY : HCO_RUN
    USE HCOX_Driver_Mod, ONLY : HCOX_RUN
!
! !INPUT PARAMETERS:
!
    LOGICAL, INTENT(IN   ) :: am_I_Root  ! root CPU?
!
! !INPUT/OUTPUT PARAMETERS:
!
    INTEGER, INTENT(INOUT) :: RC         ! Failure or success
!
! !REVISION HISTORY:
!  12 Sep 2013 - C. Keller   - Initial version
!  18 Jan 2019 - R. Yantosca - Improve error trapping
!  29 Jan 2019 - R. Yantosca - Bug fix: Call HCO_RUN twice, once with phase=1
!                              and again with phase=2.  This is necessary
!                              for emissions to be computed.
!EOP
!------------------------------------------------------------------------------
!BOC
!
! !LOCAL VARIABLES:
!
    ! Scalars
    LOGICAL            :: notDryRun
    INTEGER            :: CNT
    INTEGER            :: YR, MT, DY, HR, MN, SC
<<<<<<< HEAD

    ! Strings
=======
>>>>>>> a1043cfb
    CHARACTER(LEN=255) :: Msg, ErrMsg, ThisLoc

    !=======================================================================
    ! HCOI_SA_RUN begins here!
    !=======================================================================

    ! Initialize
    RC        = HCO_SUCCESS
    notDryRun = ( .not. HcoState%Options%IsDryRun )
    ErrMsg    = ''
    ThisLoc   = &
     ' -> at HCOI_SA_Run (in module HEMCO/Standalone/hcoi_standalone_mod.F90)'

    ! Time step counter
    CNT = 0

    ! Do until end of simulation
    DO

       ! Increase counter by one
       CNT = CNT + 1

       ! Set iteration limit to avoid infinite runs
       IF ( CNT > MAXIT ) THEN
          WRITE(*,*) 'Counter limit reached - Increase MAXIT if you don`t like that!'
          EXIT
       ENDIF

       !====================================================================
       ! Set HcoClock. On first call, use specified start date.
       ! Increase clock by one emission time step otherwise.
       !====================================================================
       IF ( CNT == 1 ) THEN
          CALL HcoClock_Set ( am_I_Root, HcoState, YRS(1), MTS(1), &
                              DYS(1),    HRS(1),   MNS(1), SCS(1), &
                              IsEmisTime=.TRUE.,   RC=RC)
          IF ( RC /= HCO_SUCCESS) RETURN
       ELSE
          CALL HcoClock_Increase ( am_I_Root,        HcoState,    &
                                   HcoState%TS_EMIS, .TRUE., RC=RC )
          IF ( RC /= HCO_SUCCESS) RETURN
       ENDIF

       ! Get current time
       CALL HcoClock_Get ( am_I_Root, HcoState%Clock, cYYYY=YR, &
                           cMM=MT, cDD=DY, cH=HR, cM=MN, cS=SC, RC=RC )
       IF ( RC /= HCO_SUCCESS ) THEN
          ErrMsg = 'Error encountered in routine "HcoClock_Get"!'
          CALL HCO_Error( HcoConfig%Err, ErrMsg, RC, ThisLoc )
          RETURN
       ENDIF

       ! Leave loop if this is the end of the simulation
       IF ( IsEndOfSimulation(YR,MT,DY,HR,MN,SC) ) EXIT

<<<<<<< HEAD
       ! Write to logfile and standard output (skip for dry-run)
       IF ( notDryRun ) THEN
          WRITE( Msg, 100 ) YR, MT, DY, HR, MN, SC
100       FORMAT( 'Calculate emissions at ', i4,  '-', i2.2 ,'-', i2.2,' ',  &
                                             i2.2,':', i2.2, ':', i2.2      )
          CALL HCO_MSG(HcoState%Config%Err,Msg)
          WRITE(*,*) TRIM( MSG )
       ENDIF
=======
       ! Write to logfile and standard output
       WRITE( Msg, 100 ) YR, MT, DY, HR, MN, SC
100    FORMAT( 'Calculate emissions at ', i4,'-',i2.2,'-',i2.2,' ', &
                 i2.2,':',i2.2,':',i2.2 )
       CALL HCO_MSG(HcoState%Config%Err,Msg)
       WRITE(*,*) TRIM( MSG )
>>>>>>> a1043cfb

       ! ================================================================
       ! Reset all emission and deposition values
       ! ================================================================
       IF ( notDryRun ) THEN
          CALL HCO_FluxArrReset( HcoState, RC )
          IF ( RC /= HCO_SUCCESS ) THEN
             ErrMsg = 'Error encountered in routine "HCO_FluxArrReset"!'
             CALL HCO_Error( HcoConfig%Err, ErrMsg, RC, ThisLoc )
             RETURN
          ENDIF
       ENDIF

       ! ================================================================
       ! Set HCO options and define all arrays needed by core module
       ! and the extensions
       ! ================================================================

       ! Range of tracers and emission categories.
       ! Set Extension number ExtNr to 0, indicating that the core
       ! module shall be executed.
       HcoState%Options%SpcMin = 1
       HcoState%Options%SpcMax = nModelSpec
       HcoState%Options%CatMin = 1
       HcoState%Options%CatMax = -1
       HcoState%Options%ExtNr  = 0

       ! Use temporary array?
       HcoState%Options%FillBuffer = .FALSE.

       ! ================================================================
       ! Run HCO core module
       ! Emissions will be written into the corresponding flux arrays
       ! in HcoState.
       !
       ! NOTE: Call HCO_Run explicitly twice, once for phase 1 and
       ! once for phase 2.  This will ensure emissions get computed.
       ! (bmy, 1/29/18)
       ! ================================================================

       ! Phase 1: Update reading data fields etc.
       CALL HCO_Run( am_I_Root, HcoState, 1, RC )
       IF ( RC /= HCO_SUCCESS ) THEN
          ErrMsg = 'Error encountered in routine "Hco_Run", phase 1!'
          CALL HCO_Error( HcoConfig%Err, ErrMsg, RC, ThisLoc )
          RETURN
       ENDIF

       ! Phase 2: Compute emissions (skip for dry-run)
       IF ( notDryRun ) THEN
          CALL HCO_Run( am_I_Root, HcoState, 2, RC )
          IF ( RC /= HCO_SUCCESS ) THEN
             ErrMsg = 'Error encountered in routine "Hco_Run", phase 2!'
             CALL HCO_Error( HcoConfig%Err, ErrMsg, RC, ThisLoc )
             RETURN
          ENDIF
       ENDIF

       ! ================================================================
       ! Run HCO extensions
       ! ================================================================
<<<<<<< HEAD
       IF ( notDryRun ) THEN
=======

       ! Set / update ExtState fields
       CALL ExtState_SetFields ( am_I_Root, HcoState, ExtState, RC )
       IF ( RC /= HCO_SUCCESS ) THEN
          ErrMsg = 'Error encountered in routine "ExtState_SetFields"!'
          CALL HCO_Error( HcoConfig%Err, ErrMsg, RC, ThisLoc )
          RETURN
       ENDIF
>>>>>>> a1043cfb

          ! Set ExtState fields (skip for dry-run)
          CALL ExtState_SetFields ( am_I_Root, HcoState, ExtState, RC )
          IF ( RC /= HCO_SUCCESS ) THEN
             ErrMsg = 'Error encountered in routine "ExtState_SetFields"!'
             CALL HCO_Error( HcoConfig%Err, ErrMsg, RC, ThisLoc )
             RETURN
          ENDIF

          ! Update ExtState fields (skip for dry-run)
          CALL ExtState_UpdateFields( am_I_Root, HcoState, ExtState, RC )
          IF ( RC /= HCO_SUCCESS ) THEN
             ErrMsg = 'Error encountered in routine "ExtState_Update_Fields"!'
             CALL HCO_Error( HcoConfig%Err, ErrMsg, RC, ThisLoc )
             RETURN
          ENDIF
       ENDIF

       ! Execute all enabled emission extensions. Emissions will be
       ! added to corresponding flux arrays in HcoState.
       CALL HCOX_Run ( am_I_Root, HcoState, ExtState, RC )
       IF ( RC /= HCO_SUCCESS ) THEN
          ErrMsg = 'Error encountered in routine "HCOX_Run"!'
          CALL HCO_Error( HcoConfig%Err, ErrMsg, RC, ThisLoc )
          RETURN
       ENDIF

       !=================================================================
<<<<<<< HEAD
       ! Update all autofill diagnostics (skip for dry-run)
=======
       ! Update all autofill diagnostics
>>>>>>> a1043cfb
       !=================================================================
       IF ( notDryRun ) THEN
          CALL HcoDiagn_AutoUpdate ( am_I_Root, HcoState, RC )
          IF ( RC /= HCO_SUCCESS ) THEN
             ErrMsg = 'Error encountered in routine "HCOX_AutoUpdate"!'
             CALL HCO_Error( HcoConfig%Err, ErrMsg, RC, ThisLoc )
             RETURN
          ENDIF
       ENDIF
    ENDDO

    ! Return w/ success
    RC = HCO_SUCCESS

  END SUBROUTINE HCOI_SA_Run
!EOC
!------------------------------------------------------------------------------
!                  Harvard-NASA Emissions Component (HEMCO)                   !
!------------------------------------------------------------------------------
!BOP
!
! !IROUTINE: HCOI_SA_Final
!
! !DESCRIPTION: Subroutine HCOI\_SA\_Final cleans up HEMCO.
!\\
!\\
! !INTERFACE:
!
  SUBROUTINE HCOI_SA_Final( am_I_Root )
!
! !USES:
!
    USE HCO_Driver_Mod,  ONLY : HCO_Final
    USE HCOX_Driver_Mod, ONLY : HCOX_Final
    USE HCO_State_Mod,   ONLY : HcoState_Final
!
! !INPUT PARAMETERS:
!
    LOGICAL, INTENT(IN) :: am_I_Root
!
! !REVISION HISTORY:
!  12 Sep 2013 - C. Keller   - Initial version
!  18 Jan 2019 - R. Yantosca - Improve error trapping
!EOP
!------------------------------------------------------------------------------
!BOC
!
! !LOCAL VARIABLES:
!
    INTEGER            :: I,      RC
    CHARACTER(LEN=255) :: ErrMsg, ThisLoc
    CHARACTER(LEN= 31) :: RST='HEMCO_restart'

    !=================================================================
    ! HCOI_SA_FINAL begins here!
    !=================================================================

    ! Initialize
    RC      = HCO_SUCCESS
    ErrMsg  = ''
    ThisLoc = &
    'HCOI_SA_FINAL (in module HEMCO/Interfaces/hcoi_standalone_mod.F90)'

<<<<<<< HEAD
    ! Cleanup the dry-run
    CALL Cleanup_Dry_Run( am_I_Root, RC )

=======
>>>>>>> a1043cfb
    ! Cleanup HCO core
    CALL HCO_FINAL( am_I_Root, HcoState, .FALSE., RC )
    IF ( RC /= HCO_SUCCESS ) THEN
       ErrMsg = 'Error encountered in routine "HCO_Final"!'
       CALL HCO_Error( HcoConfig%Err, ErrMsg, RC, ThisLoc )
       RETURN
    ENDIF

    ! Cleanup extensions and ExtState object
    ! This will also nullify all pointer to the met fields.
    CALL HCOX_FINAL( am_I_Root, HcoState, ExtState, RC )
    IF ( RC /= HCO_SUCCESS ) THEN
       ErrMsg = 'Error encountered in routine "HCOX_Final"!'
       CALL HCO_Error( HcoConfig%Err, ErrMsg, RC, ThisLoc )
       RETURN
    ENDIF

    ! Cleanup diagnostics (skip if dry-run)
    IF ( .not. HcoState%Options%IsDryRun ) THEN
       CALL DiagnBundle_Cleanup( HcoState%Diagn )
    ENDIF

    ! Deallocate module arrays/pointers
    IF ( ALLOCATED( XMID    ) ) DEALLOCATE ( XMID    )
    IF ( ALLOCATED( YMID    ) ) DEALLOCATE ( YMID    )
    IF ( ALLOCATED( XEDGE   ) ) DEALLOCATE ( XEDGE   )
    IF ( ALLOCATED( YEDGE   ) ) DEALLOCATE ( YEDGE   )
    IF ( ALLOCATED( YSIN    ) ) DEALLOCATE ( YSIN    )
    IF ( ALLOCATED( AREA_M2 ) ) DEALLOCATE ( AREA_M2 )

    ! Cleanup HcoState object
    CALL HcoState_Final( HcoState )

  END SUBROUTINE HCOI_SA_Final
!EOC
!------------------------------------------------------------------------------
!                  Harvard-NASA Emissions Component (HEMCO)                   !
!------------------------------------------------------------------------------
!BOP
!
! !IROUTINE: Model_GetSpecies
!
! !DESCRIPTION: SUBROUTINE Model\_GetSpecies returns 'model' species
! information from the HEMCO standalone input file.
!\\
!\\
! !INTERFACE:
!
  SUBROUTINE Model_GetSpecies( am_I_Root,      HcoConfig,          &
                               nModelSpec,     ModelSpecNames,     &
                               ModelSpecIDs,   ModelSpecMW,        &
                               ModelSpecEmMW,  ModelSpecMolecRatio,&
                               ModelSpecK0,    ModelSpecCR,        &
                               ModelSpecPKA,   RC                   )
!
! !USES:
!
    USE inquireMod,      ONLY : findfreeLUN
    USE HCO_EXTLIST_Mod, ONLY : GetExtOpt, CoreNr
!
! !OUTPUT PARAMETERS:
!
    LOGICAL,            INTENT(IN ) :: am_I_Root
    TYPE(ConfigObj),    POINTER     :: HcoConfig
    INTEGER,            INTENT(OUT) :: nModelSpec
    CHARACTER(LEN= 31), POINTER     :: ModelSpecNames     (:)
    INTEGER,            POINTER     :: ModelSpecIDs       (:)
    REAL(hp),           POINTER     :: ModelSpecMW        (:)
    REAL(hp),           POINTER     :: ModelSpecEmMW      (:)
    REAL(hp),           POINTER     :: ModelSpecMolecRatio(:)
    REAL(hp),           POINTER     :: ModelSpecK0        (:)
    REAL(hp),           POINTER     :: ModelSpecCR        (:)
    REAL(hp),           POINTER     :: ModelSpecPKA       (:)
    INTEGER,            INTENT(OUT) :: RC
!
! !REVISION HISTORY:
!  13 Sep 2013 - C. Keller - Initial Version
!EOP
!------------------------------------------------------------------------------
!BOC
!
! LOCAL VARIABLES:
!
    INTEGER             :: I, N, LNG, LOW, UPP
    INTEGER             :: IU_FILE, IOS
    LOGICAL             :: FOUND,   EOF
    CHARACTER(LEN=255)  :: MSG, LOC
    CHARACTER(LEN=255)  :: MySpecFile
    CHARACTER(LEN=2047) :: DUM

    !=================================================================
    ! Model_GetSpecies begins here
    !=================================================================

    ! For error handling
    LOC = 'Model_GetSpecies (hcoi_standalone_mod.F90)'

    ! Try to get SpecFile from configuration file (in settings)
    CALL GetExtOpt ( HcoConfig, CoreNr, 'SpecFile', &
                     OptValChar=MySpecFile,   Found=FOUND, RC=RC )
    !IF ( RC /= HCO_SUCCESS ) RETURN
    IF ( FOUND ) THEN
       SpecFile = MySpecFile
    ELSE
       MSG = 'Please provide filename with species definitions ' // &
             'in the configuration file settings, e.g. ' // &
             'SpecFile: MySpecies.rc'
       CALL HCO_Error ( HcoConfig%Err, MSG, RC, THISLOC=LOC )
       RETURN
    ENDIF

    ! Find a free file LUN
    IU_FILE = findFreeLUN()

    ! Open spec file
    OPEN( IU_FILE, FILE=TRIM(SpecFile), STATUS='OLD', IOSTAT=IOS )
    IF ( IOS /= 0 ) THEN
       MSG = 'Error 1 reading ' // TRIM(SpecFile)
       CALL HCO_Error( HcoConfig%Err, MSG, RC, THISLOC=LOC )
       RETURN
    ENDIF

    ! Get number of species
    nModelSpec = 0
    DO
       CALL GetNextLine( am_I_Root, IU_FILE, DUM, EOF, RC )
       IF ( EOF               ) EXIT
       IF ( RC /= HCO_SUCCESS ) THEN
          MSG = 'Error encountered in reading SpecFile!.  Please ' // &
                'doublecheck that all species information has '    // &
                'been correctly entered.'
          CALL HCO_Error ( HcoConfig%Err, MSG, RC, THISLOC=LOC )
       ENDIF
       nModelSpec = nModelSpec + 1
    ENDDO

    ! Make sure we have one species
    IF ( nModelSpec == 0 ) THEN
       MSG = 'Species file ' // TRIM(SpecFile)      // &
             ' does not seem to have any content. ' // &
             'You must define at least one species.'
       CALL HCO_Error( HcoConfig%Err, MSG, RC, THISLOC=LOC )
    ENDIF

    ! Go back to line one
    REWIND( IU_FILE )

    ! Get next valid line
!    CALL GetNextLine( am_I_Root, IU_FILE, DUM, EOF, RC )
!    IF ( RC /= HCO_SUCCESS .OR. EOF ) THEN
!       MSG = 'Error 2 reading ' // TRIM(SpecFile)
!       CALL HCO_Error( MSG, RC, THISLOC=LOC )
!       RETURN
!    ENDIF
!
!    LNG = LEN(TRIM(DUM))
!    LOW = NextCharPos ( TRIM(DUM), HCO_COL(), 1 )
!    IF ( LOW < 0 .OR. LOW == LNG ) THEN
!       MSG = 'Cannot extract index after colon: ' // TRIM(DUM)
!       CALL HCO_Error( MSG, RC, THISLOC=LOC )
!       RETURN
!    ENDIF
!    LOW = LOW + 1
!    READ ( DUM(LOW:LNG), * ) nModelSpec

    ! Allocate species arrays
    ALLOCATE(ModelSpecNames     (nModelSpec))
    ALLOCATE(ModelSpecIDs       (nModelSpec))
    ALLOCATE(ModelSpecMW        (nModelSpec))
    ALLOCATE(ModelSpecEmMW      (nModelSpec))
    ALLOCATE(ModelSpecMolecRatio(nModelSpec))
    ALLOCATE(ModelSpecK0        (nModelSpec))
    ALLOCATE(ModelSpecCR        (nModelSpec))
    ALLOCATE(ModelSpecPKA       (nModelSpec))

    ! Assign variables to each species
    DO N = 1, nModelSpec

       CALL GetNextLine( am_I_Root, IU_FILE, DUM, EOF, RC )
       IF ( RC /= HCO_SUCCESS .OR. EOF ) THEN
          WRITE(MSG,100) N, TRIM(SpecFile)
          CALL HCO_Error( HcoConfig%Err, MSG, RC, THISLOC=LOC )
          RETURN
       ENDIF

       ! Start reading line from beginning
       LNG = LEN(TRIM(DUM))
       LOW = 0

       ! Read species ID, name, molecular weight, emitted molecular weight,
       ! molecular coefficient, and Henry coefficients K0, CR, pKa (in this
       ! order).
       DO I = 1, 8

          ! Get lower and upper index of species ID (first entry in row).
          ! Skip all leading spaces.
          UPP = LOW

          DO WHILE( UPP == LOW .AND. LOW /= LNG )
             LOW = LOW + 1
             IF ( LOW > LNG ) THEN
                WRITE(MSG,101) I, TRIM(DUM)
                CALL HCO_Error( MSG, RC, THISLOC=LOC )
                RETURN
             ENDIF
             UPP = NextCharPos( TRIM(DUM), HCO_SPC, LOW )
             IF ( UPP < 0 ) UPP = LNG
          ENDDO

          IF ( I < 8 ) THEN
             UPP = UPP - 1 ! Don't read space
          ENDIF

          ! Error check
          IF ( UPP > LNG ) THEN
             WRITE(MSG,*) 'Error reading species property ', I, &
                          ' on line ', TRIM(DUM), '. Each ', &
                          'species definition line is expected ', &
                          'to have 8 entries (ID, Name, MW, MWemis, ', &
                          'MOLECRATIO, K0, CR, PKA, e.g.: ', &
                          '1 CO   28.0 28.0 1.0 0.0 0.0 0.0'
             CALL HCO_Error ( HcoConfig%Err, MSG, RC, THISLOC=LOC )
             RETURN
          ENDIF

          ! Read into vector
          SELECT CASE ( I )
             CASE ( 1 )
                READ( DUM(LOW:UPP), * ) ModelSpecIDs(N)
             CASE ( 2 )
                READ( DUM(LOW:UPP), * ) ModelSpecNames(N)
             CASE ( 3 )
                READ( DUM(LOW:UPP), * ) ModelSpecMW(N)
             CASE ( 4 )
                READ( DUM(LOW:UPP), * ) ModelSpecEmMW(N)
             CASE ( 5 )
                READ( DUM(LOW:UPP), * ) ModelSpecMolecRatio(N)
             CASE ( 6 )
                READ( DUM(LOW:UPP), * ) ModelSpecK0(N)
             CASE ( 7 )
                READ( DUM(LOW:UPP), * ) ModelSpecCR(N)
             CASE ( 8 )
                READ( DUM(LOW:UPP), * ) ModelSpecPKA(N)
          END SELECT

          ! Continue from upper position (+1 to skip space). The
          ! while loop at the beginning of the do-loop will advance
          ! low by another one position, so the next character
          ! search will start at position UPP + 2, which is exactly
          ! what we want (UPP is the position BEFORE the space!).
          LOW = UPP + 1

       ENDDO !I
    ENDDO !N

    ! Close file
    CLOSE( IU_FILE )

    ! Make sure that the species indexing starts at 1
    IF ( MINVAL( ModelSpecIDs ) /= 1 ) THEN
       MSG = 'Error encountered in reading SpecFile!.  The species '      // &
             'ID numbers do not start at 1!  Please check SpecFile '      // &
             'for typos.'
       CALL HCO_Error ( HcoConfig%Err, MSG, RC, THISLOC=LOC )
       RETURN
    ENDIF

    ! Make sure that the ID of the last species is the same as nModelSpec
    IF ( MAXVAL( ModelSpecIDs ) /= nModelSpec ) THEN
       MSG = 'Error encountered in reading SpecFile!.  The ID number '    // &
             'of the last species does not match the number of species '  // &
             'that were read from SpecFile!  Please check SpecFile for '  //&
             'typos.'
       CALL HCO_Error ( HcoConfig%Err, MSG, RC, THISLOC=LOC )
       RETURN
    ENDIF

    ! Return w/ success
    RC = HCO_SUCCESS

100 FORMAT( 'Error reading species ', i3, ' in ', a )
101 FORMAT( 'Cannot extract element ', i1, ' in ', a )

  END SUBROUTINE Model_GetSpecies
!EOC
!------------------------------------------------------------------------------
!                  Harvard-NASA Emissions Component (HEMCO)                   !
!------------------------------------------------------------------------------
!BOP
!
! !IROUTINE: Set_Grid
!
! !DESCRIPTION: SUBROUTINE SET\_GRID reads the grid information from the
!  HEMCO standalone grid file and sets all HEMCO grid arrays accordingly.
!  The grid file is expected to contain information on the grid edge lon/lat
!  range, as well as the number of grid cells in longitude and latitude
!  direction.
!\\
!\\
! !INTERFACE:
!
  SUBROUTINE SET_Grid( am_I_Root, HcoState, RC )
!
! !USES:
!
    USE inquireMod,       ONLY  : findFreeLUN
    USE HCO_ExtList_Mod,  ONLY  : HCO_GetOpt, GetExtOpt, CoreNr
    USE HCO_VertGrid_Mod, ONLY  : HCO_VertGrid_Define
!
! !INPUT PARAMETERS:
!
    LOGICAL,         INTENT(IN   ) :: am_I_Root
!
! !INPUT/OUTPUT PARAMETERS:
!
    TYPE(HCO_STATE), POINTER       :: HcoState
    INTEGER,         INTENT(INOUT) :: RC
!
! !REVISION HISTORY:
!  13 Sep 2013 - C. Keller - Initial Version
!  11 May 2015 - C. Keller - Now provide lon/lat edges instead of assuming
!                            global grid.
!  10 Sep 2015 - C. Keller - Allow to provide mid-points instead of edges.
!EOP
!------------------------------------------------------------------------------
!BOC
!
! LOCAL VARIABLES:
!
    ! Scalars
    INTEGER               :: NX, NY, NZ
    INTEGER               :: I, J, N, LNG, LOW, UPP
    INTEGER               :: IU_FILE, IOS, STRT
    REAL(hp)              :: XMIN, XMAX
    REAL(hp)              :: YMIN, YMAX
    REAL(hp)              :: DVAL
    REAL(hp)              :: DLON, DLAT
    REAL(hp)              :: PI_180, YDGR, YSN, SIN_DELTA, AM2
    LOGICAL               :: FOUND,   EOF

    ! Arrays
    INTEGER               :: SZ(3)
    REAL(hp)              :: RG(4)
    REAL(hp), ALLOCATABLE :: Ap(:), Bp(:)

    ! Strings
    CHARACTER(LEN=255)    :: LOC
    CHARACTER(LEN=  1)    :: COL
    CHARACTER(LEN=255)    :: MyGridFile, ThisLoc
    CHARACTER(LEN=2047)   :: DUM,        ErrMsg,  Msg

    !=================================================================
    ! SET_GRID begins here
    !=================================================================

    ! Initialize
    RC      = HCO_SUCCESS
    Msg     = ''
    ErrMsg  = ''
    ThisLoc = &
     'SET_GRID (in module HEMCO/Interfaces/hcoi_standalone_mod.F90)'

    ! Set PI_180
    PI_180 = HcoState%Phys%PI / 180.0_hp

    ! Try to get GridFile from configuration file (in settings)
    CALL GetExtOpt ( HcoState%Config, CoreNr, 'GridFile', &
                     OptValChar=MyGridFile,   Found=FOUND, RC=RC )
    IF ( RC /= HCO_SUCCESS ) THEN
       ErrMsg = 'Error encountered in routine "GetExtOpt"!'
       CALL HCO_Error( HcoConfig%Err, ErrMsg, RC, ThisLoc )
       RETURN
    ENDIF
    IF ( FOUND ) GridFile = MyGridFile

    ! Write colon character to local variable
    COL = HCO_GetOpt( HcoState%Config%ExtList, 'Colon' )

    ! ------------------------------------------------------------------
    ! Open grid file
    ! ------------------------------------------------------------------

    ! Find a free file LUN
    IU_FILE = findFreeLUN()

    ! Open grid file
    OPEN( IU_FILE, FILE=TRIM(GridFile), STATUS='OLD', IOSTAT=IOS )
    IF ( IOS /= 0 ) THEN
       ErrMsg = 'Error 1 reading ' // TRIM(GridFile)
       CALL HCO_Error( HcoState%Config%Err, ErrMsg, RC, THISLOC=ThisLoc )
       RETURN
    ENDIF

    ! ------------------------------------------------------------------
    ! Extract grid range
    ! The lon/lat grid ranges are expected to be provided first, with
    ! each range provided in a separate line:
    ! XMIN: -180.0
    ! XMAX:  180.0
    ! YMIN:  -90.0
    ! YMAX:   90.0
    ! ------------------------------------------------------------------
    DO N = 1,4

       ! Get next valid line
       CALL GetNextLine( am_I_Root, IU_FILE, DUM, EOF, RC )
       IF ( RC /= HCO_SUCCESS .OR. EOF ) THEN
          ErrMsg= 'Error 2 reading ' // TRIM(GridFile)
          CALL HCO_Error( HcoState%Config%Err, ErrMsg, RC, THISLOC=ThisLoc )
          RETURN
       ENDIF

       ! Read integer after colon (this is the dimension size)
       LNG = LEN(TRIM(DUM))
       LOW = NextCharPos ( TRIM(DUM), COL, 1 )
       IF ( LOW < 0 .OR. LOW == LNG ) THEN
          ErrMsg = 'Cannot extract size information from ' // TRIM(DUM)
          CALL HCO_Error( HcoState%Config%Err, ErrMsg, RC, THISLOC=ThisLoc )
          RETURN
       ENDIF
       LOW = LOW + 1
       READ( DUM(LOW:LNG), * ) RG(N)

    ENDDO

    ! Pass to scalars
    XMIN = RG(1)
    XMAX = RG(2)
    YMIN = RG(3)
    YMAX = RG(4)

    ! Make sure values are in valid range
    IF ( XMIN >= XMAX ) THEN
       WRITE(ErrMsg,*) 'Lower lon must be smaller than upper lon: ', XMIN, XMAX
       CALL HCO_Error( HcoState%Config%Err, ErrMsg, RC, THISLOC=ThisLoc )
       RETURN
    ENDIF
    IF ( YMIN >= YMAX ) THEN
       WRITE(ErrMsg,*) 'Lower lat must be smaller than upper lat: ', YMIN, YMAX
       CALL HCO_Error( HcoState%Config%Err, ErrMsg, RC, THISLOC=ThisLoc )
       RETURN
    ENDIF

    ! Restrict latitude values to -90.0 and 90.0.
    IF ( YMIN < -90.0_hp ) THEN
       WRITE(ErrMsg,*) 'Lower latitude must be between -90 and 90 degN: ', YMIN
       CALL HCO_Error( HcoState%Config%Err, ErrMsg, RC, THISLOC=ThisLoc )
       RETURN
    ENDIF
    IF ( YMAX > 90.0_hp ) THEN
       WRITE(ErrMsg,*) 'Upper latitude must be between -90 and 90 degN: ', YMAX
       CALL HCO_Error( HcoState%Config%Err, ErrMsg, RC, THISLOC=ThisLoc )
       RETURN
    ENDIF

    ! ------------------------------------------------------------------
    ! Extract grid size (x,y,z)
    ! The grid sizes are expected to be provided in three separte lines:
    ! NX: 360
    ! NY: 180
    ! NZ: 1
    ! ------------------------------------------------------------------
    DO N = 1,3

       ! Get next valid line
       CALL GetNextLine( am_I_Root, IU_FILE, DUM, EOF, RC )
       IF ( RC /= HCO_SUCCESS .OR. EOF ) THEN
          ErrMsg = 'Error 3 reading ' // TRIM(GridFile)
          CALL HCO_Error( HcoState%Config%Err, ErrMsg, RC, THISLOC=ThisLoc )
          RETURN
       ENDIF

       ! Read integer after colon (this is the dimension size)
       LNG = LEN(TRIM(DUM))
       LOW = NextCharPos ( TRIM(DUM), COL, 1 )
       IF ( LOW < 0 .OR. LOW == LNG ) THEN
          ErrMsg = 'Cannot extract size information from ' // TRIM(DUM)
          CALL HCO_Error( HcoState%Config%Err, ErrMsg, RC, THISLOC=ThisLoc )
          RETURN
       ENDIF
       LOW = LOW + 1
       READ( DUM(LOW:LNG), * ) SZ(N)

    ENDDO !N

    ! Grid dimensions
    NX = SZ(1)
    NY = SZ(2)
    NZ = SZ(3)

    ! ------------------------------------------------------------------
    ! Now that sizes are known, allocate all arrays
    ! ------------------------------------------------------------------
    ALLOCATE ( XMID     (NX,  NY,  1   ) )
    ALLOCATE ( YMID     (NX,  NY,  1   ) )
    ALLOCATE ( XEDGE    (NX+1,NY,  1   ) )
    ALLOCATE ( YEDGE    (NX,  NY+1,1   ) )
    ALLOCATE ( YSIN     (NX,  NY+1,1   ) )
    ALLOCATE ( AREA_M2  (NX,  NY,  1   ) )
    ALLOCATE ( AP       (          NZ+1) )
    ALLOCATE ( BP       (          NZ+1) )
    YSIN      = HCO_MISSVAL
    AREA_M2   = HCO_MISSVAL
    XMID      = HCO_MISSVAL
    YMID      = HCO_MISSVAL
    XEDGE     = HCO_MISSVAL
    YEDGE     = HCO_MISSVAL
    AP        = HCO_MISSVAL
    BP        = HCO_MISSVAL

    ! ------------------------------------------------------------------
    ! Check if grid box edges and/or midpoints are explicitly given.
    ! Those need be provided on one line, e.g.:
    ! YEDGE: -90.0 -89.0 -86.0 ... 86.0 89.0 90.0
    ! ------------------------------------------------------------------
    DO N = 1, 6 ! check for XEDGE, YEDGE, XMID, YMID

       ! Try to read line
       CALL GetNextLine( am_I_Root, IU_FILE, DUM, EOF, RC )
       IF ( RC /= HCO_SUCCESS ) THEN
          MSG = 'Error reading grid edges and/or midpoints in ' // TRIM(GridFile)
          CALL HCO_Error( HcoState%Config%Err, ErrMsg, RC, THISLOC=ThisLoc )
          RETURN
       ENDIF

       ! Exit loop here if end of file
       IF ( EOF ) EXIT

       ! Read XEDGES or YEDGES
       LNG = -1
       IF ( DUM(1:5) == 'XEDGE' .OR. DUM(1:5) == 'YEDGE' ) THEN
          LNG  = LEN(TRIM(DUM))
          STRT = 7 ! Start at string position 7 (e.g. 'XEDGE: XXX')
       ELSEIF ( DUM(1:4) == 'XMID' .OR. DUM(1:4) == 'YMID' ) THEN
          LNG = LEN(TRIM(DUM))
          STRT = 6 ! Start at string position 6 (e.g. 'XMID: XXX')
       ELSEIF ( DUM(1:2) == 'AP' .OR. DUM(1:2) == 'BP' ) THEN
          LNG = LEN(TRIM(DUM))
          STRT = 4 ! Start at string position 4 (e.g. 'AP: XXX')
       ENDIF

       IF ( LNG > 0 ) THEN

          LOW = -1
          UPP = -1
          I   = 0

          ! Walk through entire string
          DO J = STRT, LNG

             ! Need to evaluate if this is the last string character and/or
             ! whitespace character
             IF ( TRIM(DUM(J:J)) == HCO_SPC ) THEN

                ! If the lower substring bound is not set yet, assume that this
                ! is a lower substring bound, and continue search for upper bound
                IF ( LOW == -1 ) LOW = J

                ! Make sure the substring bounds are valid values
                IF ( (J-1) >= (LOW+1) ) THEN
                   UPP = J
                ELSE
                   LOW = J
                ENDIF

             ENDIF

             ! If this is the last character, set upper substring bound to J
             IF ( J == LNG ) UPP = J

             ! Read substring if both bounds are defined
             IF ( UPP > LOW ) THEN

                ! Read value
                READ( DUM(LOW:UPP), * ) DVAL

                ! Index to fill
                I = I + 1

                ! Pass to XEDGE
                IF ( TRIM(DUM(1:5)) == 'XEDGE' ) THEN
                   IF ( I > NX+1 ) THEN
                      WRITE(ErrMsg,*) 'More than ', NX+1, ' longitude edges found in ', TRIM(DUM)
                      CALL HCO_Error( HcoState%Config%Err, ErrMsg, RC, THISLOC=ThisLoc )
                      RETURN
                   ENDIF
                   XEDGE(I,:,1) = DVAL

                ! Pass to YEDGE
                ELSEIF ( TRIM(DUM(1:5)) == 'YEDGE' ) THEN
                   IF ( I > NY+1 ) THEN
                      WRITE(ErrMsg,*) 'More than ', NY+1, ' latitude edges found in ', TRIM(DUM)
                      CALL HCO_Error( HcoState%Config%Err, ErrMsg, RC, THISLOC=ThisLoc )
                      RETURN
                   ENDIF
                   YEDGE(:,I,1) = DVAL

                ! Pass to XMID
                ELSEIF ( TRIM(DUM(1:4)) == 'XMID' ) THEN
                   IF ( I > NX ) THEN
                      WRITE(ErrMsg,*) 'More than ', NX, ' latitude mid-points found in ', TRIM(DUM)
                      CALL HCO_Error( HcoState%Config%Err, ErrMsg, RC, THISLOC=ThisLoc )
                      RETURN
                   ENDIF
                   XMID(I,:,1) = DVAL

                ! Pass to YMID
                ELSEIF ( TRIM(DUM(1:4)) == 'YMID' ) THEN
                   IF ( I > NY ) THEN
                      WRITE(ErrMsg,*) 'More than ', NY, ' latitude mid-points found in ', TRIM(DUM)
                      CALL HCO_Error( HcoState%Config%Err, ErrMsg, RC, THISLOC=ThisLoc )
                      RETURN
                   ENDIF
                   YMID(:,I,1) = DVAL

                ! Pass to Ap
                ELSEIF ( TRIM(DUM(1:2)) == 'AP' ) THEN
                   IF ( I > (NZ+1) ) THEN
                      WRITE(ErrMsg,*) 'More than ', NZ+1, ' Ap values found in ', TRIM(DUM)
                      CALL HCO_Error( HcoState%Config%Err, ErrMsg, RC, THISLOC=ThisLoc )
                      RETURN
                   ENDIF
                   AP(I) = DVAL

                ! Pass to Bp
                ELSEIF ( TRIM(DUM(1:2)) == 'BP' ) THEN
                   IF ( I > (NZ+1) ) THEN
                      WRITE(ErrMsg,*) 'More than ', NZ+1, ' Bp values found in ', TRIM(DUM)
                      CALL HCO_Error( HcoState%Config%Err, ErrMsg, RC, THISLOC=ThisLoc )
                      RETURN
                   ENDIF
                   BP(I) = DVAL
                ENDIF

                ! Update bounds
                LOW = UPP
             ENDIF
          ENDDO

          ! Error check: all values must have been filled
          IF ( TRIM(DUM(1:5)) == 'XEDGE' .AND. I /= NX+1 ) THEN
             WRITE(ErrMsg,*) 'Error reading XEDGES: exactly ', NX+1, ' values must be given: ', TRIM(DUM)
             CALL HCO_Error( HcoState%Config%Err, ErrMsg, RC, THISLOC=ThisLoc )
             RETURN
          ENDIF
          IF ( TRIM(DUM(1:5)) == 'YEDGE' .AND. I /= NY+1 ) THEN
             WRITE(ErrMsg,*) 'Error reading YEDGES: exactly ', NY+1, ' values must be given: ', TRIM(DUM)
             CALL HCO_Error( HcoState%Config%Err, ErrMsg, RC, THISLOC=ThisLoc )
             RETURN
          ENDIF
          IF ( TRIM(DUM(1:4)) == 'XMID' .AND. I /= NX ) THEN
             WRITE(ErrMsg,*) 'Error reading XMID: exactly ', NX, ' values must be given: ', TRIM(DUM)
             CALL HCO_Error( HcoState%Config%Err, ErrMsg, RC, THISLOC=ThisLoc )
             RETURN
          ENDIF
          IF ( TRIM(DUM(1:4)) == 'YMID' .AND. I /= NY ) THEN
             WRITE(ErrMsg,*) 'Error reading YMID: exactly ', NY, ' values must be given: ', TRIM(DUM)
             CALL HCO_Error( HcoState%Config%Err, ErrMsg, RC, THISLOC=ThisLoc )
             RETURN
          ENDIF
          IF ( TRIM(DUM(1:2)) == 'AP' .AND. I /= NZ+1 ) THEN
             WRITE(ErrMsg,*) 'Error reading AP: exactly ', NZ+1, ' values must be given: ', TRIM(DUM)
             CALL HCO_Error( HcoState%Config%Err, ErrMsg, RC, THISLOC=ThisLoc )
             RETURN
          ENDIF
          IF ( TRIM(DUM(1:2)) == 'BP' .AND. I /= NZ+1 ) THEN
             WRITE(ErrMsg,*) 'Error reading BP: exactly ', NZ+1, ' values must be given: ', TRIM(DUM)
             CALL HCO_Error( HcoState%Config%Err, ErrMsg, RC, THISLOC=ThisLoc )
             RETURN
          ENDIF

       ENDIF
    ENDDO

    ! Error check: if AP is given, Bp must be given as well
    IF ( ALL(AP==HCO_MISSVAL) .AND. .NOT. ALL(BP==HCO_MISSVAL) ) THEN
       WRITE(ErrMsg,*) 'At least a few AP values are missing, please provide exactly ', &
                    NZ+1, 'AP and BP values.'
       CALL HCO_Error( HcoState%Config%Err, ErrMsg, RC, THISLOC=ThisLoc )
       RETURN
    ELSEIF ( .NOT. ALL(AP==HCO_MISSVAL) .AND. ALL(BP==HCO_MISSVAL) ) THEN
       WRITE(ErrMsg,*) 'At least a few BP values are missing, please provide exactly ', &
                    NZ+1, 'AP and BP values.'
       CALL HCO_Error( HcoState%Config%Err, ErrMsg, RC, THISLOC=ThisLoc )
       RETURN
    ENDIF

    ! ------------------------------------------------------------------
    ! Close file
    ! ------------------------------------------------------------------
    CLOSE( IU_FILE )

    ! ------------------------------------------------------------------
    ! Fill grid box values
    ! ------------------------------------------------------------------
    DLAT = ( YMAX - YMIN ) / NY

    ! Now fill values
    DO J = 1, NY
    DO I = 1, NX

       ! Set longitude and latitude edge values if not read from disk
       IF ( XEDGE(I,J,1) == HCO_MISSVAL ) THEN

          ! eventually get from mid-points
          IF ( XMID(I,J,1) /= HCO_MISSVAL ) THEN
             IF ( I > 1 ) THEN
                DLON         = XMID(I,J,1) - XMID(I-1,J,1)
             ELSE
                DLON         = XMID(I+1,J,1) - XMID(I,J,1)
             ENDIF
             XEDGE(I,J,1) = XMID(I,J,1) - DLON/2.0

          ! otherwise assume constant grid spacing
          ELSE
             DLON = ( XMAX - XMIN ) / NX
             XEDGE(I,J,1) = XMIN + ( (I-1) * DLON )
          ENDIF
       ELSE
          DLON = XEDGE(I+1,J,1) - XEDGE(I,J,1)
       ENDIF

       IF ( YEDGE(I,J,1) == HCO_MISSVAL ) THEN

          ! eventually get from mid-points
          IF ( YMID(I,J,1) /= HCO_MISSVAL ) THEN
             IF ( J > 1 ) THEN
                DLAT         = YMID(I,J,1) - YMID(I,J-1,1)
             ELSE
                DLAT         = YMID(I,J+1,1) - YMID(I,J,1)
             ENDIF
             YEDGE(I,J,1) = YMID(I,J,1) - DLAT/2.0

          ! otherwise assume constant grid spacing
          ELSE
             DLAT = ( YMAX - YMIN ) / NY
             YEDGE(I,J,1) = YMIN + ( (J-1) * DLAT )
          ENDIF
       ELSE
          DLAT = YEDGE(I,J+1,1) - YEDGE(I,J,1)
       ENDIF

       ! Set mid values
       IF ( XMID(I,J,1) == HCO_MISSVAL ) THEN
          XMID(I,J,1) = XEDGE(I,J,1) + ( DLON / 2.0_hp )
       ENDIF
       IF ( YMID(I,J,1) == HCO_MISSVAL ) THEN
          YMID(I,J,1) = YEDGE(I,J,1) + ( DLAT / 2.0_hp )
       ENDIF

       ! Get sine of latitude edges
       YDGR        = PI_180 * YEDGE(I,J,1)  ! radians
       YSN         = SIN( YDGR )            ! sine
       YSIN(I,J,1) = YSN

       ! Eventually set uppermost edge
       IF ( I == NX ) THEN
          IF ( XEDGE(I+1,J,1) == HCO_MISSVAL ) THEN
             XEDGE(I+1,J,1) = XMIN + I * DLON
          ENDIF
       ENDIF
       IF ( J == NY ) THEN
          IF ( YEDGE(I,J+1,1) == HCO_MISSVAL ) THEN
             YEDGE(I,J+1,1) = YMIN + J * DLAT
          ENDIF
          YDGR           = PI_180 * YEDGE(I,J+1,1)  ! radians
          YSN            = SIN( YDGR )              ! sine
          YSIN(I,J+1,1)  = YSN
       ENDIF

    ENDDO
    ENDDO

    ! Calculate grid box areas. Follow calculation from grid_mod.F90
    ! of GEOS-Chem.
    DO J = 1, NY

       ! delta latitude
       SIN_DELTA = YSIN(1,J+1,1) - YSIN(1,J,1)

       ! Grid box area.
       AM2 = DLON * PI_180 * HcoState%Phys%Re**2 * SIN_DELTA

       ! Pass to array
       AREA_M2(:,J,1) = AM2

    ENDDO

    ! Set grid dimensions
    HcoState%NX = NX
    HcoState%NY = NY
    HcoState%NZ = NZ

    ! Vertical grid definition
    IF ( ANY(AP/=HCO_MISSVAL) ) THEN
       CALL HCO_VertGrid_Define( am_I_Root, HcoState%Config, &
                                 HcoState%Grid%zGrid, NZ, &
                                 Ap=Ap, Bp=Bp, RC=RC )
    ELSE
       CALL HCO_VertGrid_Define( am_I_Root, HcoState%Config, &
                                 HcoState%Grid%zGrid, NZ, RC=RC )
    ENDIF
    IF ( RC /= HCO_SUCCESS ) RETURN

    ! Set pointers to grid variables
    HcoState%Grid%XMID%Val       => XMID   (:,:,1)
    HcoState%Grid%YMID%Val       => YMID   (:,:,1)
    HcoState%Grid%XEDGE%Val      => XEDGE  (:,:,1)
    HcoState%Grid%YEDGE%Val      => YEDGE  (:,:,1)
    HcoState%Grid%YSIN%Val       => YSIN   (:,:,1)
    HcoState%Grid%AREA_M2%Val    => AREA_M2(:,:,1)

    ! The pressure edges and grid box heights are obtained from
    ! an external file in ExtState_SetFields
    HcoState%Grid%PEDGE%Val      => NULL()
    HcoState%Grid%BXHEIGHT_M%Val => NULL()
    HcoState%Grid%ZSFC%Val       => NULL()
    HcoState%Grid%PSFC%Val       => NULL()

    ! Write grid information to log-file
    WRITE(Msg,*) 'HEMCO grid definitions:'
    CALL HCO_MSG(HcoState%Config%Err,MSG)

    WRITE(MSG,*) ' --> Number of longitude cells: ', NX
    CALL HCO_MSG(HcoState%Config%Err,MSG)
    WRITE(MSG,*) ' --> Number of latitude cells : ', NY
    CALL HCO_MSG(HcoState%Config%Err,MSG)
    WRITE(MSG,*) ' --> Number of levels         : ', NZ
    CALL HCO_MSG(HcoState%Config%Err,MSG)
    WRITE(MSG,*) ' --> Lon range [deg E]        : ', XMIN, XMAX
    CALL HCO_MSG(HcoState%Config%Err,MSG)
    WRITE(MSG,*) ' --> Lat range [deg N]        : ', YMIN, YMAX
    CALL HCO_MSG(HcoState%Config%Err,MSG)

    ! Cleanup
    IF ( ALLOCATED(AP) ) DEALLOCATE(AP)
    IF ( ALLOCATED(BP) ) DEALLOCATE(BP)

    ! Return w/ success
    RC = HCO_SUCCESS

  END SUBROUTINE Set_Grid
!EOC
!------------------------------------------------------------------------------
!                  Harvard-NASA Emissions Component (HEMCO)                   !
!------------------------------------------------------------------------------
!BOP
!
! !IROUTINE: Get_nnMatch
!
! !DESCRIPTION: Subroutine Get\_nnMatch returns the number of species
! found in both the HEMCO configuration and the species input file.
!\\
!\\
! !INTERFACE:
!
  SUBROUTINE Get_nnMatch( am_I_Root, HcoConfig, nnMatch, RC )
!
! !USES:
!
    USE HCO_Config_Mod, ONLY : Config_GetnSpecies
    USE HCO_Config_Mod, ONLY : Config_GetSpecNames
!
! !OUTPUT PARAMETERS:
!
    LOGICAL,         INTENT(IN   )  :: am_I_Root ! Root CPU?
    INTEGER,         INTENT(  OUT)  :: nnMatch   ! Number of HEMCO species that are
                                         ! also species in the atm. model
!
! !INPUT/OUTPUT PARAMETERS:
!
    TYPE(ConfigObj), POINTER        :: HcoConfig ! Config object
    INTEGER,         INTENT(INOUT)  :: RC        ! Success or failure?
!
! !REVISION HISTORY:
!  13 Sep 2013 - C. Keller   - Initial Version
!  18 Jan 2019 - R. Yantosca - Improve error trapping
!EOP
!------------------------------------------------------------------------------
!BOC
!
! LOCAL VARIABLES:
!
    INTEGER            :: AS,     IDX
    CHARACTER(LEN=255) :: ErrMsg, ThisLoc

    !=================================================================
    ! Get_nnMatch begins here
    !=================================================================

    ! Initialize
    RC      = HCO_SUCCESS
    ErrMsg  = ''
    ThisLoc = &
     'Get_nnMatch (in module HEMCO/Interfaces/hcoi_standalone_mod.F90)'

    ! Extract number of HEMCO species and corresponding species names
    ! as read from the HEMCO config. file.
    nHcoSpec = Config_GetnSpecies ( HcoConfig )
    CALL Config_GetSpecNames( HcoConfig, &
                              HcoSpecNames, nHcoSpec, RC )
    IF ( RC /= HCO_SUCCESS ) THEN
       ErrMsg = 'Error encountered in routine "Config_GetSpecNames"!'
       CALL HCO_Error( HcoConfig%Err, ErrMsg, RC, ThisLoc )
       RETURN
    ENDIF

    ! Extract species to be used from input file
    CALL Model_GetSpecies( am_I_Root,      HcoConfig,           &
                           nModelSpec,     ModelSpecNames,      &
                           ModelSpecIDs,   ModelSpecMW,         &
                           ModelSpecEmMW,  ModelSpecMolecRatio, &
                           ModelSpecK0,    ModelSpecCR,         &
                           ModelSpecPKA,   RC                    )
    IF ( RC /= HCO_SUCCESS ) THEN
       ErrMsg = 'Error encountered in routine "Model_GetSpecies"!'
       CALL HCO_Error( HcoConfig%Err, ErrMsg, RC, ThisLoc )
       RETURN
    ENDIF

    ! See how many species are also used in GEOS-Chem
    ALLOCATE(matchIDx(nHcoSpec),STAT=AS)
    IF ( AS/=0 ) THEN
       ErrMsg = 'Allocation error matchIDx'
       CALL HCO_Error( HcoConfig%Err, ErrMsg, RC, ThisLoc )
       RETURN
    ENDIF
    matchIDx(:) = -1
    CALL HCO_CharMatch( HcoSpecNames,   nHcoSpec,      &
                        ModelSpecNames, nModelSpec,    &
                        matchIDx,       nnMatch         )
    IF ( nnMatch == 0 ) THEN
       ErrMsg = 'HCO_CharMatch returned found matching species!'
       CALL HCO_Error(HcoConfig%Err, ErrMsg, RC, ThisLoc )
       RETURN
    ENDIF

    ! Return w/ success
    RC = HCO_SUCCESS

  END SUBROUTINE Get_nnMatch
!EOC
!------------------------------------------------------------------------------
!                  Harvard-NASA Emissions Component (HEMCO)                   !
!------------------------------------------------------------------------------
!BOP
!
! !IROUTINE: Register_Species
!
! !DESCRIPTION: Subroutine Register\_Species registers all species in the
!  HEMCO state object.
!\\
!\\
! !INTERFACE:
!
  SUBROUTINE Register_Species( am_I_Root, HcoState, RC )
!
! !USES:
!
    USE HCO_LogFile_Mod, ONLY : HCO_SPEC2LOG
!
! !INPUT PARAMETERS:
!
    LOGICAL, INTENT(IN   )   :: am_I_Root   ! Are we on the root CPU?
!
! !INPUT/OUTPUT PARAMETERS:
!
    TYPE(HCO_STATE), POINTER :: HcoState
    INTEGER, INTENT(INOUT)   :: RC          ! Success or failure
!
! !REVISION HISTORY:
!  13 Sep 2013 - C. Keller - Initial Version
!EOP
!------------------------------------------------------------------------------
!BOC
!
! LOCAL VARIABLES:
!
    INTEGER :: CNT, I, IDX, CID

    !=================================================================
    ! REGISTER_SPECIES begins here
    !=================================================================

    ! Loop over all possible HEMCO species
    cnt = 0
    DO I = 1, nHcoSpec

       ! Skip if this HEMCO species is not used in GEOS-Chem
       IF ( MatchIDx(I) < 0 ) CYCLE

       ! increase counter: this is the index in HcoState%Spc!
       cnt                        = cnt + 1

       ! Set species name and GEOS-Chem tracer ID
       IDX                        = ModelSpecIDs(MatchIDx(I))
       HcoState%Spc(cnt)%SpcName  = HcoSpecNames(I)
       HcoState%Spc(cnt)%ModID    = IDX

       ! Molecular weights of species & emitted species.
       HcoState%Spc(cnt)%MW_g     = ModelSpecMW(IDX)
       HcoState%Spc(cnt)%EmMW_g   = ModelSpecEmMW(IDX)

       ! Emitted molecules per molecule of species.
       HcoState%Spc(cnt)%MolecRatio = ModelSpecMolecRatio(IDX)

       ! Set Henry coefficients
       HcoState%Spc(cnt)%HenryK0  = ModelSpecK0(IDX)
       HcoState%Spc(cnt)%HenryCR  = ModelSpecCR(IDX)
       HcoState%Spc(cnt)%HenryPKA = ModelSpecPKA(IDX)

       ! Logfile I/O
       CALL HCO_SPEC2LOG( am_I_Root, HcoState, Cnt )

    ENDDO !I

    CALL HCO_MSG(HcoState%Config%Err,SEP1='-')

    ! Return w/ success
    RC = HCO_SUCCESS

  END SUBROUTINE Register_Species
!EOC
!------------------------------------------------------------------------------
!                  Harvard-NASA Emissions Component (HEMCO)                   !
!------------------------------------------------------------------------------
!BOP
!
! !IROUTINE: Define_Diagnostics
!
! !DESCRIPTION: Subroutine Define\_Diagnostics defines all diagnostics to be
!  used in this simulation.
!\\
!\\
! !INTERFACE:
!
  SUBROUTINE Define_Diagnostics( am_I_Root, HcoState, RC, SetDefault )
!
! !USES:
!
    USE HCO_EXTLIST_MOD,   ONLY : GetExtNr
!
! !INPUT PARAMETERS:
!
    LOGICAL,          INTENT(IN   )             :: am_I_Root   ! Are we on the root CPU?
    TYPE(HCO_STATE),  POINTER                   :: HcoState
    LOGICAL,          INTENT(IN   ), OPTIONAL   :: SetDefault  ! Define default diagnostics?
!
! !INPUT/OUTPUT PARAMETERS:
!
    INTEGER,          INTENT(INOUT)             :: RC          ! Success or failure
!
! !REVISION HISTORY:
!  13 Sep 2013 - C. Keller - Initial Version
!  05 Feb 2015 - C. Keller - Added SetDefault flag
!EOP
!------------------------------------------------------------------------------
!BOC
!
! LOCAL VARIABLES:
!
    ! Scalars
    LOGICAL            :: SetDf
    INTEGER            :: I, N, ExtNr, HcoID

    ! Strings
    CHARACTER(LEN=31)  :: DiagnName
    CHARACTER(LEN=255) :: ErrMsg,   ThisLoc

    !=================================================================
    ! DEFINE_DIAGNOSTICS begins here
    !=================================================================

    ! Initialize
    RC      =  HCO_SUCCESS
    ErrMsg  = ''
    ThisLoc = &
     'DEFINE_DIAGNOSTICS (in module HEMCO/Interfaces/hcoi_standalone_mod.F90'

    ! Get number of diagnostics currently defined in the default
    ! collection
    CALL DiagnCollection_Get( HcoState%Diagn, &
       HcoState%Diagn%HcoDiagnIDDefault, nnDiagn=N, RC=RC )
    IF ( RC /= HCO_SUCCESS ) THEN
       ErrMsg = 'Error encountered in routine "DiagnCollection_Get"!'
       CALL HCO_Error( HcoConfig%Err, ErrMsg, RC, ThisLoc )
       RETURN
    ENDIF

    print*, '### Define_Diagnostics: NNDIAGN: ', N

    ! If there are no diagnostics defined yet, define some default
    ! diagnostics below. These are simply the overall emissions
    ! (across all extensions, categories, hierarchies) for each
    ! HEMCO species.
    IF ( PRESENT(SetDefault) ) THEN
       SetDf = SetDefault
    ELSE
       SetDf = ( N == 0 )
    ENDIF
    IF ( SetDf ) THEN

       ! Loop over all HEMCO species
       DO I = 1, HcoState%nSpc

          ! Get HEMCO ID
          HcoID = HcoState%Spc(I)%HcoID
          IF ( HcoID <= 0 ) CYCLE

          ! Create diagnostics
          DiagnName = 'HEMCO__EMIS_' // TRIM(HcoState%Spc(I)%SpcName)
          CALL Diagn_Create ( am_I_Root,  HcoState,                   &
                              cName     = DiagnName,                  &
                              ExtNr     = -1,                         &
                              Cat       = -1,                         &
                              Hier      = -1,                         &
                              HcoID     = HcoID,                      &
                              SpaceDim  = 3,                          &
                              LevIDx    = -1,                         &
                              OutUnit   = 'kg/m2/s',                  &
                              AutoFill  = 1,                          &
                              COL = HcoState%Diagn%HcoDiagnIDDefault, &
                              OkIfExist = .TRUE.,                     &
                              RC        = RC                           )

          ! Trap potential errors
          IF ( RC /= HCO_SUCCESS ) THEN
             ErrMsg = 'Error defining diagnostic: ' // TRIM( DiagnName )
             CALL HCO_Error( HcoConfig%Err, ErrMsg, RC, ThisLoc )
             RETURN
          ENDIF
       ENDDO !I
    ENDIF

    !--------------------------------------------------------------------------
    ! Define some additional diagnostics
    !--------------------------------------------------------------------------
    ExtNr = GetExtNr ( HcoState%Config%ExtList, 'LightNOx' )
    IF ( ExtNr > 0 ) THEN

       ! Loop over lighthing flash quantities
       DO I = 1, 3

          ! Pick the proper diagnostic name
          SELECT CASE( I )
             CASE( 1 )
                DiagnName = 'LIGHTNING_TOTAL_FLASHRATE'
             CASE( 2 )
                DiagnName = 'LIGHTNING_INTRACLOUD_FLASHRATE'
             CASE( 3 )
                DiagnName = 'LIGHTNING_CLOUDGROUND_FLASHRATE'
          END SELECT

          ! Define diagnostics ID
          N = 56000 + I

          ! Create diagnostic container
          CALL Diagn_Create( am_I_Root,  HcoState,                   &
                             cName     = TRIM( DiagnName ),          &
                             cID       = N,                          &
                             ExtNr     = ExtNr,                      &
                             Cat       = -1,                         &
                             Hier      = -1,                         &
                             HcoID     = -1,                         &
                             SpaceDim  = 2,                          &
                             LevIDx    = -1,                         &
                             OutUnit   = 'flashes/min/km2',          &
                             OutOper   = 'Mean',                     &
                             COL = HcoState%Diagn%HcoDiagnIDDefault, &
                             AutoFill  = 0,                          &
                             RC        = RC                           )

          ! Trap potential errors
          IF ( RC /= HCO_SUCCESS ) THEN
             ErrMsg = 'Error defining diagnostic: ' // TRIM( DiagnName )
             CALL HCO_Error( HcoConfig%Err, ErrMsg, RC, ThisLoc )
             RETURN
          ENDIF
       ENDDO

       ! ----------------------------------------------------------
       ! Diagnostics for convective cloud top height.
       ! ----------------------------------------------------------

       ! Define diagnostics name and ID
       DiagnName = 'LIGHTNING_CLOUD_TOP'
       N         = 56004

       ! Create diagnostic container
       CALL Diagn_Create( am_I_Root,  HcoState,                   &
                          cName     = TRIM( DiagnName ),          &
                          cID       = N,                          &
                          ExtNr     = ExtNr,                      &
                          Cat       = -1,                         &
                          Hier      = -1,                         &
                          HcoID     = -1,                         &
                          SpaceDim  = 2,                          &
                          LevIDx    = -1,                         &
                          OutUnit   = '1',                        &
                          OutOper   = 'Mean',                     &
                          COL = HcoState%Diagn%HcoDiagnIDDefault, &
                          AutoFill  = 0,                          &
                          RC        = RC                           )

       ! Trap potential errors
       IF ( RC /= HCO_SUCCESS ) THEN
          ErrMsg = 'Error defining diagnostic: ' // TRIM( DiagnName )
          CALL HCO_Error( HcoConfig%Err, ErrMsg, RC, ThisLoc )
          RETURN
       ENDIF

    ENDIF ! Lightning NOx

    ! Return w/ success
    RC = HCO_SUCCESS

  END SUBROUTINE Define_Diagnostics
!EOC
!------------------------------------------------------------------------------
!                  Harvard-NASA Emissions Component (HEMCO)                   !
!------------------------------------------------------------------------------
!BOP
!
! !IROUTINE: Read_Time
!
! !DESCRIPTION: Subroutine READ\_TIME reads the time information for the
!  HEMCO standalone from an input file.
!\\
!\\
! !INTERFACE:
!
  SUBROUTINE Read_Time( am_I_Root, HcoState, RC )
!
! !USES:
!
    USE inquireMod,      ONLY : findfreeLUN
    USE HCO_Extlist_Mod, ONLY : HCO_GetOpt, GetExtOpt, CoreNr
!
! !INPUT PARAMETERS:
!
    LOGICAL,         INTENT(IN   ) :: am_I_Root   ! Are we on the root CPU?
    TYPE(HCO_State), POINTER       :: HcoState
!
! !INPUT/OUTPUT PARAMETERS
!
    INTEGER,         INTENT(INOUT) :: RC          ! Success or failure?
!
! !REVISION HISTORY:
!  13 Sep 2013 - C. Keller - Initial Version
!EOP
!------------------------------------------------------------------------------
!BOC
!
! LOCAL VARIABLES:
!
    ! Scalars
    INTEGER             :: AS, IOS, IU_FILE
    INTEGER             :: I,  N,   LNG, LOW
    LOGICAL             :: EOF, FOUND

    ! Strings
    CHARACTER(LEN=  1)  :: COL
    CHARACTER(LEN=255)  :: ErrMsg, ThisLoc, DUM
    CHARACTER(LEN=255)  :: MyTimeFile

    !=================================================================
    ! READ_TIME begins here
    !=================================================================

    ! Initialize
    RC      = HCO_SUCCESS
    ErrMsg  = ''
    ThisLoc = &
     'READ_TIME (in module HEMCO/Standalone/hcoi_standalone_mod.F90)'

    ! Try to get TimeFile from configuration file (in settings)
    CALL GetExtOpt ( HcoState%Config, CoreNr, 'TimeFile', &
                     OptValChar=MyTimeFile,   Found=FOUND, RC=RC )
    IF ( RC /= HCO_SUCCESS ) THEN
       ErrMsg = 'Error encountered in routine "Hco_Run"!'
       CALL HCO_Error( HcoConfig%Err, ErrMsg, RC, ThisLoc )
       RETURN
    ENDIF
    IF ( FOUND ) TimeFile = MyTimeFile

    ! Find a free file LUN
    IU_FILE = findFreeLUN()

    ! Write colon character to local variable
    COL = HCO_GetOpt( HcoState%Config%ExtList, 'Colon' )

    ! Open time file
    OPEN( IU_FILE, FILE=TRIM(TimeFile), STATUS='OLD', IOSTAT=IOS )
    IF ( IOS /= 0 ) THEN
       ErrMsg = 'Error 1 reading ' // TRIM(TimeFile)
       CALL HCO_Error( HcoConfig%Err, ErrMsg, RC, ThisLoc )
       RETURN
    ENDIF

    ! Read start and end of simulation
    DO N = 1,2

       CALL GetNextLine( am_I_Root, IU_FILE, DUM, EOF, RC )
       IF ( RC /= HCO_SUCCESS .OR. EOF ) THEN
          ErrMsg = 'Error reading time in ' // TRIM(TimeFile)
          CALL HCO_Error( HcoConfig%Err, ErrMsg, RC, ThisLoc )
          RETURN
       ENDIF

       ! Remove 'BEGIN: ' or 'END: ' at the beginning
       LNG = LEN(TRIM(DUM))
       LOW = NextCharPos ( TRIM(DUM), COL, 1 )
       IF ( LOW < 0 .OR. LOW == LNG ) THEN
          ErrMsg = 'Cannot extract index after colon: ' // TRIM(DUM)
          CALL HCO_Error( HcoConfig%Err, ErrMsg, RC, ThisLoc )
          RETURN
       ENDIF
       LOW = LOW + 1
       DUM = ADJUSTL(DUM(LOW:LNG))
       LNG = LEN(TRIM(DUM))

       ! Times have to be stored as:
       ! YYYY-MM-DD HH:MM:SS
       ! --> read year from position 1:4, month from 6:7, etc.
       IF ( LNG /= 19 ) THEN
          ErrMsg = 'Provided time stamp is not `YYYY-MM-DD HH:MM:SS`! ' // &
                   TRIM(DUM)
          CALL HCO_Error( HcoConfig%Err, ErrMsg, RC, ThisLoc )
          RETURN
       ENDIF

       READ ( DUM( 1: 4), * ) YRS(N)
       READ ( DUM( 6: 7), * ) MTS(N)
       READ ( DUM( 9:10), * ) DYS(N)
       READ ( DUM(12:13), * ) HRS(N)
       READ ( DUM(15:16), * ) MNS(N)
       READ ( DUM(18:19), * ) SCS(N)

    ENDDO !I

    ! Get emission time step
    CALL GetNextLine( am_I_Root, IU_FILE, DUM, EOF, RC )
    IF ( (RC /= HCO_SUCCESS) .OR. EOF ) THEN
       ErrMsg = 'Cannot read emission time step from ' // TRIM(TimeFile)
       CALL HCO_Error( HcoConfig%Err, ErrMsg, RC, ThisLoc )
       RETURN
    ENDIF

    ! Get index after colon
    LNG = LEN(TRIM(DUM))
    LOW = NextCharPos ( TRIM(DUM), COL, 1 )
    IF ( LOW < 0 .OR. LOW == LNG ) THEN
       ErrMsg = 'Cannot extract index after colon: ' // TRIM(DUM)
       CALL HCO_Error( HcoConfig%Err, ErrMsg, RC, ThisLoc )
       RETURN
    ENDIF
    LOW = LOW + 1
    READ( DUM(LOW:LNG), * ) HcoState%TS_EMIS

    ! Set same chemical and dynamic time step
    HcoState%TS_CHEM = HcoState%TS_EMIS
    HcoState%TS_DYN  = HcoState%TS_EMIS

    ! Return w/ success
    RC = HCO_SUCCESS

  END SUBROUTINE Read_Time
!EOC
!------------------------------------------------------------------------------
!                  Harvard-NASA Emissions Component (HEMCO)                   !
!------------------------------------------------------------------------------
!BOP
!
! !IROUTINE: ExtState_SetFields
!
! !DESCRIPTION: Subroutine ExtState\_SetFields fills the ExtState data fields
! with data read through the HEMCO configuration file.
!\\
!\\
! !INTERFACE:
!
  SUBROUTINE ExtState_SetFields ( am_I_Root, HcoState, ExtState, RC )
!
! !USES:
!
    USE HCO_ARR_MOD,        ONLY : HCO_ArrAssert
    USE HCO_GEOTOOLS_MOD,   ONLY : HCO_GetSUNCOS
    USE HCO_GEOTOOLS_MOD,   ONLY : HCO_CalcVertGrid
    USE HCOX_STATE_MOD,     ONLY : ExtDat_Set
    USE HCO_CLOCK_MOD,      ONLY : HcoClock_First
!
! !INPUT PARAMETERS:
!
    LOGICAL,         INTENT(IN   ) :: am_I_Root   ! Are we on the root CPU?
!
! !INPUT/OUTPUT PARAMETERS
!
    TYPE(HCO_STATE), POINTER       :: HcoState
    TYPE(EXT_STATE), POINTER       :: ExtState
    INTEGER,         INTENT(INOUT) :: RC          ! Success or failure?
!
! !REVISION HISTORY:
!  28 Jul 2014 - C. Keller   - Initial Version
!  06 Oct 2014 - M. Sulprizio- Remove PCENTER. Now calculate from pressure edges
!  09 Jul 2015 - E. Lundgren - Add MODIS Chlorophyll-a (CHLR)
!  26 Oct 2016 - R. Yantosca - Don't nullify local ptrs in declaration stmts
!  15 Jan 2019 - R. Yantosca - Update met field names to be consistent with
!                              those used for the FlexGrid update
!  18 Jan 2019 - R. Yantosca - Improve error trapping
!EOP
!------------------------------------------------------------------------------
!BOC
!
! LOCAL VARIABLES:
!
    ! Scalars
    LOGICAL            :: FIRST

    ! Strings
    CHARACTER(LEN=255) :: Name, ErrMsg, ThisLoc

    ! Pointers
    REAL(hp), POINTER  :: PSFC    (:,:  )
    REAL(hp), POINTER  :: ZSFC    (:,:  )
    REAL(hp), POINTER  :: TK      (:,:,:)
    REAL(hp), POINTER  :: BXHEIGHT(:,:,:)
    REAL(hp), POINTER  :: PEDGE   (:,:,:)

    !========================================================================
    ! ExtState_SetFields begins here
    !========================================================================

    ! Initialize
    RC       = HCO_SUCCESS
    ErrMsg   = ''
    ThisLoc  = &
     'ExtState_SetFields (in HEMCO/Interfaces/hcoi_standalone_mod.F90'

    ! Nullify pointers
    PSFC     => NULL()
    ZSFC     => NULL()
    TK       => NULL()
    BXHEIGHT => NULL()
    PEDGE    => NULL()

    ! Enter
    CALL HCO_ENTER( HcoState%Config%Err, ThisLoc, RC )
    IF ( RC /= HCO_SUCCESS ) RETURN

    ! First call?
    FIRST = HcoClock_First ( HcoState%Clock, .FALSE. )

    !------------------------------------------------------------------------
    ! %%%%% 2D fields %%%%%
    ! (1) Now use the same met field names as are specified in the
    !     the HEMCO_Config.rc file for the "FlexGrid" update
    ! (2) Not all extension fields are used for a given simulation type
    !------------------------------------------------------------------------

    !%%%%% 10-m winds %%%%%
    IF ( ExtState%U10M%DoUse ) THEN
       Name = 'U10M'
       CALL ExtDat_Set( am_I_Root,    HcoState, ExtState%U10M,               &
                        TRIM( Name ), RC,       FIRST=FIRST                 )
       IF ( RC /= HCO_SUCCESS ) THEN
          ErrMsg = 'Could not find quantity "' // TRIM( Name )            // &
                    '" for the HEMCO standalone simulation!'
          CALL HCO_Error( HcoConfig%Err, ErrMsg, RC, ThisLoc )
          CALL HCO_Leave( HcoState%Config%Err, RC )
          RETURN
       ENDIF
    ENDIF

    IF ( ExtState%V10M%DoUse ) THEN
       Name = 'V10M'
       CALL ExtDat_Set( am_I_Root,    HcoState, ExtState%V10M,               &
                        TRIM( Name ), RC,       FIRST=FIRST                 )
       IF ( RC /= HCO_SUCCESS ) THEN
          ErrMsg = 'Could not find quantity "' // TRIM( Name )            // &
                   '" for the HEMCO standalone simulation!'
          CALL HCO_Error( HcoConfig%Err, ErrMsg, RC, ThisLoc )
          CALL HCO_Leave( HcoState%Config%Err, RC )
          RETURN
       ENDIF
    ENDIF

    !%%%%% Albedo %%%%%
    IF ( ExtState%ALBD%DoUse ) THEN
       Name = 'ALBEDO'
       CALL ExtDat_Set( am_I_Root,    HcoState, ExtState%ALBD,               &
                        TRIM( Name ), RC,       FIRST=FIRST                 )
       IF ( RC /= HCO_SUCCESS ) THEN
          ErrMsg = 'Could not find quantity "' // TRIM( Name )            // &
                   '" for the HEMCO standalone simulation!'
          CALL HCO_Error( HcoConfig%Err, ErrMsg, RC, ThisLoc )
          CALL HCO_Leave( HcoState%Config%Err, RC )
          RETURN
       ENDIF
    ENDIF

    !%%%%% Land-water-ice flags  %%%%%
    IF ( ExtState%WLI%DoUse ) THEN
       Name = 'LWI'
       CALL ExtDat_Set( am_I_Root,    HcoState, ExtState%WLI,                &
                        TRIM( Name ), RC,       FIRST=FIRST                 )
       IF ( RC /= HCO_SUCCESS ) THEN
          ErrMsg = 'Could not find quantity "' // TRIM( Name )            // &
                   '" for the HEMCO standalone simulation!'
          CALL HCO_Error( HcoConfig%Err, ErrMsg, RC, ThisLoc )
          CALL HCO_Leave( HcoState%Config%Err, RC )
          RETURN
       ENDIF
    ENDIF

    !%%%%% Air and skin temperature %%%%%
    IF ( ExtState%T2M%DoUse ) THEN
       Name = 'T2M'
       CALL ExtDat_Set( am_I_Root,    HcoState, ExtState%T2M,                &
                        TRIM( Name ), RC,       FIRST=FIRST                 )
       IF ( RC /= HCO_SUCCESS ) THEN
          ErrMsg = 'Could not find quantity "' // TRIM( Name )            // &
                   '" for the HEMCO standalone simulation!'
          CALL HCO_Error( HcoConfig%Err, ErrMsg, RC, ThisLoc )
          CALL HCO_Leave( HcoState%Config%Err, RC )
          RETURN
       ENDIF
    ENDIF

    IF ( ExtState%TSKIN%DoUse ) THEN
       Name = 'TS'
       CALL ExtDat_Set( am_I_Root,    HcoState, ExtState%TSKIN,              &
                        TRIM( Name ), RC,       FIRST=FIRST                 )
       IF ( RC /= HCO_SUCCESS ) THEN
          ErrMsg = 'Could not find quantity "' // TRIM( Name )            // &
                   '" for the HEMCO standalone simulation!'
          CALL HCO_Error( HcoConfig%Err, ErrMsg, RC, ThisLoc )
          CALL HCO_Leave( HcoState%Config%Err, RC )
          RETURN
       ENDIF
    ENDIF

    !%%%%% Soil moisture %%%%%
    IF ( ExtState%GWETROOT%DoUse ) THEN
       Name = 'GWETROOT'
       CALL ExtDat_Set( am_I_Root,    HcoState, ExtState%GWETROOT,           &
                        TRIM( Name ), RC,       FIRST=FIRST                 )
       IF ( RC /= HCO_SUCCESS ) THEN
          ErrMsg = 'Could not find quantity "' // TRIM( Name )            // &
                   '" for the HEMCO standalone simulation!'
          CALL HCO_Error( HcoConfig%Err, ErrMsg, RC, ThisLoc )
          CALL HCO_Leave( HcoState%Config%Err, RC )
          RETURN
       ENDIF
    ENDIF

    IF ( ExtState%GWETTOP%DoUse ) THEN
       Name = 'GWETTOP'
       CALL ExtDat_Set( am_I_Root,    HcoState, ExtState%GWETTOP,            &
                        TRIM( Name ), RC,       FIRST=FIRST                 )
       IF ( RC /= HCO_SUCCESS ) THEN
          ErrMsg = 'Could not find quantity "' // TRIM( Name )            // &
                   '" for the HEMCO standalone simulation!'
          CALL HCO_Error( HcoConfig%Err, ErrMsg, RC, ThisLoc )
          CALL HCO_Leave( HcoState%Config%Err, RC )
          RETURN
       ENDIF
    ENDIF

    !%%%%% Snow fields %%%%%
    IF ( ExtState%SNOWHGT%DoUse ) THEN
       Name = 'SNOMAS'
       CALL ExtDat_Set( am_I_Root,    HcoState, ExtState%SNOWHGT,            &
                        TRIM( Name ), RC,       FIRST=FIRST                 )
       IF ( RC /= HCO_SUCCESS ) THEN
          ErrMsg = 'Could not find quantity "' // TRIM( Name )            // &
                   '" for the HEMCO standalone simulation!'
          CALL HCO_Error( HcoConfig%Err, ErrMsg, RC, ThisLoc )
          CALL HCO_Leave( HcoState%Config%Err, RC )
          RETURN
       ENDIF
    ENDIF

    IF ( ExtState%SNODP%DoUse ) THEN
       Name = 'SNODP'
       CALL ExtDat_Set( am_I_Root,    HcoState, ExtState%SNODP,              &
                        TRIM( Name ), RC,       FIRST=FIRST                 )
       IF ( RC /= HCO_SUCCESS ) THEN
          ErrMsg = 'Could not find quantity "' // TRIM( Name )            // &
                   '" for the HEMCO standalone simulation!'
          CALL HCO_Error( HcoConfig%Err, ErrMsg, RC, ThisLoc )
          CALL HCO_Leave( HcoState%Config%Err, RC )
          RETURN
      ENDIF
    ENDIF

    !%%%%% Friction velocity %%%%%
    IF ( ExtState%USTAR%DoUse ) THEN
       Name = 'USTAR'
       CALL ExtDat_Set( am_I_Root,    HcoState, ExtState%USTAR,              &
                        TRIM( Name ), RC,       FIRST=FIRST                 )
       IF ( RC /= HCO_SUCCESS ) THEN
          ErrMsg = 'Could not find quantity "' // TRIM( Name )            // &
                   '" for the HEMCO standalone simulation!'
          CALL HCO_Error( HcoConfig%Err, ErrMsg, RC, ThisLoc )
          CALL HCO_Leave( HcoState%Config%Err, RC )
          RETURN
       ENDIF
    ENDIF

    !%%%%% Roughness height %%%%%
    IF ( ExtState%Z0%DoUse ) THEN
       Name = 'Z0M'
       CALL ExtDat_Set( am_I_Root,    HcoState, ExtState%Z0,                 &
                        TRIM( Name ), RC,       FIRST=FIRST                 )
       IF ( RC /= HCO_SUCCESS ) THEN
          ErrMsg = 'Could not find quantity "' // TRIM( Name )            // &
                   '" for the HEMCO standalone simulation!'
          CALL HCO_Error( HcoConfig%Err, ErrMsg , RC, ThisLoc )
          CALL HCO_Leave( HcoState%Config%Err, RC )
          RETURN
       ENDIF
    ENDIF

    !%%%%% Tropopause pressure %%%%%
    IF ( ExtState%TROPP%DoUse ) THEN
       Name = 'TROPPT'
       CALL ExtDat_Set( am_I_Root,    HcoState, ExtState%TROPP,              &
                        TRIM( Name ), RC,       FIRST=FIRST                 )
       IF ( RC /= HCO_SUCCESS ) THEN
          ErrMsg = 'Could not find quantity "' // TRIM( Name )            // &
                   '" for the HEMCO standalone simulation!'
          CALL HCO_Error( HcoConfig%Err, ErrMsg, RC, ThisLoc )
          CALL HCO_Leave( HcoState%Config%Err, RC )
          RETURN
       ENDIF
    ENDIF

    !%%%%% PAR direct and diffuse %%%%%
    IF ( ExtState%PARDR%DoUse ) THEN
       Name = 'PARDR'
       CALL ExtDat_Set( am_I_Root,    HcoState, ExtState%PARDR,              &
                        TRIM( Name ), RC,       FIRST=FIRST                 )
       IF ( RC /= HCO_SUCCESS ) THEN
          ErrMsg = 'Could not find quantity "' // TRIM( Name )            // &
                   '" for the HEMCO standalone simulation!'
          CALL HCO_Error( HcoConfig%Err, ErrMsg, RC, ThisLoc )
          CALL HCO_Leave( HcoState%Config%Err, RC )
          RETURN
       ENDIF
    ENDIF

    IF ( ExtState%PARDF%DoUse ) THEN
       Name = 'PARDF'
       CALL ExtDat_Set( am_I_Root,    HcoState, ExtState%PARDF,              &
                        TRIM( Name ), RC,       FIRST=FIRST                 )
       IF ( RC /= HCO_SUCCESS ) THEN
          ErrMsg = 'Could not find quantity "' // TRIM( Name )            // &
                   '" for the HEMCO standalone simulation!'
          CALL HCO_Error( HcoConfig%Err, ErrMsg, RC, ThisLoc )
          CALL HCO_Leave( HcoState%Config%Err, RC )
          RETURN
       ENDIF
    ENDIF

    IF ( ExtState%RADSWG%DoUse ) THEN
       Name = 'SWGDN'
       CALL ExtDat_Set( am_I_Root,    HcoState, ExtState%RADSWG,             &
                        TRIM( Name ), RC,       FIRST=FIRST                 )
       IF ( RC /= HCO_SUCCESS ) THEN
          ErrMsg = 'Could not find quantity "' // TRIM( Name )            // &
                   '" for the HEMCO standalone simulation!'
          CALL HCO_Error( HcoConfig%Err, ErrMsg, RC, ThisLoc )
          CALL HCO_Leave( HcoState%Config%Err, RC )
          RETURN
       ENDIF
    ENDIF

    !%%%%% Cloud fraction @ surface %%%%%
    IF ( ExtState%CLDFRC%DoUse ) THEN
       Name = 'CLDTOT'
       CALL ExtDat_Set( am_I_Root,    HcoState, ExtState%CLDFRC,             &
                        TRIM( Name ), RC,       FIRST=FIRST                 )
       IF ( RC /= HCO_SUCCESS ) THEN
          ErrMsg = 'Could not find quantity "' // TRIM( Name )            // &
                   '" for the HEMCO standalone simulation!'
          CALL HCO_Error( HcoConfig%Err, ErrMsg, RC, ThisLoc )
          CALL HCO_Leave( HcoState%Config%Err, RC )
          RETURN
       ENDIF
    ENDIF

    !%%%%% Leaf area index %%%%%
    IF ( ExtState%LAI%DoUse ) THEN
       Name = 'LAI'
       CALL ExtDat_Set( am_I_Root,    HcoState, ExtState%LAI,                &
                        TRIM( Name ), RC,       FIRST=FIRST                 )
       IF ( RC /= HCO_SUCCESS ) THEN
          ErrMsg = 'Could not find quantity "' // TRIM( Name )            // &
                   '" for the HEMCO standalone simulation!'
          CALL HCO_Error( HcoConfig%Err, ErrMsg, RC, ThisLoc )
          CALL HCO_Leave( HcoState%Config%Err, RC )
          RETURN
       ENDIF
    ENDIF

    !%%%%% Flash density %%%%%
    IF ( ExtState%FLASH_DENS%DoUse ) THEN
       Name = 'FLASH_DENS'
       CALL ExtDat_Set( am_I_Root,    HcoState, ExtState%FLASH_DENS,         &
                        TRIM( Name ), RC,       FIRST=FIRST                 )
       IF ( RC /= HCO_SUCCESS ) THEN
          ErrMsg = 'Could not find quantity "' // TRIM( Name )            // &
                   '" for the HEMCO standalone simulation!'
          CALL HCO_Error( HcoConfig%Err, ErrMsg, RC, ThisLoc )
          CALL HCO_Leave( HcoState%Config%Err, RC )
          RETURN
       ENDIF
    ENDIF

    !%%%%% Convective depth %%%%%
    IF ( ExtState%CONV_DEPTH%DoUse ) THEN
       Name = 'CONV_DEPTH'
       CALL ExtDat_Set( am_I_Root,    HcoState, ExtState%CONV_DEPTH,         &
                        TRIM( Name ), RC,       FIRST=FIRST                 )
       IF ( RC /= HCO_SUCCESS ) THEN
          ErrMsg = 'Could not find quantity "' // TRIM( Name )            // &
                   '" for the HEMCO standalone simulation!'
          CALL HCO_Error( HcoConfig%Err, ErrMsg, RC, ThisLoc )
          CALL HCO_Leave( HcoState%Config%Err, RC )
          RETURN
       ENDIF
    ENDIF

    !%%%%% Fractional coverage fields %%%%%
    IF ( ExtState%FRCLND%DoUse ) THEN
       Name = 'FRCLND'
       CALL ExtDat_Set( am_I_Root,    HcoState, ExtState%FRCLND,             &
                        TRIM( Name ), RC,       FIRST=FIRST                 )
       IF ( RC /= HCO_SUCCESS ) THEN
          ErrMsg = 'Could not find quantity "' // TRIM( Name )            // &
                   '" for the HEMCO standalone simulation!'
          CALL HCO_Error( HcoConfig%Err, ErrMsg, RC, ThisLoc )
          CALL HCO_Leave( HcoState%Config%Err, RC )
          RETURN
       ENDIF
    ENDIF

    IF ( ExtState%FRLAND%DoUse ) THEN
       Name = 'FRLAND'
       CALL ExtDat_Set( am_I_Root,    HcoState, ExtState%FRLAND,             &
                        TRIM( Name ), RC,       FIRST=FIRST                 )
       IF ( RC /= HCO_SUCCESS ) THEN
          ErrMsg = 'Could not find quantity "' // TRIM( Name )            // &
                   '" for the HEMCO standalone simulation!'
          CALL HCO_Error( HcoConfig%Err, ErrMsg, RC, ThisLoc )
          CALL HCO_Leave( HcoState%Config%Err, RC )
          RETURN
       ENDIF
    ENDIF

    IF ( ExtState%FROCEAN%DoUse ) THEN
       Name = 'FROCEAN'
       CALL ExtDat_Set( am_I_Root,    HcoState, ExtState%FROCEAN,            &
                        TRIM( Name ), RC,       FIRST=FIRST                 )
       IF ( RC /= HCO_SUCCESS ) THEN
          ErrMsg = 'Could not find quantity "' // TRIM( Name )            // &
                   '" for the HEMCO standalone simulation!'
          CALL HCO_Error( HcoConfig%Err, ErrMsg, RC, ThisLoc )
          CALL HCO_Leave( HcoState%Config%Err, RC )
          RETURN
       ENDIF
    ENDIF

    IF ( ExtState%FRLAKE%DoUse ) THEN
       Name = 'FRLAKE'
       CALL ExtDat_Set( am_I_Root,    HcoState, ExtState%FRLAKE,             &
                        TRIM( Name ), RC,       FIRST=FIRST                 )
       IF ( RC /= HCO_SUCCESS ) THEN
          ErrMsg = 'Could not find quantity "' // TRIM( Name )            // &
                   '" for the HEMCO standalone simulation!'
          CALL HCO_Error( HcoConfig%Err, ErrMsg, RC, ThisLoc )
          CALL HCO_Leave( HcoState%Config%Err, RC )
          RETURN
       ENDIF
    ENDIF

    IF ( ExtState%FRLANDIC%DoUse ) THEN
       Name = 'FRLANDIC'
       CALL ExtDat_Set( am_I_Root,    HcoState, ExtState%FRLANDIC,           &
                        TRIM( Name ), RC,       FIRST=FIRST                 )
       IF ( RC /= HCO_SUCCESS ) THEN
          ErrMsg = 'Could not find quantity "' // TRIM( Name )            // &
                   '" for the HEMCO standalone simulation!'
          CALL HCO_Error( HcoConfig%Err, ErrMsg, RC, ThisLoc )
          CALL HCO_Leave( HcoState%Config%Err, RC )
          RETURN
       ENDIF
    ENDIF

    !%%%%% Solar zenith angle %%%%%
    IF ( ExtState%SZAFACT%DoUse ) THEN
       Name = 'SZAFACT'
       CALL ExtDat_Set( am_I_Root,   HcoState, ExtState%SZAFACT,             &
                        TRIM( Name ), RC,       FIRST=FIRST                 )
       IF ( RC /= HCO_SUCCESS ) THEN
          ErrMsg = 'Could not find quantity "' // TRIM( Name )            // &
                   '" for the HEMCO standalone simulation!'
          CALL HCO_Error( HcoConfig%Err, ErrMsg, RC, ThisLoc )
          CALL HCO_Leave( HcoState%Config%Err, RC )
          RETURN
       ENDIF
    ENDIF

    !%%%%% Photolysis values %%%%%
    IF ( ExtState%JNO2%DoUse ) THEN
       Name = 'JNO2'
       CALL ExtDat_Set( am_I_Root,    HcoState, ExtState%JNO2,               &
                       TRIM( Name ), RC,       FIRST=FIRST                  )
      IF ( RC == HCO_SUCCESS ) THEN
         ErrMsg = 'Could not find quantity "' // TRIM( Name )             // &
                  '" for the HEMCO standalone simulation!'
         CALL HCO_Error( HcoConfig%Err, ErrMsg, RC, ThisLoc )
         CALL HCO_Leave( HcoState%Config%Err, RC )
         RETURN
      ENDIF
   ENDIF

   IF ( ExtState%JOH%DoUse ) THEN
      Name = 'JOH'
      CALL ExtDat_Set( am_I_Root,    HcoState, ExtState%JOH,                 &
                       TRIM( Name ), RC,       FIRST=FIRST                  )
      IF ( RC == HCO_SUCCESS ) THEN
         ErrMsg = 'Could not find quantity "' // TRIM( Name )             // &
                  '" for the HEMCO standalone simulation!'
         CALL HCO_Error( HcoConfig%Err, ErrMsg, RC, ThisLoc )
         CALL HCO_Leave( HcoState%Config%Err, RC )
         RETURN
      ENDIF
   ENDIF

    !-----------------------------------------------------------------
    ! %%%%% 3D fields %%%%%
    ! (1) Now use the same met field names as are specified in the
    !     the HEMCO_Config.rc file for the "FlexGrid" update
    ! (2) Not all extension fields are used for a given simulation type
    !-----------------------------------------------------------------

    !%%%%% Cloud convection mass flux %%%%%
    IF ( ExtState%CNV_MFC%DoUse ) THEN
       Name = 'CMFMC'
       CALL ExtDat_Set( am_I_Root,    HcoState, ExtState%CNV_MFC,            &
                        TRIM( Name ), RC,       FIRST=FIRST,                 &
                                                OnLevEdge=.TRUE.            )
       IF ( RC /= HCO_SUCCESS ) THEN
          ErrMsg = 'Could not find quantity "' // TRIM( Name )            // &
                   '" for the HEMCO standalone simulation!'
          CALL HCO_Error( HcoConfig%Err, ErrMsg, RC, ThisLoc )
          CALL HCO_Leave( HcoState%Config%Err, RC )
          RETURN
       ENDIF
    ENDIF

    !%%%%% Specific humidity %%%%%
    IF ( ExtState%SPHU%DoUse ) THEN
       Name = 'SPHU1'
       CALL ExtDat_Set( am_I_Root,    HcoState, ExtState%SPHU,               &
                        TRIM( Name ), RC,       FIRST=FIRST                 )
       IF ( RC /= HCO_SUCCESS ) THEN
          ErrMsg = 'Could not find quantity "' // TRIM( Name )              // &
                   '" for the HEMCO standalone simulation!'
          CALL HCO_Error( HcoConfig%Err, ErrMsg, RC, ThisLoc )
          CALL HCO_Leave( HcoState%Config%Err, RC )
          RETURN
       ENDIF
    ENDIF

    !%%%%% Temperature %%%%%
    IF ( ExtState%TK%DoUse ) THEN
       Name = 'TMPU1'
       CALL ExtDat_Set( am_I_Root,    HcoState, ExtState%TK,                 &
                        TRIM( Name ), RC,       FIRST=FIRST                 )
       IF ( RC /= HCO_SUCCESS ) THEN
          ErrMsg = 'Could not find quantity "' // TRIM( Name )            // &
                   '" for the HEMCO standalone simulation!'
          CALL HCO_Error( HcoConfig%Err, ErrMsg, RC, ThisLoc )
          CALL HCO_Leave( HcoState%Config%Err, RC )
          RETURN
       ENDIF
    ENDIF

    !%%%%% Air mass, volume, density etc fields %%%%%
    IF ( ExtState%AIR%DoUse ) THEN
       Name = 'AIR'
       CALL ExtDat_Set( am_I_Root,    HcoState, ExtState%AIR,                &
                        TRIM( Name ), RC,       FIRST=FIRST                 )
       IF ( RC == HCO_SUCCESS ) THEN
          ErrMsg = 'Could not find quantity "' // TRIM( Name )            // &
                   '" for the HEMCO standalone simulation!'
          CALL HCO_Error( HcoConfig%Err, ErrMsg, RC, ThisLoc )
          CALL HCO_Leave( HcoState%Config%Err, RC )
          RETURN
       ENDIF
    ENDIF

    IF ( ExtState%AIRVOL%DoUse ) THEN
       Name = 'AIRVOL'
       CALL ExtDat_Set( am_I_Root,    HcoState, ExtState%AIRVOL,             &
                        TRIM( Name ), RC,       FIRST=FIRST                 )
       IF ( RC == HCO_SUCCESS ) THEN
          ErrMsg = 'Could not find quantity "' // TRIM( Name )            // &
                   '" for the HEMCO standalone simulation!'
          CALL HCO_Error( HcoConfig%Err, ErrMsg, RC, ThisLoc )
          CALL HCO_Leave( HcoState%Config%Err, RC )
          RETURN
       ENDIF
    ENDIF

    IF ( ExtState%AIRDEN%DoUse ) THEN
       Name = 'AIRDEN'
       CALL ExtDat_Set( am_I_Root,    HcoState, ExtState%AIRDEN,             &
                        TRIM( Name ), RC,       FIRST=FIRST                 )
       IF ( RC == HCO_SUCCESS ) THEN
          ErrMsg = 'Could not find quantity "' // TRIM( Name )            // &
                   '" for the HEMCO standalone simulation!'
          CALL HCO_Error( HcoConfig%Err, ErrMsg, RC, ThisLoc )
          CALL HCO_Leave( HcoState%Config%Err, RC )
          RETURN
       ENDIF
    ENDIF

    !%%%%% Concentration fields %%%%%
    IF ( ExtState%O3%DoUse ) THEN
       Name = 'O3'
       CALL ExtDat_Set( am_I_Root,    HcoState, ExtState%O3,                 &
                        TRIM( Name ), RC,       FIRST=FIRST                 )
       IF ( RC == HCO_SUCCESS ) THEN
          ErrMsg = 'Could not find quantity "' // TRIM( Name )            // &
                '" for the HEMCO standalone simulation!'
          CALL HCO_Error( HcoConfig%Err, ErrMsg, RC, ThisLoc )
          CALL HCO_Leave( HcoState%Config%Err, RC )
          RETURN
       ENDIF
    ENDIF

    IF ( ExtState%NO%DoUse ) THEN
       Name = 'NO'
       CALL ExtDat_Set( am_I_Root,    HcoState, ExtState%NO,                 &
                        TRIM( Name ), RC,       FIRST=FIRST                 )
       IF ( RC == HCO_SUCCESS ) THEN
          ErrMsg = 'Could not find quantity "' // TRIM( Name )            // &
                '" for the HEMCO standalone simulation!'
          CALL HCO_Error( HcoConfig%Err, ErrMsg, RC, ThisLoc )
          CALL HCO_Leave( HcoState%Config%Err, RC )
          RETURN
       ENDIF
    ENDIF

    IF ( ExtState%NO2%DoUse ) THEN
       Name = 'NO2'
       CALL ExtDat_Set( am_I_Root,    HcoState, ExtState%NO2,                &
                        TRIM( Name ), RC,       FIRST=FIRST                 )
       IF ( RC == HCO_SUCCESS ) THEN
          ErrMsg = 'Could not find quantity "' // TRIM( Name )            // &
                   '" for the HEMCO standalone simulation!'
          CALL HCO_Error( HcoConfig%Err, ErrMsg, RC, ThisLoc )
          CALL HCO_Leave( HcoState%Config%Err, RC )
          RETURN
       ENDIF
    ENDIF

    IF ( ExtState%HNO3%DoUse ) THEN
       Name = 'HNO3'
       CALL ExtDat_Set( am_I_Root,    HcoState, ExtState%HNO3,               &
                        TRIM( Name ), RC,       FIRST=FIRST                 )
       IF ( RC == HCO_SUCCESS ) THEN
          ErrMsg = 'Could not find quantity "' // TRIM( Name )            // &
                   '" for the HEMCO standalone simulation!'
          CALL HCO_Error( HcoConfig%Err, ErrMsg, RC, ThisLoc )
          CALL HCO_Leave( HcoState%Config%Err, RC )
          RETURN
       ENDIF
    ENDIF

    !%%%%% Deposition fields (for soil NOx) %%%%%
    IF ( ExtState%DRY_TOTN%DoUse ) THEN
       Name = 'DRY_TOTN'
       CALL ExtDat_Set( am_I_Root,    HcoState, ExtState%DRY_TOTN,           &
                        TRIM( Name ), RC,       FIRST=FIRST                 )
       IF ( RC == HCO_SUCCESS ) THEN
          ErrMsg = 'Could not find quantity "' // TRIM( Name )            // &
                '" for the HEMCO standalone simulation!'
          CALL HCO_Error( HcoConfig%Err, ErrMsg, RC, ThisLoc )
          CALL HCO_Leave( HcoState%Config%Err, RC )
          RETURN
       ENDIF
    ENDIF

    IF ( ExtState%WET_TOTN%DoUse ) THEN
       Name = 'WET_TOTN'
       CALL ExtDat_Set( am_I_Root,    HcoState, ExtState%WET_TOTN,           &
                        TRIM( Name ), RC,       FIRST=FIRST                 )
       IF ( RC == HCO_SUCCESS ) THEN
          ErrMsg = 'Could not find quantity "' // TRIM( Name )            // &
                   '" for the HEMCO standalone simulation!'
          CALL HCO_Error( HcoConfig%Err, ErrMsg, RC, ThisLoc )
          CALL HCO_Leave( HcoState%Config%Err, RC )
          RETURN
       ENDIF
    ENDIF

    !%%%%% Fraction of PBL field (for sea exchange only) %%%%%
    IF ( ExtState%FRAC_OF_PBL%DoUse ) THEN
       Name = 'FRAC_OF_PBL'
       CALL ExtDat_Set( am_I_Root,    HcoState, ExtState%FRAC_OF_PBL,        &
                        TRIM( Name ), RC,       FIRST=FIRST                 )
       IF ( RC == HCO_SUCCESS ) THEN
          ErrMsg = 'Could not find quantity "' // TRIM( Name )            // &
                   '" for the HEMCO standalone simulation!'
          CALL HCO_Error( HcoConfig%Err, ErrMsg, RC, ThisLoc )
          CALL HCO_Leave( HcoState%Config%Err, RC )
          RETURN
       ENDIF
    ENDIF

    !-----------------------------------------------------------------
    ! ==> DRYCOEFF must be read from the configuration file in module
    !     hcox_soilnox_mod.F90.
    !-----------------------------------------------------------------

    !-----------------------------------------------------------------
    ! Check for vertical grid update. This will try to read the
    ! vertical grid quantities from disk or calculate them from other
    ! quantities read from disk.
    !-----------------------------------------------------------------

    ! Eventually get temperature from disk
    IF ( ExtState%TK%DoUse ) TK => ExtState%TK%Arr%Val

    ! Attempt to calculate vertical grid quantities
    CALL HCO_CalcVertGrid( am_I_Root, HcoState, PSFC,    &
                           ZSFC,  TK, BXHEIGHT, PEDGE, RC  )
    IF ( RC /= HCO_SUCCESS ) RETURN

    ! Reset pointers
    PSFC     => NULL()
    ZSFC     => NULL()
    TK       => NULL()
    BXHEIGHT => NULL()
    PEDGE    => NULL()

    !-----------------------------------------------------------------
    ! If needed, calculate SUNCOS values
    !-----------------------------------------------------------------
    IF ( ExtState%SUNCOS%DoUse ) THEN
       IF ( FIRST ) THEN
          CALL HCO_ArrAssert( ExtState%SUNCOS%Arr, HcoState%NX, HcoState%NY, RC )
          IF ( RC /= HCO_SUCCESS ) THEN
             ErrMsg = 'SUNCOS array is not the expected dimensions!'
             CALL HCO_Error( HcoConfig%Err, ErrMsg, RC, ThisLoc )
             CALL HCO_Leave( HcoState%Config%Err, RC )
             RETURN
          ENDIF
       ENDIF

       CALL HCO_GetSUNCOS( am_I_Root, HcoState, ExtState%SUNCOS%Arr%Val, 0, RC )
       IF ( RC /= HCO_SUCCESS ) THEN
          ErrMsg = 'Error encountered in routine "HCO_GetSuncos"!'
          CALL HCO_Error( HcoConfig%Err, ErrMsg, RC, ThisLoc )
          CALL HCO_Leave( HcoState%Config%Err, RC )
          RETURN
       ENDIF
    ENDIF

    !-----------------------------------------------------------------
    ! All done
    !-----------------------------------------------------------------

    ! Not first call any more
    FIRST = .FALSE.

    ! Leave w/ success
    CALL HCO_Leave( HcoState%Config%Err, RC )

  END SUBROUTINE ExtState_SetFields
!EOC
!------------------------------------------------------------------------------
!                  Harvard-NASA Emissions Component (HEMCO)                   !
!------------------------------------------------------------------------------
!BOP
!
! !IROUTINE: ExtState_UpdateFields
!
! !DESCRIPTION: Subroutine ExtState\_UpdateFields makes sure that all local
! variables that ExtState is pointing to are up to date. For the moment, this
! is just a placeholder routine as none of the ExtState fields is filled by
! local module fields. Content can be added to it if there are variables that
! need to be updated manually, e.g. not through netCDF input data.
!\\
!\\
! !INTERFACE:
!
  SUBROUTINE ExtState_UpdateFields ( am_I_Root, HcoState, ExtState, RC )
!
! !USES:
!
!
! !INPUT PARAMETERS:
!
    LOGICAL,          INTENT(IN   ) :: am_I_Root   ! Are we on the root CPU?
!
! !INPUT/OUTPUT PARAMETERS
!
    TYPE(HCO_STATE),  POINTER       :: HcoState
    TYPE(EXT_STATE),  POINTER       :: ExtState
    INTEGER,          INTENT(INOUT) :: RC          ! Success or failure?
!
! !REVISION HISTORY:
!  28 Jul 2014 - C. Keller - Initial Version
!EOP
!------------------------------------------------------------------------------
!BOC
!
! LOCAL VARIABLES:
!

    !=================================================================
    ! ExtState_UpdateFields begins here
    !=================================================================

    ! Return w/ success
    RC = HCO_SUCCESS

  END SUBROUTINE ExtState_UpdateFields
!EOC
!------------------------------------------------------------------------------
!                  Harvard-NASA Emissions Component (HEMCO)                   !
!------------------------------------------------------------------------------
!BOP
!
! !IROUTINE: IsEndOfSimulation
!
! !DESCRIPTION: Function IsEndOfSimulation returns true if the passed date
! is beyond the end of the simulation date.
!\\
!\\
! !INTERFACE:
!
  FUNCTION IsEndOfSimulation( Yr, Mt, Dy, Hr, Mn, Sc ) RESULT ( IsEnd )
!
! !USES:
!
!
! !INPUT PARAMETERS:
!
    INTEGER,          INTENT(IN   ) :: YR
    INTEGER,          INTENT(IN   ) :: MT
    INTEGER,          INTENT(IN   ) :: DY
    INTEGER,          INTENT(IN   ) :: HR
    INTEGER,          INTENT(IN   ) :: MN
    INTEGER,          INTENT(IN   ) :: SC
!
! !OUTPUT PARAMETERS
!
    LOGICAL                         :: IsEnd
!
! !REVISION HISTORY:
!  08 Sep 2014 - C. Keller - Initial Version
!  13 Jul 2015 - C. Keller - Bug fix: now save YYYYMMDD and hhmmss in different
!                            variables to avoid integer truncation errors.
!EOP
!------------------------------------------------------------------------------
!BOC
!
! LOCAL VARIABLES:
!
    INTEGER       :: THISYYYYMMDD
    INTEGER       :: THIShhmmss
    INTEGER, SAVE :: ENDYYYYMMDD = -1
    INTEGER, SAVE :: ENDhhmmss   = -1

    !=================================================================
    ! IsEndOfSimulation begins here
    !=================================================================

    ! Init
    IsEnd = .FALSE.

    ! Calculate simulation end datetime if not yet done so
    IF ( ENDYYYYMMDD < 0 ) THEN
       ENDYYYYMMDD = YRS(2)*10000 + MTS(2)*100 + DYS(2)
       ENDhhmmss   = HRS(2)*10000 + MNS(2)*100 + SCS(2)
    ENDIF

    ! Calculate current datetime
    THISYYYYMMDD = YR*10000 + MT*100 + DY
    THIShhmmss   = HR*10000 + MN*100 + SC

    ! Check if current datetime is beyond simulation end date
    IF ( THISYYYYMMDD > ENDYYYYMMDD ) THEN
       IsEnd = .TRUE.
    ELSEIF ( (THISYYYYMMDD == ENDYYYYMMDD) .AND. (THIShhmmss >= ENDhhmmss) ) THEN
       IsEnd = .TRUE.
    ENDIF

  END FUNCTION IsEndOfSimulation
!EOC
!------------------------------------------------------------------------------
!                  Harvard-NASA Emissions Component (HEMCO)                   !
!------------------------------------------------------------------------------
!BOP
!
! !IROUTINE: HCOI_Sa_InitCleanup
!
! !DESCRIPTION: deallocates all local species arrays used during initialization.
!\\
!\\
! !INTERFACE:
!
  SUBROUTINE HCOI_SA_InitCleanup ( am_I_Root, RC )
!
! !USES:
!
!
! !INPUT PARAMETERS:
!
    LOGICAL, INTENT(IN   ) :: am_I_Root   ! Are we on the root CPU?
!
! !INPUT/OUTPUT PARAMETERS
!
    INTEGER, INTENT(INOUT) :: RC          ! Success or failure?
!
! !REVISION HISTORY:
!  04 Feb 2016 - C. Keller - Initial Version
!EOP
!------------------------------------------------------------------------------
!BOC
!
! LOCAL VARIABLES:
!
    !=================================================================
    ! HCOI_SA_InitCleanup begins here
    !=================================================================

    ! Deallocate local variables (not used anymore)
    IF ( ASSOCIATED(ModelSpecNames     ) ) DEALLOCATE(ModelSpecNames     )
    IF ( ASSOCIATED(ModelSpecIDs       ) ) DEALLOCATE(ModelSpecIDs       )
    IF ( ASSOCIATED(ModelSpecMW        ) ) DEALLOCATE(ModelSpecMW        )
    IF ( ASSOCIATED(ModelSpecEmMW      ) ) DEALLOCATE(ModelSpecEmMW      )
    IF ( ASSOCIATED(ModelSpecMolecRatio) ) DEALLOCATE(ModelSpecMolecRatio)
    IF ( ASSOCIATED(ModelSpecK0        ) ) DEALLOCATE(ModelSpecK0        )
    IF ( ASSOCIATED(ModelSpecCR        ) ) DEALLOCATE(ModelSpecCR        )
    IF ( ASSOCIATED(ModelSpecPKA       ) ) DEALLOCATE(ModelSpecPKA       )
    IF ( ASSOCIATED(matchIDx           ) ) DEALLOCATE(matchIDx           )
    IF ( ASSOCIATED(HcoSpecNames       ) ) DEALLOCATE(HcoSpecNames       )

    ! Return w/ success
    RC = HCO_SUCCESS

  END SUBROUTINE HCOI_SA_InitCleanup
!EOC
<<<<<<< HEAD
!------------------------------------------------------------------------------
!                  Harvard-NASA Emissions Component (HEMCO)                   !
!------------------------------------------------------------------------------
!BOP
!
! !IROUTINE: Init_Dry_Run
!
! !DESCRIPTION: Looks at the input arguments to determine if the user
!  has selected to do a GEOS-Chem dry-run.  If so, then the proper
!  fields of Input_Opt will be populated accordingly, and the dry-run
!  log file will be opened.
!\\
!\\
! !INTERFACE:
!
  SUBROUTINE Init_Dry_Run( am_I_Root, IsDryRun, RC )
!
! !USES:
!
    USE InquireMod, ONLY : FindFreeLUN
!
! !INPUT PARAMETERS:
!
    LOGICAL,          INTENT(IN)    :: am_I_Root     ! Are we on the root core?
    LOGICAL,          INTENT(IN)    :: IsDryRun      ! Is it a dry-run?
!
! !OUTPUT PARAMETERS:
!
    INTEGER,          INTENT(OUT)   :: RC            ! Success or failure?
!
! !REMARKS:
!  If in a "dry-run" mode, HEMCO will simply check whether files
!  are present (and possibly in the correct format) and go through
!  time-steps to check met fields and other IO issues.
!  No actual "compute" is performed.
!
! !REVISION HISTORY:
!  13 Nov 2019 - R. Yantosca - Initial version
!  See the subsequent Git history with the gitk browser!
!EOP
!------------------------------------------------------------------------------
!BOC
!
! !LOCAL VARIABLES:
!
    ! Scalars
    INTEGER            :: nArg,   ArgLen

    ! Strings
    CHARACTER(LEN=255) :: ArgVal, ErrMsg, ThisLoc

    !=======================================================================
    ! Init_Dry_Run begins here!
    !=======================================================================

    ! Initialize
    RC      = HCO_SUCCESS
    ErrMsg  = ''
    ThisLoc = &
        ' -> at Init_Dry_Run (in HEMCO/Interfaces/hcoi_standalone_mod.F90)'

    ! Enter
    CALL HCO_Enter( HcoState%Config%Err, ThisLoc, RC )
    IF ( RC /= HCO_SUCCESS ) RETURN

    !=======================================================================
    ! Initialize dry-run fields of the HEMCO state object
    !=======================================================================
    IF ( IsDryRun ) THEN

       !--------------------------------------------------------------------
       ! If HEMCO is running in dry-run mode:
       !
       ! (1) Define dry-run parameters in HEMCO state
       ! (2) Print a warning to both to stdout and the HEMCO log file
       !--------------------------------------------------------------------

       ! Set parameters
       HcoState%Options%IsDryRun = IsDryRun

       ! Print dry-run header to stdout
       CALL Print_Dry_Run_Warning( 6 )

       ! Print dry-run header to the HEMCO log file
       CALL Print_Dry_Run_Warning( HcoState%Config%Err%LUN )

    ELSE

       !--------------------------------------------------------------------
       ! If this is a regular HEMCO standalone simuation,
       ! then set HEMCO dry-run parameters to default (off) values
       !--------------------------------------------------------------------
       HcoState%Options%IsDryRun = .FALSE.

    ENDIF

    ! Leave
    CALL HCO_Leave( HcoState%Config%Err, RC )

  END SUBROUTINE Init_Dry_Run
!EOC
!------------------------------------------------------------------------------
!                  Harvard-NASA Emissions Component (HEMCO)                   !
!------------------------------------------------------------------------------
!BOP
!
! !IROUTINE: Cleanup_Dry_Run
!
! !DESCRIPTION: Looks at the input arguments to determine if the user
!  has selected to do a GEOS-Chem dry-run.  If so, then the proper
!  fields of Input_Opt will be populated accordingly.
!\\
!\\
! !INTERFACE:
!
  SUBROUTINE Cleanup_Dry_Run( am_I_Root, RC )
!
! !INPUT PARAMETERS:
!
    LOGICAL, INTENT(IN)  :: am_I_Root   ! Are we on the root core?
!
! !OUTPUT PARAMETERS:
!
    INTEGER, INTENT(OUT) :: RC          ! Success or failure?
!
! !REVISION HISTORY:
!  13 Nov 2019 - R. Yantosca - Initial version
!  See the subsequent Git history with the gitk browser!
!EOP
!------------------------------------------------------------------------------
!BOC
!
! !LOCAL VARIABLES:
!
    ! Strings
    CHARACTER(LEN=255 ) :: ErrMsg, ThisLoc

    !=======================================================================
    ! Cleanup_Dry_Run begins here!
    !=======================================================================

    ! Initialize
    RC     = HCO_SUCCESS
    ErrMsg  = ''
    ThisLoc = &
       ' -> at Cleanup_Dry_Run (in HEMCO/Interfaces/hcoi_standalone_mod.F90)'

    ! Enter
    CALL HCO_Enter( HcoState%Config%Err, ThisLoc, RC )
    IF ( RC /= HCO_SUCCESS ) RETURN

    ! Only do the following for the dry-run simulation
    IF ( HcoState%Options%IsDryRun ) THEN

       ! Print dry-run header to stdout
       CALL Print_Dry_Run_Warning( 6 )

       ! Print dry-run header to the HEMCO log file
       CALL Print_Dry_Run_Warning( HcoState%Config%Err%LUN )

    ENDIF

    ! Leave
    CALL HCO_Leave( HcoState%Config%Err, RC )

  END SUBROUTINE Cleanup_Dry_Run
!EOC
!------------------------------------------------------------------------------
!                  Harvard-NASA Emissions Component (HEMCO)                   !
!------------------------------------------------------------------------------
!BOP
!
! !IROUTINE: Print_Dry_Run_Warning
!
! !DESCRIPTION: Prints the warning for the GEOS-Chem dry run to either
!  stdout (aka the GC log file) and the dry-run log file.
!\\
!\\
! !INTERFACE:
!
  SUBROUTINE Print_Dry_Run_Warning( U )
!
! !REVISION HISTORY:
!  06 Jan 2015 - R. Yantosca - Initial version
!  See the subsequent Git history with the gitk browser!
!EOP
!------------------------------------------------------------------------------
!BOC
!
! !LOCAL VARIABLES:
!
    INTEGER :: U

    !=================================================================
    ! Print warning info to the desired file
    !=================================================================
    WRITE( U, 100 )
    WRITE( U, 100 ) REPEAT( '!', 79 )
    WRITE( U, 100 ) '!!! HEMCO-STANDALONE IS IN DRY-RUN MODE!'
    WRITE( U, 100 ) '!!!'
    WRITE( U, 100 ) '!!! You will NOT get output for this run!'
    WRITE( U, 100 ) '!!! Use this command to validate a '                 // &
                     'HEMCO-STANDALONE run configuration:'
    WRITE( U, 100 ) '!!!    ./hemco_standalone.x -c CONFIG_FILE '         // &
                    '--dryrun > log'
    WRITE( U, 100 ) '!!!'
    WRITE( U, 100 ) '!!! REMOVE THE --dryrun ARGUMENT FROM THE COMMAND '  // &
                    'LINE'
    WRITE( U, 100 ) '!!! BEFORE RUNNING A HEMCO-STANDALONE PRODUCTION '   // &
                    'SIMULATION!'
    WRITE( U, 100 ) REPEAT( '!', 79 )
    WRITE( U, 120 ) '!!! Start Date       : ', YRS(1), MTS(1), DYS(1),       &
                                               HRS(1), MNS(1), SCS(1)
    WRITE( U, 120 ) '!!! End Date         : ', YRS(2), MTS(2), DYS(2),       &
                                               HRS(2), MNS(2), SCS(2)
    WRITE( U, 110 ) '!!! Meteorology      : ', TRIM(HcoState%Config%MetField)
    WRITE( U, 110 ) '!!! Grid Resolution  : ', TRIM(HcoState%Config%GridRes )
    WRITE( U, 100 ) REPEAT( '!', 79 )
    WRITE( U, 100 )

    ! Format statements
100 FORMAT( a                             )
110 FORMAT( a, a                          )
120 FORMAT( a, i4.4, 2(i2.2), 1x, 3(i2.2) )

  END SUBROUTINE Print_Dry_Run_Warning
!EOC
=======
>>>>>>> a1043cfb
END MODULE HCOI_StandAlone_Mod<|MERGE_RESOLUTION|>--- conflicted
+++ resolved
@@ -101,11 +101,7 @@
 ! !PRIVATE TYPES:
 !
   ! Default values for HEMCO input files: contain definitions of
-<<<<<<< HEAD
   ! species, grid, and time settings, etc.
-=======
-  ! species, grid, and time settings.
->>>>>>> a1043cfb
   CHARACTER(LEN=255)             :: GridFile  = 'HEMCO_sa_Grid'
   CHARACTER(LEN=255)             :: SpecFile  = 'HEMCO_sa_Spec'
   CHARACTER(LEN=255)             :: TimeFile  = 'HEMCO_sa_Time'
@@ -174,11 +170,8 @@
 !
 ! !OUTPUT PARAMETERS:
 !
-<<<<<<< HEAD
     INTEGER,          INTENT(OUT) :: RC           ! Success or failure?
 !
-=======
->>>>>>> a1043cfb
 ! !REVISION HISTORY:
 !  12 Sep 2013 - C. Keller   - Initial version
 !  See the Git history with the gitk browser!
@@ -299,15 +292,9 @@
        RETURN
     ENDIF
 
-<<<<<<< HEAD
     !=======================================================================
     ! Open logfile
     !======================================================================
-=======
-    !=================================================================
-    ! Open logfile
-    !=================================================================
->>>>>>> a1043cfb
     IF ( am_I_Root ) THEN
        CALL HCO_LogFile_Open( HcoConfig%Err, RC=RC )
        IF ( RC /= HCO_SUCCESS ) THEN
@@ -317,19 +304,11 @@
        ENDIF
     ENDIF
 
-<<<<<<< HEAD
     !=======================================================================
     ! Initialize HEMCO state object and populate it
     !=======================================================================
 
     !-----------------------------------------------------------------------
-=======
-    !=================================================================
-    ! Initialize HEMCO state object and populate it
-    !=================================================================
-
-    !-----------------------------------------------------------------
->>>>>>> a1043cfb
     ! Extract species to use in HEMCO
     CALL Get_nnMatch( am_I_Root, HcoConfig, nnMatch, RC )
     IF ( RC /= HCO_SUCCESS ) THEN
@@ -370,11 +349,7 @@
        RETURN
     ENDIF
 
-<<<<<<< HEAD
     !-----------------------------------------------------------------------
-=======
-    !-----------------------------------------------------------------
->>>>>>> a1043cfb
     ! Read time information, incl. timesteps and simulation time(s)
     CALL Read_Time( am_I_Root, HcoState, RC )
     IF ( RC /= HCO_SUCCESS ) THEN
@@ -389,11 +364,7 @@
     !=======================================================================
 
     ! Set ESMF flag
-<<<<<<< HEAD
     HcoState%Options%isESMF = .FALSE.
-=======
-    HcoState%isESMF = .FALSE.
->>>>>>> a1043cfb
 
     ! Let HEMCO schedule the diagnostics output
     HcoState%Options%HcoWritesDiagn = .TRUE.
@@ -451,11 +422,7 @@
     ! Initialize extensions.
     ! This initializes all (enabled) extensions and selects all met.
     ! fields needed by them.
-<<<<<<< HEAD
     !=======================================================================
-=======
-    !=================================================================
->>>>>>> a1043cfb
     CALL HCOX_Init( am_I_Root, HcoState, ExtState, RC )
     IF ( RC /= HCO_SUCCESS ) THEN
        ErrMsg = 'Error encountered in routine "HCOX_Init"!'
@@ -491,15 +458,9 @@
        ENDIF
     ENDIF
 
-<<<<<<< HEAD
     !=======================================================================
     ! Leave
     !=======================================================================
-=======
-    !-----------------------------------------------------------------
-    ! Leave
-    !-----------------------------------------------------------------
->>>>>>> a1043cfb
     CALL HCOI_SA_InitCleanup( am_I_Root, RC )
 
     ! Leave w/ success
@@ -554,11 +515,8 @@
     LOGICAL            :: notDryRun
     INTEGER            :: CNT
     INTEGER            :: YR, MT, DY, HR, MN, SC
-<<<<<<< HEAD
 
     ! Strings
-=======
->>>>>>> a1043cfb
     CHARACTER(LEN=255) :: Msg, ErrMsg, ThisLoc
 
     !=======================================================================
@@ -614,7 +572,6 @@
        ! Leave loop if this is the end of the simulation
        IF ( IsEndOfSimulation(YR,MT,DY,HR,MN,SC) ) EXIT
 
-<<<<<<< HEAD
        ! Write to logfile and standard output (skip for dry-run)
        IF ( notDryRun ) THEN
           WRITE( Msg, 100 ) YR, MT, DY, HR, MN, SC
@@ -623,14 +580,6 @@
           CALL HCO_MSG(HcoState%Config%Err,Msg)
           WRITE(*,*) TRIM( MSG )
        ENDIF
-=======
-       ! Write to logfile and standard output
-       WRITE( Msg, 100 ) YR, MT, DY, HR, MN, SC
-100    FORMAT( 'Calculate emissions at ', i4,'-',i2.2,'-',i2.2,' ', &
-                 i2.2,':',i2.2,':',i2.2 )
-       CALL HCO_MSG(HcoState%Config%Err,Msg)
-       WRITE(*,*) TRIM( MSG )
->>>>>>> a1043cfb
 
        ! ================================================================
        ! Reset all emission and deposition values
@@ -692,18 +641,7 @@
        ! ================================================================
        ! Run HCO extensions
        ! ================================================================
-<<<<<<< HEAD
        IF ( notDryRun ) THEN
-=======
-
-       ! Set / update ExtState fields
-       CALL ExtState_SetFields ( am_I_Root, HcoState, ExtState, RC )
-       IF ( RC /= HCO_SUCCESS ) THEN
-          ErrMsg = 'Error encountered in routine "ExtState_SetFields"!'
-          CALL HCO_Error( HcoConfig%Err, ErrMsg, RC, ThisLoc )
-          RETURN
-       ENDIF
->>>>>>> a1043cfb
 
           ! Set ExtState fields (skip for dry-run)
           CALL ExtState_SetFields ( am_I_Root, HcoState, ExtState, RC )
@@ -732,11 +670,7 @@
        ENDIF
 
        !=================================================================
-<<<<<<< HEAD
        ! Update all autofill diagnostics (skip for dry-run)
-=======
-       ! Update all autofill diagnostics
->>>>>>> a1043cfb
        !=================================================================
        IF ( notDryRun ) THEN
           CALL HcoDiagn_AutoUpdate ( am_I_Root, HcoState, RC )
@@ -800,12 +734,9 @@
     ThisLoc = &
     'HCOI_SA_FINAL (in module HEMCO/Interfaces/hcoi_standalone_mod.F90)'
 
-<<<<<<< HEAD
     ! Cleanup the dry-run
     CALL Cleanup_Dry_Run( am_I_Root, RC )
 
-=======
->>>>>>> a1043cfb
     ! Cleanup HCO core
     CALL HCO_FINAL( am_I_Root, HcoState, .FALSE., RC )
     IF ( RC /= HCO_SUCCESS ) THEN
@@ -3066,7 +2997,6 @@
 
   END SUBROUTINE HCOI_SA_InitCleanup
 !EOC
-<<<<<<< HEAD
 !------------------------------------------------------------------------------
 !                  Harvard-NASA Emissions Component (HEMCO)                   !
 !------------------------------------------------------------------------------
@@ -3294,6 +3224,4 @@
 
   END SUBROUTINE Print_Dry_Run_Warning
 !EOC
-=======
->>>>>>> a1043cfb
 END MODULE HCOI_StandAlone_Mod