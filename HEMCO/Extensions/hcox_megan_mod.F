!------------------------------------------------------------------------------
!                  Harvard-NASA Emissions Component (HEMCO)                   !
!------------------------------------------------------------------------------
!BOP
!
! !MODULE: hcox_megan_mod.F90
!
! !DESCRIPTION: Module HCOX\_Megan\_Mod contains variables and routines 
!  specifying the algorithms that control the MEGAN inventory of biogenic 
!  emissions (as implemented into the GEOS-Chem model).
!\\
!\\
! This is a HEMCO extension module that uses many of the HEMCO core
! utilities.
!\\
!\\
! MEGAN calculates gamma activity factor based upon temperature and 
! radiation information from the past. In the original GEOS-Chem 
! code, the initial 10-d averages were explicitly calculated during 
! initialization of MEGAN. This is not feasible in an ESMF environment,
! and the following restart variables can now be provided through the 
! HEMCO configuration file:
! \begin{itemize}
! \item T\_DAVG: long-term historical temperature 
! \item PARDR\_DAVG: long-term historical direct radiation 
! \item PARDF\_DAVG: long-term historical diffuse radiation 
! \item T\_PREVDAY: short-term historical temperature
! \end{itemize}
! These variables are automatically searched for on the first call of
! the run call. If not defined, default values will be used. The values
! of T\_DAVG, T\_PREVDAY, PARDR\_DAVG, and PARDF\_DAVG are continuously
! updated at the end of the run sequence, e.g. they represent the 
! instantaneous running average. The e-folding times to be used when
! calculating the short=term and long-term running averages are defined 
! as module parameter below (parameter TAU\_HOURS and TAU\_DAYS).
!\\
!\\
! A similar procedure is also applied to the leaf area index variables.
! The original GEOS-Chem MEGAN code used three LAI variables: current month
! LAI (LAI\_CM), previous month LAI (LAI\_PM), and instantaneous LAI (LAI), 
! which was a daily interpolation of LAI\_CM and next month' LAI, (LAI\_NM). 
! The HEMCO implementation uses only the instantaneous LAI, assuming it is
! updated every day. The short term historical LAI is kept in memory and 
! used to determine the LAI change over time (used to calculate the gamma 
! leaf age). It is also updated on every time step.
! For the first simulation day, the previous' day LAI is taken from the 
! restart file (field LAI\_PREVDAY). If no restart variable is defined, a 
! LAI change of zero is assumed (ckeller, 10/9/2014).
!\\
!\\
! !References:
!
!  \begin{itemize}
!  \item Guenther, A., et al., \emph{The Model of Emissions of Gases and
!        Aerosols from Nature version 2.1 (MEGAN2.1): an extended and updated
!        framework for modeling biogenic emissions}, \underline{Geosci. Model
!        Dev.}, \textbf{5}, 1471-1792, 2012.
!  \item Guenther, A., et al., \emph{A global model of natural volatile 
!        organic compound emissions}, \underline{J.Geophys. Res.}, 
!        \textbf{100}, 8873-8892, 1995.
!  \item Wang, Y., D. J. Jacob, and J. A. Logan, \emph{Global simulation of 
!        tropospheric O3-Nox-hydrocarbon chemistry: 1. Model formulation}, 
!        \underline{J. Geophys. Res.}, \textbf{103}, D9, 10713-10726, 1998.
!  \item Guenther, A., B. Baugh, G. Brasseur, J. Greenberg, P. Harley, L. 
!        Klinger, D. Serca, and L. Vierling, \emph{Isoprene emission estimates 
!        and uncertanties for the Central African EXPRESSO study domain}, 
!        \underline{J. Geophys. Res.}, \textbf{104}, 30,625-30,639, 1999.
!  \item Guenther, A. C., T. Pierce, B. Lamb, P. Harley, and R. Fall, 
!        \emph{Natural emissions of non-methane volatile organic compounds, 
!        carbon monoxide, and oxides of nitrogen from North America}, 
!        \underline{Atmos. Environ.}, \textbf{34}, 2205-2230, 2000.
!  \item Guenther, A., and C. Wiedinmyer, \emph{User's guide to Model of 
!        Emissions of Gases and Aerosols from Nature}. http://cdp.ucar.edu. 
!        (Nov. 3, 2004) 
!  \item Guenther, A., \emph{AEF for methyl butenol}, personal commucation. 
!        (Nov, 2004)
!  \item Sakulyanontvittaya, T., T. Duhl, C. Wiedinmyer, D. Helmig, S. 
!        Matsunaga, M. Potosnak, J. Milford, and A. Guenther, \emph{Monoterpene
!        and sesquiterpene emission estimates for the United States}, 
!        \underline{Environ. Sci. Technol}, \textbf{42}, 1623-1629, 2008.
!  \end{itemize}
!
! !INTERFACE:
!
      MODULE HCOX_MEGAN_MOD
!
! !USES:
!
      USE HCO_ERROR_MOD
      USE HCO_DIAGN_MOD
      USE HCOX_State_MOD,    ONLY : Ext_State
      USE HCO_STATE_MOD,     ONLY : HCO_STATE

      IMPLICIT NONE
      PRIVATE
!
! !PUBLIC MEMBER FUNCTIONS: 
!
      PUBLIC  :: HCOX_Megan_Init
      PUBLIC  :: HCOX_Megan_Run
      PUBLIC  :: HCOX_Megan_Final
!
! !PRIVATE MEMBER FUNCTIONS:
!
      PRIVATE :: GET_MEGAN_EMISSIONS  ! dbm, new MEGAN driver routine
                                      ! for all compounds (6/21/2012)
!      PRIVATE :: UPDATE_T_DAY      
!      PRIVATE :: UPDATE_T_15_AVG   
      PRIVATE :: GET_MEGAN_PARAMS
      PRIVATE :: GET_MEGAN_AEF
      PRIVATE :: GET_GAMMA_PAR_PCEEA
      PRIVATE :: GET_GAMMA_T_LI
      PRIVATE :: GET_GAMMA_T_LD
      PRIVATE :: GET_GAMMA_LAI
      PRIVATE :: GET_GAMMA_AGE
      PRIVATE :: GET_GAMMA_SM
      PRIVATE :: CALC_NORM_FAC
      PRIVATE :: SOLAR_ANGLE
      PRIVATE :: FILL_RESTART_VARS 
      PRIVATE :: CALC_AEF
      PRIVATE :: GET_GAMMA_CO2  ! (Tai, Jan 2013)
! 
! !REVISION HISTORY: 
!  (1 ) Original code (biogen_em_mod.f) by Dorian Abbot (6/2003).  Updated to 
!        latest algorithm and modified for the standard code by May Fu 
!        (11/2004).
!  (2 ) All emission are currently calculated using TS from DAO met field.
!        TS is the surface air temperature, which should be carefully 
!        distinguished from TSKIN. (tmf, 11/20/2004)
!  (3 ) In GEOS4, the TS used here are the T2M in the A3 files, read in 
!        'a3_read_mod.f'. 
!  (4 ) Bug fix: change #if block to also cover GCAP met fields (bmy, 12/6/05)
!  (5 ) Remove support for GEOS-1 and GEOS-STRAT met fields (bmy, 8/4/06)
!  (6 ) Bug fix: Skip Feb 29th if GCAP in INIT_MEGAN (phs, 9/18/07)
!  (7 ) Added routine GET_AEF_05x0666 to read hi-res AEF data for the GEOS-5
!        0.5 x 0.666 nested grid simulations (yxw, dan, bmy, 11/6/08)
!  17 Dec 2009 - R. Yantosca - Added ProTeX headers
!  09 Mar 2010 - R. Yantosca - Minor bug fix in GET_EMMONOT_MEGAN
!  17 Mar 2010 - H. Pye      - AEF_SPARE must be a scalar local variable
!                              in GET_EMMONOT_MEGAN for parallelization.
!  20 Aug 2010 - R. Yantosca - Move CMN_SIZE to top of module
!  20 Aug 2010 - R. Yantosca - Now set DAY_DIM = 24 for MERRA, since the
!                              surface temperature is now an hourly field.
!  01 Sep 2010 - R. Yantosca - Bug fix in INIT_MEGAN: now only read in 
!                              NUM_DAYS (instead of 15) days of sfc temp data
!  22 Nov 2011 - R. Yantosca - Do not use erroneous AEF's for nested grids 
!  06 Dec 2011 - E. Fischer  - Added Acetone emissions 
!  28 Feb 2012 - R. Yantosca - Removed support for GEOS-3
!  01 Mar 2012 - R. Yantosca - Now reference new grid_mod.F90
!  01 Mar 2012 - R. Yantosca - Use updated GET_LOCALTIME from time_mod.F
!  11 Apr 2012 - R. Yantosca - Replace lai_mod.F with modis_lai_mod.F90
!  13 Aug 2013 - M. Sulprizio- Modifications for updated SOA sim (H. Pye):
!                               Add sesquiterpenes to MEGAN group;
!                               Add plant functional types (PFT_xx);
!                               Rename GET_EMMONOG_MEGAN to GET_EMTERP_MEGAN;
!                               Add routines READ_PFT and GET_AEF_GEN
!  20 Aug 2013 - R. Yantosca - Removed "define.h", this is now obsolete
!  26 Sep 2013 - R. Yantosca - Renamed GEOS_57 Cpp switch to GEOS_FP
!  05 Oct 2013 - C. Keller   - Now a HEMCO extension 
!  04 Aug 2014 - C. Keller   - Added 'manual' diagnostics for Acetone.
!  09 Oct 2014 - C. Keller   - Now use only GC_LAI (keep prev. LAI in memory)
!  22 Dec 2014 - C. Keller   - Now use flexible precision (hp) everywhere.
!                              Option to read temperature/irradiation from
!                              restart.
!  26 Jan 2015 - M. Sulprizio- Update from D. Millet (19 Jan 2013): Streamlined
!                              computations into a single driver routine
!                              and updated emissions according to MEGAN 2.1 as
!                              described in:
!                              Guenther et al., The Model of Emissions of Gases
!                              and Aerosols from Nature version 2.1 (MEGAN2.1):
!                              an extended and updated framework for modeling 
!                              biogenic emissions, GMD, 5, 1471-1492, 2012.
!  12 Feb 2015 - M. Sulprizio- Remove GET_AEF_GEN routine. We now calculate AEFs
!                              for FARN, BCAR, and OSQT in CALC_AEF using
!                              parameters from Guenther et al., 2012.
!  18 Feb 2015 - M. Sulprizio- Remove LPECCA logical flag since we use this
!                              scheme exclusively now.
!                              Restore emissions of individual MEGAN species to
!                              diagnostics for consistency with pre-HEMCO code.
!  10 Jun 2015 - M. Sulprizio- Bug fix for SOA simulation: Now convert AEFs for
!                              sesquiterpenes to kg/m2/s.
!  15 Sep 2015 - M. Sulprizio- Add CO2 inhibition effect on isoprene emissions
!                              from Amos Tai (Jan 2013)
!  05 Nov 2015 - C. Keller   - Reorganize restart variables to running averages.
!  08 Dec 2015 - C. Keller   - Now treat previous' day LAI as running avg, too.
!  14 Oct 2016 - C. Keller   - Now use HCO_EvalFld instead of HCO_GetPtr.
!  05 Oct 2015 - M. Sulprizio- Activate MEGAN ethanol emissions for PAN updates
!                              from E. Fischer
!  17 Jul 2017 - C. Keller   - Now normalize LAI by PFTs.
!  05 Oct 2018 - R. Yantosca - For the standard (non-ESMF) environment, update
!                              variables from the restart file just once.  In
!                              the ESMF environment we have to do that on every
!                              call to get data from the External State object.
!  27 Aug 2019 - M. Sulprizio- Remove CO from monoterpenes. This source is now
!                              included explicitly in the chemistry mechanism.
!EOP
!------------------------------------------------------------------------------
!BOC
!
! !MODULE VARIABLES:
! 
      TYPE :: MyInst
         INTEGER                 :: Instance
         INTEGER                 :: ExtNr        ! Extension number for MEGAN
         INTEGER                 :: ExtNrMono    ! Extension number for MEGAN_Mono
         REAL(hp)                :: ISOP_SCALING ! Isoprene emissions scaling
         REAL(hp)                :: GLOBCO2      ! Global CO2 conc (ppmv)
         REAL(hp)                :: ISOPTOSOAP   ! SOAP Emission factor
         REAL(hp)                :: MONOTOSOAP   ! SOAP Emission factor
         REAL(hp)                :: OTHRTOSOAP   ! SOAP Emission factor
         REAL(hp)                :: ISOPTOSOAS   ! Direct SOA Emission factor
         REAL(hp)                :: MONOTOSOAS   ! Direct SOA Emission factor
         REAL(hp)                :: OTHRTOSOAS   ! Direct SOA Emission factor
         LOGICAL                 :: LISOPCO2     ! Include CO2 inhibition of ISOP?
         LOGICAL                 :: NORMLAI      ! Normalize LAI by PFT? 
   
         ! Physical parameter
         REAL(hp)                :: D2RAD  ! Degrees to radians 
         REAL(hp)                :: RAD2D  ! Radians to degrees
   
         ! HEMCO species IDs
         INTEGER                 :: IDTISOP
         INTEGER                 :: IDTACET
         INTEGER                 :: IDTPRPE
         INTEGER                 :: IDTC2H4
         INTEGER                 :: IDTALD2
         INTEGER                 :: IDTEOH
!         INTEGER                 :: IDTOCPI
         INTEGER                 :: IDTLIMO
         INTEGER                 :: IDTMTPA
         INTEGER                 :: IDTMTPO
         INTEGER                 :: IDTSESQ
         INTEGER                 :: IDTSOAP
         INTEGER                 :: IDTSOAS
   
         ! Pointers to annual emission factor arrays.
         ! These fields are obtained from ext. data (from config file)
         ! These arrays represent the base emission values in kg(C)/m2/s
         ! that will be scaled based upon meteorological conditions.
         REAL(hp), POINTER       :: AEF_ISOP(:,:)  
         REAL(hp), POINTER       :: AEF_MBOX(:,:) 
         REAL(hp), POINTER       :: AEF_BPIN(:,:) 
         REAL(hp), POINTER       :: AEF_CARE(:,:) 
         REAL(hp), POINTER       :: AEF_LIMO(:,:) 
         REAL(hp), POINTER       :: AEF_OCIM(:,:) 
         REAL(hp), POINTER       :: AEF_SABI(:,:) 
         REAL(hp), POINTER       :: GEIA_ORVC(:,:)
   
         ! Annual emission factors arrays
         ! These fields are not read from file, but are computed in CALC_AEF
         REAL(hp), POINTER       :: AEF_APIN(:,:)              ! Alpha-pinene
         REAL(hp), POINTER       :: AEF_MYRC(:,:)              ! Myrcene
         REAL(hp), POINTER       :: AEF_OMON(:,:)              ! Other monoterpenes
         REAL(hp), POINTER       :: AEF_MOHX(:,:)              ! Methanol
         REAL(hp), POINTER       :: AEF_ACET(:,:)              ! Acetone
         REAL(hp), POINTER       :: AEF_EOH(:,:)               ! Ethanol
         REAL(hp), POINTER       :: AEF_CH2O(:,:)              ! Formaldehyde
         REAL(hp), POINTER       :: AEF_ALD2(:,:)              ! Acetaldehyde
         REAL(hp), POINTER       :: AEF_FAXX(:,:)              ! Formic acid
         REAL(hp), POINTER       :: AEF_AAXX(:,:)              ! Acetic acid
         REAL(hp), POINTER       :: AEF_C2H4(:,:)              ! Ethene
         REAL(hp), POINTER       :: AEF_TOLU(:,:)              ! Toluene
         REAL(hp), POINTER       :: AEF_HCNX(:,:)              ! HCN
         REAL(hp), POINTER       :: AEF_PRPE(:,:)              ! >= C3 alkenes
         REAL(hp), POINTER       :: AEF_FARN(:,:)              ! a-Farnesene
         REAL(hp), POINTER       :: AEF_BCAR(:,:)              ! b-Caryophyllene
         REAL(hp), POINTER       :: AEF_OSQT(:,:)              ! Other sesquiterp.
   
         ! Normalization factor
         REAL(hp), POINTER       :: NORM_FAC(:)
   
         ! New restart variables (ckeller, 11/05/2015)
         REAL(sp), POINTER       :: T_LASTXDAYS    (:,:)  ! Avg. temperature of last NUM_DAYS
         REAL(sp), POINTER       :: T_LAST24H      (:,:)  ! Avg. temperature of last 24 hours
         REAL(sp), POINTER       :: PARDF_LASTXDAYS(:,:)  ! Avg. PARDF of last NUM_DAYS
         REAL(sp), POINTER       :: PARDR_LASTXDAYS(:,:)  ! Avg. PARDR of last NUM_DAYS
   
         ! previous LAI values (ckeller, 10/09/2014)
         REAL(sp), POINTER       :: LAI_PREVDAY(:,:)      ! LAI of prev. day

         ! Array for PFT
         REAL(hp), POINTER       :: ARRAY_16(:,:,:)  
 
         ! Days between mid-months (updated by HEMCO clock)
         INTEGER                 :: DAYS_BTW_M

         ! Input data suffix
         CHARACTER(LEN=255)      :: SUFFIX

         TYPE(MyInst), POINTER   :: NextInst => NULL()
      END TYPE MyInst

      ! Pointer to all instances
      TYPE(MyInst), POINTER      :: AllInst => NULL()

      ! Scalars
!      INTEGER,  PARAMETER  :: DAY_DIM        = 24       ! # of 1-hr periods/day
!      INTEGER, PARAMETER  :: DAY_DIM        = 8        ! # of 3-hr periods/day
      !INTEGER,  PARAMETER  :: NUM_DAYS       = 10       ! # of days to avg 
      REAL(hp), PARAMETER  :: TAU_DAYS       = 5.0_hp   ! e-folding time to be applied to
                                                        ! long-term past conditions (in days) 
      REAL(hp), PARAMETER  :: TAU_HOURS      = 12.0_hp  ! e-folding time to be applied to
                                                        ! short-term past conditions (in hours)
      REAL(hp), PARAMETER  :: WM2_TO_UMOLM2S = 4.766_hp ! W/m2 -> umol/m2/s

      ! Maximum LAI value
      REAL(hp), PARAMETER  :: LAI_MAX        = 6.0_hp   ! cm2/cm2

      ! testing only
      integer, parameter  :: ix = 20 !20 !25 !13 !20
      integer, parameter  :: iy = 43 !43 !22 !38 !31

      CONTAINS
!EOC
!------------------------------------------------------------------------------
!                  Harvard-NASA Emissions Component (HEMCO)                   !
!------------------------------------------------------------------------------
!BOP
!
! !IROUTINE: HCOX_Megan_Run
!
! !DESCRIPTION: Subroutine HCOX\_MEGAN\_Run is the driver routine for
! the MEGAN model within the new emissions structure. 
! Note that all diagnostics are commented since those are still written
! as part of the old emission structure.
!\\
!\\
! !INTERFACE:
!
      SUBROUTINE HCOX_Megan_Run( am_I_Root, ExtState, HcoState, RC ) 
!
! !USES:
!
      USE HCO_FLUXARR_MOD,     ONLY : HCO_EmisAdd 
      USE HCO_CLOCK_MOD,       ONLY : HcoClock_First 
      USE HCO_CLOCK_MOD,       ONLY : HcoClock_Rewind
      USE HCO_CLOCK_MOD,       ONLY : HcoClock_NewHour 
      USE HCO_CLOCK_MOD,       ONLY : HcoClock_NewDay
      USE HCO_Restart_Mod,     ONLY : HCO_RestartWrite
!
! !INPUT PARAMETERS: 
!
      LOGICAL,         INTENT(IN)    :: am_I_Root
      TYPE(Ext_State), POINTER       :: ExtState 
      TYPE(HCO_State), POINTER       :: HcoState
!
! !INPUT/OUTPUT PARAMETERS: 
!
      INTEGER,         INTENT(INOUT) :: RC
!
! !REVISION HISTORY: 
!  05 Aug 2013 - C. Keller   - Initial version 
!  08 Oct 2014 - C. Keller   - Now use HEMCO clock to get days between months
!  09 Oct 2014 - C. Keller   - Now use only GC_LAI. This makes days between months
!                              obsolete
!  16 Oct 2014 - C. Keller   - Initialize flux arrays to avoid float invalid
!   9 Mar 2015 - R. Yantosca - Bug fix: add EMIS_ALD2 to $OMP PRIVATE clause
!  08 May 2015 - C. Keller   - Now read/write restart variables from here to
!                              accomodate replay runs in GEOS-5.
!  30 Sep 2015 - C. Keller   - Now add OCPI flux to BIOGENIC_OCPI diagnostics.
!  12 Dec 2015 - C. Keller   - Apply e-folding times to past conditions.
!  07 Jan 2016 - E. Lundgren - Update Avogadro's # to NIST 2014
!  01 Jun 2016 - R. Yantosca - Bug fix: Now use ExtNrMono in the call to
!                              Hco_EmisAdd for the MONX (in order to make MONX
!                              show up as nonzero in HEMCO diagnostics).
!  26 Oct 2016 - R. Yantosca - Don't nullify local ptrs in declaration stmts
!  02 Mar 2018 - M. Sulprizio- Remove species MONX and use MTPA/MTPO/LIMO;
!                              Consolidate MEGAN_SOA option into MEGAN_Mono
!                              since there is essentially no difference between
!                              the two now that SOA (MTPA/MTPO/LIMO) is standard
!  19 Mar 2019 - R. Yantosca - Bug fix: CO, MTPA, MTPO, LIMO, and SESQ should
!                              use Inst%ExtNrMono in calls to HCO_EmisAdd
!EOP
!------------------------------------------------------------------------------
!BOC
!
! !LOCAL VARIABLES:
!
      INTEGER             :: I, J
      REAL(hp)            :: EMIS_ISOP, EMIS_MBOX, EMIS_APIN, EMIS_BPIN
      REAL(hp)            :: EMIS_LIMO, EMIS_SABI, EMIS_MYRC, EMIS_CARE
      REAL(hp)            :: EMIS_OCIM, EMIS_OMON, EMIS_MONO, EMIS_ALD2
      REAL(hp)            :: EMIS_MOHX, EMIS_EOH,  EMIS_FAXX, EMIS_AAXX
      REAL(hp)            :: EMIS_ACET, EMIS_PRPE, EMIS_C2H4
      REAL(hp)            :: EMIS_FARN, EMIS_BCAR, EMIS_OSQT
      REAL(hp)            :: EMIS_OTHR
      REAL(hp)            :: BIOG_ALPH, BIOG_LIMO
      REAL(hp)            :: BIOG_ALCO
      REAL(hp)            :: MONO_MOL
      REAL(hp)            :: MBOX_MOL
      REAL(hp)            :: X, Y 
      REAL(hp)            :: DIURFACT, DIURORVC
      REAL(hp)            :: TMP
      REAL(hp)            :: TS_EMIS
      REAL(hp)            :: DNEWFRAC 
      REAL(hp)            :: DOLDFRAC
      REAL(hp)            :: HNEWFRAC 
      REAL(hp)            :: HOLDFRAC
      LOGICAL             :: ERR
      LOGICAL             :: FIRST, IsNewHour, IsNewDay 

      ! Emission arrays (kgC/m2/s)
      REAL(hp), TARGET    :: FLUXISOP  (HcoState%NX,HcoState%NY)
      REAL(hp), TARGET    :: FLUXMONO  (HcoState%NX,HcoState%NY)
      REAL(hp), TARGET    :: FLUXACETmo(HcoState%NX,HcoState%NY)
      REAL(hp), TARGET    :: FLUXACETmb(HcoState%NX,HcoState%NY)
      REAL(hp), TARGET    :: FLUXACETbg(HcoState%NX,HcoState%NY)
      REAL(hp), TARGET    :: FLUXPRPE  (HcoState%NX,HcoState%NY)
      REAL(hp), TARGET    :: FLUXC2H4  (HcoState%NX,HcoState%NY)
      REAL(hp), TARGET    :: FLUXLIMO  (HcoState%NX,HcoState%NY)
      REAL(hp), TARGET    :: FLUXMTPA  (HcoState%NX,HcoState%NY)
      REAL(hp), TARGET    :: FLUXMTPO  (HcoState%NX,HcoState%NY)
      REAL(hp), TARGET    :: FLUXSESQ  (HcoState%NX,HcoState%NY)
      REAL(hp), TARGET    :: FLUXSOAP  (HcoState%NX,HcoState%NY)
      REAL(hp), TARGET    :: FLUXSOAS  (HcoState%NX,HcoState%NY)

      ! Emission arrays for use in diagnostics only (kgC/m2/s)
      REAL(hp), TARGET    :: FLUXMBOX  (HcoState%NX,HcoState%NY)
      REAL(hp), TARGET    :: FLUXAPIN  (HcoState%NX,HcoState%NY)
      REAL(hp), TARGET    :: FLUXBPIN  (HcoState%NX,HcoState%NY)
      REAL(hp), TARGET    :: FLUXSABI  (HcoState%NX,HcoState%NY)
      REAL(hp), TARGET    :: FLUXMYRC  (HcoState%NX,HcoState%NY)
      REAL(hp), TARGET    :: FLUXCARE  (HcoState%NX,HcoState%NY)
      REAL(hp), TARGET    :: FLUXOCIM  (HcoState%NX,HcoState%NY)
      REAL(hp), TARGET    :: FLUXOMON  (HcoState%NX,HcoState%NY)
      REAL(hp), TARGET    :: FLUXALD2  (HcoState%NX,HcoState%NY)
      REAL(hp), TARGET    :: FLUXMOHX  (HcoState%NX,HcoState%NY)
      REAL(hp), TARGET    :: FLUXEOH   (HcoState%NX,HcoState%NY)
      REAL(hp), TARGET    :: FLUXFAXX  (HcoState%NX,HcoState%NY)
      REAL(hp), TARGET    :: FLUXAAXX  (HcoState%NX,HcoState%NY)
      REAL(hp), TARGET    :: FLUXFARN  (HcoState%NX,HcoState%NY)
      REAL(hp), TARGET    :: FLUXBCAR  (HcoState%NX,HcoState%NY)
      REAL(hp), TARGET    :: FLUXOSQT  (HcoState%NX,HcoState%NY)

      ! For diagnostics
      REAL(hp), POINTER   :: Arr2D(:,:)
      CHARACTER(LEN=63)   :: DiagnName
      CHARACTER(LEN=255)  :: MSG

      ! Molecules C / kg C
      REAL(hp), PARAMETER   :: XNUMOL_C = 6.022140857e+23_hp / 12e-3_hp
      REAL(hp), PARAMETER   :: UNITCONV = 1.0_hp

      ! Fraction of yield of OC (hydrophilic) from terpene emissions
      REAL(hp), PARAMETER   :: EMMT2OC = 1.0e-1_hp

      ! Conversion factors for OC/BC
      REAL(hp), PARAMETER   :: FC1 = 136.2364_hp / 120.11_hp
      REAL(hp), PARAMETER   :: FC2 = 154.2516_hp / 120.11_hp
      REAL(hp), PARAMETER   :: FC3 = 204.3546_hp / 180.165_hp
      REAL(hp), PARAMETER   :: FC4 = 152.0_hp    / 120.11_hp

      ! Conversion factors for acetone calculations
      REAL(hp), PARAMETER   :: YIELD_MO   = 0.116_hp
      REAL(hp), PARAMETER   :: MONO_SCALE = 0.89_hp
      REAL(hp), PARAMETER   :: MB_SCALE1  = 0.6_hp
      REAL(hp), PARAMETER   :: MB_SCALE2  = 0.76_hp

      TYPE(MyInst), POINTER :: Inst

      !=================================================================
      ! HCOX_Megan_Run begins here! 
      !================================================================= 

      ! Enter 
      CALL HCO_ENTER( HcoState%Config%Err, 
     &               'HCOX_Megan_Run (hcox_megan_mod.F)', RC )
      IF ( RC /= HCO_SUCCESS ) RETURN
      ERR = .FALSE.

      ! Nullify
      Arr2d => NULL()
      Inst  => NULL()

      ! Get instance
      CALL InstGet ( ExtState%Megan, Inst, RC )
      IF ( RC /= HCO_SUCCESS ) THEN 
       WRITE(MSG,*) 'Cannot find Megan instance Nr. ', ExtState%Megan
       CALL HCO_ERROR(HcoState%Config%Err,MSG,RC)
       RETURN
      ENDIF

      ! Time information
      FIRST     = HcoClock_First  ( HcoState%Clock, .TRUE. )
      IsNewHour = HcoClock_NewHour( HcoState%Clock, .TRUE. )
      IsNewDay  = HcoClock_NewDay ( HcoState%Clock, .TRUE. )

      ! Initialize flux arrays
      FLUXISOP   = 0.0_hp
      FLUXMBOX   = 0.0_hp
      FLUXAPIN   = 0.0_hp
      FLUXBPIN   = 0.0_hp
      FLUXSABI   = 0.0_hp
      FLUXMYRC   = 0.0_hp
      FLUXCARE   = 0.0_hp
      FLUXOCIM   = 0.0_hp
      FLUXOMON   = 0.0_hp
      FLUXMONO   = 0.0_hp
      FLUXALD2   = 0.0_hp
      FLUXMOHX   = 0.0_hp
      FLUXEOH    = 0.0_hp
      FLUXFAXX   = 0.0_hp
      FLUXAAXX   = 0.0_hp
      FLUXACETmo = 0.0_hp
      FLUXACETmb = 0.0_hp
      FLUXACETbg = 0.0_hp
      FLUXPRPE   = 0.0_hp
      FLUXC2H4   = 0.0_hp
      FLUXLIMO   = 0.0_hp
      FLUXMTPA   = 0.0_hp
      FLUXMTPO   = 0.0_hp
      FLUXFARN   = 0.0_hp
      FLUXBCAR   = 0.0_hp
      FLUXOSQT   = 0.0_hp
      FLUXSESQ   = 0.0_hp
      FLUXSOAP   = 0.0_hp
      FLUXSOAS   = 0.0_hp

#if defined( ESMF_ ) || defined( MODEL_GEOS ) 

      !----------------------------------------------------------------
      ! %%%%% ESMF environment: execute these on every call  %%%%%
      ! %%%%% because this will fill from the External State %%%%%
      !----------------------------------------------------------------

      ! Generate annual emission factors for MEGAN inventory
      CALL CALC_AEF( am_I_Root, HcoState, ExtState, Inst, RC )
      IF ( RC /= HCO_SUCCESS ) THEN 
         MSG = 'Error encountered in MEGAN routine CALC_AEF!'
         CALL HCO_ERROR( HcoState%Config%Err, MSG, RC )
         RETURN
      ENDIF

      ! Calculate normalization factor (dbm, 11/2012)
      CALL CALC_NORM_FAC( am_I_Root, Inst, RC )
      IF ( RC /= HCO_SUCCESS ) THEN 
         MSG = 'Error encountered in MEGAN routine CALC_NORM_FAC!'
         CALL HCO_ERROR( HcoState%Config%Err, MSG, RC )
         RETURN
      ENDIF

      ! Fill restart variables.
      CALL FILL_RESTART_VARS( am_I_Root, HcoState, ExtState, Inst, RC )
      IF ( RC /= HCO_SUCCESS ) THEN 
         MSG = 'Error encountered in MEGAN routine FILL_RESTART_VARS!'
         CALL HCO_ERROR( HcoState%Config%Err, MSG, RC )
         RETURN
      ENDIF

#else

      !----------------------------------------------------------------
      ! %%%%% Standard environment: Execute these only once     %%%%%
      ! %%%%% to avoid constantly overwriting restart variables %%%%%
      !----------------------------------------------------------------
      IF ( FIRST ) THEN

         ! Generate annual emission factors for MEGAN inventory
         CALL CALC_AEF( am_I_Root, HcoState, ExtState, Inst, RC )
         IF ( RC /= HCO_SUCCESS ) THEN 
            MSG = 'Error encountered in MEGAN routine CALC_AEF!'
            CALL HCO_ERROR( HcoState%Config%Err, MSG, RC )
            RETURN
         ENDIF

         ! Calculate normalization factor (dbm, 11/2012)
         CALL CALC_NORM_FAC( am_I_Root, Inst, RC )
         IF ( RC /= HCO_SUCCESS ) THEN 
            MSG = 'Error encountered in MEGAN routine CALC_NORM_FAC!'
            CALL HCO_ERROR( HcoState%Config%Err, MSG, RC )
            RETURN
         ENDIF       

         ! Fill restart variables
         CALL FILL_RESTART_VARS( am_I_Root, HcoState, 
     &                           ExtState,  Inst,     RC )
         IF ( RC /= HCO_SUCCESS ) THEN 
            MSG = 'Error encountered in MEGAN routine ' //
     &            'FILL_RESTART_VARS!'
            CALL HCO_ERROR( HcoState%Config%Err, MSG, RC )
            RETURN
         ENDIF
      ENDIF

#endif

      ! LAI_PREVDAY is now continuously updated (ckeller, 12/8/15)
!      ! On a new day, copy previous LAI values to array that holds
!      ! previous day LAI.
!      ELSEIF ( IsNewDay ) THEN
!         LAI_PREVDAY = LAI_PREVSTEP
!      ENDIF

      ! Set to 1 day since we know that LAI is updated every day.
      Inst%DAYS_BTW_M = 1

      ! Calculate weights for running means of historic variables
      ! DNEWFRAC and DOLDFRAC are the weights given to the current
      ! and existing value, respectively, when updating running means
      ! over the last X days. HNEWFRAC and HOLDFRAC are the same but
      ! for the 24H means. (ckeller, 11/05/2015)
      TS_EMIS  = HcoState%TS_EMIS
      DNEWFRAC = TS_EMIS / ( TAU_DAYS * 24.0_hp * 3600.0_hp )
      DOLDFRAC = 1.0_hp - DNEWFRAC
      HNEWFRAC = TS_EMIS / ( TAU_HOURS * 3600.0_hp )
      HOLDFRAC = 1.0_hp - HNEWFRAC

!$OMP PARALLEL DO
!$OMP+DEFAULT( SHARED )
!$OMP+PRIVATE( I, J,      EMIS_ISOP, EMIS_MBOX, EMIS_APIN, EMIS_BPIN   )
!$OMP+PRIVATE( EMIS_LIMO, EMIS_SABI, EMIS_MYRC, EMIS_CARE, EMIS_OCIM   )
!$OMP+PRIVATE( EMIS_OMON, EMIS_MONO, EMIS_MOHX, EMIS_EOH,  EMIS_FAXX   )
!$OMP+PRIVATE( EMIS_AAXX, EMIS_ACET, EMIS_PRPE, EMIS_C2H4              )
!$OMP+PRIVATE( EMIS_FARN, EMIS_BCAR, EMIS_OSQT, EMIS_ALD2, EMIS_OTHR   )
!$OMP+PRIVATE( MONO_MOL,  TMP,       MBOX_MOL                          )
!$OMP+PRIVATE( DIURFACT,  DIURORVC,  BIOG_ALPH                         ) 
!$OMP+PRIVATE( BIOG_LIMO, BIOG_ALCO, X, Y, RC                          )

      !-----------------------------------------------------------------
      ! Loop over all grid boxes 
      !-----------------------------------------------------------------
      DO J = 1, HcoState%NY 
      DO I = 1, HcoState%NX

         ! Zero biogenic species
         EMIS_ISOP  = 0.0_hp
         EMIS_MBOX  = 0.0_hp
         EMIS_APIN  = 0.0_hp
         EMIS_BPIN  = 0.0_hp
         EMIS_LIMO  = 0.0_hp
         EMIS_SABI  = 0.0_hp
         EMIS_MYRC  = 0.0_hp
         EMIS_CARE  = 0.0_hp
         EMIS_OCIM  = 0.0_hp
         EMIS_OMON  = 0.0_hp
         EMIS_MONO  = 0.0_hp
         EMIS_OTHR  = 0.0_hp
         EMIS_ALD2  = 0.0_hp
         EMIS_MOHX  = 0.0_hp
         EMIS_EOH   = 0.0_hp
         EMIS_FAXX  = 0.0_hp
         EMIS_AAXX  = 0.0_hp
         EMIS_ACET  = 0.0_hp
         EMIS_PRPE  = 0.0_hp
         EMIS_C2H4  = 0.0_hp
         EMIS_FARN  = 0.0_hp
         EMIS_BCAR  = 0.0_hp
         EMIS_OSQT  = 0.0_hp

         !-----------------------------------------------------------------
         ! Update historical temperature / radiation values
         !-----------------------------------------------------------------
   
!         ! Arrays holding hourly temperature bins. Update every hour. 
!         ! For now, all historical values are set to the current values
!         ! on first call. This avoids reading all met-fields of the past
!         ! 10 days, but introduces errors in the MEGAN emissions of the
!         ! first 10 days.
!         IF ( IsNewHour .AND. .NOT. FIRST ) THEN 
!            CALL UPDATE_T_DAY ( HcoState, ExtState, I, J, RC )
!            IF ( RC /= HCO_SUCCESS ) THEN
!               CALL HCO_ERROR( HcoState%Config%Err,
!     &                  'UPDATE_T_DAY', RC )
!               ERR = .TRUE.
!               EXIT
!            ENDIF
!         ENDIF
!   
!         ! Arrays holding the daily temperatures. Update every new day
!         ! or on first call. 
!         ! This routine relies on the arrays filled in UPDATE_T_DAY, so
!         ! make sure it's called afterwards!
!         IF ( IsNewDay .AND. .NOT. FIRST ) THEN
!            CALL UPDATE_T_15_AVG ( HcoState, I, J, RC )
!            IF ( RC /= HCO_SUCCESS ) THEN
!               CALL HCO_ERROR( HcoState%Config%Err,
!     &                  'UPDATE_T_15_AVG', RC )
!               ERR = .TRUE.
!               EXIT
!            ENDIF
!         ENDIF
 
         !--------------------------------------------------------------
         ! Calculate VOC emissions 
         !
         ! The GET_EMIS*_MEGAN calls now use the annual scale factors
         ! imported through the HEMCO list, which are already in units 
         ! of kg(C)/m2/s. Thus, no further unit conversion is required 
         ! anymore (--> UNITCONV = 1). ckeller, 14/01/25.
         !
         ! Updated to new MEGAN routine (dbm, 12/2012)
         !--------------------------------------------------------------

         !--------------------------------------------------------------------
         ! MEGAN Isoprene
         !--------------------------------------------------------------------

         ! Isoprene [kg C/m2/s]
         CALL GET_MEGAN_EMISSIONS( am_I_Root, HcoState, ExtState, Inst,
     &                             I, J, 'ISOP', EMIS_ISOP, RC )
         IF ( RC /= HCO_SUCCESS ) THEN 
            CALL HCO_ERROR( HcoState%Config%Err, 
     &                     'GET_MEGAN_EMISSIONS_ISOP', RC )
            ERR = .TRUE.
            EXIT
         ENDIF 

         !FP_ISOP (6/2009)
         EMIS_ISOP = Inst%ISOP_SCALING * EMIS_ISOP

         ! Write isoprene emissions into tracer tendency array
         IF ( Inst%IDTISOP > 0 ) THEN
            FLUXISOP(I,J) = EMIS_ISOP 

         ENDIF

         ! Biogenic emissions of SOA and SOA-Precursor from isopene
         IF ( (Inst%IDTISOP>0) .AND. (Inst%IDTSOAP>0) ) THEN
            FLUXSOAP(I,J) = FLUXSOAP(I,J) + EMIS_ISOP * Inst%ISOPTOSOAP
         ENDIF
         IF ( (Inst%IDTISOP>0) .AND. (Inst%IDTSOAS>0) ) THEN
            FLUXSOAS(I,J) = FLUXSOAS(I,J) + EMIS_ISOP * Inst%ISOPTOSOAS
         ENDIF

         !--------------------------------------------------------------------
         ! MEGAN monoterpenes
         !--------------------------------------------------------------------
         ! Updated the calls below for new MEGAN routine (dbm, 12/2012)
         IF ( Inst%ExtNrMono > 0 ) THEN

            ! ---------------------------------------------------
            ! Methyl butenol
            CALL GET_MEGAN_EMISSIONS( am_I_Root, HcoState, ExtState, 
     &                                Inst, I, J, 'MBOX', EMIS_MBOX, RC)
            IF ( RC /= HCO_SUCCESS ) THEN 
               CALL HCO_ERROR( HcoState%Config%Err, 
     &                        'GET_MEGAN_EMISSIONS_MBOX', RC )
               ERR = .TRUE.
               EXIT
            ENDIF 
            FLUXMBOX(I,J) = EMIS_MBOX

            ! ---------------------------------------------------
            ! Alpha Pinene emissions
            CALL GET_MEGAN_EMISSIONS( am_I_Root, HcoState, ExtState,
     &                                Inst, I, J, 'APIN', EMIS_APIN, RC)
            IF ( RC /= HCO_SUCCESS ) THEN 
               CALL HCO_ERROR( HcoState%Config%Err, 
     &                        'GET_MEGAN_EMISSIONS_APIN', RC )
               ERR = .TRUE.
               EXIT
            ENDIF 
            FLUXAPIN(I,J) = EMIS_APIN

            ! ---------------------------------------------------
            ! Beta Pinene emissions
            CALL GET_MEGAN_EMISSIONS( am_I_Root, HcoState, ExtState, 
     &                                Inst, I, J, 'BPIN', EMIS_BPIN, RC)
            IF ( RC /= HCO_SUCCESS ) THEN 
               CALL HCO_ERROR( HcoState%Config%Err, 
     &                        'GET_MEGAN_EMISSIONS_BPIN', RC )
               ERR = .TRUE.
               EXIT
            ENDIF 
            FLUXBPIN(I,J) = EMIS_BPIN

            ! ---------------------------------------------------
            ! Limonene emissions 
            CALL GET_MEGAN_EMISSIONS( am_I_Root, HcoState, ExtState, 
     &                                Inst, I, J, 'LIMO', EMIS_LIMO, RC)
            IF ( RC /= HCO_SUCCESS ) THEN 
               CALL HCO_ERROR( HcoState%Config%Err, 
     &                        'GET_MEGAN_EMISSIONS_LIMO', RC )
               ERR = .TRUE.
               EXIT
            ENDIF 
            FLUXLIMO(I,J) = EMIS_LIMO

            ! ---------------------------------------------------
            ! Sabinene emissions
            CALL GET_MEGAN_EMISSIONS( am_I_Root, HcoState, ExtState, 
     &                                Inst, I, J, 'SABI', EMIS_SABI, RC)
            IF ( RC /= HCO_SUCCESS ) THEN 
               CALL HCO_ERROR( HcoState%Config%Err, 
     &                        'GET_MEGAN_EMISSIONS_SABI', RC )
               ERR = .TRUE.
               EXIT
            ENDIF 
            FLUXSABI(I,J) = EMIS_SABI

            ! ---------------------------------------------------
            ! Mycrene emissions
            CALL GET_MEGAN_EMISSIONS( am_I_Root, HcoState, ExtState, 
     &                                Inst, I, J, 'MYRC', EMIS_MYRC, RC)
            IF ( RC /= HCO_SUCCESS ) THEN 
               CALL HCO_ERROR( HcoState%Config%Err, 
     &                        'GET_MEGAN_EMISSIONS_MYRC', RC )
               ERR = .TRUE.
               EXIT
            ENDIF 
            FLUXMYRC(I,J) = EMIS_MYRC

            ! ---------------------------------------------------
            ! 3-Carene emissions
            CALL GET_MEGAN_EMISSIONS( am_I_Root, HcoState, ExtState, 
     &                                Inst, I, J, 'CARE', EMIS_CARE, RC)
            IF ( RC /= HCO_SUCCESS ) THEN 
               CALL HCO_ERROR( HcoState%Config%Err, 
     &                        'GET_MEGAN_EMISSIONS_CARE', RC )
               ERR = .TRUE.
               EXIT
            ENDIF 
            FLUXCARE(I,J) = EMIS_CARE

            ! ---------------------------------------------------
            ! Ocimene emissions
            CALL GET_MEGAN_EMISSIONS( am_I_Root, HcoState, ExtState,
     &                                Inst, I, J, 'OCIM', EMIS_OCIM, RC)
            IF ( RC /= HCO_SUCCESS ) THEN 
               CALL HCO_ERROR( HcoState%Config%Err, 
     &                        'GET_MEGAN_EMISSIONS_OCIM', RC )
               ERR = .TRUE.
               EXIT
            ENDIF 
            FLUXOCIM(I,J) = EMIS_OCIM

            ! ---------------------------------------------------
            ! Other monoterpenes
            ! (added 12/2012; dbm)
            CALL GET_MEGAN_EMISSIONS( am_I_Root, HcoState, ExtState, 
     &                                Inst, I, J, 'OMON', EMIS_OMON, RC)
            IF ( RC /= HCO_SUCCESS ) THEN 
               CALL HCO_ERROR( HcoState%Config%Err, 
     &                        'GET_MEGAN_EMISSIONS_OMON', RC )
               ERR = .TRUE.
               EXIT
            ENDIF 
            FLUXOMON(I,J) = EMIS_OMON

            ! ---------------------------------------------------
            ! Total monoterpenes = sum of individual
            ! dbm, now add other lumped monoterpenes (11/2012)
            EMIS_MONO = EMIS_APIN + EMIS_BPIN + EMIS_LIMO + EMIS_SABI + 
     &                  EMIS_MYRC + EMIS_CARE + EMIS_OCIM + EMIS_OMON

            ! Add to tracer tendency array [kg C/m2/s]
            FLUXMONO(I,J) = EMIS_MONO
         ELSE
            EMIS_MONO = 0.0_hp
            EMIS_MBOX = 0.0_hp
         ENDIF


!         ! testing only
!         if ( i == ix .AND. j == iy .and. .FALSE. ) then
!                 write(*,*) ' '
!                 write(*,*) 'HEMCO MEGAN (kg/m2/s) @ ', i, j 
!                 write(*,*) 'ISOP: ', EMIS_ISOP
!                 write(*,*) 'MBOX: ', EMIS_MBOX
!                 write(*,*) 'MONO: ', EMIS_MONO
!                 write(*,*) 'APIN: ', EMIS_APIN
!                 write(*,*) 'BPIN: ', EMIS_BPIN
!                 write(*,*) 'LIMO: ', EMIS_LIMO
!                 write(*,*) 'SABI: ', EMIS_SABI
!                 write(*,*) 'MYRC: ', EMIS_MYRC
!                 write(*,*) 'CARE: ', EMIS_CARE
!                 write(*,*) 'OCIM: ', EMIS_OCIM
!                 write(*,*) 'OMON: ', EMIS_OMON
!         endif

         !--------------------------------------------------------------------
         ! MEGAN Acetaldehyde
         !--------------------------------------------------------------------
         IF ( Inst%IDTALD2 > 0 ) THEN
            CALL GET_MEGAN_EMISSIONS( am_I_Root, HcoState, ExtState, 
     &                                Inst, I, J, 'ALD2', EMIS_ALD2, RC)
            IF ( RC /= HCO_SUCCESS ) THEN 
               CALL HCO_ERROR( HcoState%Config%Err, 
     &                        'GET_MEGAN_EMISSIONS_ALD2', RC )
               ERR = .TRUE.
               EXIT
            ENDIF 

            ! Add to tracer tendency array [kg C/m2/s]
            FLUXALD2(I,J) = EMIS_ALD2
         ENDIF

         ! ---------------------------------------------------
         ! MEGAN Ethanol
         IF ( Inst%IDTEOH > 0 ) THEN
            CALL GET_MEGAN_EMISSIONS( am_I_Root, HcoState, ExtState,
     &                                Inst, I, J, 'EOH', EMIS_EOH, RC)
            IF ( RC /= HCO_SUCCESS ) THEN 
               CALL HCO_ERROR( HcoState%Config%Err, 
     &                        'GET_MEGAN_EMISSIONS_EOH', RC )
               ERR = .TRUE.
               EXIT
            ENDIF

            ! Add to tracer tendency array [kg C/m2/s]
            FLUXEOH(I,J) = EMIS_EOH
         ENDIF

         !--------------------------------------------------------------------
         ! Other MEGAN biogenics
         ! Calls included here for future incorporation or
         ! specialized simulations. (dbm, 12/2012)
         !--------------------------------------------------------------------

         ! ---------------------------------------------------
         ! MEGAN Methanol
         ! Uncomment this to compute biogenic methanol emissions
!         CALL GET_MEGAN_EMISSIONS( am_I_Root, HcoState, ExtState, 
!     &                             Inst, I, J, 'MOHX', EMIS_MOHX, RC )
!         IF ( RC /= HCO_SUCCESS ) THEN 
!            CALL HCO_ERROR( HcoState%Config%Err, 
!     &                        'GET_MEGAN_EMISSIONS_MOHX', RC )
!            ERR = .TRUE.
!            EXIT
!         ENDIF 
!         FLUXMOHX(I,J) = EMIS_MOHX

         ! ---------------------------------------------------
         ! MEGAN Formic acid
         ! Uncomment this to compute biogenic formic acid emissions
!         CALL GET_MEGAN_EMISSIONS( am_I_Root, HcoState, ExtState, 
!     &                             Inst, I, J, 'FAXX', EMIS_FAXX, RC )
!         IF ( RC /= HCO_SUCCESS ) THEN 
!            CALL HCO_ERROR( HcoState%Config%Err, 
!     &                        'GET_MEGAN_EMISSIONS_FAXX', RC )
!            ERR = .TRUE.
!            EXIT
!         ENDIF
!         FLUXFAXX(I,J) = EMIS_FAXX

         ! ---------------------------------------------------
         ! MEGAN Acetic acid
         ! Uncomment this to compute biogenic acetic acid emissions
!         CALL GET_MEGAN_EMISSIONS( am_I_Root, HcoState, ExtState, 
!     &                             Inst, I, J, 'AAXX', EMIS_AAXX, RC )
!         IF ( RC /= HCO_SUCCESS ) THEN 
!            CALL HCO_ERROR( HcoState%Config%Err, 
!     &                        'GET_MEGAN_EMISSIONS_AAXX', RC )
!            ERR = .TRUE.
!            EXIT
!         ENDIF
!         FLUXAAXX(I,J) = EMIS_AAXX

         !--------------------------------------------------------------------
         ! Biogenic acetone emissions
         !--------------------------------------------------------------------
         IF ( Inst%IDTACET > 0 ) THEN

            !-----------------------------------------------------------------
            ! (1) BIOGENIC EMISSIONS OF ACETONE FROM MONOTERPENES
            ! Monoterpenes has same # molecules/kg of carbon as isoprene
            ! The yield for monoterpenes is .12 mol/mol from Reisell et.al. 
            ! 1999 (this does not includes direct acetone emissions)

            ! Convert [kg C/m2/s] to [kg MONOTERPENE/m2/s]
            ! There are 10 C atoms per molecule of MONOTERPENE
            MONO_MOL = EMIS_MONO / 10.0_hp
      
            ! Apply yield from monoterpenes to get [kg ACET/m2/s]
            TMP      = MONO_MOL * YIELD_MO
      
            ! Convert acetone emissions back into [kg C/m2/s] 
            TMP      = TMP * 3.0_hp
      
            ! Scale to a posteriori source from Jacob et al 2001 (bdf, 9/5/01)
            TMP      = TMP * MONO_SCALE
      
            ! Add to total biogenic acetone emissions
            FLUXACETmo(I,J) = TMP

            !-----------------------------------------------------------------
            ! (2) BIOGENIC ACETONE FROM METHYL BUTENOL -- NORTH AMERICA
            !
            ! Methyl Butenol (a.k.a. MBO) produces acetone with a molar yield 
            ! of 0.6 [Alvarado (1999)].  The biogenic source of MBO is thought 
            ! to be restricted to North America.  According to Guenther (1999) 
            ! North america emits 3.2Tg-C of MBO, producing 1.15 Tg-C of 
            ! Acetone in North America.
            !=================================================================
            TMP = 0.0_hp
      
            ! Lon and lat of grid box (I,J) in degrees
            X = HcoState%Grid%XMID%Val( I, J )
            IF ( X >= 180.0_hp ) X = X - 360.0_hp
            Y = HcoState%Grid%YMID%Val( I, J )
      
            ! Methyl butenol is emitted only in North America, where
            ! ( -167.5 <= lon <= -52.5 ) and ( 16.0 <= lat <= 72.0 ) 
            IF ( ( X >= -167.5_hp .and. X <= -52.5_hp ) .AND.
     &           ( Y >=   16.0_hp .and. Y <=  72.0_hp ) ) THEN
      
               ! Convert from [kg C/m2/s] to [kg MBO/m2/s] 
               ! There are 5 C atoms per molecule MBO
               MBOX_MOL = EMIS_MBOX / 5.0_hp
      
               ! Apply yield from MBO to get [kg ACET/m2/s]
               TMP      = MBOX_MOL * MB_SCALE1
      
               ! Convert from [kg ACET/m2/s] to [kg C/m2/s]
               ! There are 3 C atoms per acetone molecule
               TMP      = TMP * 3.0_hp
      
               ! Scale to a posteriori source from Jacob et al 2001 (bdf,
               ! 9/5/01)
               FLUXACETmb(I,J) = TMP * MB_SCALE2

            ENDIF

            !-----------------------------------------------------------------
            ! (3) BIOGENIC ACETONE -- DIRECT EMISSION 
            ! evf, removed obsolete code, replaced with MEGAN acetone
            ! emissions (5/25/2011) Direct Emission now includes emission
            ! from grasses and emission from dry leaf matter
            CALL GET_MEGAN_EMISSIONS( am_I_Root, HcoState, ExtState,
     &                                Inst, I, J, 'ACET', EMIS_ACET, RC)
            IF ( RC /= HCO_SUCCESS ) THEN 
               CALL HCO_ERROR( HcoState%Config%Err, 
     &                        'GET_MEGAN_EMISSIONS_ACET', RC )
               ERR = .TRUE.
               EXIT
            ENDIF 

            ! Write to array
            FLUXACETbg(I,J) = EMIS_ACET
         ENDIF

         !--------------------------------------------------------------------
         ! Biogenic emissions of SOA and SOA-Precursor from monoterpenes
         !--------------------------------------------------------------------
         IF ( (Inst%IDTSOAP>0) .AND. (Inst%ExtNrMono>0) ) THEN
            FLUXSOAP(I,J) = FLUXSOAP(I,J) + EMIS_MONO * Inst%MONOTOSOAP
         ENDIF
         IF ( (Inst%IDTSOAS>0) .AND. (Inst%ExtNrMono>0) ) THEN
            FLUXSOAS(I,J) = FLUXSOAS(I,J) + EMIS_MONO * Inst%MONOTOSOAS
         ENDIF

         !--------------------------------------------------------------------
         ! Biogenic emissions of PRPE
         !
         ! Now uses MEGAN2.1 (dbm, 12/2012)
         !--------------------------------------------------------------------
         IF ( Inst%IDTPRPE > 0 ) THEN
            CALL GET_MEGAN_EMISSIONS( am_I_Root, HcoState, ExtState,
     &                                Inst, I, J, 'PRPE', EMIS_PRPE, RC)
            IF ( RC /= HCO_SUCCESS ) THEN 
               CALL HCO_ERROR( HcoState%Config%Err, 
     &                        'GET_MEGAN_EMISSIONS_PRPE', RC )
               ERR = .TRUE.
               EXIT
            ENDIF 

            ! Add to tracer tendency array [kg C/m2/s]
            FLUXPRPE(I,J) = EMIS_PRPE

!           ! testing only
!           if ( i==ix .and. j==iy .and. .FALSE. ) then
!              write(*,*) ' '
!              write(*,*) 'HEMCO MEGAN @ ', ix, iy
!              write(*,*) 'PRPE (kg/m2/s): ', FLUXPRPE(I,J)
!           endif

         ENDIF

         !--------------------------------------------------------------------
         ! Biogenic emissions of ethene (C2H4)
         !
         ! Now uses MEGAN2.1 (dbm, 12/2012)
         !--------------------------------------------------------------------
         IF ( Inst%IDTC2H4 > 0 ) THEN
            CALL GET_MEGAN_EMISSIONS( am_I_Root, HcoState, ExtState,
     &                                Inst, I, J, 'C2H4', EMIS_C2H4, RC)
            IF ( RC /= HCO_SUCCESS ) THEN 
               CALL HCO_ERROR( HcoState%Config%Err, 
     &                        'GET_MEGAN_EMISSIONS_C2H4', RC )
               ERR = .TRUE.
               EXIT
            ENDIF 

            ! Add to tracer tendency array [kg C/m2/s]
            FLUXC2H4(I,J) = EMIS_C2H4
         ENDIF

         ! Use CALTECH algorithm if MEGAN Monoterpene is turned on
         IF ( Inst%ExtNrMono > 0 ) THEN
           
            ! Error trap: check if SZAFACT is indeed defined
            IF ( .NOT. ASSOCIATED(ExtState%SZAFACT%Arr%Val) ) THEN
                  CALL HCO_ERROR( HcoState%Config%Err, 
     &                           'SZAFACT not set - needed for SOA', RC)
                  ERR = .TRUE.
                  EXIT
            ENDIF
 
            ! Impose a diurnal variation on NVOC during the day
            DIURFACT = ExtState%SZAFACT%Arr%Val(I,J)
            DIURORVC = DIURFACT * Inst%GEIA_ORVC(I,J) 

            ! ----------------------------------------------------------------
            ! The new MEGAN implementation has speciated information
            ! (hotp 3/7/10)
            !! For GCAP Meteorology year 2000 in Tg/yr:
            !! ------------------------------
            !! HC Class  New MEGAN  Old MEGAN
            !! --------  ---------  ---------
            !! ALPH        84         92
            !! LIMO        10         27
            !! TERP         3.2        3.5
            !! ALCO        47         38
            !! SESQ        15         15    (no change for SESQ)
            !!           -----      -----
            !! TOTAL      159        176
            ! ------------------------------
            ! updated again to include MEGAN sesquiterpenes 
            ! and other monoterpenes (hotp 7/28/10)
            ! as of 7/28/10 for year 2000 GEOS4 2x2.5 in Tg/yr:
            ! ------------------------------
            ! HC Class  New MEGAN  Old MEGAN
            ! --------  ---------  ---------
            ! MTPA        73         86
            ! LIMO        10         25
            ! MTPO        33          3.2+38 
            ! SESQ        13         15
            !           -----      --------
            ! TOTAL      129        167.2
            ! see Pye et al. 2010 ACP
            !
            ! MEGAN emission update for SESQ and other monoterps
            ! (hotp 3/10/10)
            ! terpenoid ketones no longer lumped into ALPH
            ! terpenoid alcohols no longer lumped in ALCO
            ! Other monoterpenes (OMON from MEGAN) all placed in TERP
            ! All sesq lumped together into SESQ
            !
            ! new mtp lumping (as of 5/20/10) hotp
            ! GEOS-Chem   MEGAN
            ! =========   ==========================================
            ! MTPA        a-pinene   (APIN), b-pinene  (BPIN), 
            !             sabinene   (SABI), carene    (CARE)
            ! LIMO        limonene   (LIMO)
            ! MTPO        myrcene    (MYRC), ocimene   (OCIM),
            !             other mono (OMON)
            ! SESQ        farnesene  (FARN), b-caryoph (BCAR), 
            !             other sesq (OSQT)
            ! =========   ==========================================

            !--------------------------------------------------------------
            ! MEGAN MTPA 
            !--------------------------------------------------------------
            ! MTPA=a-,b-pinene,sabinene,carene (hotp 5/20/10)
            IF ( Inst%IDTMTPA > 0 ) THEN
               FLUXMTPA(I,J) = ( EMIS_APIN + EMIS_BPIN +
     &                           EMIS_SABI + EMIS_CARE ) * FC1
            ENDIF

            !--------------------------------------------------------------
            ! MEGAN Limonene 
            !--------------------------------------------------------------
            ! [kg C/m2/s]
            IF ( Inst%IDTLIMO > 0 ) THEN
               FLUXLIMO(I,J) = EMIS_LIMO * FC1 
            ENDIF

            !--------------------------------------------------------------
            ! MEGAN MTPO
            !--------------------------------------------------------------
            ! MTPO is all other monoterpenes (MEGAN categories:
            ! myrcene, ocimene, OMON) (hotp 5/20/10)
            ! All other monoterpenes (mostly camphene, linalool,
            ! terpinolene, terpinolene, phellandrene) (hotp 3/10/10)
            ! 14-18% of OMTP is terpinene and terpinolene
            IF ( Inst%IDTMTPO > 0 ) THEN
               FLUXMTPO(I,J) = ( EMIS_MYRC + EMIS_OCIM +
     &                           EMIS_OMON ) * FC1
            ENDIF

            !--------------------------------------------------------------
            ! MEGAN sesquiterpenes
            !--------------------------------------------------------------

            ! ---------------------------------------------------
            ! a-Farnesene 
            CALL GET_MEGAN_EMISSIONS( am_I_Root, HcoState, ExtState,
     &                            Inst, I, J, 'FARN', EMIS_FARN, RC )
            IF ( RC /= HCO_SUCCESS ) THEN 
               CALL HCO_ERROR( HcoState%Config%Err, 
     &                        'GET_MEGAN_EMISSIONS_FARN', RC )
               ERR = .TRUE.
               EXIT
            ENDIF 
            FLUXFARN(I,J) = EMIS_FARN

            ! ---------------------------------------------------
            ! b_Caryophyllene 
            CALL GET_MEGAN_EMISSIONS( am_I_Root, HcoState, ExtState,
     &                            Inst, I, J, 'BCAR', EMIS_BCAR, RC )
            IF ( RC /= HCO_SUCCESS ) THEN 
               CALL HCO_ERROR( HcoState%Config%Err, 
     &                        'GET_MEGAN_EMISSIONS_BCAR', RC )
               ERR = .TRUE.
               EXIT
            ENDIF 
            FLUXBCAR(I,J) = EMIS_BCAR

            ! ---------------------------------------------------
            ! Other sesquiterpene
            CALL GET_MEGAN_EMISSIONS( am_I_Root, HcoState, ExtState,
     &                            Inst, I, J, 'OSQT', EMIS_OSQT, RC )
            IF ( RC /= HCO_SUCCESS ) THEN 
               CALL HCO_ERROR( HcoState%Config%Err, 
     &                        'GET_MEGAN_EMISSIONS_OSQT', RC )
               ERR = .TRUE.
               EXIT
            ENDIF 
            FLUXOSQT(I,J) = EMIS_OSQT

            ! ---------------------------------------------------
            ! Total sesquiterpenes from MEGAN (hotp 3/10/10)
            IF ( Inst%IDTSESQ > 0 ) THEN
               FLUXSESQ(I,J) = ( EMIS_FARN + EMIS_BCAR +
     &                           EMIS_OSQT ) * FC3
            ENDIF
 
            EMIS_OTHR = EMIS_FARN + EMIS_BCAR + EMIS_OSQT

         ELSE

            ! If MEGAN Monoterpene is turned off:
            ! NOTE: In the original GEOS-Chem code, many of these fluxes
            ! were derived from the monoterpenese fluxes. These fluxes
            ! are only calculated if the MEGAN_MONO option is turned on
            ! and their contributions are hence skipped in the following!
            ! (ckeller, 05/19/14)

            ! MTPA
            ! old ALPH is now MTPA (hotp 5/20/10)
            ! ALPHA-PINENE (0.35)
            ! BETA-PINENE lumped with ALPHA-PINENE (0.23)
            ! SABINENE    lumped with ALPHA-PINENE (0.05)
            ! D3-CARENE   lumped with ALPHA-PINENE (0.04)

            ! TERPENOID KETONE is lumped with SABINENE
            ! Then SABINENE    is lumped with ALPHA-PINENE
            IF ( Inst%IDTMTPA > 0 ) THEN
               FLUXMTPA(I,J) = DIURORVC * FC4 * 0.04_hp ! using campher
            ENDIF

            ! LIMONENE not defined (derived from TERP)
            IF ( Inst%IDTLIMO > 0 ) THEN
               FLUXLIMO(I,J) = 0.0_hp
            ENDIF  

            ! MTPO
            IF ( Inst%IDTMTPO > 0 ) THEN
               FLUXMTPO(I,J) = DIURORVC * FC2 * 0.09_hp ! using LINALOOL 
            ENDIF

            ! IDTSESQ 
            IF ( Inst%IDTSESQ > 0 ) THEN
               FLUXSESQ(I,J) = DIURORVC * FC3 * 0.05_hp
            ENDIF

            EMIS_OTHR = 0.0_hp

         ENDIF

         !--------------------------------------------------------------------
         ! Biogenic emissions of SOA and SOA-Precursor from Other terpenes
         !--------------------------------------------------------------------
         IF ( (Inst%IDTSOAP>0) .AND. (Inst%ExtNrMono>0) ) THEN
            FLUXSOAP(I,J) = FLUXSOAP(I,J) + EMIS_OTHR * Inst%OTHRTOSOAP
         ENDIF
         IF ( (Inst%IDTSOAS>0) .AND. (Inst%ExtNrMono>0) ) THEN
            FLUXSOAS(I,J) = FLUXSOAS(I,J) + EMIS_OTHR * Inst%OTHRTOSOAS
         ENDIF

         !-----------------------------------------------------------------
         ! Update historical temperature / radiation values
         !-----------------------------------------------------------------
         ! Do this now on every time step. The arrays are simply the
         ! the running means over the intentend time window (24 hours
         ! and NUM_DAYS, respectively). This hugely faciliates warm
         ! model restarts, irrespective of simulation start/end dates
         ! and times. It also makes sure that all environmental
         ! variables are incorporated into the time averages (e.g. if
         ! emission time step is less than 60 minutes, all values will
         ! be used to calculate the daily mean).  
         ! (ckeller, 11/05/2015)

         ! Updated LAI of last 24 hours 
         Inst%LAI_PREVDAY(I,J) = ( HOLDFRAC * Inst%LAI_PREVDAY(I,J) )
     &                    + ( HNEWFRAC * ExtState%LAI%Arr%Val(I,J) )

         ! Updated temperature of last 24 hours
         Inst%T_LAST24H(I,J) = ( HOLDFRAC * Inst%T_LAST24H(I,J) )
     &                  + ( HNEWFRAC * ExtState%T2M%Arr%Val(I,J) )

         ! Updated temperature of last NUM_DAYS
         Inst%T_LASTXDAYS(I,J) = ( DOLDFRAC * Inst%T_LASTXDAYS(I,J) )
     &                    + ( DNEWFRAC * ExtState%T2M%Arr%Val(I,J) )

         ! Updated direct radiation of last NUM_DAYS
         Inst%PARDR_LASTXDAYS(I,J) = 
     &                        ( DOLDFRAC * Inst%PARDR_LASTXDAYS(I,J)   )
     &                      + ( DNEWFRAC * ExtState%PARDR%Arr%Val(I,J) )

         ! Updated diffuse radiation of last NUM_DAYS
         Inst%PARDF_LASTXDAYS(I,J) = 
     &                        ( DOLDFRAC * Inst%PARDF_LASTXDAYS(I,J)   )
     &                      + ( DNEWFRAC * ExtState%PARDF%Arr%Val(I,J) )

      ENDDO !I
      ENDDO !J
!$OMP END PARALLEL DO
      IF ( ERR ) THEN
         RC = HCO_FAIL
         RETURN
      ENDIF

      !=================================================================
      ! PASS TO HEMCO STATE AND UPDATE DIAGNOSTICS 
      !=================================================================

!      !!! testing only
!      if(am_I_Root) then
!       write(*,*) 'ISOP emissions instance ',ExtState%Megan
!       write(*,*) 'A MGN ',ExtState%Megan,Inst%IDTISOP,SUM(FLUXISOP)
!       write(*,*) 'B MGN ',ExtState%Megan,SUM(Inst%LAI_PREVDAY)
!       write(*,*) 'C MGN ',ExtState%Megan,SUM(Inst%T_LAST24H)
!       write(*,*) 'D MGN ',ExtState%Megan,SUM(Inst%T_LASTXDAYS)
!       write(*,*) 'E MGN ',ExtState%Megan,SUM(Inst%PARDR_LASTXDAYS)
!       write(*,*) 'F MGN ',ExtState%Megan,SUM(Inst%PARDF_LASTXDAYS)
!       write(*,*) 'G MGN ',ExtState%Megan,SUM(ExtState%T2M%Arr%Val)
!       write(*,*) 'H MGN ',ExtState%Megan,SUM(ExtState%SUNCOS%Arr%Val)
!       write(*,*) 'I MGN ',ExtState%Megan,SUM(ExtState%PARDR%Arr%Val)
!       write(*,*) 'J MGN ',ExtState%Megan,SUM(ExtState%PARDF%Arr%Val)
!       write(*,*) 'K MGN ',ExtState%Megan,SUM(ExtState%LAI%Arr%Val)
!       write(*,*) 'L MGN ',ExtState%Megan,SUM(ExtState%GWETROOT%Arr%Val)
!       write(*,*) 'M MGN ',ExtState%Megan,SUM(ExtState%SZAFACT%Arr%Val)
!      endif

      ! ----------------------------------------------------------------
      ! ISOPRENE
      IF ( Inst%IDTISOP > 0 ) THEN

         ! Add flux to emission array
         CALL HCO_EmisAdd( am_I_Root, HcoState, FLUXISOP, 
     &                     Inst%IDTISOP, RC, ExtNr=Inst%ExtNr )
         IF ( RC /= HCO_SUCCESS ) THEN
            CALL HCO_ERROR( HcoState%Config%Err, 
     &                     'HCO_EmisAdd error: FLUXISOP', RC )
            RETURN 
         ENDIF
      ENDIF

      ! ----------------------------------------------------------------
      ! ACETALDEHYDE
      IF ( Inst%IDTALD2 > 0 ) THEN

         ! Add flux to emission array
         CALL HCO_EmisAdd( am_I_Root, HcoState, FLUXALD2, Inst%IDTALD2,
     &                     RC,        ExtNr=Inst%ExtNr )
         IF ( RC /= HCO_SUCCESS ) THEN
            CALL HCO_ERROR( HcoState%Config%Err,
     &                  'HCO_EmisAdd error: FLUXALD2', RC )
            RETURN 
         ENDIF
      ENDIF

      ! ----------------------------------------------------------------
      ! ETHANOL
      IF ( Inst%IDTEOH > 0 ) THEN

         ! Add flux to emission array
         CALL HCO_EmisAdd( am_I_Root, HcoState, FLUXEOH, Inst%IDTEOH,
     &                     RC,        ExtNr=Inst%ExtNr )
         IF ( RC /= HCO_SUCCESS ) THEN
            CALL HCO_ERROR( HcoState%Config%Err,
     &                  'HCO_EmisAdd error: FLUXEOH', RC )
            RETURN 
         ENDIF
      ENDIF

      ! ----------------------------------------------------------------
      ! ACETONE 
      IF ( Inst%IDTACET > 0 ) THEN

         ! Eventually add individual diagnostics. These are assumed to
         ! have names MEGAN_ACET_MONO, MEGAN_ACET_MBO, and 
         ! MEGAN_ACET_DIRECT
         DiagnName =  'MEGAN_ACET_MONO'
         CALL Diagn_Update( am_I_Root, HcoState, ExtNr=Inst%ExtNr, 
     &      cName=TRIM(DiagnName), Array2D=FLUXACETmo, RC=RC)
         IF ( RC /= HCO_SUCCESS ) RETURN 

         DiagnName =  'MEGAN_ACET_MBO'
         CALL Diagn_Update( am_I_Root, HcoState, ExtNr=Inst%ExtNr, 
     &      cName=TRIM(DiagnName), Array2D=FLUXACETmb, RC=RC)
         IF ( RC /= HCO_SUCCESS ) RETURN 

         DiagnName =  'MEGAN_ACET_DIRECT'
         CALL Diagn_Update( am_I_Root, HcoState, ExtNr=Inst%ExtNr, 
     &      cName=TRIM(DiagnName), Array2D=FLUXACETbg, RC=RC)
         IF ( RC /= HCO_SUCCESS ) RETURN 

         ! Add flux to emission array
         FLUXACETbg = FLUXACETbg + FLUXACETmo + FLUXACETmb
         CALL HCO_EmisAdd( am_I_Root,    HcoState, FLUXACETbg, 
     &                     Inst%IDTACET, RC, ExtNr=Inst%ExtNr )
         IF ( RC /= HCO_SUCCESS ) THEN
            CALL HCO_ERROR( HcoState%Config%Err,
     &                  'HCO_EmisAdd error: FLUXACETbg', RC )
            RETURN 
         ENDIF
      ENDIF

      ! ----------------------------------------------------------------
      ! SOA-Precursor (SOAP) and SOA-Simplified (SOAS)
      IF (  Inst%IDTSOAP > 0 ) THEN

         ! Add flux to emission array
         CALL HCO_EmisAdd( am_I_Root, HcoState, FLUXSOAP, Inst%IDTSOAP, 
     &                     RC,        ExtNr=Inst%ExtNr )
         IF ( RC /= HCO_SUCCESS ) THEN
            CALL HCO_ERROR( 'HCO_EmisAdd error: FLUXSOAP', RC )
            RETURN 
         ENDIF

      ENDIF

      IF (  Inst%IDTSOAS > 0 ) THEN

         ! Add flux to emission array
         CALL HCO_EmisAdd( am_I_Root, HcoState, FLUXSOAS, Inst%IDTSOAS, 
     &                     RC,        ExtNr=Inst%ExtNr )
         IF ( RC /= HCO_SUCCESS ) THEN
            CALL HCO_ERROR( 'HCO_EmisAdd error: FLUXSOAS', RC )
            RETURN 
         ENDIF

         ! Also archive the BIOGENIC_SOAS diagnostic
         DiagnName =  'BIOGENIC_SOAS'
         CALL Diagn_Update( am_I_Root, HcoState, ExtNr=Inst%ExtNr,
     &      cName=TRIM(DiagnName), Array2D=FLUXSOAS, RC=RC)
         IF ( RC /= HCO_SUCCESS ) RETURN
         Arr2D => NULL()
      ENDIF

      ! ----------------------------------------------------------------
      ! ALKENES 
      IF ( Inst%IDTPRPE > 0 ) THEN

         ! Add flux to emission array
         CALL HCO_EmisAdd( am_I_Root, HcoState, FLUXPRPE, Inst%IDTPRPE,
     &                     RC,        ExtNr=Inst%ExtNr )
         IF ( RC /= HCO_SUCCESS ) THEN
            CALL HCO_ERROR( HcoState%Config%Err,
     &                  'HCO_EmisAdd error: FLUXPRPE', RC )
            RETURN 
         ENDIF
      ENDIF

      ! ----------------------------------------------------------------
      ! ETHENE 
      IF ( Inst%IDTC2H4 > 0 ) THEN

         ! Add flux to emission array
         CALL HCO_EmisAdd( am_I_Root, HcoState, FLUXC2H4, INst%IDTC2H4, 
     &                     RC,        ExtNr=Inst%ExtNr )
         IF ( RC /= HCO_SUCCESS ) THEN
            CALL HCO_ERROR( HcoState%Config%Err,
     &                  'HCO_EmisAdd error: FLUXC2H4', RC )
            RETURN 
         ENDIF
      ENDIF

      ! ----------------------------------------------------------------
      ! MTPA 
      IF ( ( Inst%ExtNrMono > 0 ) .AND. 
     &     ( Inst%IDTMTPA   > 0 )      ) THEN 

         ! Add flux to emission array
         CALL HCO_EmisAdd( am_I_Root, HcoState, FLUXMTPA, Inst%IDTMTPA, 
     &                     RC,        ExtNr=Inst%ExtNrMono )
         IF ( RC /= HCO_SUCCESS ) THEN
            CALL HCO_ERROR( HcoState%Config%Err,
     &                  'HCO_EmisAdd error: FLUXMTPA', RC )
            RETURN 
         ENDIF

      ENDIF

      ! ----------------------------------------------------------------
      ! MTPO 
      IF ( ( Inst%ExtNrMono > 0 ) .AND. 
     &     ( Inst%IDTMTPO   > 0 )      ) THEN 

         ! Add flux to emission array
         CALL HCO_EmisAdd( am_I_Root, HcoState, FLUXMTPO, Inst%IDTMTPO, 
     &                     RC,        ExtNr=Inst%ExtNrMono )
         IF ( RC /= HCO_SUCCESS ) THEN
            CALL HCO_ERROR( HcoState%Config%Err,
     &                  'HCO_EmisAdd error: FLUXMTPO', RC )
            RETURN 
         ENDIF

      ENDIF

      ! ----------------------------------------------------------------
      ! LIMONENE 
      IF ( ( Inst%ExtNrMono > 0 ) .AND. 
     &     ( Inst%IDTLIMO   > 0 )      ) THEN

         ! Add flux to emission array
         CALL HCO_EmisAdd( am_I_Root, HcoState, FLUXLIMO, Inst%IDTLIMO, 
     &                     RC,        ExtNr=Inst%ExtNrMono )
         IF ( RC /= HCO_SUCCESS ) THEN
            CALL HCO_ERROR( HcoState%Config%Err,
     &                  'HCO_EmisAdd error: FLUXLIMO', RC )
            RETURN 
         ENDIF

      ENDIF

      ! ----------------------------------------------------------------
      ! SESQ 
      IF ( ( Inst%ExtNrMono > 0 ) .AND.
     &     ( Inst%IDTSESQ   > 0 )      ) THEN

         ! Add flux to emission array
         CALL HCO_EmisAdd( am_I_Root, HcoState, FLUXSESQ, Inst%IDTSESQ, 
     &                     RC,        ExtNr=Inst%ExtNrMono )
         IF ( RC /= HCO_SUCCESS ) THEN
            CALL HCO_ERROR( HcoState%Config%Err,
     &                  'HCO_EmisAdd error: FLUXSESQ', RC )
            RETURN 
         ENDIF

      ENDIF

      ! Restore MEGAN monoterpenes and sesquiterpenes to diagnostics
      ! Add individual species to diagnostics rather than lumped species,
      ! following method used in pre-HEMCO diagnostics (mps, 2/18/15)
      IF ( Inst%ExtNrMono > 0 ) THEN

         ! -------------------------------------------------------------
         ! Methyl butenol
         DiagnName =  'BIOGENIC_MBOX'
         CALL Diagn_Update( am_I_Root, HcoState, ExtNr=Inst%ExtNrMono, 
     &     cName=TRIM(DiagnName), Array2D=FLUXMBOX, RC=RC)
         IF ( RC /= HCO_SUCCESS ) RETURN 

         ! -------------------------------------------------------------
         ! Alpha Pinene
         DiagnName =  'BIOGENIC_APIN'
         CALL Diagn_Update( am_I_Root, HcoState, ExtNr=Inst%ExtNrMono, 
     &      cName=TRIM(DiagnName), Array2D=FLUXAPIN, RC=RC)
         IF ( RC /= HCO_SUCCESS ) RETURN 

         ! -------------------------------------------------------------
         ! Beta Pinene
         DiagnName =  'BIOGENIC_BPIN'
         CALL Diagn_Update( am_I_Root, HcoState, ExtNr=Inst%ExtNrMono, 
     &      cName=TRIM(DiagnName), Array2D=FLUXBPIN, RC=RC)
         IF ( RC /= HCO_SUCCESS ) RETURN 

         ! -------------------------------------------------------------
         ! Limonene
         DiagnName =  'BIOGENIC_LIMO'
         CALL Diagn_Update( am_I_Root, HcoState, ExtNr=Inst%ExtNrMono, 
     &      cName=TRIM(DiagnName), Array2D=FLUXLIMO, RC=RC)
         IF ( RC /= HCO_SUCCESS ) RETURN 

         ! -------------------------------------------------------------
         ! Sabinene
         DiagnName =  'BIOGENIC_SABI'
         CALL Diagn_Update( am_I_Root, HcoState, ExtNr=Inst%ExtNrMono, 
     &      cName=TRIM(DiagnName), Array2D=FLUXSABI, RC=RC)
         IF ( RC /= HCO_SUCCESS ) RETURN 

         ! -------------------------------------------------------------
         ! Mycrene
         DiagnName =  'BIOGENIC_MYRC'
         CALL Diagn_Update( am_I_Root, HcoState, ExtNr=Inst%ExtNrMono, 
     &      cName=TRIM(DiagnName), Array2D=FLUXMYRC, RC=RC)
         IF ( RC /= HCO_SUCCESS ) RETURN 

         ! -------------------------------------------------------------
         ! 3-Carene
         DiagnName =  'BIOGENIC_CARE'
         CALL Diagn_Update( am_I_Root, HcoState, ExtNr=Inst%ExtNrMono, 
     &      cName=TRIM(DiagnName), Array2D=FLUXCARE, RC=RC)
         IF ( RC /= HCO_SUCCESS ) RETURN 

         ! -------------------------------------------------------------
         ! Ocimene
         DiagnName =  'BIOGENIC_OCIM'
         CALL Diagn_Update( am_I_Root, HcoState, ExtNr=Inst%ExtNrMono, 
     &      cName=TRIM(DiagnName), Array2D=FLUXOCIM, RC=RC)
         IF ( RC /= HCO_SUCCESS ) RETURN 

         ! -------------------------------------------------------------
         ! Other monoterpenes
         DiagnName =  'BIOGENIC_OMON'
         CALL Diagn_Update( am_I_Root, HcoState, ExtNr=Inst%ExtNrMono, 
     &      cName=TRIM(DiagnName), Array2D=FLUXOMON, RC=RC)
         IF ( RC /= HCO_SUCCESS ) RETURN 

         ! -------------------------------------------------------------
         ! Total monoterpenes
         DiagnName =  'BIOGENIC_MONX'
         CALL Diagn_Update( am_I_Root, HcoState, ExtNr=Inst%ExtNrMono, 
     &      cName=TRIM(DiagnName), Array2D=FLUXMONO, RC=RC)
         IF ( RC /= HCO_SUCCESS ) RETURN 

         ! -------------------------------------------------------------
         ! a-Farnesene
         DiagnName =  'BIOGENIC_FARN'
         CALL Diagn_Update( am_I_Root, HcoState, ExtNr=Inst%ExtNrMono, 
     &      cName=TRIM(DiagnName), Array2D=FLUXFARN, RC=RC )
         IF ( RC /= HCO_SUCCESS ) RETURN 

         ! -------------------------------------------------------------
         ! b_Caryophyllene
         DiagnName =  'BIOGENIC_BCAR'
         CALL Diagn_Update( am_I_Root, HcoState, ExtNr=Inst%ExtNrMono, 
     &      cName=TRIM(DiagnName), Array2D=FLUXBCAR, RC=RC)
         IF ( RC /= HCO_SUCCESS ) RETURN 

         ! -------------------------------------------------------------
         ! Other sesquiterpenes
         DiagnName =  'BIOGENIC_OSQT'
         CALL Diagn_Update( am_I_Root, HcoState, ExtNr=Inst%ExtNrMono, 
     &      cName=TRIM(DiagnName), Array2D=FLUXOSQT, RC=RC )
         IF ( RC /= HCO_SUCCESS ) RETURN 

      ENDIF

      ! ----------------------------------------------------------------
      ! Other MEGAN biogenics
      !
      ! Calls included here for future incorporation or
      ! specialized simulations. (dbm, 12/2012)
      !
      ! These diagnostics will be zero because FLUXMOHX, FLUXFAXX,
      !  and FLUXAAXX are commented out above (mps, 2/19/15)
      ! ----------------------------------------------------------------
      ! Methanol
      DiagnName =  'BIOGENIC_MOHX'
      CALL Diagn_Update( am_I_Root, HcoState, ExtNr=Inst%ExtNr, 
     &   cName=TRIM(DiagnName), Array2D=FLUXMOHX, RC=RC)
      IF ( RC /= HCO_SUCCESS ) RETURN 

      ! ----------------------------------------------------------------
      ! Formic acid
      DiagnName =  'BIOGENIC_FAXX'
      CALL Diagn_Update( am_I_Root, HcoState, ExtNr=Inst%ExtNr, 
     &   cName=TRIM(DiagnName), Array2D=FLUXFAXX, RC=RC)
      IF ( RC /= HCO_SUCCESS ) RETURN 

      ! ----------------------------------------------------------------
      ! Acetic acid
      DiagnName =  'BIOGENIC_AAXX'
      CALL Diagn_Update( am_I_Root, HcoState, ExtNr=Inst%ExtNr, 
     &   cName=TRIM(DiagnName), Array2D=FLUXAAXX, RC=RC)
      IF ( RC /= HCO_SUCCESS ) RETURN 

      ! ----------------------------------------------------------------
      ! Eventually copy internal values to ESMF internal state object
      ! ----------------------------------------------------------------

      ! LAI_PREVDAY
      CALL HCO_RestartWrite( am_I_Root, HcoState, 
     &                       'LAI_PREVDAY', Inst%LAI_PREVDAY, RC ) 
      IF ( RC /= HCO_SUCCESS ) RETURN

      ! T_LAST24H 
      CALL HCO_RestartWrite( am_I_Root,    HcoState, 
     &                       'T_PREVDAY',  Inst%T_LAST24H, RC ) 
      IF ( RC /= HCO_SUCCESS ) RETURN

      ! T_LASTXDAYS 
      CALL HCO_RestartWrite( am_I_Root,    HcoState, 
     &                       'T_DAVG',     Inst%T_LASTXDAYS, RC ) 
      IF ( RC /= HCO_SUCCESS ) RETURN

      ! PARDR_LASTXDAYS 
      CALL HCO_RestartWrite( am_I_Root,    HcoState, 
     &                       'PARDR_DAVG', Inst%PARDR_LASTXDAYS, RC ) 
      IF ( RC /= HCO_SUCCESS ) RETURN

      ! PARDF_LASTXDAYS 
      CALL HCO_RestartWrite( am_I_Root,    HcoState, 
     &                       'PARDF_DAVG', Inst%PARDF_LASTXDAYS, RC ) 
      IF ( RC /= HCO_SUCCESS ) RETURN

      !=================================================================
      ! ALL DONE! 
      !=================================================================

!      ! testing only
!      write(*,*) ''
!      write(*,*) 'MEGAN done!'
!      write(*,*) 'total LAI : ', SUM(ExtState%GC_LAI%Arr%Val)
!      write(*,*) 'total ISOP: ', SUM(FLUXISOP)
!      write(*,*) 'total ACET: ', SUM(FLUXACETmo)+SUM(FLUXACETmb)
!     &                          +SUM(FLUXACETbg)
!      write(*,*) 'total PRPE: ', SUM(FLUXPRPE)
!      write(*,*) 'total OCPI: ', SUM(FLUXOCPI)
!      write(*,*) ''

      ! Cleanup
      Inst => NULL()

      ! Reset first-time flag
      FIRST = .FALSE.

      ! Return w/ success
      CALL HCO_LEAVE( HcoState%Config%Err,RC )

      END SUBROUTINE HCOX_Megan_Run
!EOC
!------------------------------------------------------------------------------
!                  Harvard-NASA Emissions Component (HEMCO)                   !
!------------------------------------------------------------------------------
!BOP
!
! !IROUTINE: Get_Megan_Emissions
!
! !DESCRIPTION: Subroutine Get\_Megan\_Emissions computes biogenic emissions in 
!  units of [kgC/m2/s] or [kg/m2/s] using the MEGAN inventory. (dbm, 12/2012)
!\\
!\\
! !INTERFACE:
!
      SUBROUTINE GET_MEGAN_EMISSIONS( am_I_Root, HcoState, ExtState, 
     &                                Inst, I, J, CMPD, MEGAN_EMIS, RC )
!
! !INPUT PARAMETERS: 
!
      LOGICAL,          INTENT(IN)  :: am_I_Root 
      TYPE(HCO_STATE),  POINTER     :: HcoState
      TYPE(Ext_State),  POINTER     :: ExtState
      TYPE(MyInst),     POINTER     :: Inst 
      INTEGER,          INTENT(IN)  :: I, J      ! GEOS-Chem lon & lat indices
      CHARACTER(LEN=*), INTENT(IN)  :: CMPD      ! Compound name (dbm,6/21/2012)
!
! !OUTPUT PARAMETERS:
!
      REAL(hp),         INTENT(OUT) :: MEGAN_EMIS ! VOC emission in kgC/m2/s 
                                                  ! or kg/m2/s, depending on
                                                  ! units the compound is
                                                  ! carried in
!
! !INPUT/OUTPUT PARAMETERS:
!
      INTEGER,          INTENT(INOUT) :: RC
!
! !REMARKS:
!  References (see above for full citations):
!  ============================================================================
!  (1 ) Guenther et al, 1995, 1999, 2000, 2004, 2006
!  (2 ) Wang,    et al, 1998
!  (3 ) Guenther et al, 2007, MEGAN v2.1 User mannual 
!  (4 ) Guenther et al, 2012 GMD MEGANv2.1 description and associated code at
!                                http://acd.ucar.edu/~guenther/MEGAN/
! 
! !REVISION HISTORY: 
!  (1 ) Original code by Dorian Abbot (9/2003).  Updated to the latest 
!        algorithm and modified for the standard code by May Fu (11/20/04)
!  (2 ) All MEGAN biogenic emission are currently calculated using TS from DAO 
!        met field. TS is the surface air temperature, which should be 
!        carefully distinguished from TSKIN. (tmf, 11/20/04)
!  (3 ) Restructing of function & implementation of activity factors (mpb,2009)
!  17 Dec 2009 - R. Yantosca - Added ProTeX headers
!  11 Apr 2012 - R. Yantosca - Now use data from modis_lai_mod.F90
!  11 Apr 2012 - R. Yantosca - Cosmetic changes
!  26 Jan 2015 - M. Sulprizio- Update from D. Millet (21 Jun 2012): New driver
!                              routine for all MEGAN compounds
!  15 Sep 2015 - M. Sulprizio- Add CO2 inhibition effect on isoprene emissions
!                              from Amos Tai (Jan 2013)
!  17 Jul 2017 - C. Keller   - Now normalize LAI by PFT's.
!EOP
!------------------------------------------------------------------------------
!BOC
!
! !LOCAL VARIABLES:
!
      REAL(hp)  :: GAMMA_LAI
      REAL(hp)  :: GAMMA_AGE
      REAL(hp)  :: GAMMA_PAR
      REAL(hp)  :: GAMMA_T_LD
      REAL(hp)  :: GAMMA_T_LI
      REAL(hp)  :: GAMMA_SM
      REAL(hp)  :: GAMMA_CO2  ! (Tai, Jan 2013)
      REAL(hp)  :: AEF
      REAL(hp)  :: D_BTW_M
      REAL(hp)  :: TS, SUNCOS
      REAL(hp)  :: Q_DIR_2, Q_DIFF_2
      REAL(hp)  :: BETA, LDF, CT1, CEO
      REAL(hp)  :: ANEW, AGRO, AMAT, AOLD
      REAL(hp)  :: ISOLAI, PMISOLAI, MISOLAI
      REAL(hp)  :: PFTSUM 
      LOGICAL   :: BIDIR    

      !=================================================================
      ! GET_MEGAN_EMISSIONS begins here!
      !================================================================= 

      ! Initialize parameters, gamma values, and return value
      MEGAN_EMIS = 0.0_hp
      GAMMA_LAI  = 0.0_hp
      GAMMA_AGE  = 0.0_hp
      GAMMA_T_LD = 0.0_hp
      GAMMA_T_LI = 0.0_hp
      GAMMA_PAR  = 0.0_hp
      GAMMA_SM   = 0.0_hp
      GAMMA_CO2  = 0.0_hp  ! (Tai, Jan 2013)
      BETA       = 0.0_hp
      AEF        = 0.0_hp
      LDF        = 0.0_hp
      CT1        = 0.0_hp
      CEO        = 0.0_hp
      ANEW       = 0.0_hp
      AGRO       = 0.0_hp
      AMAT       = 0.0_hp
      AOLD       = 0.0_hp
      BIDIR      = .FALSE.  

      ! Number of days between MISOLAI and PMISOLAI
      D_BTW_M  = DBLE( Inst%DAYS_BTW_M )

      ! Pass met variables. Now use only LAI (ckeller, 10/9/2014)
      ISOLAI   = ExtState%LAI%Arr%Val(I,J)
      PMISOLAI = Inst%LAI_PREVDAY(I,J)
      MISOLAI  = ISOLAI
      TS       = ExtState%T2M%Arr%Val(I,J)
      SUNCOS   = ExtState%SUNCOS%Arr%Val(I,J)

      ! Convert Q_DIR and Q_DIFF from (W/m2) to (micromol/m2/s)
      Q_DIR_2  = ExtState%PARDR%Arr%Val(I,J) * WM2_TO_UMOLM2S
      Q_DIFF_2 = ExtState%PARDF%Arr%Val(I,J) * WM2_TO_UMOLM2S
  
      ! Eventually normalize LAI by PFT (if setting is set
      ! accordingly). ckeller, 7/17/17.
      IF ( Inst%NORMLAI ) THEN
         PFTSUM = SUM( Inst%ARRAY_16(I,J,2:16) )
         IF ( PFTSUM > 0.0_hp ) THEN
            MISOLAI  = MIN( MISOLAI  / PFTSUM, LAI_MAX )
            PMISOLAI = MIN( PMISOLAI / PFTSUM, LAI_MAX )
         ENDIF
      ENDIF

      ! --------------------------------------------
      ! Get MEGAN parameters for this compound
      ! --------------------------------------------
      CALL GET_MEGAN_PARAMS ( am_I_Root, HcoState, 
     &                        CMPD, BETA, LDF,  CT1,  CEO, 
     &                        ANEW, AGRO, AMAT, AOLD, BIDIR, RC )
      IF ( RC /= HCO_SUCCESS ) RETURN

      ! --------------------------------------------
      ! Get base emission factor for this compound and grid square
      ! Units: kgC/m2/s or kg/m2/s
      ! --------------------------------------------
      CALL GET_MEGAN_AEF ( am_I_Root, HcoState, Inst, 
     &                     I, J, CMPD, AEF, RC )
      IF ( RC /= HCO_SUCCESS ) RETURN
     
      !-----------------------------------------------------
      ! Only interested in terrestrial biosphere
      ! If (local LAI != 0 .AND. baseline emission !=0 ) 
      !-----------------------------------------------------
      IF ( ISOLAI * AEF > 0.0_hp ) THEN

         ! --------------------------------------------------
         ! GAMMA_par (light activity factor)
         ! --------------------------------------------------

         ! Calculate GAMMA PAR only during day
         IF ( SUNCOS > 0.0_hp ) THEN

            GAMMA_PAR = GET_GAMMA_PAR_PCEEA(am_I_Root, HcoState, 
     &                                      ExtState, Inst, I, J, 
     &                                      Q_DIR_2,  Q_DIFF_2,
     &                                      Inst%PARDR_LASTXDAYS(I,J), 
     &                                      Inst%PARDF_LASTXDAYS(I,J) )
!     &                                      PARDR_15_AVG(I,J),
!     &                                      PARDF_15_AVG(I,J)  )
         ELSE             
 
            ! If night
            GAMMA_PAR = 0.0_hp  
         ENDIF 

         ! --------------------------------------------------
         ! GAMMA_T_LI (temperature activity factor for
         ! light-independent fraction)
         ! --------------------------------------------------
         GAMMA_T_LI = GET_GAMMA_T_LI( TS, BETA )

         ! --------------------------------------------------
         ! GAMMA_T_LD (temperature activity factor for
         ! light-dependent fraction)
         ! --------------------------------------------------
         GAMMA_T_LD = GET_GAMMA_T_LD( TS, Inst%T_LASTXDAYS(I,J), 
     &        Inst%T_LAST24H(I,J), CT1, CEO )
!         GAMMA_T_LD = GET_GAMMA_T_LD( TS, T_15_AVG(I,J), 
!     &        T_15(I,J,1), CT1, CEO )

         ! --------------------------------------------------
         ! GAMMA_LAI (leaf area index activity factor)
         ! --------------------------------------------------
         GAMMA_LAI = GET_GAMMA_LAI( MISOLAI, BIDIR )

         ! --------------------------------------------------
         ! GAMMA_AGE (leaf age activity factor)
         ! --------------------------------------------------
         GAMMA_AGE = GET_GAMMA_AGE( MISOLAI, PMISOLAI, 
     &        D_BTW_M, Inst%T_LASTXDAYS(I,J), ANEW, AGRO, AMAT, AOLD )
!     &        D_BTW_M, T_15_AVG(I,J), ANEW, AGRO, AMAT, AOLD )

         ! --------------------------------------------------
         ! GAMMA_SM (soil moisture activity factor)
         ! --------------------------------------------------
         GAMMA_SM = GET_GAMMA_SM( ExtState, I, J, CMPD )

         ! CO2 inhibition of isoprene (Tai, Jan 2013)
         IF ( Inst%LISOPCO2 ) THEN
            GAMMA_CO2 = GET_GAMMA_CO2( Inst%GLOBCO2 )
         ELSE
            GAMMA_CO2 = 1.0_hp
         ENDIF

      ELSE

         ! set activity factors to zero
         GAMMA_PAR  = 0.0_hp
         GAMMA_T_LI = 0.0_hp
         GAMMA_T_LD = 0.0_hp
         GAMMA_LAI  = 0.0_hp
         GAMMA_AGE  = 0.0_hp
         GAMMA_SM   = 0.0_hp
         GAMMA_CO2  = 0.0_hp  ! (Tai, Jan 2013)

      END IF

      ! Emission is the product of all of these.
      ! Units here are kgC/m2/s or kg/m2/s as appropriate for the compound.
      ! Normalization factor ensures product of GAMMA values is 1.0 under
      !  standard conditions. 
      IF ( CMPD == 'ISOP' ) THEN
         ! Only apply CO2 inhibition to isoprene (mps, 9/15/15)
         ! Amos Tai wrote: 
         !  In my opinion, we should not apply the CO2 inhibition factor on
         !  other monoterpene species yet, because the empirical data I've used
         !  are for isoprene emissions only. But we generally agree that CO2
         !  inhibition should affect monoterpenes too, so we'll leave room for
         !  future incorporation when new data arise.
         MEGAN_EMIS = Inst%NORM_FAC(1) * AEF * GAMMA_AGE * GAMMA_SM *
     &                GAMMA_LAI * ((1.0_hp - LDF) * GAMMA_T_LI +
     &                (LDF * GAMMA_PAR * GAMMA_T_LD)) * GAMMA_CO2
      ELSE
         MEGAN_EMIS = Inst%NORM_FAC(1) * AEF * GAMMA_AGE * GAMMA_SM *
     &                GAMMA_LAI * ((1.0_hp - LDF) * GAMMA_T_LI +
     &                (LDF * GAMMA_PAR * GAMMA_T_LD))
      ENDIF

!      ! testing only
!      if ( i==ix .and. j==iy ) then
!         write(*,*) ' ' 
!         write(*,*) '--- GET_MEGAN_EMISSIONS --- '
!         write(*,*) 'HEMCO MEGAN @    ', i,j
!         write(*,*) 'Compound       : ', TRIM(CMPD)
!         write(*,*) 'MEGAN_EMIS     : ', MEGAN_EMIS
!         write(*,*) 'SUNCOS         : ', SUNCOS
!         write(*,*) 'AEF [kgC/m2/s] : ', AEF
!         write(*,*) 'GAMMA_LAI      : ', GAMMA_LAI
!         write(*,*) 'GAMMA_AGE      : ', GAMMA_AGE
!         write(*,*) 'GAMMA_T_LI     : ', GAMMA_T_LI
!         write(*,*) 'GAMMA_T_LD     : ', GAMMA_T_LD
!         write(*,*) 'GAMMA_PAR      : ', GAMMA_PAR
!         write(*,*) 'GAMMA_SM       : ', GAMMA_SM
!         write(*,*) 'TS             : ', TS
!         write(*,*) 'T_15_AVG    : ', T_15_AVG(I,J)
!         write(*,*) 'HCOT_DAILY     : ', HCOT_DAILY(I,J)
!         write(*,*) 'PARDR_15_AVG: ', PARDR_15_AVG(I,J)
!         write(*,*) 'PARDF_15_AVG: ', PARDF_15_AVG(I,J)
!         write(*,*) 'ISOLAI         : ', ISOLAI
!         write(*,*) 'MISOLAI        : ', MISOLAI
!         write(*,*) 'PMISOLAI       : ', PMISOLAI
!         write(*,*) 'D_BTW_M        : ', D_BTW_M
!         write(*,*) ' ' 
!      endif

      ! Leave w/ success
      RC = HCO_SUCCESS
 
      END SUBROUTINE GET_MEGAN_EMISSIONS
!EOC
!------------------------------------------------------------------------------
!                  Harvard-NASA Emissions Component (HEMCO)                   !
!------------------------------------------------------------------------------
!BOP
!
! !IROUTINE: Get_Megan_Params
!
! !DESCRIPTION: Subroutine Get\_Megan\_Params returns the emission parameters
!  for each MEGAN compound needed to compute emissions. Called from
!  GET\_MEGAN\_EMISSIONS.
!\\
!\\
! !INTERFACE:
!
      SUBROUTINE GET_MEGAN_PARAMS( am_I_Root, HcoState, 
     &                             CPD,   BTA,   LIDF,  C_T1,  C_EO,
     &                             A_NEW, A_GRO, A_MAT, A_OLD, BI_DIR,
     &                             RC )
!
! !INPUT PARAMETERS: 
!
      LOGICAL,          INTENT(IN) :: am_I_Root ! Root CPU? 
      TYPE(HCO_State),  POINTER    :: HcoState
      CHARACTER(LEN=*), INTENT(IN) :: CPD       ! Compound name
!
! !INPUT/OUTPUT PARAMETERS: 
!
      REAL(hp), INTENT(INOUT) :: BTA    ! Beta coefficient for temperature activity 
                                        ! factor for light-independent fraction
      REAL(hp), INTENT(INOUT) :: LIDF   ! Light-dependent fraction of emissions
      REAL(hp), INTENT(INOUT) :: C_T1   ! CT1 parameter for temperature activity
                                        ! factor for light-dependent fraction
      REAL(hp), INTENT(INOUT) :: C_EO   ! Ceo parameter for temperature activity
                                        ! factor for light-dependent fraction
      REAL(hp), INTENT(INOUT) :: A_NEW  ! Relative emission factor (new leaves)
      REAL(hp), INTENT(INOUT) :: A_GRO  ! Relative emission factor (growing leaves)
      REAL(hp), INTENT(INOUT) :: A_MAT  ! Relative emission factor (mature leaves)
      REAL(hp), INTENT(INOUT) :: A_OLD  ! Relative emission factor (old leaves)
      LOGICAL,  INTENT(INOUT) :: BI_DIR ! Logical flag to indicate bidirectional exchange
      INTEGER,  INTENT(INOUT) :: RC
! 
! !REMARKS:
!  References (see above for full citations):
!  ============================================================================
!  (1 ) Guenther et al, (GMD 2012) and associated MEGANv2.1 source code
!
! !REVISION HISTORY: 
!  (1 ) Created by dbm 07/2012
!EOP
!------------------------------------------------------------------------------
!BOC
!
! !LOCAL VARIABLES:
!
      CHARACTER(LEN=255):: MSG

      !=================================================================
      ! GET_MEGAN_PARAMS begins here!
      !================================================================= 

      ! Initialize values
      BTA    = 0.0_hp           
      LIDF   = 0.0_hp    
      C_T1   = 0.0_hp    
      C_EO   = 0.0_hp     
      A_NEW  = 0.0_hp  
      A_GRO  = 0.0_hp   
      A_MAT  = 0.0_hp    
      A_OLD  = 0.0_hp   
      BI_DIR = .FALSE. 

      ! ----------------------------------------------------------------
      ! Note that not all the above compounds are used in standard chemistry
      ! simulations, but they are provided here for future incorporation or 
      ! specialized applications. More compounds can be added as needed
      ! by adding the corresponding CPD name and the appropriate paramaters.
      ! (dbm, 01/2013)
      !
      ! Values are from Table 4 in Guenther et al., 2012
      ! ----------------------------------------------------------------

      ! Isoprene, MBO
      IF ( TRIM(CPD) == 'ISOP' .OR.
     &     TRIM(CPD) == 'MBOX' ) THEN
         BTA    = 0.13_hp  ! Not actually used for ISOP, MBO
         LIDF   = 1.0_hp
         C_T1   = 95.0_hp
         C_EO   = 2.0_hp
         A_NEW  = 0.05_hp
         A_GRO  = 0.6_hp
         A_MAT  = 1.0_hp
         A_OLD  = 0.9_hp
         BI_DIR = .FALSE. 

      ! Myrcene, sabinene, alpha-pinene
      ELSE IF ( TRIM(CPD) == 'MYRC' .OR. 
     &          TRIM(CPD) == 'SABI' .OR.
     &          TRIM(CPD) == 'APIN' ) THEN
         BTA    = 0.10_hp
         LIDF   = 0.6_hp
         C_T1   = 80.0_hp
         C_EO   = 1.83_hp
         A_NEW  = 2.0_hp
         A_GRO  = 1.8_hp
         A_MAT  = 1.0_hp
         A_OLD  = 1.05_hp
         BI_DIR = .FALSE. 

      ! Limonene, 3-carene, beta-pinene
      ELSE IF ( TRIM(CPD) == 'LIMO' .OR. 
     &          TRIM(CPD) == 'CARE' .OR.
     &          TRIM(CPD) == 'BPIN' ) THEN
         BTA    = 0.10_hp
         LIDF   = 0.2_hp
         C_T1   = 80.0_hp
         C_EO   = 1.83_hp
         A_NEW  = 2.0_hp
         A_GRO  = 1.8_hp
         A_MAT  = 1.0_hp
         A_OLD  = 1.05_hp
         BI_DIR = .FALSE. 
       
      ! t-beta-ocimene
      ELSE IF ( TRIM(CPD) == 'OCIM' ) THEN
         BTA    = 0.10_hp
         LIDF   = 0.8_hp
         C_T1   = 80.0_hp
         C_EO   = 1.83_hp
         A_NEW  = 2.0_hp
         A_GRO  = 1.8_hp
         A_MAT  = 1.0_hp
         A_OLD  = 1.05_hp
         BI_DIR = .FALSE. 

      ! Other monoterpenes (lumped)
      ELSE IF ( TRIM(CPD) == 'OMON' ) THEN
         BTA    = 0.10_hp
         LIDF   = 0.4_hp
         C_T1   = 80.0_hp
         C_EO   = 1.83_hp
         A_NEW  = 2.0_hp
         A_GRO  = 1.8_hp
         A_MAT  = 1.0_hp
         A_OLD  = 1.05_hp
         BI_DIR = .FALSE. 
         
      ! Methanol
      ELSE IF ( TRIM(CPD) == 'MOHX' ) THEN
         BTA    = 0.08_hp
         LIDF   = 0.8_hp
         C_T1   = 60.0_hp
         C_EO   = 1.6_hp
         A_NEW  = 3.5_hp
         A_GRO  = 3.0_hp
         A_MAT  = 1.0_hp
         A_OLD  = 1.2_hp
         BI_DIR = .FALSE. 

      ! Acetone
      ELSE IF ( TRIM(CPD) == 'ACET' ) THEN
         BTA    = 0.1_hp
         LIDF   = 0.2_hp
         C_T1   = 80.0_hp
         C_EO   = 1.83_hp
         A_NEW  = 1.0_hp
         A_GRO  = 1.0_hp
         A_MAT  = 1.0_hp
         A_OLD  = 1.0_hp
         BI_DIR = .FALSE. 
         
      ! Bidirectional VOC: Ethanol, formaldehyde, acetaldehyde, formic acid,
      ! acetic acid
      ELSE IF ( TRIM(CPD) == 'EOH'  .OR.
     &          TRIM(CPD) == 'CH2O' .OR. 
     &          TRIM(CPD) == 'ALD2' .OR.
     &          TRIM(CPD) == 'FAXX' .OR.
     &          TRIM(CPD) == 'AAXX' ) THEN
         BTA    = 0.13_hp
         LIDF   = 0.8_hp
         C_T1   = 95.0_hp
         C_EO   = 2.0_hp
         A_NEW  = 1.0_hp
         A_GRO  = 1.0_hp
         A_MAT  = 1.0_hp
         A_OLD  = 1.0_hp
         BI_DIR = .TRUE.  
        
      ! Stress VOCs: ethene, toluene, HCN
      ! There are others species in this category but none are currently 
      ! used in GEOS-Chem
      ELSE IF ( TRIM(CPD) == 'C2H4' .OR.
     &          TRIM(CPD) == 'TOLU' .OR. 
     &          TRIM(CPD) == 'HCNX' ) THEN
         BTA    = 0.1_hp
         LIDF   = 0.8_hp
         C_T1   = 80.0_hp
         C_EO   = 1.83_hp
         A_NEW  = 1.0_hp
         A_GRO  = 1.0_hp
         A_MAT  = 1.0_hp
         A_OLD  = 1.0_hp
         BI_DIR = .FALSE. 
         
      ! Other VOCs: >C2 alkenes
      ! This includes propene, butene and very minor contribution from
      ! larger alkenes
      ELSE IF ( TRIM(CPD) == 'PRPE' ) THEN
         BTA    = 0.1_hp
         LIDF   = 0.2_hp
         C_T1   = 80.0_hp
         C_EO   = 1.83_hp
         A_NEW  = 1.0_hp
         A_GRO  = 1.0_hp
         A_MAT  = 1.0_hp
         A_OLD  = 1.0_hp
         BI_DIR = .FALSE. 
         
      ! SOAupdate: Sesquiterpenes hotp 3/2/10
      ! alpha-Farnesene, beta-Caryophyllene, other sesquiterpenes
      ELSE IF ( TRIM(CPD) == 'FARN' .OR.
     &          TRIM(CPD) == 'BCAR' .OR.
     &          TRIM(CPD) == 'OSQT' ) THEN
         BTA    = 0.17_hp
         LIDF   = 0.5_hp
         C_T1   = 130.0_hp
         C_EO   = 2.37_hp
         A_NEW  = 0.4_hp
         A_GRO  = 0.6_hp
         A_MAT  = 1.0_hp
         A_OLD  = 0.95_hp
         BI_DIR = .FALSE. 

      ! Calls for any other MEGAN compounds (e.g. sesquiterpenes, etc.) can
      ! be added following the above format based on the parameters in
      ! Guenther 2012 or the MEGAN source code (dbm, 6/21/2012).
      ELSE

         MSG = 'Invalid compound name'
         CALL HCO_ERROR(HcoState%Config%Err,MSG, RC, 
     &                  THISLOC='GET_MEGAN_PARAMS' )
         RETURN 

      ENDIF
     
      ! Leave w/ success
      RC = HCO_SUCCESS

      END SUBROUTINE GET_MEGAN_PARAMS
!EOC
!------------------------------------------------------------------------------
!                  Harvard-NASA Emissions Component (HEMCO)                   !
!------------------------------------------------------------------------------
!BOP
!
! !IROUTINE: Get_Megan_AEF
!
! !DESCRIPTION: Function Get\_Megan\_AEF returns the appropriate AEF value
!  for a given compound and grid square.
!\\
!\\
! !INTERFACE:
!
      SUBROUTINE GET_MEGAN_AEF(am_I_Root,HcoState,Inst,I,J,CPD,EMFAC,RC)
!
! !INPUT PARAMETERS: 
!
      LOGICAL,           INTENT(IN)  :: am_I_Root   ! Root CPU? 
      TYPE(HCO_State),   POINTER     :: HcoState
      TYPE(MyInst),      POINTER     :: Inst 
      INTEGER,           INTENT(IN)  :: I, J        ! Lon & lat indices
      CHARACTER(LEN=*),  INTENT(IN)  :: CPD         ! Compound name
!
! !OUTPUT PARAMETERS: 
!
      REAL(hp),          INTENT(OUT) :: EMFAC       ! MEGAN base emission factor
                                                    ! (kgC/m2/s or kg/m2/s)
                                                    ! for grid cell (I,J)
!
! !INPUT/OUTPUT PARAMETERS: 
!
      INTEGER,           INTENT(INOUT) :: RC        ! Return code
!
! !REMARKS:
!  References (see above for full citations):
!  ============================================================================
!  (1 ) Guenther et al, 2012, MEGANv2.1 source code
! 
! !REVISION HISTORY: 
!  (1 ) Created 11/2012 by dbm
!EOP
!------------------------------------------------------------------------------
!BOC
!
! !LOCAL VARIABLES:
!
      CHARACTER(LEN=255):: MSG

      !=================================================================
      ! GET_MEGAN_AEF begins here!
      !================================================================= 

      ! Find appropriate tracer
      SELECT CASE ( TRIM( CPD ) )
         CASE ( 'ISOP' )
            EMFAC = Inst%AEF_ISOP(I,J)
         CASE ( 'MBOX' )
            EMFAC = Inst%AEF_MBOX(I,J)
         CASE ( 'MYRC' )
            EMFAC = Inst%AEF_MYRC(I,J)
         CASE ( 'SABI' )
            EMFAC = Inst%AEF_SABI(I,J)
         CASE ( 'APIN' )
            EMFAC = Inst%AEF_APIN(I,J)
         CASE ( 'LIMO' )
            EMFAC = Inst%AEF_LIMO(I,J)
         CASE ( 'CARE' )
            EMFAC = Inst%AEF_CARE(I,J)
         CASE ( 'BPIN' )
            EMFAC = Inst%AEF_BPIN(I,J)
         CASE ( 'OCIM' )
            EMFAC = Inst%AEF_OCIM(I,J)
         CASE ( 'OMON' )
            EMFAC = Inst%AEF_OMON(I,J)
         CASE ( 'MOHX' )
            EMFAC = Inst%AEF_MOHX(I,J)
         CASE ( 'ACET' )
            EMFAC = Inst%AEF_ACET(I,J)
         CASE ( 'EOH' )
            EMFAC = Inst%AEF_EOH(I,J)
         CASE ( 'CH2O' )
            EMFAC = Inst%AEF_CH2O(I,J)
         CASE ( 'ALD2' )
            EMFAC = Inst%AEF_ALD2(I,J)
         CASE ( 'FAXX' )
            EMFAC = Inst%AEF_FAXX(I,J)
         CASE ( 'AAXX' )
            EMFAC = Inst%AEF_AAXX(I,J)
         CASE ( 'C2H4' )
            EMFAC = Inst%AEF_C2H4(I,J)
         CASE ( 'TOLU' )
            EMFAC = Inst%AEF_TOLU(I,J)
         CASE ( 'HCNX' )
            EMFAC = Inst%AEF_HCNX(I,J)
         CASE ( 'PRPE' )
            EMFAC = Inst%AEF_PRPE(I,J)
         CASE ( 'FARN' )
            EMFAC = Inst%AEF_FARN(I,J)
         CASE ( 'BCAR' )
            EMFAC = Inst%AEF_BCAR(I,J)
         CASE ( 'OSQT' )
            EMFAC = Inst%AEF_OSQT(I,J)
         CASE DEFAULT     
            MSG = 'Invalid compound name'
            CALL HCO_ERROR(HcoState%Config%Err, MSG, 
     &                     RC, THISLOC='GET_MEGAN_AEF' )
            RETURN 
      END SELECT

      ! Return w/ success
      RC = HCO_SUCCESS

      END SUBROUTINE GET_MEGAN_AEF
!EOC
!------------------------------------------------------------------------------
!                  Harvard-NASA Emissions Component (HEMCO)                   !
!------------------------------------------------------------------------------
!BOP
!
! !IROUTINE: Get_Gamma_PAR_PCEEA
!
! !DESCRIPTION: Computes the PCEEA gamma activity factor with sensitivity 
!  to LIGHT.
!\\
!\\
! !INTERFACE:
!
      FUNCTION GET_GAMMA_PAR_PCEEA( am_I_Root, HcoState, ExtState, 
     &                              Inst, I, J, Q_DIR_2, 
     &                              Q_DIFF_2, PARDR_AVG_SIM, 
     &                              PARDF_AVG_SIM )
     &              RESULT( GAMMA_P_PCEEA )
!
! !USES:
!
      USE HCO_CLOCK_MOD, ONLY : HcoClock_Get, HcoClock_GetLocal 
!
! !INPUT PARAMETERS: 
!
      LOGICAL,         INTENT(IN) :: am_I_Root 
      TYPE(HCO_State), POINTER    :: HcoState
      TYPE(Ext_State), POINTER    :: ExtState
      TYPE(MyInst),    POINTER    :: Inst
      INTEGER,         INTENT(IN) :: I,  J             ! Lon & lat indices 
      REAL(sp),        INTENT(IN) :: PARDR_AVG_SIM     ! Avg direct PAR [W/m2]
      REAL(sp),        INTENT(IN) :: PARDF_AVG_SIM     ! Avg diffuse PAR [W/m2]
      REAL(hp),        INTENT(IN) :: Q_DIR_2           ! Direct PAR [umol/m2/s]
      REAL(hp),        INTENT(IN) :: Q_DIFF_2          ! Diffuse PAR [umol/m2/s]
!
! !RETURN VALUE:
!
      REAL(hp)                    :: GAMMA_P_PCEEA     ! GAMMA factor for light
!
! !REMARKS:
!  References (see above for full citations):
!  ============================================================================
!  (1 ) Guenther et al, 2006
!  (2 ) Guenther et al, 2007, MEGAN v2.1 user guide
! 
! !REVISION HISTORY: 
!  (1 ) Here PAR*_AVG_SIM is the average light conditions over the simulation 
!       period. I've set this = 10 days to be consistent with temperature & as 
!       outlined in Guenther et al, 2006. (mpb,2009)
!  (2 ) Code was taken & adapted directly from the MEGAN v2.1 source code.
!       (mpb,2009)
!  17 Dec 2009 - R. Yantosca - Added ProTeX headers
!  01 Mar 2012 - R. Yantosca - Now use GET_YMID(I,J,L) from grid_mod.F90
!  01 Mar 2012 - R. Yantosca - Now use GET_LOCALTIME(I,J,L) from time_mod.F90
!EOP
!------------------------------------------------------------------------------
!BOC
!
! !LOCAL VARIABLES:
!
      REAL(hp)   :: mmPARDR_DAILY
      REAL(hp)   :: mmPARDF_DAILY
      REAL(hp)   :: PAC_DAILY, PAC_INSTANT, C_PPFD
      REAL(hp)   :: PTOA, PHI
      REAL(hp)   :: BETA,   SINbeta 
      INTEGER    :: DOY, RC 
      REAL(hp)   :: AAA, BBB
      REAL(hp)   :: LocalHour
      REAL(hp)   :: LAT

      !-----------------------------------------------------------------
      ! Compute GAMMA_PAR_PCEEA
      !-----------------------------------------------------------------  

      ! Initialize
      C_PPFD   = 0.0_hp
      PTOA     = 0.0_hp

      ! Convert past light conditions to micromol/m2/s 
      mmPARDR_DAILY   = PARDR_AVG_SIM  * WM2_TO_UMOLM2S
      mmPARDF_DAILY   = PARDF_AVG_SIM  * WM2_TO_UMOLM2S

      ! Work out the light at the top of the canopy.
      PAC_DAILY    = mmPARDR_DAILY + mmPARDF_DAILY
      PAC_INSTANT  = Q_DIR_2       +  Q_DIFF_2

      ! Get latitude
      LAT = HcoState%Grid%YMID%Val(I,J)

      ! Get day of year, local-time and latitude
      ! TODO: Evaluate RC?
      CALL HcoClock_Get ( am_I_Root, HcoState%Clock, cDOY = DOY, RC=RC )
      CALL HcoClock_GetLocal ( HcoState, I, J, cH = LocalHour, RC=RC )

      ! Get solar elevation angle
      SINbeta      =  SOLAR_ANGLE( HcoState, Inst, DOY, LocalHour, LAT )
      BETA         =  ASIN( SINbeta ) * Inst%RAD2D       

      IF ( SINbeta < 0.0_hp ) THEN

         GAMMA_P_PCEEA = 0.0_hp

      ELSEIF ( SINbeta > 0.0_hp ) THEN       

         ! PPFD at top of atmosphere
         PTOA    = 3000.0_hp + 99.0_hp * 
     &             COS( 2._hp * 3.14159265358979323_hp *
     &             ( DOY - 10.0_hp ) / 365.0_hp )

         ! Above canopy transmission
         PHI     = PAC_INSTANT / ( SINbeta * PTOA )

         ! Work out gamma P
         BBB     = 1.0_hp + 0.0005_hp *( PAC_DAILY - 400.0_hp ) 
         AAA     = ( 2.46_hp * BBB * PHI ) - ( 0.9_hp * PHI**2 )

         GAMMA_P_PCEEA = SINbeta * AAA

      ENDIF

       ! Screen unforced errors. IF solar elevation angle is 
       ! less than 1 THEN gamma_p can not be greater than 0.1.
       IF ( BETA < 1.0_hp .AND. GAMMA_P_PCEEA > 0.1_hp ) THEN
          GAMMA_P_PCEEA  = 0.0_hp
       ENDIF
   
      ! Prevent negative values
      GAMMA_P_PCEEA = MAX( GAMMA_P_PCEEA , 0.0_hp )

!      ! testing only
!      if ( i==ix .and. j==iy ) then
!         write(*,*) ' '
!         write(*,*) 'HEMCO GAMMA_PAR_PCEEA: ', GAMMA_P_PCEEA
!         write(*,*) 'DOY                  : ', DOY
!         write(*,*) 'LAT                  : ', LAT
!         write(*,*) 'SINbeta              : ', SINbeta
!         write(*,*) 'BETA                 : ', BETA
!         write(*,*) 'PTOA                 : ', PTOA
!         write(*,*) 'PHI                  : ', PHI
!         write(*,*) 'BBB                  : ', BBB
!         write(*,*) 'AAA                  : ', AAA
!         write(*,*) 'PAC_DAILY            : ', PAC_DAILY
!         write(*,*) 'PAC_INSTANT          : ', PAC_INSTANT
!      endif

      END FUNCTION GET_GAMMA_PAR_PCEEA
!EOC
!------------------------------------------------------------------------------
!                  Harvard-NASA Emissions Component (HEMCO)                   !
!------------------------------------------------------------------------------
!BOP
!
! !IROUTINE: Solar_Angle
!
! !DESCRIPTION: Function SOLAR\_ANGLE computes the local solar angle for a 
!  given day of year, latitude and longitude (or local time).  Called from  
!  routine Get\_Gamma\_P\_Pecca.
!\\
!\\
! !INTERFACE:
!
      FUNCTION SOLAR_ANGLE( HcoState, Inst, DOY, SHOUR, LAT ) 
     & RESULT(SINbeta)
!
! !INPUT PARAMETERS: 
!
      ! Arguments
      TYPE(HCO_State),   POINTER    :: HcoState
      TYPE(MyInst),      POINTER    :: Inst
      INTEGER,           INTENT(IN) :: DOY       ! Day of year
      REAL(hp),          INTENT(IN) :: SHOUR     ! Local time 
      REAL(hp),          INTENT(IN) :: LAT       ! Latitude
!
! !RETURN VALUE:
!
      REAL(hp)                      :: SINbeta   ! Sin of the local solar angle
!
! !REMARKS:
!  References (see above for full citations):
!  (1 ) Guenther et al, 2006
!  (2 ) Guenther et al, MEGAN v2.1 user mannual 2007-09
! 
! !REVISION HISTORY: 
!  (1 ) This code was taken directly from the MEGAN v2.1 source code.(mpb,2009)
!  17 Dec 2009 - R. Yantosca - Added ProTeX headers
!EOP
!------------------------------------------------------------------------------
!BOC
!
! !LOCAL VARIABLES:
!
      REAL(hp) :: BETA                        ! solar elevation angle
      REAL(hp) :: sindelta, cosdelta, A, B

      ! Calculation of sin beta 
      sindelta = -SIN( 0.40907_hp ) * 
     &            COS( 6.28_hp * ( DOY + 10_dp ) / 365_dp )

      cosdelta = (1-sindelta**2.0_hp)**0.5_hp

      A = SIN( LAT * Inst%D2RAD ) * sindelta
      B = COS( LAT * Inst%D2RAD ) * cosdelta

      SINbeta = A + B * 
     &          COS( 2.0_hp * HcoState%Phys%PI * ( SHOUR-12_dp )/24_dp )

      END FUNCTION SOLAR_ANGLE 
!EOC
!------------------------------------------------------------------------------
!                  Harvard-NASA Emissions Component (HEMCO)                   !
!------------------------------------------------------------------------------
!BOP
!
! !IROUTINE: Get_Gamma_T_LI
!
! !DESCRIPTION: Function Get\_Gamma\_T\_LI computes the temperature activity
!  factor (GAMMA\_T\_LI) for the light-independent fraction of emissions
!\\
!\\
! !INTERFACE:
!
      FUNCTION GET_GAMMA_T_LI( T, BETA ) RESULT( GAMMA_T_LI )
!
! !INPUT PARAMETERS: 
!
      ! Current leaf temperature, the surface air temperature field (TS) 
      ! is assumed equivalent to the leaf temperature over forests.
      REAL(hp),  INTENT(IN) :: T 

      ! Temperature factor per species
      REAL(hp),  INTENT(IN) :: BETA
!
! !RETURN VALUE:
!
      ! Activity factor for the light-independent fraction of emissions
      REAL(hp)              :: GAMMA_T_LI
!
! !REMARKS:
!  GAMMA_T =  exp[Beta*(T - T_Standard)]
!                                                                             .
!             where Beta   = temperature dependent parameter
!                   Ts     = standard temperature (normally 303K, 30C)
!                                                                             .
!  References (see above for full citations):
!  ============================================================================
!  (1 ) Guenther et al, 2006
!  (2 ) Guenther et al, MEGAN user mannual 2007-08
!  (3 ) Guenther et al., GMD 2012 and MEGANv2.1 source code.
! 
! !REVISION HISTORY: 
!  (1 ) Original code by Michael Barkley (2009).
!       Note: If T = Ts  (i.e. standard conditions) then GAMMA_T = 1 
!  17 Dec 2009 - R. Yantosca - Added ProTeX headers
!  (2 ) Modified to GAMMA_T_LI (dbm, 6/21/2012)
!EOP
!------------------------------------------------------------------------------
!BOC
!
! !DEFINED PARAMETERS:
!
      ! Standard reference temperature [K]
      REAL*8, PARAMETER   :: T_STANDARD = 303.d0

      !=================================================================
      ! GET_GAMMAT_T_LI begins here!
      !================================================================= 

      GAMMA_T_LI = EXP( BETA * ( T - T_STANDARD ) )

      END FUNCTION GET_GAMMA_T_LI
!EOC
!------------------------------------------------------------------------------
!                  Harvard-NASA Emissions Component (HEMCO)                   !
!------------------------------------------------------------------------------
!BOP
!
! !IROUTINE: Get_Gamma_T_LD
!
! !DESCRIPTION: Function Get\_Gamma\_T\_LD computes the temperature 
!  sensitivity for the light-dependent fraction of emissions.
!\\
!\\
! !INTERFACE:
!
      FUNCTION GET_GAMMA_T_LD( T, PT_15, PT_1, CT1, CEO ) 
     &     RESULT( GAMMA_T_LD )
!
! !INPUT PARAMETERS: 
!
      ! Current leaf temperature [K], the surface air temperature field (TS) 
      ! is assumed equivalent to the leaf temperature over forests.
      REAL(hp), INTENT(IN) :: T        

       ! Average leaf temperature over the past 15 days
      REAL(sp), INTENT(IN) :: PT_15

      ! Average leaf temperature over the past arbitray day(s).
      ! This is not used at present
      REAL(sp), INTENT(IN) :: PT_1

      ! Compound-specific parameters for light-dependent temperature activity
      ! factor (dbm, 6/21/2012)
      REAL(hp), INTENT(IN) :: CT1, CEO
!
! !RETURN VALUE:
!
      ! Temperature activity factor for the light-dependent fraction of 
      ! emissions
      REAL(hp)             :: GAMMA_T_LD
!
! !REMARKS:
!  References (see above for full citations):
!  (1 ) Guenther et al, 1995
!  (2 ) Guenther et al, 2006
!  (3 ) Guenther et al, MEGAN v2.1 user mannual 2007-08
!  (4 ) Guenther et al., GMD 2012 and MEGANv2.1 source code.
!
! !REVISION HISTORY: 
!  (1 ) Includes the latest MEGAN v2.1 temperature algorithm (mpb, 2009).
!       Note, this temp-dependence is the same for the PCEEA & hybrid models.
!  17 Dec 2009 - R. Yantosca - Added ProTeX headers
!  (2 ) Modified to gamma_t_ld and to permit compound specific parameters
!       CT1 and Ceo (dbm, 6/21/2012)
!  07 Jan 2016 - Update ideal gas constant to NIST 2014 value
!EOP
!------------------------------------------------------------------------------
!BOC
!
! !LOCAL VARIABLES:
!
      REAL(hp)              :: C_T,   CT2
      REAL(hp)              :: E_OPT, T_OPT, X
!
! !DEFINED PARAMETERS:
!
      ! Ideal gas constant [J/mol/K]
      REAL(hp), PARAMETER   :: R   = 8.3144598e-3_hp

      !=================================================================
      ! GET_GAMMA_T_LD begins here!
      !================================================================= 
      E_OPT = CEO * EXP( 0.08_hp * ( PT_15  - 2.97e2_hp ) )
      T_OPT = 3.13e2_hp + ( 6.0e-1_hp * ( PT_15 - 2.97e2_hp ) )
      CT2   = 200.0_hp

      ! Variable related to temperature 
      X     = ( 1.0_hp/T_OPT - 1.0_hp/T ) / R

      ! C_T: Effect of temperature on leaf BVOC emission, including 
      ! effect of average temperature over previous 15 days, based on 
      ! Eq 5a, 5b, 5c from Guenther et al, 1999.
      C_T   = E_OPT * CT2 * EXP( CT1 * X ) / 
     &        ( CT2 - CT1 * ( 1.0_hp - EXP( CT2 * X ) ) )

      ! Hourly emission activity = C_T
      ! Prevent negative values
      GAMMA_T_LD = MAX( C_T, 0.0_hp )

      END FUNCTION GET_GAMMA_T_LD
!EOC
!------------------------------------------------------------------------------
!                  Harvard-NASA Emissions Component (HEMCO)                   !
!------------------------------------------------------------------------------
!BOP
!
! !IROUTINE: Get_Gamma_Lai
!
! !DESCRIPTION: Function Get\_Gamma\_Lai computes the gamma exchange activity 
!  factor which is sensitive to leaf area (= GAMMA\_LAI).
!\\
!\\
! !INTERFACE:
!
      FUNCTION GET_GAMMA_LAI( CMLAI, BIDIREXCH ) 
     &   RESULT( GAMMA_LAI )
!
! !INPUT PARAMETERS: 
!
      REAL(hp),     INTENT(IN) :: CMLAI       ! Current month's LAI [cm2/cm2]
      LOGICAL,      INTENT(IN) :: BIDIREXCH   ! Logical flag indicating whether
                                              ! the compound undergoes bidirectional
                                              ! exchange
!
! !RETURN VALUE:
!
      REAL(hp)             :: GAMMA_LAI 
!
! !REMARKS:
!  References (see above for full citations):
!  ============================================================================
!  (1 ) Guenther et al, 2006
!  (2 ) Guenther et al, MEGAN user mannual 2007-08
!  (3 ) Guenther et al., GMD 2012 and MEGANv2.1 source code.
! 
! !REVISION HISTORY: 
!  (1 ) Original code by Dorian Abbot (9/2003).  Modified for the standard 
!        code by May Fu (11/2004)
!  (2 ) Update to publically released (as of 11/2004) MEGAN algorithm and 
!        modified for the standard code by May Fu (11/2004).
!  (3 ) Algorithm is based on the latest MEGAN v2.1 User's Guide (mpb,2009)
!  (4 ) Updated to treat bidirectional exchange compounds appropriately (dbm, 6/2012)
!  17 Dec 2009 - R. Yantosca - Added ProTeX headers
!EOP
!------------------------------------------------------------------------------
!BOC
      !-----------------------
      ! Compute GAMMA_LAI
      !-----------------------

      ! Formulation for birectional compounds is as described for 
      ! ALD2 in Millet et al., ACP 2010
      IF ( BIDIREXCH ) THEN
         
         IF ( CMLAI <= 6.0_hp) THEN
               
            ! if lai less than 2:
            IF ( CMLAI <= 2.0_hp ) THEN
               GAMMA_LAI = 0.5_hp * CMLAI
               
            ! if between 2 and 6:
            ELSE
               GAMMA_LAI = 1.0_hp - 0.0625_hp * ( CMLAI - 2.0_hp )
            END IF

         ELSE
            ! keep at 0.75 for LAI > 6
            GAMMA_LAI = 0.75_hp
         END IF

      ! For all other compounds use the standard gamma_lai formulation
      ELSE
         GAMMA_LAI = 0.49_hp * CMLAI / SQRT( 1.0_hp + 0.2_hp *
     &               CMLAI*CMLAI)
      ENDIF

      END FUNCTION GET_GAMMA_LAI 
!EOC
!------------------------------------------------------------------------------
!                  Harvard-NASA Emissions Component (HEMCO)                   !
!------------------------------------------------------------------------------
!BOP
!
! !IROUTINE: Get_Gamma_Age
!
! !DESCRIPTION: Function Get\_Gamma\_Age computes the gamma exchange 
!  activity factor which is sensitive to leaf age (= Gamma\_Age).
!\\
!\\
! !INTERFACE:
!
      FUNCTION GET_GAMMA_AGE( CMLAI, PMLAI, DBTWN, TT,
     &                        AN, AG, AM, AO )
     &         RESULT( GAMMA_AGE )
!
! !INPUT PARAMETERS: 
!
      REAL(hp), INTENT(IN) :: CMLAI     ! Current month's LAI [cm2/cm2]
      REAL(hp), INTENT(IN) :: PMLAI     ! Previous months LAI [cm2/cm2]
      REAL(hp), INTENT(IN) :: DBTWN     ! Number of days between 
      REAL(sp), INTENT(IN) :: TT        ! Daily average temperature [K]
      REAL(hp), INTENT(IN) :: AN        ! Relative emiss factor (new leaves)
      REAL(hp), INTENT(IN) :: AG        ! Relative emiss factor (growing leaves)
      REAL(hp), INTENT(IN) :: AM        ! Relative emiss factor (mature leaves)
      REAL(hp), INTENT(IN) :: AO        ! Relative emiss factor (old leaves)
!
! !RETURN VALUE:
!
      REAL(hp)             :: GAMMA_AGE ! Activity factor    
!
! !REMARKS:
!  References (see above for full citations):
!  ============================================================================
!  (1 ) Guenther et al, 2006
!  (2 ) Guenther et al, MEGAN user mannual 2007-08
!  (3 ) Guenther et al., GMD 2012 and MEGANv2.1 source code
! 
! !REVISION HISTORY: 
!  (1 ) Original code by Dorian Abbot (9/2003). Modified for the standard 
!        code by May Fu (11/2004)
!  (2 ) Update to publically released (as of 11/2004) MEGAN algorithm and 
!        modified for the standard code by May Fu (11/2004).
!  (3 ) Algorithm is based on the latest User's Guide (tmf, 11/19/04)
!  (4 ) Renamed & now includes specific relative emission activity factors for
!       each BVOC based on MEGAN v2.1 algorithm (mpb,2008)
!  (5 ) Now calculate TI (number of days after budbreak required to induce 
!       iso. em.) and TM (number of days after budbreak required to reach 
!       peak iso. em. rates) using the daily average temperature, instead 
!       of using fixed values (mpb,2008)
!       NOTE: Can create 20% increases in tropics (Guenther et al 2006)
!  (6 ) Implemented change for the calculation of FGRO if ( CMLAI > PMLAI ),
!       i.e. if LAI has increased with time, and used new values for 
!       all foilage fractions if ( CMLAI = PMLAI ). Also removed TG variable 
!       as not now needed. (mpb,2000)
!  (7 ) Updated to pass leaf age activity factors as arguments (dbm, 6/2012)
!  17 Dec 2009 - R. Yantosca - Added ProTeX headers
!  13 Aug 2013 - M. Sulprizio- Updated for sesquiterpenes (H. Pye)
!EOP
!------------------------------------------------------------------------------
!BOC
!
! !LOCAL VARIABLES:
!
      REAL(hp)             :: FNEW  ! Fraction of new leaves in canopy
      REAL(hp)             :: FGRO  ! Fraction of growing leaves
      REAL(hp)             :: FMAT  ! Fraction of mature leaves
      REAL(hp)             :: FOLD  ! Fraction of old leaves

      ! TI: number of days after budbreak required to induce emissions
      REAL(hp)             :: TI   

      ! TM: number of days after budbreak required to reach peak emissions
      REAL(hp)             :: TM

      !=================================================================
      ! GET_GAMMA_AGE begins here!
      !================================================================= 
      
      !-----------------------
      ! Compute TI and TM 
      ! (mpb,2009)
      !-----------------------

      IF ( TT <= 303.0_hp ) THEN
         TI = 5.0_hp + 0.7_hp * ( 300.0_hp - TT )
      ELSEIF ( TT >  303.0_hp ) THEN
         TI = 2.9_hp
      ENDIF   
      TM = 2.3_hp * TI

      !-----------------------
      ! Compute GAMMA_AGE
      !-----------------------

      IF ( CMLAI == PMLAI ) THEN !(i.e. LAI stays the same) 

         FNEW = 0.0_hp        
         FGRO = 0.1_hp
         FMAT = 0.8_hp
         FOLD = 0.1_hp

      ELSE IF ( CMLAI > PMLAI ) THEN !(i.e. LAI has INcreased) 

         ! Calculate Fnew
         IF ( DBTWN > TI ) THEN
            FNEW = ( TI / DBTWN ) * ( 1.0_hp -  PMLAI / CMLAI )
         ELSE
            FNEW = 1.0_hp - ( PMLAI / CMLAI )
         ENDIF

         ! Calculate FMAT
         IF ( DBTWN > TM ) THEN
            FMAT = ( PMLAI / CMLAI ) +
     &            (( DBTWN - TM ) / DBTWN )*( 1.0_hp -  PMLAI / CMLAI )
         ELSE 
            FMAT = ( PMLAI / CMLAI )
         ENDIF

         ! Calculate Fgro and Fold
         FGRO = 1.0_hp - FNEW - FMAT
         FOLD = 0.0_hp

      ELSE ! This is the case if  PMLAI > CMLAI (i.e. LAI has DEcreased) 

         FNEW = 0.0_hp
         FGRO = 0.0_hp
         FOLD = ( PMLAI - CMLAI ) / PMLAI
         FMAT = 1.0_hp - FOLD

      ENDIF

      ! Age factor
      GAMMA_AGE = FNEW * AN + FGRO * AG +
     &            FMAT * AM + FOLD * AO

      ! Prevent negative values
      GAMMA_AGE = MAX( GAMMA_AGE , 0.0_hp )

      END FUNCTION GET_GAMMA_AGE
!EOC
!------------------------------------------------------------------------------
!                  Harvard-NASA Emissions Component (HEMCO)                   !
!------------------------------------------------------------------------------
!BOP
!
! !IROUTINE: get_gamma_sm
!
! !DESCRIPTION: Function GET\_GAMMA\_SM computes activity factor for soil
!  moisture
!\\
!\\
! !INTERFACE:
!
      FUNCTION GET_GAMMA_SM( ExtState, I, J, CMPD )
     &            RESULT( GAMMA_SM )
!
! !INPUT PARAMETERS: 
!
      TYPE(Ext_State),  POINTER     :: ExtState
      INTEGER,          INTENT(IN)  :: I, J     ! GEOS-Chem lon & lat indices
      CHARACTER(LEN=*), INTENT(IN)  :: CMPD     ! Compound name (dbm, 6/21/2012)
      
! !RETURN VALUE:
!
      REAL(hp)                      :: GAMMA_SM ! Activity factor    
!
! !REMARKS:
!  References (see above for full citations):
!  ============================================================================
!  (1 ) Guenther et al, ACP 2006
!  (2 ) Guenther et al., GMD 2012 and MEGANv2.1 source code
! 
! !REVISION HISTORY: 
!  (1 ) Created by dbm (6/2012). We are not currently using a soil moisture
!       effect for isoprene. For all compounds other than acetaldehyde and
!       ethanol, gamma_sm =1 presently.
!  16 Apr 2015 - C. Keller   - Now restrict GWETROOT to values between 0.0 and
!                              1.0. This only seems to be a problem within the
!                              GEOS-5 ESM, where GWETROOT values over the ocean
!                              become 1e+15 (= missing value).
!  12 Aug 2015 - R. Yantosca - Extend #ifdef for MERRA2 meteorology
 
!------------------------------------------------------------------------------
!BOC
!
! !LOCAL VARIABLES:
!
      REAL(hp)  :: GWETROOT

      !=================================================================
      ! GET_GAMMA_SM begins here!
      !================================================================= 
      
      ! By default gamma_sm is 1.0
      GAMMA_SM = 1.0_hp

      ! Error trap: GWETROOT must be between 0.0 and 1.0 (ckeller, 4/16/15)
      GWETROOT = MIN(MAX(ExtState%GWETROOT%Arr%Val(I,J),0.0_hp),1.0_hp)

      IF ( TRIM( CMPD ) == 'ALD2' .OR. TRIM ( CMPD ) == 'EOH' ) THEN
         
         ! GWETROOT = degree of saturation or wetness in the root-zone
         ! (top meter of soil). This is defined as the ratio of the volumetric
         ! soil moisture to the porosity. We use a soil moisture activity factor
         ! for ALD2 to account for stimulation of emission by flooding.
         ! (Millet et al., ACP 2010)
         ! Constant value of 1.0 for GWETROOT = 0-0.9, increasing linearly to
         ! 3.0 at GWETROOT =1.
         GAMMA_SM = MAX( 20.0_hp * GWETROOT - 17.0_hp, 1.0_hp)

      ENDIF

      ! return to calling program
      END FUNCTION GET_GAMMA_SM

!EOC
!------------------------------------------------------------------------------
!                  Harvard-NASA Emissions Component (HEMCO)                   !
!------------------------------------------------------------------------------
!BOP
!
! !IROUTINE: get_gamma_co2
!
! !DESCRIPTION: Function GET\_GAMMA\_CO2 computes the CO2 activity factor  
!  associated with CO2 inhibition of isoprene emission. Called from
!  GET\_MEGAN\_EMISSIONS only.
!\\
!\\
! !INTERFACE:
!
      FUNCTION GET_GAMMA_CO2( CO2a ) RESULT( GAMMA_CO2 )
!
! !INPUT PARAMETERS: 
      REAL(hp), INTENT(IN) :: CO2a       ! Atmospheric CO2 conc [ppmv]
!
! !RETURN VALUE:
      REAL(hp)             :: GAMMA_CO2  ! CO2 activity factor [unitless]
!
! !LOCAL VARIABLES:
      REAL(hp)             :: CO2i       ! Intercellular CO2 conc [ppmv]
      REAL(hp)             :: ISMAXi     ! Asymptote for intercellular CO2
      REAL(hp)             :: HEXPi      ! Exponent for intercellular CO2
      REAL(hp)             :: CSTARi     ! Scaling coef for intercellular CO2
      REAL(hp)             :: ISMAXa     ! Asymptote for atmospheric CO2
      REAL(hp)             :: HEXPa      ! Exponent for atmospheric CO2
      REAL(hp)             :: CSTARa     ! Scaling coef for atmospheric CO2
      LOGICAL              :: LPOSSELL   ! Use Possell & Hewitt (2011)?
      LOGICAL              :: LWILKINSON ! Use Wilkinson et al. (2009)?

!
! !REMARKS:
!  References:
!  ============================================================================
!  (1 ) Heald, C. L., Wilkinson, M. J., Monson, R. K., Alo, C. A., 
!       Wang, G. L., and Guenther, A.: Response of isoprene emission 
!       to ambient co(2) changes and implications for global budgets, 
!       Global Change Biology, 15, 1127-1140, 2009.
!  (2 ) Wilkinson, M. J., Monson, R. K., Trahan, N., Lee, S., Brown, E.,
!       Jackson, R. B., Polley, H. W., Fay, P. A., and Fall, R.: Leaf 
!       isoprene emission rate as a function of atmospheric CO2 
!       concentration, Global Change Biology, 15, 1189-1200, 2009.
!  (3 ) Possell, M., and Hewitt, C. N.: Isoprene emissions from plants 
!       are mediated by atmospheric co2 concentrations, Global Change 
!       Biology, 17, 1595-1610, 2011.
! 
! !REVISION HISTORY: 
!  (1 ) Implemented in the standard code by A. Tai (Jun 2012).
!  15 Sep 2015 - M. Sulprizio- Implemented into hcox_megan_mod.F
!EOP
!------------------------------------------------------------------------------
!BOC

      !----------------------------------------------------------
      ! Choose between two alternative CO2 inhibition schemes
      !----------------------------------------------------------

      ! Empirical relationship of Possell & Hewitt (2011) based on nine
      ! experimental studies including Wilkinson et al. (2009). This is
      ! especially recommended for sub-ambient CO2 concentrations:
      LPOSSELL    = .TRUE.   ! Default option

      ! Semi-process-based parameterization of Wilkinson et al. (2009),
      ! taking into account of sensitivity to intercellular CO2
      ! fluctuation, which is here set as a constant fraction of 
      ! atmospheric CO2:
      LWILKINSON  = .FALSE.   ! Set .TRUE. only if LPOSSELL = .FALSE.

      !-----------------------
      ! Compute GAMMA_CO2
      !-----------------------
      
      IF ( LPOSSELL ) THEN

         ! Use empirical relationship of Possell & Hewitt (2011):
         GAMMA_CO2 = 8.9406_hp / 
     &               ( 1.0_hp + 8.9406_hp * 0.0024_hp * CO2a )

      ELSEIF ( LWILKINSON ) THEN

         ! Use parameterization of Wilkinson et al. (2009):

         ! Parameters for intercellular CO2 using linear interpolation:
         IF ( CO2a <= 600.0_hp ) THEN
            ISMAXi = 1.036_hp  - (1.036_hp - 1.072_hp) / 
     &               (600.0_hp - 400.0_hp) * (600.0_hp - CO2a)
            HEXPi  = 2.0125_hp - (2.0125_hp - 1.7000_hp) /
     &               (600.0_hp - 400.0_hp) * (600.0_hp - CO2a)
            CSTARi = 1150.0_hp - (1150.0_hp - 1218.0_hp) /
     &               (600.0_hp - 400.0_hp) * (600.0_hp - CO2a)
         ELSEIF ( CO2a > 600.0_hp .AND. CO2a < 800.0_hp ) THEN
            ISMAXi = 1.046_hp  - (1.046_hp - 1.036_hp) /
     &               (800.0_hp - 600.0_hp) * (800.0_hp - CO2a)
            HEXPi  = 1.5380_hp - (1.5380_hp - 2.0125_hp) /
     &               (800.0_hp - 600.0_hp) * (800.0_hp - CO2a)
            CSTARi = 2025.0_hp - (2025.0_hp - 1150.0_hp) /
     &               (800.0_hp - 600.0_hp) * (800.0_hp - CO2a)
         ELSE
            ISMAXi = 1.014_hp - (1.014_hp - 1.046_hp) /
     &               (1200.0_hp - 800.0_hp) * (1200.0_hp - CO2a)
            HEXPi  = 2.8610_hp - (2.8610_hp - 1.5380_hp) /
     &               (1200.0_hp - 800.0_hp) * (1200.0_hp - CO2a)
            CSTARi = 1525.0_hp - (1525.0_hp - 2025.0_hp) /
     &               (1200.0_hp - 800.0_hp) * (1200.0_hp - CO2a)
         ENDIF
      
         ! Parameters for atmospheric CO2:
         ISMAXa    = 1.344_hp
         HEXPa     = 1.4614_hp
         CSTARa    = 585.0_hp

         ! For now, set CO2_Ci = 0.7d0 * CO2_Ca as recommended by Heald
         ! et al. (2009):
         CO2i      = 0.7_hp * CO2a

         ! Compute GAMMA_CO2:
         GAMMA_CO2 = ( ISMAXi -  ISMAXi * CO2i**HEXPi / 
     &                ( CSTARi**HEXPi + CO2i**HEXPi ) ) 
     &                * ( ISMAXa - ISMAXa * ( 0.7_hp * CO2a )**HEXPa /
     &                ( CSTARa**HEXPa + ( 0.7_hp * CO2a )**HEXPa ) )

      ELSE

         ! No CO2 inhibition scheme is used; GAMMA_CO2 set to unity:
         GAMMA_CO2 = 1.0_hp

      ENDIF

      END FUNCTION GET_GAMMA_CO2
!EOC
!------------------------------------------------------------------------------
!                  Harvard-NASA Emissions Component (HEMCO)                   !
!------------------------------------------------------------------------------
!BOP
!
! !IROUTINE: CALC_NORM_FAC
!
! !DESCRIPTION: Function CALC\_NORM\_FAC calculates the normalization factor 
!  needed to compute emissions. Called from GET\_MEGAN\_EMISSIONS.
!\\
!\\
! !INTERFACE:
!
      SUBROUTINE CALC_NORM_FAC( am_I_Root, Inst, RC )
!
! !INPUT PARAMETERS:
!
      LOGICAL,         INTENT(IN)     :: am_I_Root
      TYPE(MyInst),    POINTER        :: Inst
!
! !INPUT/OUTPUT PARAMETERS
!
      INTEGER,         INTENT(INOUT)  :: RC
!
! !REMARKS:
!  References (see above for full citations):
!  ============================================================================
!  (1 ) Guenther et al, (GMD 2012) and associated MEGANv2.1 source code 
! 
! !REVISION HISTORY: 
!  (1 ) Created by dbm 11/2012. We calculate only 1 normalization factor for all
!       compounds based on the isoprene gamma values. Formally there should be a
!       different normalization factor for each compound, but we are following
!       Alex Guenther's approach here and the MEGAN source code.
!       "Hi Dylan, sorry for being so slow to get back to you.
!        Since the change is only a few percent or less, I didn't
!        bother to assign a different normalization factor to each
!        compound.  Since the MEGAN canopy environment model also 
!        has 8 different canopy types (tropical broadleaf tree, 
!        conifer tree, etc.) then to be correct we should have a 
!        different CCE for each canopy type for each compound class
!        (which would be 160 slightly different values of CCE)."
!  07 Jan 2016 - E. Lundgren - Update ideal gas constant to NIST 2014 value
!EOP
!------------------------------------------------------------------------------
!BOC
!
! !LOCAL VARIABLES:
!
      REAL(hp) :: PAC_DAILY, PHI, BBB, AAA, GAMMA_P_STANDARD
      REAL(hp) :: GAMMA_T_LI_STANDARD
      REAL(hp) :: GAMMA_SM_STANDARD
      REAL(hp) :: CMLAI, GAMMA_LAI_STANDARD
      REAL(hp) :: GAMMA_AGE_STANDARD
      REAL(hp) :: PT_15, T, R, CEO, CT1, E_OPT, T_OPT, CT2, X
      REAL(hp) :: GAMMA_T_LD_STANDARD
      REAL(hp) :: LDF, GAMMA_STANDARD

      !-----------------------------------------------------------------
      ! CALC_NORM_FAC
      !-----------------------------------------------------------------  

      ! -----------------
      ! GAMMA_P for standard conditions
      ! -----------------
      ! Based on Eq. 11b from Guenther et al., 2006
      ! Using standard conditions of phi = 0.6, solar angle of 60 deg,
      ! and P_daily = 400
      ! Note corrigendum for Eq. 11b in that paper, should be a
      ! minus sign before the 0.9.
      PAC_DAILY = 400.0_hp
      PHI       = 0.6_hp
      BBB       = 1.0_hp + 0.0005_hp *( PAC_DAILY - 400.0_hp ) 
      AAA       = ( 2.46_hp * BBB * PHI ) - ( 0.9_hp * PHI**2 )
      ! sin(60) = 0.866
      GAMMA_P_STANDARD = 0.866_hp * AAA

      ! -----------------
      ! GAMMA_T_LI for standard conditions
      ! -----------------
      ! gamma_t_li = EXP( Beta * ( T - T_Standard ) )
      ! This is 1.0 for T = T_Standard
      GAMMA_T_LI_STANDARD = 1.0_hp

      ! -----------------
      ! GAMMA_SM for standard conditions
      ! -----------------
      ! Standard condition is soil moisture = 0.3 m^3/m^3
      ! GAMMA_SM = 1.0 for all compounds under this condition
      GAMMA_SM_STANDARD = 1.0_hp

      ! -----------------
      ! GAMMA_LAI for standard conditions 
      ! -----------------
      ! Standard condition is LAI = 5
      CMLAI = 5.0_hp
      GAMMA_LAI_STANDARD = 0.49_hp * 
     &     CMLAI / SQRT( 1.0_hp + 0.2_hp * CMLAI*CMLAI )
     
      ! -----------------
      ! GAMMA_AGE for standard conditions
      ! -----------------
      ! Standard condition is 0% new, 10% growing, 80% mature, 10% old foliage
      ! Isoprene uses A_NEW = 0.05d0, A_GRO = 0.6d0, A_MAT = 1.d0, A_OLD = 0.9d0
      GAMMA_AGE_STANDARD = 0.1_hp*0.6_hp + 0.8_hp*1.0_hp + 0.1_hp*0.9_hp

      ! -----------------
      ! GAMMA_T_LD for standard conditions
      ! -----------------
      ! Standard condition is
      ! PT_15 = average leaf temp over past 24-240 hours = 297K
      ! T = air temperature = 303K
      PT_15 = 297.0_hp
      T     = 303.0_hp
      R     = 8.3144598e-3_hp
      ! parameters for isoprene
      CEO = 2.0_hp
      CT1 = 95.0_hp

      E_OPT = CEO * EXP( 0.08_hp * ( PT_15  - 2.97e2_hp ) )           
      T_OPT = 3.13e2_hp + ( 6.0e-1_hp * ( PT_15 - 2.97e2_hp ) )
      CT2   = 200.0_hp

      ! Variable related to temperature 
      X     = ( 1.0_hp/T_OPT - 1.0_hp/T ) / R

      GAMMA_T_LD_STANDARD = E_OPT * CT2 * EXP( CT1 * X ) / 
     &     ( CT2 - CT1 * ( 1.0_hp - EXP( CT2 * X ) ) )

      ! -----------------
      ! Overall GAMMA_STANDARD
      ! -----------------
      ! LDF = 1d0 for isoprene
      LDF = 1.0_hp
      GAMMA_STANDARD = 
     &     GAMMA_AGE_STANDARD * GAMMA_SM_STANDARD * GAMMA_LAI_STANDARD
     &     * ((1.0_hp - LDF) * GAMMA_T_LI_STANDARD 
     &     + (LDF * GAMMA_P_STANDARD * GAMMA_T_LD_STANDARD))
      ! This ends up being 1.0101081.
      
      Inst%NORM_FAC = 1.0_hp / GAMMA_STANDARD

      ! Return w/ success
      RC = HCO_SUCCESS

      END SUBROUTINE CALC_NORM_FAC
!EOC

!------------------------------------------------------------------------------
!                  Harvard-NASA Emissions Component (HEMCO)                   !
!------------------------------------------------------------------------------
!BOP
!
! !IROUTINE: Fill_Restart_Vars 
!
! !DESCRIPTION: Subroutine FILL\_RESTART\_VARS fills the megan restart
!  variables.  
!\\
!\\
! !INTERFACE:
!
      SUBROUTINE FILL_RESTART_VARS( am_I_Root, HcoState, 
     &                              ExtState, Inst, RC )
!
! !USES:
!
      USE HCO_Restart_Mod,    ONLY : HCO_RestartGet
!
! !INPUT PARAMETERS: 
!
      LOGICAL,         INTENT(IN   )  :: am_I_Root 
      TYPE(HCO_State), POINTER        :: HcoState 
      TYPE(Ext_State), POINTER        :: ExtState
      TYPE(MyInst),    POINTER        :: Inst
!
! !INPUT/OUTPUT PARAMETERS: 
!
      INTEGER,         INTENT(INOUT)  :: RC
! 
! !REVISION HISTORY: 
!  19 Dec 2014 - C. Keller    - Initial version 
!  09 Mar 2015 - C. Keller    - Now use HCO_RestartGet to fill restarts 
!EOP
!------------------------------------------------------------------------------
!BOC
!
! !LOCAL VARIABLES:
!
      INTEGER           :: I
      LOGICAL           :: FND

      !=================================================================
      ! FILL_RESTART_VARS begins here!
      !=================================================================

      ! On first call, see if there are restart variables available for
      ! historic values of temperature and irradiation. If so, fill the
      ! daily arrays with those average values to start with. If not,
      ! simply use the current values.
      ! The same procedure is applied to the 15 day average values. For
      ! temperature, we also restart previous day temperature so that
      ! we can determine a trend in the daily average temperatures
      ! (between the long term daily averages and the most recent daily
      ! average).
      ! We now first call HCO_CopyFromInt_ESMF to check if the variable
      ! is found in the (ESMF) internal state object. In an non-ESMF
      ! environment, this call will always return FND=.FALSE.
      ! (ckeller, 3/9/15).

      !-----------------------------------------------------------------
      ! LAI
      !-----------------------------------------------------------------
      CALL HCO_RestartGet( am_I_Root,     HcoState, 'LAI_PREVDAY', 
     &                     Inst%LAI_PREVDAY, RC, FILLED=FND )

      ! Default value
      IF ( .NOT. FND ) THEN
         Inst%LAI_PREVDAY = ExtState%LAI%Arr%Val
      ENDIF

      !-----------------------------------------------------------------
      ! DIFFUSE RADIATION ( PARDF )
      !-----------------------------------------------------------------

      ! Temperature over last 24 hours
      CALL HCO_RestartGet( am_I_Root, HcoState, 'T_PREVDAY',
     &                     Inst%T_LAST24H, RC, DefVal = 288.15 )

      ! Temperature over last X days 
      CALL HCO_RestartGet( am_I_Root,   HcoState, 'T_DAVG',
     &                     Inst%T_LASTXDAYS, RC, DefVal = 288.15 )

      ! Direct radiation (PARDR) over last X days 
      CALL HCO_RestartGet( am_I_Root,       HcoState, 'PARDR_DAVG',
     &                     Inst%PARDR_LASTXDAYS, RC, DefVal = 30.0 )

      ! Diffuse radiation (PARDF) over last X days 
      CALL HCO_RestartGet( am_I_Root,       HcoState, 'PARDF_DAVG',
     &                     Inst%PARDF_LASTXDAYS, RC, DefVal = 48.0 )

      ! Return w/ success
      RC = HCO_SUCCESS
        
      END SUBROUTINE FILL_RESTART_VARS 
!EOC
!------------------------------------------------------------------------------
!                  Harvard-NASA Emissions Component (HEMCO)                   !
!------------------------------------------------------------------------------
!BOP
!
! !IROUTINE: CALC_AEF
!
! !DESCRIPTION: Subroutine CALC\_AEF reads Emission Factors for all
!  biogenic VOC species from disk. 
!\\
!\\
! !INTERFACE:
!
      SUBROUTINE CALC_AEF( am_I_Root, HcoState, ExtState, Inst, RC )
!
! !USES:
!
      ! References to F90 modules
      USE HCO_EMISLIST_MOD,    ONLY : HCO_GetPtr
      USE HCO_CALC_MOD,        ONLY : HCO_EvalFld
!
! !INPUT PARAMETERS: 
!
      LOGICAL,         INTENT(IN)    :: am_I_Root
      TYPE(Ext_State), POINTER       :: ExtState 
      TYPE(HCO_State), POINTER       :: HcoState
      TYPE(MyInst),    POINTER       :: Inst
!
! !INPUT/OUTPUT PARAMETERS: 
!
      INTEGER,         INTENT(INOUT) :: RC
!
! !REMARKS:
!  Reference: (5 ) Guenther et al, 2004 
! 
! !REVISION HISTORY: 
!  (1 ) Original code by Dorian Abbot (9/2003).  Modified for the standard 
!        code by May Fu (11/2004)
!  (2 ) AEF detailed in the latest MEGAN User's Guide (tmf, 11/19/04)
!  (3 ) Bug fix (tmf, 11/30/04)
!  (4 ) Now reads 1x1 files and regrids to current resolution (bmy, 10/24/05)
!  (5 ) Uses new v2.1 emission factors maps for isoprene, MBO and 7 monoterpene
!     species, download in 2009. (mpb,2009)
!  (6 ) Now use 2.1 emission factors for isoprene, MBO, and 7 monoterpenes. EFs for
!       other compounds are computed by reading in the PFT fractions and multiplying
!       the fractions by corresponding EF values. (dbm, 11/2012)
!  (7 ) Also, now read in the EF values already gridded to model resolution.
!       (dbm, 11/2012)
!  17 Dec 2009 - R. Yantosca - Added ProTeX headers
!  10 Jun 2015 - M. Sulprizio- Bug fix: Now convert sesquiterpenes (FARN, BCAR,
!                              OSQT) from ug compound/m2/h to kg C/m2/s
!  17 Jul 2017 - C. Keller   - PFT values (ARRAY_16) are now stored in Inst object
!EOP
!------------------------------------------------------------------------------
!BOC
!
! !LOCAL VARIABLES:
!
      INTEGER                 :: I, J, P, ARR_IND
      REAL(hp)                :: FACTOR, SPECIES2CARBON
      !REAL(hp)                :: ARRAY_16(HcoState%NX,HcoState%NY,16)
      REAL(hp)                :: PFT_EF_OMON(15), PFT_EF_MOHX(15)
      REAL(hp)                :: PFT_EF_ACET(15), PFT_EF_BIDR(15)
      REAL(hp)                :: PFT_EF_STRS(15), PFT_EF_OTHR(15)
! --->
! dbm, compute EF maps for a-pinene and myrcene as well since there seems to 
! be an issue with the EF maps for these species provided on the MEGAN
! data portal
      REAL(hp)                :: PFT_EF_APIN(15), PFT_EF_MYRC(15)
! <---
      REAL(hp)                :: PFT_EF_FARN(15), PFT_EF_BCAR(15)
      REAL(hp)                :: PFT_EF_OSQT(15)
      REAL(hp)                :: EM_FRAC_ALD2(15), EM_FRAC_EOH(15)
      REAL(hp)                :: EM_FRAC_FAXX(15), EM_FRAC_AAXX(15)
      REAL(hp)                :: EM_FRAC_CH2O(15)
     
      ! Pointers to CLM4 plant functional types
      REAL(hp)  :: PFT_BARE(HcoState%NX,HcoState%NY)                
      REAL(hp)  :: PFT_NDLF_EVGN_TMPT_TREE(HcoState%NX,HcoState%NY) 
      REAL(hp)  :: PFT_NDLF_EVGN_BORL_TREE(HcoState%NX,HcoState%NY) 
      REAL(hp)  :: PFT_NDLF_DECD_BORL_TREE(HcoState%NX,HcoState%NY) 
      REAL(hp)  :: PFT_BDLF_EVGN_TROP_TREE(HcoState%NX,HcoState%NY) 
      REAL(hp)  :: PFT_BDLF_EVGN_TMPT_TREE(HcoState%NX,HcoState%NY) 
      REAL(hp)  :: PFT_BDLF_DECD_TROP_TREE(HcoState%NX,HcoState%NY) 
      REAL(hp)  :: PFT_BDLF_DECD_TMPT_TREE(HcoState%NX,HcoState%NY) 
      REAL(hp)  :: PFT_BDLF_DECD_BORL_TREE(HcoState%NX,HcoState%NY) 
      REAL(hp)  :: PFT_BDLF_EVGN_SHRB(HcoState%NX,HcoState%NY)     
      REAL(hp)  :: PFT_BDLF_DECD_TMPT_SHRB(HcoState%NX,HcoState%NY)
      REAL(hp)  :: PFT_BDLF_DECD_BORL_SHRB(HcoState%NX,HcoState%NY)
      REAL(hp)  :: PFT_C3_ARCT_GRSS(HcoState%NX,HcoState%NY)       
      REAL(hp)  :: PFT_C3_NARC_GRSS(HcoState%NX,HcoState%NY)       
      REAL(hp)  :: PFT_C4_GRSS(HcoState%NX,HcoState%NY)            
      REAL(hp)  :: PFT_CROP(HcoState%NX,HcoState%NY)               

      ! Suffix
      CHARACTER(LEN=255)      :: SFX
 
      !=================================================================
      ! CALC_AEF begins here!
      !=================================================================

      ! Suffix
      SFX = Inst%SUFFIX

      ! ----------------------------------------------------------------
      ! Note that not all these compounds are used in standard chemistry
      ! simulations, but they are provided here for future incorporation or 
      ! specialized applications. More compounds can be added as needed
      ! by adding the corresponding PFT-specific emission factors and 
      ! emission category fraction.
      ! (dbm, 01/2013)
      ! ----------------------------------------------------------------

      !-----------------------------------------------------------------
      ! Point to external data 
      !-----------------------------------------------------------------
      CALL HCO_EvalFld(am_I_Root, HcoState, 'MEGAN_AEF_ISOP'//TRIM(SFX),
     &                 Inst%AEF_ISOP, RC )
      IF ( RC /= HCO_SUCCESS ) RETURN

! ---> Now compute EF maps for acetone (dbm, 12/2012)
!     CALL HCO_GetPtr( am_I_Root, HcoState, 'MEGAN_AEF_ACET', AEF_ACET, RC )
!     IF ( RC /= HCO_SUCCESS ) RETURN
! <---

      ! Arrays used if monoterpene switch is turned on
      IF ( Inst%ExtNrMono > 0 ) THEN
         CALL HCO_EvalFld( am_I_Root, HcoState,
     &                    'MEGAN_AEF_MBOX'//TRIM(SFX),
     &                     Inst%AEF_MBOX, RC )
         IF ( RC /= HCO_SUCCESS ) RETURN
      
! ---> Now compute EF maps for a-pinene and myrcene (dbm, 12/2012)
!         CALL HCO_GetPtr( am_I_Root, HcoState, 'MEGAN_AEF_APIN',AEF_APIN, RC )
!         IF ( RC /= HCO_SUCCESS ) RETURN
! <---
         CALL HCO_EvalFld( am_I_Root, HcoState, 
     &                    'MEGAN_AEF_BPIN'//TRIM(SFX),
     &                     Inst%AEF_BPIN, RC )
         IF ( RC /= HCO_SUCCESS ) RETURN

         CALL HCO_EvalFld( am_I_Root, HcoState, 
     &                    'MEGAN_AEF_CARE'//TRIM(SFX),
     &                     Inst%AEF_CARE, RC )
         IF ( RC /= HCO_SUCCESS ) RETURN

         CALL HCO_EvalFld( am_I_Root, HcoState, 
     &                    'MEGAN_AEF_LIMO'//TRIM(SFX),
     &                     Inst%AEF_LIMO, RC )
         IF ( RC /= HCO_SUCCESS ) RETURN

! ---> Now compute EF maps for a-pinene and myrcene (dbm, 12/2012)
!         CALL HCO_GetPtr( am_I_Root, HcoState, 'MEGAN_AEF_MYRC',AEF_MYRC, RC )
!         IF ( RC /= HCO_SUCCESS ) RETURN
! <---

         CALL HCO_EvalFld( am_I_Root, HcoState, 
     &                    'MEGAN_AEF_OCIM'//TRIM(SFX),
     &                     Inst%AEF_OCIM, RC )
         IF ( RC /= HCO_SUCCESS ) RETURN

         CALL HCO_EvalFld( am_I_Root, HcoState, 
     &                    'MEGAN_AEF_SABI'//TRIM(SFX),
     &                     Inst%AEF_SABI, RC )
         IF ( RC /= HCO_SUCCESS ) RETURN
      ENDIF

      ! Only used for MEGAN Monoterpene simulation:
      IF ( Inst%ExtNrMono > 0 ) THEN
         CALL HCO_EvalFld( am_I_Root, HcoState, 'MEGAN_ORVC'//TRIM(SFX), 
     &                     Inst%GEIA_ORVC, RC )
         IF ( RC /= HCO_SUCCESS ) RETURN
      ENDIF

      !-----------------------------------------------------------------
      ! Point to PFT fractions
      !-----------------------------------------------------------------

      ! CLM4 PFT coverage (unitless)
      ! From Table 3 in Guenther et al., 2012
      ! PFT_BARE                : Bare
      ! PFT_NDLF_EVGN_TMPT_TREE : Needleleaf evergreen temperate tree
      ! PFT_NDLF_EVGN_BORL_TREE : Needleleaf evergreen boreal tree
      ! PFT_NDLF_DECD_BORL_TREE : Needleleaf deciduous boreal tree
      ! PFT_BDLF_EVGN_TROP_TREE : Broadleaf evergreen tropical tree
      ! PFT_BDLF_EVGN_TMPT_TREE : Broadleaf evergreen temperate tree
      ! PFT_BDLF_DECD_TROP_TREE : Broadleaf deciduous tropical tree
      ! PFT_BDLF_DECD_TMPT_TREE : Broadleaf deciduous temperate tree
      ! PFT_BDLF_DECD_BORL_TREE : Broadleaf deciduous boreal tree
      ! PFT_BDLF_EVGN_SHRB      : Broadleaf evergreen temperate shrub
      ! PFT_BDLF_DECD_TMPT_SHRB : Broadleaf deciduous temperate shrub
      ! PFT_BDLF_DECD_BORL_SHRB : Broadleaf deciduous boreal shrub
      ! PFT_C3_ARCT_GRSS        : Arctic C3 grass
      ! PFT_C3_NARC_GRSS        : Cool C3 grass
      ! PFT_C4_GRSS             : Warm C4 grass
      ! PFT_CROP                : Crop

      CALL HCO_EvalFld( am_I_Root, HcoState, 'CLM4_PFT_BARE'//TRIM(SFX), 
     &                 PFT_BARE, RC )
      IF ( RC /= HCO_SUCCESS ) RETURN

      CALL HCO_EvalFld( am_I_Root, HcoState, 
     &                 'CLM4_PFT_NDLF_EVGN_TMPT_TREE'//TRIM(SFX),
     &                 PFT_NDLF_EVGN_TMPT_TREE, RC )
      IF ( RC /= HCO_SUCCESS ) RETURN

      CALL HCO_EvalFld( am_I_Root, HcoState, 
     &                 'CLM4_PFT_NDLF_EVGN_BORL_TREE'//TRIM(SFX),
     &                 PFT_NDLF_EVGN_BORL_TREE, RC )
      IF ( RC /= HCO_SUCCESS ) RETURN

      CALL HCO_EvalFld( am_I_Root, HcoState, 
     &                 'CLM4_PFT_NDLF_DECD_BORL_TREE'//TRIM(SFX),
     &                 PFT_NDLF_DECD_BORL_TREE, RC )
      IF ( RC /= HCO_SUCCESS ) RETURN

      CALL HCO_EvalFld( am_I_Root, HcoState, 
     &                 'CLM4_PFT_BDLF_EVGN_TROP_TREE'//TRIM(SFX),
     &                 PFT_BDLF_EVGN_TROP_TREE, RC )
      IF ( RC /= HCO_SUCCESS ) RETURN

      CALL HCO_EvalFld( am_I_Root, HcoState, 
     &                 'CLM4_PFT_BDLF_EVGN_TMPT_TREE'//TRIM(SFX),
     &                 PFT_BDLF_EVGN_TMPT_TREE, RC )
      IF ( RC /= HCO_SUCCESS ) RETURN

      CALL HCO_EvalFld( am_I_Root, HcoState, 
     &                 'CLM4_PFT_BDLF_DECD_TROP_TREE'//TRIM(SFX),
     &                 PFT_BDLF_DECD_TROP_TREE, RC )
      IF ( RC /= HCO_SUCCESS ) RETURN

      CALL HCO_EvalFld( am_I_Root, HcoState, 
     &                 'CLM4_PFT_BDLF_DECD_TMPT_TREE'//TRIM(SFX),
     &                 PFT_BDLF_DECD_TMPT_TREE, RC )
      IF ( RC /= HCO_SUCCESS ) RETURN

      CALL HCO_EvalFld( am_I_Root, HcoState, 
     &                 'CLM4_PFT_BDLF_DECD_BORL_TREE'//TRIM(SFX),
     &                 PFT_BDLF_DECD_BORL_TREE, RC )
      IF ( RC /= HCO_SUCCESS ) RETURN

      CALL HCO_EvalFld( am_I_Root, HcoState, 
     &                 'CLM4_PFT_BDLF_EVGN_SHRB'//TRIM(SFX),
     &                 PFT_BDLF_EVGN_SHRB, RC )
      IF ( RC /= HCO_SUCCESS ) RETURN

      CALL HCO_EvalFld( am_I_Root, HcoState, 
     &                 'CLM4_PFT_BDLF_DECD_TMPT_SHRB'//TRIM(SFX),
     &                 PFT_BDLF_DECD_TMPT_SHRB, RC )
      IF ( RC /= HCO_SUCCESS ) RETURN

      CALL HCO_EvalFld( am_I_Root, HcoState, 
     &                 'CLM4_PFT_BDLF_DECD_BORL_SHRB'//TRIM(SFX),
     &                 PFT_BDLF_DECD_BORL_SHRB, RC )
      IF ( RC /= HCO_SUCCESS ) RETURN

      CALL HCO_EvalFld( am_I_Root, HcoState, 
     &                'CLM4_PFT_C3_ARCT_GRSS'//TRIM(SFX),
     &                 PFT_C3_ARCT_GRSS, RC )
      IF ( RC /= HCO_SUCCESS ) RETURN

      CALL HCO_EvalFld( am_I_Root, HcoState, 
     &                'CLM4_PFT_C3_NARC_GRSS'//TRIM(SFX),
     &                 PFT_C3_NARC_GRSS, RC )
      IF ( RC /= HCO_SUCCESS ) RETURN

      CALL HCO_EvalFld( am_I_Root, HcoState, 
     &                'CLM4_PFT_C4_GRSS'//TRIM(SFX),
     &                 PFT_C4_GRSS, RC )
      IF ( RC /= HCO_SUCCESS ) RETURN

      CALL HCO_EvalFld( am_I_Root, HcoState, 'CLM4_PFT_CROP'//TRIM(SFX),
     &                 PFT_CROP, RC )
      IF ( RC /= HCO_SUCCESS ) RETURN

      ! Copy PFTs into ARRAY_16
      Inst%ARRAY_16(:,:, 1) = PFT_BARE
      Inst%ARRAY_16(:,:, 2) = PFT_NDLF_EVGN_TMPT_TREE
      Inst%ARRAY_16(:,:, 3) = PFT_NDLF_EVGN_BORL_TREE
      Inst%ARRAY_16(:,:, 4) = PFT_NDLF_DECD_BORL_TREE
      Inst%ARRAY_16(:,:, 5) = PFT_BDLF_EVGN_TROP_TREE
      Inst%ARRAY_16(:,:, 6) = PFT_BDLF_EVGN_TMPT_TREE
      Inst%ARRAY_16(:,:, 7) = PFT_BDLF_DECD_TROP_TREE
      Inst%ARRAY_16(:,:, 8) = PFT_BDLF_DECD_TMPT_TREE
      Inst%ARRAY_16(:,:, 9) = PFT_BDLF_DECD_BORL_TREE
      Inst%ARRAY_16(:,:,10) = PFT_BDLF_EVGN_SHRB
      Inst%ARRAY_16(:,:,11) = PFT_BDLF_DECD_TMPT_SHRB
      Inst%ARRAY_16(:,:,12) = PFT_BDLF_DECD_BORL_SHRB
      Inst%ARRAY_16(:,:,13) = PFT_C3_ARCT_GRSS
      Inst%ARRAY_16(:,:,14) = PFT_C3_NARC_GRSS
      Inst%ARRAY_16(:,:,15) = PFT_C4_GRSS
      Inst%ARRAY_16(:,:,16) = PFT_CROP

      ! --------------------------------------------------------------------------------
      ! PFT-specific EFs from Table 2 in Guenther et al., 2012
      ! in ug compound/m2/h
      ! PFTs 1-15 in the table correspond to #2-16 
      ! (i.e., excluding bare ground #1) in the above array.
      ! --------------------------------------------------------------------------------
      ! Compound Class EF1 EF2 EF3 EF4 EF5 EF6 EF7 EF8 EF9 EF10 EF11 EF12 EF13 EF14 EF15
      ! --------------------------------------------------------------------------------
      ! Other Monoterp 180 180 170 150 150 150 150 150 110 200  110  5    5    5    5
      ! Methanol       900 900 900 500 900 500 900 900 900 900  900  500  500  500  900
      ! Acetone        240 240 240 240 240 240 240 240 240 240  240  80   80   80   80
      ! Bidirect VOC   500 500 500 500 500 500 500 500 500 500  500  80   80   80   80
      ! Stress VOC     300 300 300 300 300 300 300 300 300 300  300  300  300  300  300
      ! Other VOC      140 140 140 140 140 140 140 140 140 140  140  140  140  140  140  
      ! a-Pinene       500 500 510 600 400 600 400 400 200 300  200    2    2    2    2
      ! Myrcene         70  70  60  80  30  80  30  30  30  50   30  0.3  0.3  0.3  0.3
      ! a-Farnesene     40  40  40  60  40  60  40  40  40  40   40    3    3    3    4
      ! b-Carophyllene  80  80  80  60  40  60  40  40  50  50   50    1    1    1    4
      ! Other sesqt.   120 120 120 120 100 120 100 100 100 100  100    2    2    2    2
      ! --------------------------------------------------------------------------------

      ! One thing to note is these are net emissions to the canopy atmosphere
      ! but not net emissions to the above canopy atmosphere since they don't
      !  account for within-canopy deposition. Only an issue for OVOCs.
      
!                     EF1       EF2       EF3       EF4       EF5    
      PFT_EF_OMON = (/180.0_hp, 180.0_hp, 170.0_hp, 150.0_hp, 150.0_hp, 
!                     EF6       EF7       EF8       EF9       EF10
     &                150.0_hp, 150.0_hp, 150.0_hp, 110.0_hp, 200.0_hp, 
!                     EF11      EF12      EF13      EF14      EF15
     &                110.0_hp, 5.0_hp  , 5.0_hp  , 5.0_hp  , 5.0_hp/)

!                     EF1       EF2       EF3       EF4       EF5    
      PFT_EF_MOHX = (/900.0_hp, 900.0_hp, 900.0_hp, 500.0_hp, 900.0_hp, 
!                     EF6       EF7       EF8       EF9       EF10
     &                500.0_hp, 900.0_hp, 900.0_hp, 900.0_hp, 900.0_hp, 
!                     EF11      EF12      EF13      EF14      EF15
     &                900.0_hp, 500.0_hp, 500.0_hp, 500.0_hp, 900.0_hp/)

!                     EF1       EF2       EF3       EF4       EF5    
      PFT_EF_ACET = (/240.0_hp, 240.0_hp, 240.0_hp, 240.0_hp, 240.0_hp, 
!                     EF6       EF7       EF8       EF9       EF10
     &                240.0_hp, 240.0_hp, 240.0_hp, 240.0_hp, 240.0_hp, 
!                     EF11      EF12      EF13      EF14      EF15
     &                240.0_hp, 80.0_hp , 80.0_hp , 80.0_hp , 80.0_hp/)

!                     EF1       EF2       EF3       EF4       EF5    
      PFT_EF_BIDR = (/500.0_hp, 500.0_hp, 500.0_hp, 500.0_hp, 500.0_hp, 
!                     EF6       EF7       EF8       EF9       EF10
     &                500.0_hp, 500.0_hp, 500.0_hp, 500.0_hp, 500.0_hp, 
!                     EF11      EF12      EF13      EF14      EF15
     &                500.0_hp, 80.0_hp , 80.0_hp , 80.0_hp , 80.0_hp/)

!                     EF1       EF2       EF3       EF4       EF5    
      PFT_EF_STRS = (/300.0_hp, 300.0_hp, 300.0_hp, 300.0_hp, 300.0_hp, 
!                     EF6       EF7       EF8       EF9       EF10
     &                300.0_hp, 300.0_hp, 300.0_hp, 300.0_hp, 300.0_hp, 
!                     EF11      EF12      EF13      EF14      EF15
     &                300.0_hp, 300.0_hp, 300.0_hp, 300.0_hp, 300.0_hp/)

!                     EF1       EF2       EF3       EF4       EF5    
      PFT_EF_OTHR = (/140.0_hp, 140.0_hp, 140.0_hp, 140.0_hp, 140.0_hp, 
!                     EF6       EF7       EF8       EF9       EF10
     &                140.0_hp, 140.0_hp, 140.0_hp, 140.0_hp, 140.0_hp, 
!                     EF11      EF12      EF13      EF14      EF15
     &                140.0_hp, 140.0_hp, 140.0_hp, 140.0_hp, 140.0_hp/)

! ---> Now compute EFs for a-pinene and myrcene as well (dbm, 12/2012)
!                     EF1       EF2       EF3       EF4       EF5    
      PFT_EF_APIN = (/500.0_hp, 500.0_hp, 510.0_hp, 600.0_hp, 400.0_hp, 
!                     EF6       EF7       EF8       EF9       EF10
     &                600.0_hp, 400.0_hp, 400.0_hp, 200.0_hp, 300.0_hp, 
!                     EF11      EF12      EF13      EF14      EF15
     &                200.0_hp, 2.0_hp,   2.0_hp,   2.0_hp,   2.0_hp/)

!                     EF1       EF2       EF3       EF4       EF5    
      PFT_EF_MYRC = (/70.0_hp,  70.0_hp,  60.0_hp,  80.0_hp,  30.0_hp, 
!                     EF6       EF7       EF8       EF9       EF10
     &                80.0_hp,  30.0_hp,  30.0_hp,  30.0_hp,  50.0_hp, 
!                     EF11      EF12      EF13      EF14      EF15
     &                30.0_hp,  0.3_hp,   0.3_hp,   0.3_hp,   0.3_hp/)
! <---

!                     EF1       EF2       EF3       EF4       EF5    
      PFT_EF_FARN = (/40.0_hp,  40.0_hp,  40.0_hp,  60.0_hp,  40.0_hp, 
!                     EF6       EF7       EF8       EF9       EF10
     &                60.0_hp,  40.0_hp,  40.0_hp,  40.0_hp,  40.0_hp, 
!                     EF11      EF12      EF13      EF14      EF15
     &                40.0_hp,  3.0_hp,   3.0_hp,   3.0_hp,   4.0_hp/)

!                     EF1       EF2       EF3       EF4       EF5    
      PFT_EF_BCAR = (/80.0_hp,  80.0_hp,  80.0_hp,  60.0_hp,  40.0_hp, 
!                     EF6       EF7       EF8       EF9       EF10
     &                60.0_hp,  40.0_hp,  40.0_hp,  50.0_hp,  50.0_hp, 
!                     EF11      EF12      EF13      EF14      EF15
     &                50.0_hp,  1.0_hp,   1.0_hp,   1.0_hp,   4.0_hp/)

!                     EF1       EF2       EF3       EF4       EF5    
      PFT_EF_OSQT = (/120.0_hp, 120.0_hp, 120.0_hp, 120.0_hp, 100.0_hp, 
!                     EF6       EF7       EF8       EF9       EF10
     &                120.0_hp, 100.0_hp, 100.0_hp, 100.0_hp, 100.0_hp, 
!                     EF11      EF12      EF13      EF14      EF15
     &                100.0_hp, 2.0_hp,   2.0_hp,   2.0_hp,   2.0_hp/)


      ! Other monoterpenes, methanol, acetone, MBO are each 100% of thier
      ! respective categories. The VOCs within the stress category each 
      ! account for a specific fraction of emissions across all PFTs
      ! (ethene 58%, toluene 3%, HCN 1.5%). The VOCs within the 
      ! other category also account for a given fraction of emissions
      ! across all PFTs (propene 48%, butene 24%, other alkenes 0.2%). But
      ! VOCs in the bidirectional category account for a different amount of
      ! the total flux for the different PFTs. So in this case we define a
      ! vector containing these fractions.
      
      ! Acetaldehyde: 40% of bidirectional category flux, except 25%
      ! for grasses and crops
      EM_FRAC_ALD2 = (/0.40_hp, 0.40_hp, 0.40_hp, 0.40_hp, 0.40_hp,
     &                 0.40_hp, 0.40_hp, 0.40_hp, 0.40_hp, 0.40_hp,
     &                 0.40_hp, 0.25_hp, 0.25_hp, 0.25_hp, 0.25_hp/)

      ! Ethanol: 40% of bidirectional category flux, except 25%
      ! for grasses and crops
      EM_FRAC_EOH  = (/0.40_hp, 0.40_hp, 0.40_hp, 0.40_hp, 0.40_hp,
     &                 0.40_hp, 0.40_hp, 0.40_hp, 0.40_hp, 0.40_hp,
     &                 0.40_hp, 0.25_hp, 0.25_hp, 0.25_hp, 0.25_hp/)

      ! Formic acid: 6% of bidirectional category flux, except 15%
      ! for grasses and crops
      EM_FRAC_FAXX = (/0.06_hp, 0.06_hp, 0.06_hp, 0.06_hp, 0.06_hp,
     &                 0.06_hp, 0.06_hp, 0.06_hp, 0.06_hp, 0.06_hp,
     &                 0.06_hp, 0.15_hp, 0.15_hp, 0.15_hp, 0.15_hp/)

      ! Acetic acid: 6% of bidirectional category flux, except 15%
      ! for grasses and crops
      EM_FRAC_AAXX = (/0.06_hp, 0.06_hp, 0.06_hp, 0.06_hp, 0.06_hp,
     &                 0.06_hp, 0.06_hp, 0.06_hp, 0.06_hp, 0.06_hp,
     &                 0.06_hp, 0.15_hp, 0.15_hp, 0.15_hp, 0.15_hp/)

      ! Formaldehyde: 8% of bidirectional category flux, except 20%
      ! for grasses and crops
      EM_FRAC_CH2O = (/0.08_hp, 0.08_hp, 0.08_hp, 0.08_hp, 0.08_hp,
     &                 0.08_hp, 0.08_hp, 0.08_hp, 0.08_hp, 0.08_hp,
     &                 0.08_hp, 0.20_hp, 0.20_hp, 0.20_hp, 0.20_hp/)

      ! Loop through plant types
      DO P = 1, 15

         ! Add 1 to Array_16 index to skip bare ground
         ARR_IND = P + 1
         
         ! Don't need to divide ARRAY_16 by 100 since data from netCDF
         ! file has already been converted to fraction (mps, 2/12/15)

         IF ( Inst%ExtNrMono > 0 ) THEN

! ---> Now compute EFs for a-pinene and myrcene as well (dbm, 12/2012)
            ! a-pinene: 100% of category
            Inst%AEF_APIN(:,:) = Inst%AEF_APIN(:,:) + 
     &           Inst%ARRAY_16(:,:,ARR_IND) * PFT_EF_APIN(P)

            ! Myrcene: 100% of category
            Inst%AEF_MYRC(:,:) = Inst%AEF_MYRC(:,:) + 
     &           Inst%ARRAY_16(:,:,ARR_IND) * PFT_EF_MYRC(P)
! <---
            ! Other monoterpenes: 100% of category
            Inst%AEF_OMON(:,:) = Inst%AEF_OMON(:,:) + 
     &           Inst%ARRAY_16(:,:,ARR_IND) * PFT_EF_OMON(P)

            ! a-Farnesene: 100% of category
            Inst%AEF_FARN(:,:) = Inst%AEF_FARN(:,:) + 
     &           Inst%ARRAY_16(:,:,ARR_IND) * PFT_EF_FARN(P)

            ! b-Caryophyllene: 100% of category
            Inst%AEF_BCAR(:,:) = Inst%AEF_BCAR(:,:) + 
     &           Inst%ARRAY_16(:,:,ARR_IND) * PFT_EF_BCAR(P)

            ! Other sesquiterpenes: 100% of category
            Inst%AEF_OSQT(:,:) = Inst%AEF_OSQT(:,:) + 
     &           Inst%ARRAY_16(:,:,ARR_IND) * PFT_EF_OSQT(P)

         ENDIF

         ! Methanol: 100% of category
         Inst%AEF_MOHX(:,:) = Inst%AEF_MOHX(:,:) + 
     &        Inst%ARRAY_16(:,:,ARR_IND) * PFT_EF_MOHX(P)

         ! Acetone: 100% of category
         Inst%AEF_ACET(:,:) = Inst%AEF_ACET(:,:) + 
     &        Inst%ARRAY_16(:,:,ARR_IND) * PFT_EF_ACET(P)

         ! Ethanol: variable fraction of category
         Inst%AEF_EOH(:,:) = Inst%AEF_EOH(:,:) + 
     &        Inst%ARRAY_16(:,:,ARR_IND)*PFT_EF_BIDR(P)*EM_FRAC_EOH(P)

         ! Formaldehyde: variable fraction of category
         Inst%AEF_CH2O(:,:) = Inst%AEF_CH2O(:,:) + 
     &        Inst%ARRAY_16(:,:,ARR_IND)*PFT_EF_BIDR(P)*EM_FRAC_CH2O(P)

         ! Acetaldehyde: variable fraction of category
         Inst%AEF_ALD2(:,:) = Inst%AEF_ALD2(:,:) + 
     &        Inst%ARRAY_16(:,:,ARR_IND)*PFT_EF_BIDR(P)*EM_FRAC_ALD2(P)

         ! Formic acid: variable fraction of category
         Inst%AEF_FAXX(:,:) = Inst%AEF_FAXX(:,:) + 
     &        Inst%ARRAY_16(:,:,ARR_IND)*PFT_EF_BIDR(P)*EM_FRAC_FAXX(P)

         ! Acetic acid: variable fraction of category
         Inst%AEF_AAXX(:,:) = Inst%AEF_AAXX(:,:) + 
     &        Inst%ARRAY_16(:,:,ARR_IND)*PFT_EF_BIDR(P)*EM_FRAC_AAXX(P)

         ! Ethene: 58% of "stress" category for all PFTs
         Inst%AEF_C2H4(:,:) = Inst%AEF_C2H4(:,:) + 
     &        Inst%ARRAY_16(:,:,ARR_IND) * PFT_EF_STRS(P) * 0.58_hp

         ! Toluene: 3% of "stress" category for all PFTs
         Inst%AEF_TOLU(:,:) = Inst%AEF_TOLU(:,:) + 
     &        Inst%ARRAY_16(:,:,ARR_IND) * PFT_EF_STRS(P) * 0.03_hp

         ! HCN: 1.5% of "stress" category for all PFTs
         Inst%AEF_HCNX(:,:) = Inst%AEF_HCNX(:,:) + 
     &        Inst%ARRAY_16(:,:,ARR_IND) * PFT_EF_STRS(P) * 0.015_hp

         ! Propene: 48% of "other" category for all PFTs
         ! Butene:  24% of "other" category for all PFTs
         ! Larger alkenes: 0.2% of "other" category for all PFTs
         ! Total: 72.2% 
         Inst%AEF_PRPE(:,:) = Inst%AEF_PRPE(:,:) + 
     &        Inst%ARRAY_16(:,:,ARR_IND) * PFT_EF_OTHR(P) * 0.722_hp
         
      ENDDO

!      ! Nullify pointers
!      PFT_BARE                => NULL()
!      PFT_NDLF_EVGN_TMPT_TREE => NULL()
!      PFT_NDLF_EVGN_BORL_TREE => NULL()
!      PFT_NDLF_DECD_BORL_TREE => NULL()
!      PFT_BDLF_EVGN_TROP_TREE => NULL()
!      PFT_BDLF_EVGN_TMPT_TREE => NULL()
!      PFT_BDLF_DECD_TROP_TREE => NULL()
!      PFT_BDLF_DECD_TMPT_TREE => NULL()
!      PFT_BDLF_DECD_BORL_TREE => NULL()
!      PFT_BDLF_EVGN_SHRB      => NULL()
!      PFT_BDLF_DECD_TMPT_SHRB => NULL()
!      PFT_BDLF_DECD_BORL_SHRB => NULL()
!      PFT_C3_ARCT_GRSS        => NULL()
!      PFT_C3_NARC_GRSS        => NULL()
!      PFT_C4_GRSS             => NULL()
!      PFT_CROP                => NULL()

      ! Conversion factor from [ug compound/m2/hr] to [kg compound/m2/s]
      FACTOR = 1.0e-9_hp / 3600.0_hp
          
      ! Loop over grid boxes
      DO J = 1, HcoState%NY 
      DO I = 1, HcoState%NX

         ! Convert AEF arrays to [kgC/m2/s]
         ! Multiply arrays by FACTOR and ratio [g C/g compound]
         ! NOTE: AEFs for ISOP, MBOX, BPIN, CARE, LIMO, OCIM, SABI 
         ! are read from file in [kgC/m2/s], so no need to convert here
         IF ( Inst%ExtNrMono > 0 ) THEN
            Inst%AEF_APIN(I,J) = Inst%AEF_APIN(I,J) 
     &                         * FACTOR * 120.0_hp / 136.234_hp
            Inst%AEF_MYRC(I,J) = Inst%AEF_MYRC(I,J) 
     &                         * FACTOR * 120.0_hp / 136.234_hp
            Inst%AEF_OMON(I,J) = Inst%AEF_OMON(I,J) 
     &                         * FACTOR * 120.0_hp / 136.234_hp

            ! Sesquiterpenes
            SPECIES2CARBON = 15.d0 * 12.01d0 / 
     &                     ( 15.d0 * 12.01d0 + 24.d0 * 1.01d0 )
            Inst%AEF_FARN(I,J) = Inst%AEF_FARN(I,J) 
     &                         * FACTOR * SPECIES2CARBON
            Inst%AEF_BCAR(I,J) = Inst%AEF_BCAR(I,J)
     &                         * FACTOR * SPECIES2CARBON
            Inst%AEF_OSQT(I,J) = Inst%AEF_OSQT(I,J)
     &                         * FACTOR * SPECIES2CARBON

         ENDIF

         Inst%AEF_ACET(I,J) = Inst%AEF_ACET(I,J) 
     &                      * FACTOR *  36.0_hp /  58.079_hp 
         Inst%AEF_EOH(I,J)  = Inst%AEF_EOH(I,J) 
     &                      * FACTOR *  24.0_hp /  46.068_hp 
         Inst%AEF_ALD2(I,J) = Inst%AEF_ALD2(I,J) 
     &                      * FACTOR *  24.0_hp /  44.053_hp 
         Inst%AEF_C2H4(I,J) = Inst%AEF_C2H4(I,J) 
     &                      * FACTOR *  24.0_hp /  28.053_hp
         Inst%AEF_TOLU(I,J) = Inst%AEF_TOLU(I,J) 
     &                      * FACTOR *  84.0_hp /  92.138_hp 
         Inst%AEF_PRPE(I,J) = Inst%AEF_PRPE(I,J) 
     &                      * FACTOR *  36.0_hp /  42.080_hp

         ! Methanol, formaldehyde, formic acid, acetic acid, HCN are
         ! carried in kg, not kg C
         ! Convert AEF arrays to [kg/m2/s]
         Inst%AEF_MOHX(I,J) = Inst%AEF_MOHX(I,J) * FACTOR
         Inst%AEF_CH2O(I,J) = Inst%AEF_CH2O(I,J) * FACTOR
         Inst%AEF_FAXX(I,J) = Inst%AEF_FAXX(I,J) * FACTOR
         Inst%AEF_AAXX(I,J) = Inst%AEF_AAXX(I,J) * FACTOR
         Inst%AEF_HCNX(I,J) = Inst%AEF_HCNX(I,J) * FACTOR

      ENDDO
      ENDDO

      ! Return w/ success
      RC = HCO_SUCCESS

      END SUBROUTINE CALC_AEF
!EOC
!------------------------------------------------------------------------------
!                  Harvard-NASA Emissions Component (HEMCO)                   !
!------------------------------------------------------------------------------
!BOP
!
! !IROUTINE: HCOX_Megan_Init 
!
! !DESCRIPTION: Subroutine HCOX\_Megan\_Init allocates and initializes all
!  module arrays.
!\\
!\\
! !INTERFACE:
!
      SUBROUTINE HCOX_Megan_Init( am_I_Root, HcoState, ExtName, 
     &                            ExtState,    RC                ) 
!
! !USES:
!
      USE HCO_STATE_MOD,    ONLY : Hco_GetHcoID
      USE HCO_STATE_MOD,    ONLY : HCO_GetExtHcoID
      USE HCO_ExtList_Mod,  ONLY : GetExtNr, GetExtOpt
      USE HCO_Restart_Mod,  ONLY : HCO_RestartDefine
!
! !INPUT PARAMETERS:
!
      LOGICAL,          INTENT(IN   )  :: am_I_Root
      TYPE(HCO_State),  POINTER        :: HcoState
      CHARACTER(LEN=*), INTENT(IN   )  :: ExtName     
      TYPE(Ext_State),  POINTER        :: ExtState
!
! !INPUT/OUTPUT PARAMETERS:
!
      INTEGER, INTENT(INOUT)           :: RC
! 
! !REVISION HISTORY: 
!  (1 ) Change the logic in the #if block for G4AHEAD. (bmy, 12/6/05)
!  (2 ) Bug fix: skip Feb 29th if GCAP (phs, 9/18/07)
!  (3 ) Now call GET_AEF_05x0666 for GEOS-5 nested grids (yxw,dan,bmy, 11/6/08)
!  17 Dec 2009 - R. Yantosca - Added ProTeX headers
!  26 Aug 2010 - R. Yantosca - Now reference merra_a1_mod.f
!  01 Sep 2010 - R. Yantosca - Now read in NUM_DAYS of sfc temp data (this had
!                              been hardwired to 15 days previously)
!  07 Feb 2011 - R. Yantosca - Fix typos: make sure to zero out the proper 
!                              PARDF_* and PARDR_* arrays after allocation
!  22 Nov 2011 - R. Yantosca - Do not use erroneous AEF's for nested grids
!  08 Feb 2012 - R. Yantosca - Now read surface temperature for GEOS-5.7.x
!  28 Feb 2012 - R. Yantosca - Removed support for GEOS-3
!  11 Apr 2012 - R. Yantosca - Now remove the call to INIT_LAI; we shall 
!                              initialize the LAI arrays from main.F
!  03 Aug 2012 - R. Yantosca - Move calls to findFreeLUN out of DEVEL block
!  11 Apr 2013 - R. Yantosca - Now pass directory info with Input_Opt
!  18 Feb 2015 - M. Sulprizio- Now allocate AEF arrays for species not read
!                              from file
!  26 Oct 2016 - R. Yantosca - Don't nullify local ptrs in declaration stmts
!  17 Jul 2017 - C. Keller   - Added optional setting NORMLAI
!  30 Aug 2018 - C. Keller   - Added error trap for wrong config file
!EOP
!------------------------------------------------------------------------------
!BOC
!
! !LOCAL VARIABLES:
!
      INTEGER                        :: ExtNr, iExtNr
      INTEGER                        :: I, nSpc, AS, NX, NY
      INTEGER, ALLOCATABLE           :: HcoIDs(:)
      LOGICAL                        :: FOUND
      REAL*8                         :: PI_180
      REAL(hp), POINTER              :: Ptr2D(:,:)
      TYPE(MyInst), POINTER          :: Inst
      CHARACTER(LEN=255)             :: MSG
      CHARACTER(LEN=31), ALLOCATABLE :: SpcNames(:) 
      LOGICAL                        :: Optfound
 
      !=================================================================
      ! HCOX_MEGAN_INIT begins here!
      !=================================================================

      ! Extension Nr.
      ExtNr = GetExtNr( HcoState%Config%ExtList, TRIM(ExtName) )
      IF ( ExtNr <= 0 ) RETURN

      ! Enter
      CALL HCO_ENTER( HcoState%Config%Err,
     &                  'HCOX_Megan_Init (hcox_megan_mod.F90)', RC )
      IF ( RC /= HCO_SUCCESS ) RETURN

      ! Nullify
      Ptr2D => NULL()
      Inst  => NULL()

      ! Create AeroCom instance for this simulation
      CALL InstCreate ( ExtNr, ExtState%Megan, Inst, RC )
      IF ( RC /= HCO_SUCCESS ) THEN
       CALL HCO_ERROR ( HcoState%Config%Err, 
     &                 'Cannot create MEGAN instance', RC )
       RETURN
      ENDIF

      !-----------------------------------------------------------------
      ! Set settings and species IDs
      !-----------------------------------------------------------------

      ! Read settings specified in configuration file
      ! Note: the specified strings have to match those in 
      !       the config. file!
      CALL GetExtOpt( HcoState%Config, ExtNr, 
     &                 'Isoprene scaling', 
     &                 OptValHp=Inst%ISOP_SCALING, RC=RC )
      IF ( RC /= HCO_SUCCESS ) RETURN
      CALL GetExtOpt( HcoState%Config, ExtNr, 
     &                 'CO2 inhibition', 
     &                 OptValBool=Inst%LISOPCO2, RC=RC )
      IF ( RC /= HCO_SUCCESS ) RETURN
      CALL GetExtOpt( HcoState%Config, ExtNr, 
     &                 'CO2 conc (ppmv)', 
     &                 OptValHp=Inst%GLOBCO2, RC=RC )
      IF ( RC /= HCO_SUCCESS ) RETURN

      ! Normalize LAI by PFT? Default setting is 'yes'
      ! ckeller, 7/17/17.
      Inst%NORMLAI = .TRUE.
      CALL GetExtOpt( HcoState%Config, ExtNr,
     &                 'Normalize LAI', OptValBool=OptFound,
     &                 Found=FOUND, RC=RC )
      IF ( RC /= HCO_SUCCESS ) RETURN
      IF ( FOUND ) Inst%NORMLAI = OptFound

      ! Check GLOBCO2 if CO2 inhibition is turned on (LISOPCO2 = .TRUE.)
      ! GLOBCO2 should be between 150-1250 ppmv. Isoprene response to
      ! CO2 outside this range has no empirical basis. (Tai, Jan 2013)
      IF ( Inst%LISOPCO2 ) THEN
         IF ( Inst%GLOBCO2 <  150.0_hp .OR. 
     &        Inst%GLOBCO2 > 1250.0_hp     ) THEN
            MSG = 'Global CO2 outside valid range of 150-1250 ppmv!'
            CALL HCO_ERROR(HcoState%Config%Err,MSG, RC )
            RETURN
         ENDIF
      ENDIF

      Optfound = .FALSE.
      !optional arguments for SOAP
      CALL GetExtOpt ( HcoState%Config, ExtNr, 'Isoprene to SOAP', 
     &                 OptValHp=Inst%ISOPTOSOAP, FOUND=Optfound, RC=RC )
      IF ( RC /= HCO_SUCCESS ) RETURN

      IF ( Optfound ) THEN
         !convert from carbon basis to mass basis
         Inst%ISOPTOSOAP = Inst%ISOPTOSOAP * 1.134
      ELSE
         !set to zero if not specified
         Inst%ISOPTOSOAP = 0.0
      ENDIF

      Optfound = .FALSE.
      !optional arguments for SOAS
      CALL GetExtOpt ( HcoState%Config, ExtNr, 'Isoprene to SOAS', 
     &                 OptValHp=Inst%ISOPTOSOAS, FOUND=Optfound, RC=RC )
      IF ( RC /= HCO_SUCCESS ) RETURN

      IF ( Optfound ) THEN
         !convert from carbon basis to mass basis
         Inst%ISOPTOSOAS = Inst%ISOPTOSOAS * 1.134
      ELSE
         !set to zero if not specified
         Inst%ISOPTOSOAS = 0.0
      ENDIF

      ! Verbose mode
      IF ( am_I_Root ) THEN
         MSG = 'Use MEGAN biogenic emissions (extension module)'
         CALL HCO_MSG( HcoState%Config%Err, MSG, SEP1='-' )
         WRITE(MSG,*) ' - This is instance ',ExtState%Megan
         CALL HCO_MSG( HcoState%Config%Err, MSG, SEP1='-' )
         MSG = ' - Use the following species:'
         CALL HCO_MSG( HcoState%Config%Err, MSG )
      ENDIF

      ! Get species IDs
      ! --> Assume that species are ordered ISOP, ACET, PRPE, C2H4 in
      !     config. file!
      CALL HCO_GetExtHcoID( HcoState, ExtNr, HcoIDs, SpcNames, nSpc, RC)
      IF ( RC /= HCO_SUCCESS ) RETURN
      
      ! Assign species IDs
      Inst%IDTISOP = -1
      Inst%IDTACET = -1
      Inst%IDTPRPE = -1
      Inst%IDTC2H4 = -1
      Inst%IDTALD2 = -1
      Inst%IDTEOH  = -1
      Inst%IDTSOAP = -1
      Inst%IDTSOAS = -1
      DO I = 1, nSpc
         SELECT CASE ( TRIM(SpcNames(I)) )
            CASE( 'ISOP' )
               Inst%IDTISOP = HcoIDs(I)
               WRITE(MSG,*) '   Isoprene   = ',
     &                      TRIM(SpcNames(I)),Inst%IDTISOP
            CASE( 'ACET' )
               Inst%IDTACET = HcoIDs(I)
               WRITE(MSG,*) '   Acetone    = ',
     &                      TRIM(SpcNames(I)),Inst%IDTACET
            CASE( 'PRPE' )
               Inst%IDTPRPE = HcoIDs(I)
               WRITE(MSG,*) '   C3 Alkenes = ',
     &                      TRIM(SpcNames(I)),Inst%IDTPRPE
            CASE( 'ALD2' )
               Inst%IDTALD2 = HcoIDs(I)
               WRITE(MSG,*) '   ALD2       = ',
     &                      TRIM(SpcNames(I)),Inst%IDTALD2
            CASE( 'EOH' )
               Inst%IDTEOH  = HcoIDs(I)
               WRITE(MSG,*) '   EOH        = ',
     &                      TRIM(SpcNames(I)),Inst%IDTEOH
            CASE( 'C2H4' )
               Inst%IDTC2H4 = HcoIDs(I)
               WRITE(MSG,*) '   Ethene     = ',
     &                      TRIM(SpcNames(I)),Inst%IDTC2H4
            CASE( 'SOAP' )
               Inst%IDTSOAP = HcoIDs(I)
               WRITE(MSG,*) 'SOA-Precursor = ',
     &                      TRIM(SpcNames(I)),Inst%IDTSOAP
            CASE( 'SOAS' )
               Inst%IDTSOAS = HcoIDs(I)
               WRITE(MSG,*) '  SOA-Simple  = ',
     &                      TRIM(SpcNames(I)),Inst%IDTSOAS
            CASE DEFAULT
               MSG = 'Invalid species names: ' // TRIM(SpcNames(I))
               CALL HCO_ERROR(HcoState%Config%Err,MSG, RC )
               RETURN
         END SELECT
    
         ! Verbose
         IF ( am_I_Root ) CALL HCO_MSG( HcoState%Config%Err, MSG )
      ENDDO

      ! Verbose mode
      IF ( am_I_Root ) THEN
         WRITE(MSG,*) ' --> Isoprene scale factor is ',Inst%ISOP_SCALING
         CALL HCO_MSG( HcoState%Config%Err, MSG )
         WRITE(MSG,*) ' --> Use CO2 inhibition on isoprene option ', 
     &                Inst%LISOPCO2
         CALL HCO_MSG( HcoState%Config%Err, MSG )
         WRITE(MSG,*) ' --> Global atmospheric CO2 concentration : ', 
     &                Inst%GLOBCO2, ' ppmv'
         CALL HCO_MSG( HcoState%Config%Err, MSG )
         WRITE(MSG,*) ' --> Normalize LAI by PFT: ',
     &                Inst%NORMLAI
         CALL HCO_MSG( HcoState%Config%Err, MSG )
      ENDIF

      IF ( am_I_Root ) THEN
         !convert back to direct mass basis just for show
         WRITE(MSG,*) ' --> Isoprene to SOA-Precursor',
     &       Inst%ISOPTOSOAP / 1.134
         CALL HCO_MSG( HcoState%Config%Err, MSG )
         WRITE(MSG,*) ' --> Isoprene direct to SOA (Simple)',
     &       Inst%ISOPTOSOAS / 1.134
         CALL HCO_MSG( HcoState%Config%Err, MSG )
      ENDIF

      ! Check for monoterpene option --> required for MTPA, MTPO, LIMO, SESQ
      Inst%IDTMTPA   = -1 
      Inst%IDTMTPO   = -1 
      Inst%IDTLIMO   = -1 
      Inst%IDTSESQ   = -1
      Inst%ExtNrMono = GetExtNr( HcoState%Config%ExtList, 'MEGAN_Mono')

      ! Error trap: previous MEGAN versions had a 3rd option, SOA. This
      ! Is now merged with Mono. Check here if the HEMCO configuration file
      ! Still uses the old syntax. In that case stop with an error
      ! (ckeller, 8/30/18)
      iExtNr = GetExtNr( HcoState%Config%ExtList, 'MEGAN_SOA')
      IF ( iExtNr > 0 ) THEN
         IF ( am_I_Root ) THEN
            MSG = 'The HEMCO configuration file uses the old MEGAN' //
     &            'syntax - Please merge SOA into Mono, e.g.:'
            CALL HCO_MSG( HcoState%Config%Err, MSG )
            MSG = '108     MEGAN             : on    '//
     &            'ISOP/ACET/PRPE/C2H4/ALD2/EOH/SOAP/SOAS'
            CALL HCO_MSG( HcoState%Config%Err, MSG )
            MSG = '--> Isoprene scaling  :       1.0' 
            CALL HCO_MSG( HcoState%Config%Err, MSG )
            MSG = '--> CO2 inhibition    :       true'
            CALL HCO_MSG( HcoState%Config%Err, MSG )
            MSG = '--> CO2 conc (ppmv)   :       390.0'
            CALL HCO_MSG( HcoState%Config%Err, MSG )
            MSG = '--> Isoprene to SOAP  :       0.015'
            CALL HCO_MSG( HcoState%Config%Err, MSG )
            MSG = '--> Isoprene to SOAS  :       0.015'
            CALL HCO_MSG( HcoState%Config%Err, MSG )
            MSG = '--> Normalize LAI     :       true'
            CALL HCO_MSG( HcoState%Config%Err, MSG )
            MSG='#3% mass yield from isoprene to SOA'
<<<<<<< HEAD
            CALL HCO_MSG( HcoState%Config%Err, MSG )
            MSG='109     MEGAN_Mono      : on    CO/MTPA/MTPO/LIMO/SESQ'
            CALL HCO_MSG( HcoState%Config%Err, MSG )
=======
            CALL HCO_MSG( MSG )
            MSG='109     MEGAN_Mono      : on    MTPA/MTPO/LIMO/SESQ'
            CALL HCO_MSG( MSG )
>>>>>>> 8ac8a5cc
            MSG='--> Monoterp to SOAP  :       0.050'
            CALL HCO_MSG( HcoState%Config%Err, MSG )
            MSG='--> Monoterp to SOAS  :       0.050'
            CALL HCO_MSG( HcoState%Config%Err, MSG )
            MSG='#10% mass yield from monoterpenes to SOA'
            CALL HCO_MSG( HcoState%Config%Err, MSG )
            MSG='--> Othrterp to SOAP  :       0.050'
            CALL HCO_MSG( HcoState%Config%Err, MSG )
            MSG='--> Othrterp to SOAS  :       0.050'
            CALL HCO_MSG( HcoState%Config%Err, MSG )
         ENDIF
         MSG = 'Your HEMCO configuration file uses old MEGAN syntax'
         CALL HCO_ERROR(HcoState%Config%Err,MSG, RC )
         RETURN
      ENDIF

      IF ( Inst%ExtNrMono > 0 ) THEN

         ! Verbose
         IF ( am_I_Root ) THEN
            MSG = ' - MEGAN monoterpene option enabled' 
            CALL HCO_MSG( HcoState%Config%Err, MSG )
         ENDIF

         ! Get HEMCO species IDs
         CALL HCO_GetExtHcoID( HcoState, Inst%ExtNrMono, HcoIDs,
     &                         SpcNames, nSpc,           RC       )
         IF ( RC /= HCO_SUCCESS ) RETURN

         Optfound = .FALSE.
         CALL GetExtOpt ( HcoState%Config, Inst%ExtNrMono,
     &                 'Monoterp to SOAP', 
     &                 OptValHp=Inst%MONOTOSOAP, FOUND=Optfound, RC=RC )
         IF ( RC /= HCO_SUCCESS ) RETURN
   
         IF ( Optfound ) THEN
            !convert from carbon basis to mass basis
            Inst%MONOTOSOAP = Inst%MONOTOSOAP! * 1.134
         ELSE
            !set to zero if not specified
            Inst%MONOTOSOAP = 0.0
         ENDIF

         Optfound = .FALSE.
         CALL GetExtOpt ( HcoState%Config, Inst%ExtNrMono,
     &                 'Monoterp to SOAS', 
     &                 OptValHp=Inst%MONOTOSOAS, FOUND=Optfound, RC=RC )
         IF ( RC /= HCO_SUCCESS ) RETURN
   
         IF ( Optfound ) THEN
            !convert from carbon basis to mass basis
            Inst%MONOTOSOAS = Inst%MONOTOSOAS! * 1.134
         ELSE
            !set to zero if not specified
            Inst%MONOTOSOAS = 0.0
         ENDIF

         Optfound = .FALSE.
         CALL GetExtOpt ( HcoState%Config, Inst%ExtNrMono,
     &                 'Othrterp to SOAP', 
     &                 OptValHp=Inst%OTHRTOSOAP, FOUND=Optfound, RC=RC )
         IF ( RC /= HCO_SUCCESS ) RETURN
   
         IF ( Optfound ) THEN
            !convert from carbon basis to mass basis
            Inst%OTHRTOSOAP = Inst%OTHRTOSOAP * 1.134
         ELSE
            !set to zero if not specified
            Inst%OTHRTOSOAP = 0.0
         ENDIF

         Optfound = .FALSE.
         CALL GetExtOpt ( HcoState%Config, Inst%ExtNrMono,
     &                 'Othrterp to SOAS', 
     &                 OptValHp=Inst%OTHRTOSOAS, FOUND=Optfound, RC=RC )
         IF ( RC /= HCO_SUCCESS ) RETURN
   
         IF ( Optfound ) THEN
            !convert from carbon basis to mass basis
            Inst%OTHRTOSOAS = Inst%OTHRTOSOAS * 1.134
         ELSE
            !set to zero if not specified
            Inst%OTHRTOSOAS = 0.0
         ENDIF
    
         DO I = 1, nSpc
            SELECT CASE ( TRIM(SpcNames(I)) )
               CASE( 'MTPA' )
                  Inst%IDTMTPA = HcoIDs(I)
                  WRITE(MSG,*) '     a-,b-pinene    = ',
     &               TRIM(SpcNames(I)),Inst%IDTMTPA
               CASE( 'MTPO' )
                  Inst%IDTMTPO = HcoIDs(I)
                  WRITE(MSG,*) '     Other monoterp.= ',
     &               TRIM(SpcNames(I)),Inst%IDTMTPO
               CASE( 'LIMO' )
                  Inst%IDTLIMO = HcoIDs(I)
                  WRITE(MSG,*) '     Limonene       = ',
     &               TRIM(SpcNames(I)),Inst%IDTLIMO
               CASE( 'SESQ' )
                  Inst%IDTSESQ = HcoIDs(I)
                  WRITE(MSG,*) '     Sesquiterpenes = ',
     &               TRIM(SpcNames(I)),Inst%IDTSESQ
               CASE( 'SOAP' )
                  IF (Inst%IDTSOAP < 0) THEN
                     Inst%IDTSOAP = HcoIDs(I)
                  END IF
                  WRITE(MSG,*) '     SOA-Precursor = ',
     &               TRIM(SpcNames(I)),Inst%IDTSOAP
               CASE( 'SOAS' )
                  IF (Inst%IDTSOAS < 0) THEN
                     Inst%IDTSOAS = HcoIDs(I)
                  END IF
                  WRITE(MSG,*) '     SOA-Simple = ',
     &               TRIM(SpcNames(I)),Inst%IDTSOAS
               CASE DEFAULT
                  MSG = 'Invalid species names: ' // TRIM(SpcNames(I))
                  CALL HCO_ERROR(HcoState%Config%Err,MSG, RC )
                  RETURN
            END SELECT

            ! Verbose
            IF ( am_I_Root ) CALL HCO_MSG(HcoState%Config%Err,MSG )
         ENDDO

         ! Check if at least one of the Mono species is defined 
         IF ( Inst%IDTMTPA < 0 .AND.
     &        Inst%IDTMTPO < 0 .AND.  
     &        Inst%IDTLIMO < 0 .AND.
     &        Inst%IDTSESQ < 0 .AND.
     &        Inst%IDTSOAP < 0 .AND. 
     &        Inst%IDTSOAS < 0  ) THEN
            MSG = 'MEGAN_MONO option is anabled but none of the '  // 
     &            'species is found (MTPA, MTPO, LIMO, SESQ, ' //
     &            'SOAP, SOAS)!'
            CALL HCO_ERROR(HcoState%Config%Err,MSG, RC )
            RETURN
         ENDIF

         IF ( am_I_Root ) THEN
            !convert back to direct mass basis just for show
            WRITE(MSG,*) ' --> Monoterpene to SOA-Precursor',
     &       Inst%MONOTOSOAP / 1.134
            CALL HCO_MSG( HcoState%Config%Err, MSG )
            WRITE(MSG,*) ' --> Monoterpene direct to SOA (Simple)',
     &       Inst%MONOTOSOAS / 1.134
            CALL HCO_MSG( HcoState%Config%Err, MSG )
            WRITE(MSG,*) ' --> Othrterpene to SOA-Precursor',
     &       Inst%OTHRTOSOAP / 1.134
            CALL HCO_MSG( HcoState%Config%Err, MSG )
            WRITE(MSG,*) ' --> Othrterpene direct to SOA (Simple)',
     &       Inst%OTHRTOSOAS / 1.134
            CALL HCO_MSG( HcoState%Config%Err, MSG )
         ENDIF

      ELSE

         ! Acetone emissions will be zero/incomplete!
         IF ( Inst%IDTACET > 0 ) THEN
            MSG = 'Cannot fully calculate MEGAN acetone ' //
     &            'emissions because monoterpene switch is off!'
            CALL HCO_WARNING(HcoState%Config%Err, MSG, RC )
         ENDIF
      ENDIF

      CALL GetExtOpt( HcoState%Config, ExtNr, 'MEGAN_SUFFIX',  
     &                OptValChar=Inst%SUFFIX, FOUND=FOUND, RC=RC )
      IF ( RC /= HCO_SUCCESS ) RETURN
      IF ( .NOT. FOUND ) Inst%SUFFIX = ''

      !-----------------------------------------------------------------
      ! Allocate module variables 
      !-----------------------------------------------------------------

      ! Get horizontal grid extensions on this CPU
      NX = HcoState%NX
      NY = HcoState%NY

      ALLOCATE( Inst%T_LAST24H( NX, NY ), STAT=AS )
      IF ( AS /= 0 ) THEN 
         CALL HCO_ERROR( HcoState%Config%Err,
     &                  'T_LAST24H', RC )
         RETURN
      ENDIF
      Inst%T_LAST24H = 0.0_hp

      ALLOCATE( Inst%T_LASTXDAYS( NX, NY ), STAT=AS )
      IF ( AS /= 0 ) THEN 
         CALL HCO_ERROR( HcoState%Config%Err,
     &                  'T_LASTXDAYS', RC )
         RETURN
      ENDIF
      Inst%T_LASTXDAYS = 0.0_hp

      ALLOCATE( Inst%PARDR_LASTXDAYS( NX, NY ), STAT=AS )
      IF ( AS /= 0 ) THEN 
         CALL HCO_ERROR( HcoState%Config%Err,
     &                  'PARDR_LASTXDAYS', RC )
         RETURN
      ENDIF
      Inst%PARDR_LASTXDAYS = 0.0_hp

      ALLOCATE( Inst%PARDF_LASTXDAYS( NX, NY ), STAT=AS )
      IF ( AS /= 0 ) THEN 
         CALL HCO_ERROR( HcoState%Config%Err,
     &                  'PARDF_LASTXDAYS', RC )
         RETURN
      ENDIF
      Inst%PARDF_LASTXDAYS = 0.0_hp

      ALLOCATE( Inst%LAI_PREVDAY( NX, NY ), STAT=AS )
      IF ( AS /= 0 ) THEN 
        CALL HCO_ERROR( HcoState%Config%Err,
     &                  'LAI_PREVDAY', RC )
        RETURN
      ENDIF
      Inst%LAI_PREVDAY = 0.0_sp

      ALLOCATE( Inst%ARRAY_16( NX, NY, 16 ), STAT=AS )
      IF ( AS /= 0 ) THEN 
        CALL HCO_ERROR( HcoState%Config%Err,
     &                  'ARRAY_16', RC )
        RETURN
      ENDIF
      Inst%ARRAY_16 = 0.0_hp

      ! Normalization factor
      ! There should be a different normalization factor for each compound, but
      ! we calculate only 1 normalization factor for all compounds (dbm 11/2012)
      ALLOCATE( Inst%NORM_FAC( 1 ), STAT=AS )
      IF ( AS /= 0 ) THEN 
        CALL HCO_ERROR( HcoState%Config%Err,
     &                  'NORM_FAC', RC )
        RETURN
      ENDIF
      Inst%NORM_FAC = -99d0

      IF ( Inst%ExtNrMono > 0 ) THEN

         ALLOCATE( Inst%AEF_APIN( NX, NY ), STAT=AS )
         IF ( AS /= 0 ) THEN 
            CALL HCO_ERROR( HcoState%Config%Err,
     &                  'AEF_APIN', RC )
            RETURN
         ENDIF
         Inst%AEF_APIN = 0.0_hp

         ALLOCATE( Inst%AEF_MYRC( NX, NY ), STAT=AS )
         IF ( AS /= 0 ) THEN 
            CALL HCO_ERROR( HcoState%Config%Err,
     &                  'AEF_MYRC', RC )
            RETURN
         ENDIF
         Inst%AEF_MYRC = 0.0_hp

         ALLOCATE( Inst%AEF_OMON( NX, NY ), STAT=AS )
         IF ( AS /= 0 ) THEN 
            CALL HCO_ERROR( HcoState%Config%Err,
     &                  'AEF_OMON', RC )
            RETURN
         ENDIF
         Inst%AEF_OMON = 0.0_hp

         ALLOCATE( Inst%AEF_FARN( NX, NY ), STAT=AS )
         IF ( AS /= 0 ) THEN 
            CALL HCO_ERROR( HcoState%Config%Err,
     &                  'AEF_FARN', RC )
            RETURN
         ENDIF
         Inst%AEF_FARN = 0.0_hp

         ALLOCATE( Inst%AEF_BCAR( NX, NY ), STAT=AS )
         IF ( AS /= 0 ) THEN 
            CALL HCO_ERROR( HcoState%Config%Err,
     &                  'AEF_BCAR', RC )
            RETURN
         ENDIF
         Inst%AEF_BCAR = 0.0_hp

         ALLOCATE( Inst%AEF_OSQT( NX, NY ), STAT=AS )
         IF ( AS /= 0 ) THEN 
            CALL HCO_ERROR( HcoState%Config%Err,
     &                  'AEF_OSQT', RC )
            RETURN
         ENDIF
         Inst%AEF_OSQT = 0.0_hp

      ENDIF

      ALLOCATE( Inst%AEF_MOHX( NX, NY ), STAT=AS )
      IF ( AS /= 0 ) THEN 
         CALL HCO_ERROR( HcoState%Config%Err,
     &                  'AEF_MOHX', RC )
         RETURN
      ENDIF
      Inst%AEF_MOHX = 0.0_hp

      ALLOCATE( Inst%AEF_ACET( NX, NY ), STAT=AS )
      IF ( AS /= 0 ) THEN 
         CALL HCO_ERROR( HcoState%Config%Err,
     &                  'AEF_ACET', RC )
         RETURN
      ENDIF
      Inst%AEF_ACET = 0.0_hp

      ALLOCATE( Inst%AEF_EOH( NX, NY ), STAT=AS )
      IF ( AS /= 0 ) THEN 
         CALL HCO_ERROR( HcoState%Config%Err,
     &                  'AEF_EOH', RC )
         RETURN
      ENDIF
      Inst%AEF_EOH = 0.0_hp

      ALLOCATE( Inst%AEF_CH2O( NX, NY ), STAT=AS )
      IF ( AS /= 0 ) THEN 
         CALL HCO_ERROR( HcoState%Config%Err,
     &                  'AEF_CH2O', RC )
         RETURN
      ENDIF
      Inst%AEF_CH2O = 0.0_hp

      ALLOCATE( Inst%AEF_ALD2( NX, NY ), STAT=AS )
      IF ( AS /= 0 ) THEN 
         CALL HCO_ERROR( HcoState%Config%Err,
     &                  'AEF_ALD2', RC )
         RETURN
      ENDIF
      Inst%AEF_ALD2 = 0.0_hp

      ALLOCATE( Inst%AEF_FAXX( NX, NY ), STAT=AS )
      IF ( AS /= 0 ) THEN 
         CALL HCO_ERROR( HcoState%Config%Err,
     &                  'AEF_FAXX', RC )
         RETURN
      ENDIF
      Inst%AEF_FAXX = 0.0_hp

      ALLOCATE( Inst%AEF_AAXX( NX, NY ), STAT=AS )
      IF ( AS /= 0 ) THEN 
         CALL HCO_ERROR( HcoState%Config%Err,
     &                  'AEF_AAXX', RC )
         RETURN
      ENDIF
      Inst%AEF_AAXX = 0.0_hp

      ALLOCATE( Inst%AEF_C2H4( NX, NY ), STAT=AS )
      IF ( AS /= 0 ) THEN 
         CALL HCO_ERROR( HcoState%Config%Err,
     &                  'AEF_C2H4', RC )
         RETURN
      ENDIF
      Inst%AEF_C2H4 = 0.0_hp

      ALLOCATE( Inst%AEF_TOLU( NX, NY ), STAT=AS )
      IF ( AS /= 0 ) THEN 
         CALL HCO_ERROR( HcoState%Config%Err,
     &                  'AEF_TOLU', RC )
         RETURN
      ENDIF
      Inst%AEF_TOLU = 0.0_hp

      ALLOCATE( Inst%AEF_HCNX( NX, NY ), STAT=AS )
      IF ( AS /= 0 ) THEN 
         CALL HCO_ERROR( HcoState%Config%Err,
     &                  'AEF_HCNX', RC )
         RETURN
      ENDIF
      Inst%AEF_HCNX = 0.0_hp

      ALLOCATE( Inst%AEF_PRPE( NX, NY ), STAT=AS )
      IF ( AS /= 0 ) THEN 
         CALL HCO_ERROR( HcoState%Config%Err,
     &                  'AEF_PRPE', RC )
         RETURN
      ENDIF
      Inst%AEF_PRPE = 0.0_hp

      ALLOCATE( Inst%ARRAY_16( NX, NY, 16 ), STAT=AS )
      IF ( AS /= 0 ) THEN 
         CALL HCO_ERROR( HcoState%Config%Err,
     &                  'ARRAY_16', RC )
         RETURN
      ENDIF
      Inst%ARRAY_16 = 0.0_hp

      ALLOCATE ( Inst%AEF_ISOP ( NX, NY ),
     &           Inst%AEF_MBOX ( NX, NY ),
     &           Inst%AEF_BPIN ( NX, NY ),
     &           Inst%AEF_CARE ( NX, NY ),
     &           Inst%AEF_LIMO ( NX, NY ),
     &           Inst%AEF_OCIM ( NX, NY ),
     &           Inst%AEF_SABI ( NX, NY ), 
     &           Inst%GEIA_ORVC( NX, NY ), STAT=AS )
      IF ( AS /= 0 ) THEN 
         CALL HCO_ERROR( HcoState%Config%Err,
     &                  'AEF allocation error', RC )
         RETURN
      ENDIF
      Inst%AEF_ISOP  = 0.0_hp
      Inst%AEF_MBOX  = 0.0_hp
      Inst%AEF_BPIN  = 0.0_hp
      Inst%AEF_CARE  = 0.0_hp
      Inst%AEF_LIMO  = 0.0_hp
      Inst%AEF_OCIM  = 0.0_hp
      Inst%AEF_SABI  = 0.0_hp
      Inst%GEIA_ORVC = 0.0_hp

      !=================================================================
      ! Initialize internal diagnostics. These are the restart variables
      ! that can be used for a 'warm' start of MEGAN.
      !=================================================================
      CALL HCO_RestartDefine ( am_I_Root,     HcoState, 
     &                         'LAI_PREVDAY', Inst%LAI_PREVDAY, '1', RC)
      IF ( RC /= HCO_SUCCESS ) RETURN

      CALL HCO_RestartDefine ( am_I_Root,       HcoState, 'T_PREVDAY',  
     &                         Inst%T_LAST24H,  'K',      RC )
      IF ( RC /= HCO_SUCCESS ) RETURN

      CALL HCO_RestartDefine ( am_I_Root,        HcoState, 'T_DAVG',   
     &                         Inst%T_LASTXDAYS, 'K',      RC )
      IF ( RC /= HCO_SUCCESS ) RETURN
 
      CALL HCO_RestartDefine ( am_I_Root,  HcoState, 'PARDR_DAVG',
     &                         Inst%PARDR_LASTXDAYS, 'W/m2',   RC )
      IF ( RC /= HCO_SUCCESS ) RETURN
 
      CALL HCO_RestartDefine ( am_I_Root, HcoState, 'PARDF_DAVG',
     &                         Inst%PARDF_LASTXDAYS, 'W/m2',   RC )
      IF ( RC /= HCO_SUCCESS ) RETURN
  
      !=================================================================
      ! The original MEGAN code used to read the emission factors here.
      ! We now get the emisson factors through HEMCO, hence no need to
      ! do this anymore (ckeller, 05/19/2014).
      !=================================================================

      ! Set physical constants
      PI_180     = HcoState%Phys%PI_180 
      Inst%D2RAD = PI_180                ! Degrees to radians
      Inst%RAD2D = 1.0_hp / PI_180       ! Radians to degrees

      ! Enable met. fields
      ExtState%T2M%DoUse       = .TRUE.
      ExtState%SUNCOS%DoUse    = .TRUE.
      ExtState%PARDR%DoUse     = .TRUE.
      ExtState%PARDF%DoUse     = .TRUE.
      ExtState%LAI%DoUse       = .TRUE.
      ExtState%GWETROOT%DoUse  = .TRUE.

      ! SZAFACT field is only used for MEGAN Monoterpene simulation
      IF ( Inst%ExtNrMono > 0 ) THEN
         ExtState%SZAFACT%DoUse = .TRUE.
      ENDIF

      ! Cleanup
      Inst => NULL()

      ! Leave w/ success
      IF ( ALLOCATED(HcoIDs  ) ) DEALLOCATE(HcoIDs  )
      IF ( ALLOCATED(SpcNames) ) DEALLOCATE(SpcNames)
      CALL HCO_LEAVE( HcoState%Config%Err,RC )

      END SUBROUTINE HCOX_Megan_Init
!EOC
!------------------------------------------------------------------------------
!                  Harvard-NASA Emissions Component (HEMCO)                   !
!------------------------------------------------------------------------------
!BOP
!
! !IROUTINE: HCOX_Megan_Final
!
! !DESCRIPTION: Subroutine HCOX\_Megan\_Final deallocates all allocated arrays 
!  at the end of a GEOS-Chem model run.
!\\
!\\
! !INTERFACE:
!
      SUBROUTINE HCOX_MEGAN_FINAL ( am_I_Root, HcoState, ExtState, RC )
!
! !USES
!
!
! !INPUT PARAMETERS:
!
      LOGICAL,         INTENT(IN   )  :: am_I_Root     ! Root CPU?
      TYPE(HCO_State), POINTER        :: HcoState      ! HEMCO State obj
      TYPE(Ext_State), POINTER        :: ExtState      ! Extension State obj
!
! !INPUT/OUTPUT PARAMETERS:
!
      INTEGER,         INTENT(INOUT)  :: RC 
! 
! !REVISION HISTORY: 
!  17 Dec 2009 - R. Yantosca  - Added ProTeX headers
!  16 Aug 2013 - C. Keller    - Now a HEMCO extension 
!  18 Feb 2015 - M. Sulprizio - Added AEF arrays
!  09 Mar 2015 - C. Keller    - Write variables to internal state in ESMF mode
!EOP
!------------------------------------------------------------------------------
!BOC
!
! !LOCAL VARIABLES:
!

      !=================================================================
      ! HCOX_MEGAN_FINAL begins here!
      !=================================================================
      CALL InstRemove ( ExtState%Megan )

      END SUBROUTINE HCOX_MEGAN_FINAL
!EOC
!------------------------------------------------------------------------------
!                  Harvard-NASA Emissions Component (HEMCO)                   !
!------------------------------------------------------------------------------
!BOP
!
! !IROUTINE: InstGet 
!
! !DESCRIPTION: Subroutine InstGet returns a pointer to the desired instance. 
!\\
!\\
! !INTERFACE:
!
      SUBROUTINE InstGet ( Instance, Inst, RC, PrevInst ) 
!
! !INPUT PARAMETERS:
!
      INTEGER                             :: Instance
      TYPE(MyInst),     POINTER           :: Inst
      INTEGER                             :: RC
      TYPE(MyInst),     POINTER, OPTIONAL :: PrevInst
!
! !REVISION HISTORY:
!  18 Feb 2016 - C. Keller   - Initial version 
!EOP
!------------------------------------------------------------------------------
!BOC
      TYPE(MyInst),     POINTER    :: PrvInst
  
      !=================================================================
      ! InstGet begins here!
      !=================================================================
   
      ! Get instance. Also archive previous instance.
      PrvInst => NULL() 
      Inst    => AllInst
      DO WHILE ( ASSOCIATED(Inst) ) 
         IF ( Inst%Instance == Instance ) EXIT
         PrvInst => Inst
         Inst    => Inst%NextInst
      END DO
      IF ( .NOT. ASSOCIATED( Inst ) ) THEN
         RC = HCO_FAIL
         RETURN
      ENDIF
  
      ! Pass output arguments
      IF ( PRESENT(PrevInst) ) PrevInst => PrvInst
  
      ! Cleanup & Return
      PrvInst => NULL()
      RC = HCO_SUCCESS
  
      END SUBROUTINE InstGet 
!EOC
!------------------------------------------------------------------------------
!                  Harvard-NASA Emissions Component (HEMCO)                   !
!------------------------------------------------------------------------------
!BOP
!
! !IROUTINE: InstCreate 
!
! !DESCRIPTION: Subroutine InstCreate adds a new instance to the list of
!  instances, assigns a unique instance number to this new instance, and
!  archives this instance number to output argument Instance. 
!\\
!\\
! !INTERFACE:
!
      SUBROUTINE InstCreate ( ExtNr, Instance, Inst, RC ) 
!
! !INPUT PARAMETERS:
!
      INTEGER,       INTENT(IN)       :: ExtNr
!
! !OUTPUT PARAMETERS:
!
      INTEGER,       INTENT(  OUT)    :: Instance
      TYPE(MyInst),  POINTER          :: Inst
!
! !INPUT/OUTPUT PARAMETERS:
!
      INTEGER,       INTENT(INOUT)    :: RC 
!
! !REVISION HISTORY:
!  18 Feb 2016 - C. Keller   - Initial version
!  26 Oct 2016 - R. Yantosca - Don't nullify local ptrs in declaration stmts
!EOP
!------------------------------------------------------------------------------
!BOC
      TYPE(MyInst), POINTER          :: TmpInst
      INTEGER                        :: nnInst
  
      !=================================================================
      ! InstCreate begins here!
      !=================================================================
  
      ! ----------------------------------------------------------------
      ! Generic instance initialization 
      ! ----------------------------------------------------------------
  
      ! Initialize
      Inst => NULL()
  
      ! Get number of already existing instances
      TmpInst => AllInst
      nnInst = 0
      DO WHILE ( ASSOCIATED(TmpInst) )
         nnInst  =  nnInst + 1
         TmpInst => TmpInst%NextInst
      END DO
  
      ! Create new instance
      ALLOCATE(Inst)
      Inst%Instance = nnInst + 1
      Inst%ExtNr    = ExtNr 
  
      ! Attach to instance list
      Inst%NextInst => AllInst
      AllInst       => Inst
  
      ! Update output instance
      Instance = Inst%Instance

      ! ----------------------------------------------------------------
      ! Type specific initialization statements follow below
      ! ----------------------------------------------------------------

      ! Return w/ success
      RC = HCO_SUCCESS

      END SUBROUTINE InstCreate
!EOC
!------------------------------------------------------------------------------
!                  Harvard-NASA Emissions Component (HEMCO)                   !
!------------------------------------------------------------------------------
!BOP
!
! !IROUTINE: InstRemove 
!
! !DESCRIPTION: Subroutine InstRemove removes an instance from the list of 
! instances.
!\\
!\\
! !INTERFACE:
!
      SUBROUTINE InstRemove ( Instance ) 
!
! !INPUT PARAMETERS:
!
      INTEGER                         :: Instance 
!
! !REVISION HISTORY:
!  18 Feb 2016 - C. Keller   - Initial version 
!EOP
!------------------------------------------------------------------------------
!BOC
      INTEGER                     :: RC
      TYPE(MyInst), POINTER       :: PrevInst
      TYPE(MyInst), POINTER       :: Inst

      !=================================================================
      ! InstRemove begins here!
      !=================================================================
 
      ! Get instance. Also archive previous instance.
      PrevInst => NULL()
      Inst     => NULL()
      CALL InstGet ( Instance, Inst, RC, PrevInst=PrevInst )

      ! Instance-specific deallocation
      IF ( ASSOCIATED(Inst) ) THEN 

       ! ----------------------------------------------------------------
       ! Type specific initialization statements follow below
       ! ----------------------------------------------------------------
       ! Nullify pointers
       IF( ASSOCIATED( Inst%GEIA_ORVC ) ) DEALLOCATE(Inst%GEIA_ORVC)
       IF( ASSOCIATED( Inst%AEF_ISOP  ) ) DEALLOCATE(Inst%AEF_ISOP)
       IF( ASSOCIATED( Inst%AEF_MBOX  ) ) DEALLOCATE(Inst%AEF_MBOX)
       IF( ASSOCIATED( Inst%AEF_BPIN  ) ) DEALLOCATE(Inst%AEF_BPIN)
       IF( ASSOCIATED( Inst%AEF_CARE  ) ) DEALLOCATE(Inst%AEF_CARE)
       IF( ASSOCIATED( Inst%AEF_LIMO  ) ) DEALLOCATE(Inst%AEF_LIMO)
       IF( ASSOCIATED( Inst%AEF_OCIM  ) ) DEALLOCATE(Inst%AEF_OCIM)
       IF( ASSOCIATED( Inst%AEF_SABI  ) ) DEALLOCATE(Inst%AEF_SABI)
       IF( ASSOCIATED( Inst%ARRAY_16  ) ) DEALLOCATE(Inst%ARRAY_16)
 
       ! Cleanup module arrays
       IF ( ASSOCIATED( Inst%LAI_PREVDAY     ) ) 
     &      DEALLOCATE( Inst%LAI_PREVDAY     )
       IF ( ASSOCIATED( Inst%T_LASTXDAYS     ) ) 
     &      DEALLOCATE( Inst%T_LASTXDAYS     )
       IF ( ASSOCIATED( Inst%T_LAST24H       ) ) 
     &      DEALLOCATE( Inst%T_LAST24H       )
       IF ( ASSOCIATED( Inst%PARDF_LASTXDAYS ) ) 
     &      DEALLOCATE( Inst%PARDF_LASTXDAYS )
       IF ( ASSOCIATED( Inst%PARDR_LASTXDAYS ) ) 
     &      DEALLOCATE( Inst%PARDR_LASTXDAYS )
       IF ( ASSOCIATED( Inst%NORM_FAC        ) ) 
     &      DEALLOCATE( Inst%NORM_FAC        )
       IF ( ASSOCIATED( Inst%AEF_APIN        ) ) 
     &      DEALLOCATE( Inst%AEF_APIN        )
       IF ( ASSOCIATED( Inst%AEF_MYRC        ) ) 
     &      DEALLOCATE( Inst%AEF_MYRC        )
       IF ( ASSOCIATED( Inst%AEF_OMON        ) ) 
     &      DEALLOCATE( Inst%AEF_OMON        )
       IF ( ASSOCIATED( Inst%AEF_MOHX        ) ) 
     &      DEALLOCATE( Inst%AEF_MOHX        )
       IF ( ASSOCIATED( Inst%AEF_ACET        ) ) 
     &      DEALLOCATE( Inst%AEF_ACET        )
       IF ( ASSOCIATED( Inst%AEF_EOH         ) ) 
     &      DEALLOCATE( Inst%AEF_EOH         )
       IF ( ASSOCIATED( Inst%AEF_CH2O        ) ) 
     &      DEALLOCATE( Inst%AEF_CH2O        )
       IF ( ASSOCIATED( Inst%AEF_ALD2        ) ) 
     &      DEALLOCATE( Inst%AEF_ALD2        )
       IF ( ASSOCIATED( Inst%AEF_FAXX        ) ) 
     &      DEALLOCATE( Inst%AEF_FAXX        )
       IF ( ASSOCIATED( Inst%AEF_AAXX        ) ) 
     &      DEALLOCATE( Inst%AEF_AAXX        )
       IF ( ASSOCIATED( Inst%AEF_C2H4        ) ) 
     &      DEALLOCATE( Inst%AEF_C2H4        )
       IF ( ASSOCIATED( Inst%AEF_TOLU        ) ) 
     &      DEALLOCATE( Inst%AEF_TOLU        )
       IF ( ASSOCIATED( Inst%AEF_HCNX        ) ) 
     &      DEALLOCATE( Inst%AEF_HCNX        )
       IF ( ASSOCIATED( Inst%AEF_PRPE        ) ) 
     &      DEALLOCATE( Inst%AEF_PRPE        )
       IF ( ASSOCIATED( Inst%AEF_FARN        ) ) 
     &      DEALLOCATE( Inst%AEF_FARN        )
       IF ( ASSOCIATED( Inst%AEF_BCAR        ) ) 
     &      DEALLOCATE( Inst%AEF_BCAR        )
       IF ( ASSOCIATED( Inst%AEF_OSQT        ) ) 
     &      DEALLOCATE( Inst%AEF_OSQT        )

       ! ----------------------------------------------------------------
       ! Pop off instance from list
       ! ----------------------------------------------------------------
       IF ( ASSOCIATED(PrevInst) ) THEN
          PrevInst%NextInst => Inst%NextInst
       ELSE
          AllInst => Inst%NextInst
       ENDIF
       DEALLOCATE(Inst)
       Inst => NULL() 
      ENDIF
   
      END SUBROUTINE InstRemove
!EOC
      END MODULE HCOX_MEGAN_MOD<|MERGE_RESOLUTION|>--- conflicted
+++ resolved
@@ -4296,15 +4296,9 @@
             MSG = '--> Normalize LAI     :       true'
             CALL HCO_MSG( HcoState%Config%Err, MSG )
             MSG='#3% mass yield from isoprene to SOA'
-<<<<<<< HEAD
             CALL HCO_MSG( HcoState%Config%Err, MSG )
-            MSG='109     MEGAN_Mono      : on    CO/MTPA/MTPO/LIMO/SESQ'
+            MSG='109     MEGAN_Mono      : on    MTPA/MTPO/LIMO/SESQ'
             CALL HCO_MSG( HcoState%Config%Err, MSG )
-=======
-            CALL HCO_MSG( MSG )
-            MSG='109     MEGAN_Mono      : on    MTPA/MTPO/LIMO/SESQ'
-            CALL HCO_MSG( MSG )
->>>>>>> 8ac8a5cc
             MSG='--> Monoterp to SOAP  :       0.050'
             CALL HCO_MSG( HcoState%Config%Err, MSG )
             MSG='--> Monoterp to SOAS  :       0.050'
