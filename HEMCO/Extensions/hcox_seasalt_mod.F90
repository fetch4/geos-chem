!------------------------------------------------------------------------------
!                  Harvard-NASA Emissions Component (HEMCO)                   !
!------------------------------------------------------------------------------
!BOP
!
! !MODULE: hcox_seasalt_mod.F90
!
! !DESCRIPTION: Module HCOX\_SeaSalt\_Mod contains routines to calculate
! sea salt aerosol emissions, following the implementation in GEOS-Chem.
! Emission number densities of the fine and coarse mode sea salt aerosols
! are written into diagnostic containers `SEASALT\_DENS\_FINE` and
! `SEASALT\_DENS\_COARSE`, respectively.
!\\
!\\
! This is a HEMCO extension module that uses many of the HEMCO core
! utilities.
!\\
!\\
! !INTERFACE:
!
MODULE HCOX_SeaSalt_Mod
!
! !USES:
!
  USE HCO_Error_Mod
  USE HCO_Diagn_Mod
  USE HCO_State_Mod,  ONLY : HCO_State
  USE HCOX_State_Mod, ONLY : Ext_State

  IMPLICIT NONE
  PRIVATE
!
! !PUBLIC MEMBER FUNCTIONS:
!
  PUBLIC :: HCOX_SeaSalt_Init
  PUBLIC :: HCOX_SeaSalt_Run
  PUBLIC :: HCOX_SeaSalt_Final
!
! !PRIVATE MEMBER FUNCTIONS:
!
  PRIVATE :: EMIT_SSABr2
!
! !REVISION HISTORY:
!  15 Dec 2013 - C. Keller   - Now a HEMCO extension module
!  09 Jul 2014 - R. Yantosca - Now use F90 free-format indentation
!  09 Jul 2014 - R. Yantosca - Cosmetic changes in ProTeX headers
!  09 Jul 2015 - E. Lundgren - Add marine organoc aerosols (B.Gantt, M.Johnson)
!EOP
!------------------------------------------------------------------------------
!
! !PRIVATE TYPES:
!
  TYPE :: MyInst
   ! Tracer IDs
   INTEGER                :: Instance
   INTEGER                :: ExtNr

   ! Tracer IDs
   INTEGER             :: ExtNrSS           ! Extension number for seasalt
   INTEGER             :: IDTSALA           ! Fine aerosol model species ID
   INTEGER             :: IDTSALC           ! Coarse aerosol model species ID
   INTEGER             :: IDTMOPO           ! marine organic aerosol - phobic
   INTEGER             :: IDTMOPI           ! marine organic aerosol - philic
   INTEGER             :: IDTBr2            ! Br2 model species ID
   INTEGER             :: IDTBrSALA         ! Br- in accum. sea salt aerosol
   INTEGER             :: IDTBrSALC         ! Br- in coarse sea salt aerosol
   LOGICAL             :: CalcBr2           ! Calculate Br2 SSA emissions?
   LOGICAL             :: CalcBrSalt        ! Calculate Br- content?

   ! Scale factors
   REAL*8              :: Br2Scale          ! Br2 scale factor
   REAL*8              :: BrContent         ! Ratio of Br- to dry SSA (mass)
   REAL*8              :: WindScale         ! Wind adjustment factor

   ! Module variables
   INTEGER              :: NSALT             ! # of seasalt tracers
   INTEGER, POINTER     :: NR(:)             ! Size bin information
   REAL*8,  POINTER     :: SRRC  (:,:)
   REAL*8,  POINTER     :: SRRC_N(:,:)
   REAL*8,  POINTER     :: RREDGE(:,:)
   REAL*8,  POINTER     :: RRMID (:,:)
   REAL*8,  POINTER     :: SS_DEN(:)         ! densities

   ! Number densities
   REAL(sp), POINTER   :: NDENS_SALA(:,:) => NULL()
   REAL(sp), POINTER   :: NDENS_SALC(:,:) => NULL()
   REAL(sp), POINTER   :: NDENS_MOPO(:,:) => NULL()
   REAL(sp), POINTER   :: NDENS_MOPI(:,:) => NULL()
<<<<<<< HEAD
=======

   ! MODIS Chlorophyll-A
   REAL(hp), POINTER   :: CHLR(:,:)       => NULL()
>>>>>>> a1043cfb

   TYPE(MyInst), POINTER  :: NextInst => NULL()
  END TYPE MyInst

  ! Pointer to instances
  TYPE(MyInst), POINTER   :: AllInst => NULL()
!
! !DEFINED PARAMETERS:
!
  INTEGER, PARAMETER  :: NR_MAX = 200  ! max. # of bins per mode

  ! Increment of radius for Emission integration (um)
  REAL*8, PARAMETER   :: DR    = 5.d-2
  REAL*8, PARAMETER   :: BETHA = 2.d0

CONTAINS
!EOC
!-------------------------------------------------------------------------------
!                  Harvard-NASA Emissions Component (HEMCO)                   !
!------------------------------------------------------------------------------
!BOP
!
! !IROUTINE: HCOX_SeaSalt_Run
!
! !DESCRIPTION: Subroutine HcoX\_SeaSalt\_Run is the driver run routine to
! calculate SeaSalt emissions in HEMCO.
!\\
!\\
! !INTERFACE:
!
  SUBROUTINE HCOX_SeaSalt_Run( am_I_Root, ExtState, HcoState, RC )
!
! !USES:
!
    USE HCO_Calc_Mod,         ONLY : HCO_EvalFld
    USE HCO_FluxArr_Mod,      ONLY : HCO_EmisAdd
    USE HCO_GeoTools_Mod,     ONLY : HCO_LANDTYPE
!
! !INPUT PARAMETERS:
!
    LOGICAL,         INTENT(IN   ) :: am_I_Root  ! root CPU?
    TYPE(HCO_State), POINTER       :: HcoState   ! Output obj
    TYPE(Ext_State), POINTER       :: ExtState  ! Module options
!
! !INPUT/OUTPUT PARAMETERS:
!
    INTEGER,         INTENT(INOUT) :: RC         ! Success or failure?
!
! !REMARKS:
!  References:
!  ============================================================================
!  (1 ) Chin, M., P. Ginoux, S. Kinne, B. Holben, B. Duncan, R. Martin,
!        J. Logan, A. Higurashi, and T. Nakajima, "Tropospheric aerosol
!        optical thickness from the GOCART model and comparisons with
!        satellite and sunphotometers measurements", J. Atmos Sci., 2001.
!  (2 ) Gong, S., L. Barrie, and J.-P. Blanchet, "Modeling sea-salt
!        aerosols in the atmosphere. 1. Model development", J. Geophys. Res.,
!        v. 102, 3805-3818, 1997.
!  (3 ) Gong, S. L., "A parameterization of sea-salt aerosol source function
!        for sub- and super-micron particles", Global Biogeochem.  Cy., 17(4),
!        1097, doi:10.1029/2003GB002079, 2003.
!  (4 ) Jaegle, L., P.K. Quinn, T.S. Bates, B. Alexander, J.-T. Lin, "Global
!        distribution of sea salt aerosols: New constraints from in situ and
!        remote sensing observations", Atmos. Chem. Phys., 11, 3137-3157,
!        doi:10.5194/acp-11-3137-2011.
!
! !REVISION HISTORY:
!  (1 ) Now references SALA_RREDGE_um and SALC_RREDGE_um from "tracer_mod.f"
!        (bmy, 7/20/04)
!  (2 ) Now references GET_FRAC_OF_PBL and GET_PBL_TOP_L from "pbl_mix_mod.f".
!        Removed reference to header file CMN.  Removed reference to
!        "pressure_mod.f".  (bmy, 2/22/05)
!  (3 ) Now also compute alkalinity and number density of SeaSalt emissions.
!        (bec, bmy, 4/13/05)
!  (4 ) Now references XNUMOL & XNUMOLAIR from "tracer_mod.f" (bmy, 10/25/05)
!  (5 ) The source function is for wet aerosol radius (RH=80%, with a radius
!        twice the size of dry aerosols) so BETHA should be set to 2
!        instead of 1.  Also now use LOG10 instead of LOG in the expressions
!        for the SeaSalt base source, since we need the logarithm to the base
!        10. (jaegle, bec, bmy, 11/23/09)
!  (6 ) Update to use the Gong (2003) source function (jaegle 5/11/11)
!  (7 ) Apply an empirical sea surface temperature dependence to Gong (2003)
!       (jaegle 5/11/11)
!  22 Dec 2011 - M. Payer    - Added ProTeX headers
!  01 Mar 2012 - R. Yantosca - Now use GET_AREA_M2(I,J,L) from grid_mod.F90
!  09 Nov 2012 - M. Payer    - Replaced all met field arrays with State_Met
!                              derived type object
!  15 Dec 2013 - C. Keller   - Now a HEMCO extension
!  09 Jul 2015 - E. Lundgren - Add marine organic aerosols (B.Gantt, M.Johnson)
!  19 Oct 2015 - C. Keller   - Now pass I and J index to EMIT_SSABr2 to support
!                              curvilinear grids.
!  22 Oct 2015 - E. Lundgren - Bug fix: include CHLR in OMP PRIVATE statement
!EOP
!------------------------------------------------------------------------------
!BOC
!
! !LOCAL VARIABLES:
!
    TYPE(MyInst), POINTER  :: Inst
    INTEGER                :: I, J, N, R
    REAL*8                 :: SALT, SALT_N, SSA_BR2, CHLR
    REAL*8                 :: A_M2
    REAL*8                 :: W10M
    REAL                   :: FLUX
    REAL(hp), TARGET       :: FLUXSALA  (HcoState%NX,HcoState%NY)
    REAL(hp), TARGET       :: FLUXSALC  (HcoState%NX,HcoState%NY)
    REAL(hp), TARGET       :: FLUXBr2   (HcoState%NX,HcoState%NY)
    REAL(hp), TARGET       :: FLUXBrSalA(HcoState%NX,HcoState%NY)
    REAL(hp), TARGET       :: FLUXBrSalC(HcoState%NX,HcoState%NY)
    REAL(hp), TARGET       :: FLUXMOPO  (HcoState%NX,HcoState%NY)
    REAL(hp), TARGET       :: FLUXMOPI  (HcoState%NX,HcoState%NY)

    ! New variables (jaegle 5/11/11)
    REAL*8                 :: SST, SCALE
    ! jpp, 3/2/10
    REAL*8                 :: BR2_NR, SALT_NR
    ! B. Gantt, M. Johnson (7,9/15)
    REAL*8                 :: OMSS1, OMSS2

    ! Error handling
    LOGICAL                :: ERR
    CHARACTER(LEN=255)     :: MSG

    !=================================================================
    ! HCOX_SeaSalt_Run begins here!
    !=================================================================

    ! Return if extension disabled
    IF ( ExtState%SeaSalt <= 0 ) RETURN

    ! Enter
    CALL HCO_ENTER( HcoState%Config%Err, 'HCOX_SeaSalt_Run (hcox_seasalt_mod.F90)', RC )
    IF ( RC /= HCO_SUCCESS ) RETURN

    ! Exit status
    ERR = .FALSE.

    ! Get instance
    Inst   => NULL()
    CALL InstGet ( ExtState%SeaSalt, Inst, RC )
    IF ( RC /= HCO_SUCCESS ) THEN
       WRITE(MSG,*) 'Cannot find SeaSalt instance Nr. ', ExtState%SeaSalt
       CALL HCO_ERROR(HcoState%Config%Err,MSG,RC)
       RETURN
    ENDIF

    ! Init values
    FLUXSALA   = 0.0_hp
    FLUXSALC   = 0.0_hp
    FLUXBr2    = 0.0_hp
    FLUXBrSalA = 0.0_hp
    FLUXBrSalC = 0.0_hp
    FLUXMOPO   = 0.0_hp
    FLUXMOPI   = 0.0_hp

    ! If the marine POA option is on, get the HEMCO pointer to MODIS CHLR
    IF ( HcoState%MarinePOA ) THEN
       CALL HCO_EvalFld ( am_I_Root, HcoState, 'MODIS_CHLR', Inst%CHLR, RC )
       IF ( RC /= HCO_SUCCESS ) THEN
          WRITE(MSG,*) 'Cannot find MODIS CHLR data for marine POA'
          CALL HCO_ERROR(HcoState%Config%Err, MSG, RC)
          RETURN
       ENDIF
    ENDIF

    !=================================================================
    ! Emission is integrated over a given size range for each bin
    !=================================================================
!$OMP PARALLEL DO                                                      &
!$OMP DEFAULT( SHARED )                                                &
!$OMP PRIVATE( I, J, A_M2, W10M, SST, SCALE, SSA_BR2, N              ) &
!$OMP PRIVATE( SALT, SALT_N, R, SALT_NR, BR2_NR, RC                  ) &
!$OMP PRIVATE( OMSS1, OMSS2, CHLR                                    ) &
!$OMP SCHEDULE( DYNAMIC )

    ! Loop over surface boxes
    DO J = 1, HcoState%NY
    DO I = 1, HcoState%NX

       ! Grid box surface area on simulation grid [m2]
       A_M2 = HcoState%Grid%AREA_M2%Val( I, J )

       ! Advance to next grid box if it's not over water
       IF ( HCO_LANDTYPE( ExtState%WLI%Arr%Val(I,J), &
                          ExtState%ALBD%Arr%Val(I,J) ) /= 0 ) CYCLE

       ! Wind speed at 10 m altitude [m/s]
       W10M = SQRT( ExtState%U10M%Arr%Val(I,J)**2 &
                  + ExtState%V10M%Arr%Val(I,J)**2 )

       ! Sea surface temperature in Celcius (jaegle 5/11/11)
       SST = ExtState%TSKIN%Arr%Val(I,J) - 273.15d0

       ! Limit SST to 0-30C range
       SST = MAX( SST , 0d0 )  ! limit to  0C
       SST = MIN( SST , 30d0 ) ! limit to 30C

       ! Empirical SST scaling factor (jaegle 5/11/11)
       SCALE = 0.329d0 + 0.0904d0*SST - &
               0.00717d0*SST**2d0 + 0.000207d0*SST**3d0

       ! Reset to using original Gong (2003) emissions (jaegle 6/30/11)
       !SCALE = 1.0d0

       ! Eventually apply wind scaling factor.
       SCALE = SCALE * Inst%WindScale

       ! Reset sea salt aerosol emissions of Br2, which are integrated
       ! over accumulation and coarse mode
       SSA_BR2 = 0d0

       ! Do for accumulation and coarse mode, and Marine POA if enabled
       DO N = 1,Inst%NSALT

          ! Reset values for SALT and SALT_N
          SALT   = 0d0
          SALT_N = 0d0

          ! Loop over size bins
          DO R = 1, Inst%NR(N)

             ! Coarse and accumulation modes
             IF ( N .LT. 3 ) THEN

                ! Update SeaSalt source into SALT [kg]
                SALT   = SALT +                                   &
                         ( SCALE * Inst%SRRC(R,N) * A_M2 * W10M**3.41d0 )

                ! Update SeaSalt source into SALT_N [#]
                ! (bec, bmy, 4/13/05)
                SALT_N = SALT_N +                               &
                         ( SCALE * Inst%SRRC_N(R,N) * A_M2 * W10M**3.41d0 )

                ! --------------------------------------------------
                ! jpp, 3/2/10: Accounting for the bromine emissions
                ! now. Store mass flux [kg] of Br2 based on how much
                ! aerosol there is emitted in this box.
                ! --------------------------------------------------
                IF ( Inst%CalcBr2 ) THEN

                   ! jpp, 3/3/10: since the SALT arrays are integrations
                   !              I cannot use them for each independent
                   !              radius... that's why I'm getting too
                   !              much bromine. So I'm making a tmp
                   !              array to store only the current
                   !              Dry Radius bin. [kg]
                   SALT_NR = ( Inst%SRRC(R,N) * A_M2 * W10M**3.41d0 )
                   CALL EMIT_SSABr2( am_I_Root, ExtState,  HcoState, Inst, &
                                     I, J,      Inst%RRMID(R,N), SALT_NR,  &
                                     BR2_NR,    RC                    )
                   IF ( RC /= HCO_SUCCESS ) THEN
                      ERR = .TRUE.
                      EXIT
                   ENDIF
                   SSA_Br2 = SSA_Br2 + BR2_NR
                ENDIF

             ENDIF

             ! Marine organic aerosols (M. Johnson, B. Gantt)
             IF ( N .EQ. 3 ) THEN

                ! Get MODIS Chlorophyll-a
                CHLR = Inst%CHLR(I,J)

                ! Calculate organic mass fraction of SSA
                OMSS1 = 1.0 / ( 1.0 + EXP( -2.63 * 3.0 * CHLR         &
                        + 0.18 * 3.0 * W10M ) )

                OMSS2 = ( OMSS1 ) / (1.0 + 0.03                       &
                        * EXP( 6.81 * ( Inst%RRMID(R,N) * 2.0 ) ) )        &
                        + 0.03 * ( OMSS1 )

                ! Update seasalt source into SALT [kg]
                SALT  = SALT + 6.0 * ( ( Inst%SRRC(R,N) * SCALE * A_M2     &
                               * W10M**3.41d0 * OMSS2 )               &
                               * ( 1.0 / ( 2.2 / ( 1.0 - OMSS2        &
                               * (1.0 - 2200.0 / 1000.0 ) ) ) ) )

                SALT_N = SALT_N +  6.0 * ( Inst%SRRC_N(R,N) * SCALE * A_M2 &
                                   * W10M**3.41d0 * OMSS2 )

             ENDIF

          ENDDO !R

          ! ----------------------------------------------------------------
          ! Pass sea salt emissions do emission array [kg/m2/s]
          ! ----------------------------------------------------------------
          ! kg --> kg/m2/s
          IF     ( N == 1 ) THEN
             FLUXSALA(I,J) = SALT / A_M2 / HcoState%TS_EMIS
          ELSEIF ( N == 2 ) THEN
             FLUXSALC(I,J) = SALT / A_M2 / HcoState%TS_EMIS
          ELSEIF ( N == 3 ) THEN
             FLUXMOPO(I,J) = SALT / A_M2 / HcoState%TS_EMIS
          ELSEIF ( N == 4 ) THEN
             FLUXMOPI(I,J) = SALT / A_M2 / HcoState%TS_EMIS
          ENDIF

          ! ----------------------------------------------------------------
          ! Write out number density for diagnostics [#]
          ! ----------------------------------------------------------------
          IF     ( N == 1 ) THEN
             Inst%NDENS_SALA(I,J) = SALT_N
          ELSEIF ( N == 2 ) THEN
             Inst%NDENS_SALC(I,J) = SALT_N
          ELSEIF ( N == 3 ) THEN
             Inst%NDENS_MOPO(I,J) = SALT_N
          ELSEIF ( N == 4 ) THEN
             Inst%NDENS_MOPI(I,J) = SALT_N
          ENDIF

!=============================================================================
!            ! Alkalinity [kg] (bec, bmy, 4/13/05)
!            ALK_EMIS(I,J,L,N) = SALT
!
!            ! Number density [#/m3] (bec, bmy, 4/13/05)
!            N_DENS(I,J,L,N)   = SALT_N / State_Met%AIRVOL(I,J,L)

!            ! ND08 diagnostic: sea salt emissions [kg]
!            IF ( ND08 > 0 ) THEN
!               AD08(I,J,N) = AD08(I,J,N) + SALT
!            ENDIF
!=============================================================================

       ENDDO !N

       ! Store Br2 flux in tendency array in [kg/m2/s]
       IF ( Inst%CalcBr2 ) THEN

          ! kg --> kg/m2/s
          FLUXBR2(I,J) = SSA_Br2 / A_M2 / HcoState%TS_EMIS
       ENDIF

!=============================================================================
!          ! Add to diagnostics
!          ! ND08 diagnostic: sea salt emissions [kg]
!          IF ( ND08 > 0 ) THEN
!             AD08(I,J,N) = AD08(I,J,N) + SALT(I,J)
!          ENDIF
!
!          IF ( ND46 > 0 ) THEN
!             ! store the emission in the AD46 Biogenic Emissions
!             ! diagnostic array [kg/m2/s]
!             AD46(I,J,16) = AD46(I,J,16) + ( SSA_Br2 / A_M2 / DTEMIS )
!          ENDIF
!=============================================================================

    ENDDO !I
    ENDDO !J
!$OMP END PARALLEL DO

    ! Check exit status
    IF ( ERR ) THEN
       RC = HCO_FAIL
       RETURN
    ENDIF

    !=================================================================
    ! PASS TO HEMCO STATE AND UPDATE DIAGNOSTICS
    !=================================================================

    ! SALA
    IF ( Inst%IDTSALA > 0 ) THEN

       ! Add flux to emission array
       CALL HCO_EmisAdd( am_I_Root, HcoState, FLUXSALA, Inst%IDTSALA, &
                         RC,        ExtNr=Inst%ExtNrSS )
       IF ( RC /= HCO_SUCCESS ) THEN
          CALL HCO_ERROR( HcoState%Config%Err, 'HCO_EmisAdd error: FLUXSALA', RC )
          RETURN
       ENDIF
    ENDIF

    ! SALC
    IF ( Inst%IDTSALC > 0 ) THEN

       ! Add flux to emission array
       CALL HCO_EmisAdd( am_I_Root, HcoState, FLUXSALC, Inst%IDTSALC, &
                         RC,        ExtNr=Inst%ExtNrSS )
       IF ( RC /= HCO_SUCCESS ) THEN
          CALL HCO_ERROR( HcoState%Config%Err, 'HCO_EmisAdd error: FLUXSALC', RC )
          RETURN
       ENDIF

    ENDIF

    ! BR2
    IF ( Inst%CalcBr2 ) THEN

       ! Add flux to emission array
       CALL HCO_EmisAdd( am_I_Root, HcoState, FLUXBr2, Inst%IDTBr2, &
                         RC,        ExtNr=Inst%ExtNrSS )
       IF ( RC /= HCO_SUCCESS ) THEN
          CALL HCO_ERROR( HcoState%Config%Err, 'HCO_EmisAdd error: FLUXBr2', RC )
          RETURN
       ENDIF

    ENDIF

    ! Bromine incorporated into sea salt
    IF ( Inst%CalcBrSalt ) THEN

       ! Scale BrSalX emissions to SalX
       FluxBrSalA = Inst%BrContent * FluxSalA
       FluxBrSalC = Inst%BrContent * FluxSalC

       ! Add flux to emission array
       CALL HCO_EmisAdd( am_I_Root, HcoState, FLUXBrSalA, Inst%IDTBrSalA, &
                         RC,        ExtNr=Inst%ExtNrSS )
       IF ( RC /= HCO_SUCCESS ) THEN
<<<<<<< HEAD
          CALL HCO_ERROR( 'HCO_EmisAdd error: FLUXBrSalA', RC )
=======
          CALL HCO_ERROR( HcoState%Config%Err, 'HCO_EmisAdd error: FLUXBrSalA', RC )
>>>>>>> a1043cfb
          RETURN
       ENDIF

       ! Add flux to emission array
       CALL HCO_EmisAdd( am_I_Root, HcoState, FLUXBrSalC, Inst%IDTBrSalC, &
                         RC,        ExtNr=Inst%ExtNrSS )
       IF ( RC /= HCO_SUCCESS ) THEN
<<<<<<< HEAD
          CALL HCO_ERROR( 'HCO_EmisAdd error: FLUXBrSalC', RC )
=======
          CALL HCO_ERROR( HcoState%Config%Err, 'HCO_EmisAdd error: FLUXBrSalC', RC )
>>>>>>> a1043cfb
          RETURN
       ENDIF

    ENDIF

    ! MOPO
    IF ( Inst%IDTMOPO > 0 ) THEN

       ! Add flux to emission array
       CALL HCO_EmisAdd( am_I_Root, HcoState, FLUXMOPO, Inst%IDTMOPO, &
<<<<<<< HEAD
                         RC,        ExtNr=Inst%ExtNrMPOA )
=======
                         RC,        ExtNr=Inst%ExtNrSS )
>>>>>>> a1043cfb
       IF ( RC /= HCO_SUCCESS ) THEN
          CALL HCO_ERROR( HcoState%Config%Err, 'HCO_EmisAdd error: FLUXMOPO', RC )
          RETURN
       ENDIF

    ENDIF

    ! MOPI
    IF ( Inst%IDTMOPI > 0 ) THEN

       ! Add flux to emission array
       CALL HCO_EmisAdd( am_I_Root, HcoState, FLUXMOPI, Inst%IDTMOPI, &
<<<<<<< HEAD
                         RC,        ExtNr=Inst%ExtNrMPOA )
=======
                         RC,        ExtNr=Inst%ExtNrSS )
>>>>>>> a1043cfb
       IF ( RC /= HCO_SUCCESS ) THEN
          CALL HCO_ERROR( HcoState%Config%Err, 'HCO_EmisAdd error: FLUXMOPI', RC )
          RETURN
       ENDIF

    ENDIF

    ! Cleanup
    Inst => NULL()

    ! Leave w/ success
    CALL HCO_LEAVE( HcoState%Config%Err,RC )

  END SUBROUTINE HCOX_SeaSalt_Run
!EOC
!------------------------------------------------------------------------------
!                  Harvard-NASA Emissions Component (HEMCO)                   !
!------------------------------------------------------------------------------
!BOP
!
! !IROUTINE: HCOX_SeaSalt_Init
!
! !DESCRIPTION: Subroutine HcoX\_SeaSalt\_Init initializes all
!  extension variables.
!\\
!\\
! !INTERFACE:
!
  SUBROUTINE HCOX_SeaSalt_Init( am_I_Root, HcoState, ExtName, ExtState, RC )
!
! !USES:
!
    USE HCO_State_Mod,          ONLY : HCO_GetHcoID
    USE HCO_STATE_MOD,          ONLY : HCO_GetExtHcoID
    USE HCO_ExtList_Mod,        ONLY : GetExtNr
    USE HCO_ExtList_Mod,        ONLY : GetExtOpt
!
! !INPUT PARAMETERS:
!
    LOGICAL,          INTENT(IN   )  :: am_I_Root   ! root CPU?
    TYPE(HCO_State),  POINTER        :: HcoState    ! HEMCO state object
    CHARACTER(LEN=*), INTENT(IN   )  :: ExtName     ! Extension name
    TYPE(Ext_State),  POINTER        :: ExtState    ! Options object
!
! !INPUT/OUTPUT PARAMETERS:
!
    INTEGER,          INTENT(INOUT)  :: RC          ! Return status
!
! !REVISION HISTORY:
!  15 Dec 2013 - C. Keller   - Initial version
!  07 Oct 2014 - C. Keller   - Allow wind scale factor be set in config file
!  09 Jul 2015 - E. Lundgren - Add marine organic aerosols (B.Gantt, M.Johnson)
!  21 Sep 2016 - R. Yantosca - Bug fix: don't initialize SS_DEN before
!                              it is allocated.  This causes a segfault.
!  29 Dec 2017 - C. Keller   - Bug fix: define index location of BrSALA and
!                              BrSALC based upon # of species ID entries.
!EOP
!------------------------------------------------------------------------------
!BOC
!
! !LOCAL VARIABLES:
!
    INTEGER                        :: ExtNrSS
    INTEGER                        :: N, R, AS
    REAL*8                         :: A, B, R0, R1
    REAL*8                         :: CONST_N
    CHARACTER(LEN=255)             :: MSG
    INTEGER                        :: nSpcSS, minLen
    REAL*8                         :: SALA_REDGE_um(2), SALC_REDGE_um(2)
    REAL(dp)                       :: tmpScale
    LOGICAL                        :: FOUND
    INTEGER, ALLOCATABLE           :: HcoIDsSS(:)
    CHARACTER(LEN=31), ALLOCATABLE :: SpcNamesSS(:)
    TYPE(MyInst), POINTER          :: Inst

    !=================================================================
    ! HCOX_SeaSalt_Init begins here!
    !=================================================================

    ! Extension number for seasalt
    ExtNrSS = GetExtNr( HcoState%Config%ExtList, TRIM(ExtName) )
    IF ( ExtNrSS <= 0 ) RETURN

    ! Enter
    CALL HCO_ENTER( HcoState%Config%Err, 'HCOX_SeaSalt_Init (hcox_seasalt_mod.F90)', RC )
    IF ( RC /= HCO_SUCCESS ) RETURN

    ! Create Instance
    Inst => NULL()
    CALL InstCreate ( ExtNrSS, ExtState%SeaSalt, Inst, RC )
    IF ( RC /= HCO_SUCCESS ) THEN
       CALL HCO_ERROR ( HcoState%Config%Err, 'Cannot create SeaSalt instance', RC )
       RETURN
    ENDIF
    ! Also fill ExtNrSS - this is the same as the parent ExtNr
    Inst%ExtNrSS = ExtNrSS

<<<<<<< HEAD
    ! Check for marine organic aerosols option
    Inst%ExtNrMPOA = GetExtNr( HcoState%Config%ExtList, 'MarinePOA' )

=======
>>>>>>> a1043cfb
    ! ----------------------------------------------------------------------
    ! Get species IDs and settings
    ! ----------------------------------------------------------------------

    ! Read settings specified in configuration file
    ! Note: the specified strings have to match those in
    !       the config. file!
    CALL GetExtOpt( HcoState%Config, Inst%ExtNrSS, 'Emit Br2', &
                     OptValBool=Inst%CalcBr2, RC=RC )
    IF ( RC /= HCO_SUCCESS ) RETURN

    IF ( Inst%CalcBr2 ) THEN
       minLen = 3
       CALL GetExtOpt( HcoState%Config, Inst%ExtNrSS, 'Br2 scaling', &
                       OptValDp=Inst%Br2Scale, RC=RC )
       IF ( RC /= HCO_SUCCESS ) RETURN
    ELSE
       minLen   = 2
       Inst%IDTBr2   = -1
       Inst%Br2Scale = 1.0d0
    ENDIF

    Call GetExtOpt ( HcoState%Config, Inst%ExtNrSS, 'Model sea salt Br-', &
    	 	     OptValBool=Inst%CalcBrSalt, RC=RC )
    IF ( Inst%CalcBrSalt ) THEN
       minLen = minLen+2
       CALL GetExtOpt( HcoState%Config, Inst%ExtNrSS, 'Br- mass ratio', &
       	    OptValDp=Inst%BrContent, RC=RC )
       IF ( RC /= HCO_SUCCESS ) RETURN
    ELSE
       Inst%IDTBrSALA = -1
       Inst%IDTBrSALC = -1
       Inst%BrContent = 0.0d0
    ENDIF

    ! Get HEMCO species IDs
    CALL HCO_GetExtHcoID( HcoState,   Inst%ExtNrSS, HcoIDsSS,     &
                          SpcNamesSS, nSpcSS,  RC           )
    IF ( RC /= HCO_SUCCESS ) RETURN
    IF ( nSpcSS < minLen ) THEN
       MSG = 'Not enough sea salt emission species set'
       CALL HCO_ERROR(HcoState%Config%Err,MSG, RC )
       RETURN
    ENDIF
    Inst%IDTSALA = HcoIDsSS(1)
    Inst%IDTSALC = HcoIDsSS(2)
    IF ( Inst%CalcBr2 ) Inst%IDTBR2 = HcoIDsSS(3)
<<<<<<< HEAD
    IF ( Inst%CalcBrSalt ) Inst%IDTBrSALA = HcoIDsSS(nSpcSS-1)
    IF ( Inst%CalcBrSalt ) Inst%IDTBrSALC = HcoIDsSS(nSpcSS)

    ! Get the marine organic aerosol species defined for MarinePOA option
    IF ( Inst%ExtNrMPOA > 0 ) THEN
       CALL HCO_GetExtHcoID( HcoState,     Inst%ExtNrMPOA, HcoIDsMPOA,  &
                             SpcNamesMPOA, nSpcMPOA,  RC          )
       IF ( RC /= HCO_SUCCESS ) RETURN
       Inst%IDTMOPO = HcoIDsMPOA(1)
       Inst%IDTMOPI = HcoIDsMPOA(2)
=======
    IF ( Inst%CalcBrSalt ) Inst%IDTBrSALA = HcoIDsSS(4)
    IF ( Inst%CalcBrSalt ) Inst%IDTBrSALC = HcoIDsSS(5)
    IF ( HcoState%MarinePOA ) THEN
       Inst%IDTMOPO = HcoIDsSS(6)
       Inst%IDTMOPI = HcoIDsSS(7)
>>>>>>> a1043cfb
    ENDIF

    ! Get aerosol radius'
    SALA_REDGE_um(:) = 0.0d0
    SALC_REDGE_um(:) = 0.0d0
    CALL GetExtOpt( HcoState%Config, Inst%ExtNrSS, 'SALA lower radius', &
                    OptValDp=SALA_REDGE_um(1), RC=RC )
    IF ( RC /= HCO_SUCCESS ) RETURN
    CALL GetExtOpt( HcoState%Config, Inst%ExtNrSS, 'SALA upper radius', &
                    OptValDp=SALA_REDGE_um(2), RC=RC )
    IF ( RC /= HCO_SUCCESS ) RETURN
    CALL GetExtOpt( HcoState%Config, Inst%ExtNrSS, 'SALC lower radius', &
                    OptValDp=SALC_REDGE_um(1), RC=RC )
    IF ( RC /= HCO_SUCCESS ) RETURN
    CALL GetExtOpt( HcoState%Config, Inst%ExtNrSS, 'SALC upper radius', &
                    OptValDp=SALC_REDGE_um(2), RC=RC )
    IF ( RC /= HCO_SUCCESS ) RETURN

    ! Final Br2 flag
    Inst%CalcBr2 = ( Inst%CalcBr2 .AND. Inst%IDTBR2 > 0 )

    ! Final BrSalt flag
    Inst%CalcBrSalt = ( Inst%CalcBrSalt .and. Inst%IDTBrSALA > 0 .and. Inst%IDTBrSALC > 0 )

    ! The source function calculated with GEOS-4 2x2.5 wind speeds
    ! is too high compared to GEOS-5 at the same resolution. The 10m
    ! winds in GEOS-4 are too rapid. To correct this, apply a global
    ! scaling factor of 0.72 (jaegle 5/11/11)
    ! Now check first if this factor is specified in configuration file
    CALL GetExtOpt( HcoState%Config, Inst%ExtNrSS, 'Wind scale factor', &
                    OptValDp=tmpScale, FOUND=FOUND, RC=RC )
    IF ( RC /= HCO_SUCCESS ) RETURN
    IF ( .NOT. FOUND ) THEN
       tmpScale = 1.0d0
    ENDIF
    Inst%WindScale = tmpScale

    ! Verbose mode
    IF ( am_I_Root ) THEN
       MSG = 'Use sea salt aerosol emissions (extension module)'
       CALL HCO_MSG(HcoState%Config%Err,MSG, SEP1='-' )

<<<<<<< HEAD
       IF ( Inst%ExtNrMPOA > 0 ) THEN
=======
       IF ( HcoState%MarinePOA ) THEN
>>>>>>> a1043cfb
          MSG = 'Use marine organic aerosols option'
          CALL HCO_MSG(HcoState%Config%Err,MSG, SEP1='-' )
       ENDIF

       WRITE(MSG,*) 'Accumulation aerosol: ', TRIM(SpcNamesSS(1)),  &
                    ':', Inst%IDTSALA
       CALL HCO_MSG(HcoState%Config%Err,MSG)
       WRITE(MSG,*) ' - size range       : ', SALA_REDGE_um
       CALL HCO_MSG(HcoState%Config%Err,MSG)
       WRITE(MSG,*) 'Coarse aerosol      : ', TRIM(SpcNamesSS(2)),  &
                     ':', Inst%IDTSALC
       CALL HCO_MSG(HcoState%Config%Err,MSG)
       WRITE(MSG,*) ' - size range       : ', SALA_REDGE_um
       CALL HCO_MSG(HcoState%Config%Err,MSG)
       WRITE(MSG,*) ' - wind scale factor: ', Inst%WindScale
       CALL HCO_MSG(HcoState%Config%Err,MSG)

       IF ( Inst%CalcBr2 ) THEN
          WRITE(MSG,*) 'Br2: ', TRIM(SpcNamesSS(3)), Inst%IDTBr2
          CALL HCO_MSG(HcoState%Config%Err,MSG)
          WRITE(MSG,*) 'Br2 scale factor: ', Inst%Br2Scale
          CALL HCO_MSG(HcoState%Config%Err,MSG)
       ENDIF

       IF ( Inst%CalcBrSalt ) THEN
          WRITE(MSG,*) 'BrSALA: ', TRIM(SpcNamesSS(4)), Inst%IDTBrSALA
          CALL HCO_MSG(HcoState%Config%Err,MSG)
          WRITE(MSG,*) 'BrSALC: ', TRIM(SpcNamesSS(5)), Inst%IDTBrSALC
          CALL HCO_MSG(HcoState%Config%Err,MSG)
          WRITE(MSG,*) 'Br- mass content: ', Inst%BrContent
          CALL HCO_MSG(HcoState%Config%Err,MSG)
       ENDIF

       IF ( HcoState%MarinePOA ) THEN
          WRITE(MSG,*) 'Hydrophobic marine organic aerosol: ',        &
<<<<<<< HEAD
                       TRIM(SpcNamesMPOA(1)), ':', Inst%IDTMOPO
          CALL HCO_MSG(HcoState%Config%Err,MSG)

          WRITE(MSG,*) 'Hydrophilic marine organic aerosol: ',        &
                       TRIM(SpcNamesMPOA(2)), ':', Inst%IDTMOPI
=======
                       TRIM(SpcNamesSS(6)), ':', Inst%IDTMOPO
          CALL HCO_MSG(HcoState%Config%Err,MSG)

          WRITE(MSG,*) 'Hydrophilic marine organic aerosol: ',        &
                       TRIM(SpcNamesSS(7)), ':', Inst%IDTMOPI
>>>>>>> a1043cfb
          CALL HCO_MSG(HcoState%Config%Err,MSG)
       ENDIF
    ENDIF

    ! ----------------------------------------------------------------------
    ! Allocate module and subroutine arrays
    ! ----------------------------------------------------------------------

    ! Number of tracers dependent on MarinePOA (ewl, 7/9/15)
    IF ( HcoState%MarinePOA ) THEN
       Inst%NSALT = 4
    ELSE
       Inst%NSALT = 2
    ENDIF

    ALLOCATE ( Inst%NR  ( Inst%NSALT ), STAT=AS )
    IF ( AS/=0 ) THEN
       CALL HCO_ERROR( HcoState%Config%Err, 'Cannot allocate NR', RC )
       RETURN
    ENDIF
    Inst%NR = 0

    ALLOCATE ( Inst%SS_DEN  ( Inst%NSALT ), STAT=AS )
    IF ( AS/=0 ) THEN
       CALL HCO_ERROR( HcoState%Config%Err, 'Cannot allocate SS_DEN', RC )
       RETURN
    ENDIF
    Inst%SS_DEN = 2200.d0

    ALLOCATE ( Inst%SRRC   ( NR_MAX,   Inst%NSALT ), STAT=AS )
    IF ( AS/=0 ) THEN
       CALL HCO_ERROR( HcoState%Config%Err, 'Cannot allocate SRRC', RC )
       RETURN
    ENDIF
    Inst%SRRC = 0d0
    ALLOCATE ( Inst%SRRC_N ( NR_MAX,   Inst%NSALT ), STAT=AS )
    IF ( AS/=0 ) THEN
       CALL HCO_ERROR( HcoState%Config%Err, 'Cannot allocate SRRC_N', RC )
       RETURN
    ENDIF
    Inst%SRRC_N = 0d0
    ALLOCATE ( Inst%RREDGE ( 0:NR_MAX, Inst%NSALT ), STAT=AS )
    IF ( AS/=0 ) THEN
       CALL HCO_ERROR( HcoState%Config%Err, 'Cannot allocate RREDGE', RC )
       RETURN
    ENDIF
    Inst%RREDGE = 0d0
    ALLOCATE ( Inst%RRMID  ( NR_MAX,   Inst%NSALT ), STAT=AS )
    IF ( AS/=0 ) THEN
       CALL HCO_ERROR( HcoState%Config%Err, 'Cannot allocate RRMID', RC )
       RETURN
    ENDIF
    Inst%RRMID = 0d0

    ALLOCATE ( Inst%NDENS_SALA( HcoState%NX, HcoState%NY), STAT=AS )
    IF ( AS/=0 ) THEN
       CALL HCO_ERROR( HcoState%Config%Err, 'Cannot allocate NDENS_SALA', RC )
       RETURN
    ENDIF
    Inst%NDENS_SALA = 0.0_sp

    ALLOCATE ( Inst%NDENS_SALC( HcoState%NX, HcoState%NY), STAT=AS )
    IF ( AS/=0 ) THEN
       CALL HCO_ERROR( HcoState%Config%Err, 'Cannot allocate NDENS_SALC', RC )
       RETURN
    ENDIF
    Inst%NDENS_SALC = 0.0_sp

<<<<<<< HEAD
    IF ( Inst%ExtNrMPOA > 0 ) THEN
=======
    IF ( HcoState%MarinePOA ) THEN
>>>>>>> a1043cfb

       ! Allocate density of phobic marine organic aerosols
       ALLOCATE ( Inst%NDENS_MOPO( HcoState%NX, HcoState%NY), STAT=AS )
       IF ( AS/=0 ) THEN
          CALL HCO_ERROR( HcoState%Config%Err, 'Cannot allocate NDENS_MOPO', RC )
          RETURN
       ENDIF
       Inst%NDENS_MOPO = 0.0_sp

       ! Allocate density of philic marine organic aerosols
       ALLOCATE ( Inst%NDENS_MOPI( HcoState%NX, HcoState%NY), STAT=AS )
       IF ( AS/=0 ) THEN
          CALL HCO_ERROR( HcoState%Config%Err, 'Cannot allocate NDENS_MOPI', RC )
          RETURN
       ENDIF
       Inst%NDENS_MOPI = 0.0_sp

       ALLOCATE ( Inst%CHLR( HcoState%NX, HcoState%NY), STAT=AS )
       IF ( AS/=0 ) THEN
          CALL HCO_ERROR( HcoState%Config%Err, 'Cannot allocate CHLR', RC )
          RETURN
       ENDIF
       Inst%CHLR = 0.0_hp

    ENDIF

    !=================================================================
    ! Define edges and midpoints of each incremental radius bin
    !=================================================================

    ! Constant [volume * time * other stuff??]
    !CONST   = 4d0/3d0 * PI * DR * DTEMIS * 1.d-18 * 1.373d0

    !CONST_N = DTEMIS * DR * 1.373d0
    !  Constant for converting from [#/m2/s/um] to [#/m2]
    CONST_N = HcoState%TS_EMIS * (DR * BETHA)

    ! Do for accumulation, fine mode, and marine organics (if enabled)
    DO N = 1,Inst%NSALT

       ! Lower and upper limit of size bin N [um]
       ! Note that these are dry size bins. In order to
       ! get wet (RH=80%) sizes, we need to multiply by
       ! BETHA.

       ! Accumulation mode
       IF ( N==1 ) THEN
          R0 = SALA_REDGE_um(1)
          R1 = SALA_REDGE_um(2)

       ! Coarse mode
       ELSEIF ( N==2 ) THEN
          R0 = SALC_REDGE_um(1)
          R1 = SALC_REDGE_um(2)

       ! Marine phobic (mj, bg, 7/9/15)
       ELSEIF ( N==3 ) THEN
          R0 = SALA_REDGE_um(1)
          R1 = SALA_REDGE_um(2)

       ! Marine philic (mj, bg, 7/9/15)
       ELSEIF ( N==4 ) THEN
          R0 = SALC_REDGE_um(1)
          R1 = SALC_REDGE_um(2)
       ENDIF

       ! Number of radius size bins
       Inst%NR(N) = INT( ( ( R1 - R0 ) / DR ) + 0.5d0 )

       ! Error check
       IF ( Inst%NR(N) > NR_MAX ) THEN
          MSG = 'Too many bins'
          CALL HCO_ERROR(HcoState%Config%Err,MSG, RC )
          RETURN
       ENDIF

       ! Lower edge of 0th bin
       Inst%RREDGE(0,N) = R0

       ! Loop over the # of radius bins
       DO R = 1, Inst%NR(N)

          ! Midpoint of IRth bin
          Inst%RRMID(R,N)  = Inst%RREDGE(R-1,N) + ( DR / 2d0 )

          ! Upper edge of IRth bin
          Inst%RREDGE(R,N) = Inst%RREDGE(R-1,N) + DR

          ! Sea salt base source [#/m2]. Note that the Gong formulation
          ! is for r80 (radius at 80% RH), so we need to multiply RRMID
          ! by the scaling factor BETHA=2.
          A           = 4.7*(1.+30.*(BETHA*Inst%RRMID(R,N)))             &
                       **(-0.017*(BETHA*Inst%RRMID(R,N))**(-1.44))
          B           = (0.433d0-LOG10(BETHA*Inst%RRMID(R,N))) / 0.433d0
          Inst%SRRC_N(R,N) = CONST_N * 1.373                            &
                      * (1.d0/(BETHA*Inst%RRMID(R,N))**(A))            &
                      * (1.d0+0.057d0*(BETHA*Inst%RRMID(R,N))**3.45d0) &
                      * 10d0**(1.607d0*EXP(-(B**2)))

          ! Sea salt base source [kg/m2]: multiply the number of particles
          ! by the dry volume multiplied by the dry density of sea-salt.
          Inst%SRRC(R,N) = Inst%SRRC_N(R,N) * 4d0/3d0 * HcoState%Phys%PI * 1.d-18 &
                         * Inst%SS_DEN( N ) * (Inst%RRMID(R,N))**3

          !-----------------------------------------------------------
          ! IMPORTANT NOTE!
          !
          ! In mathematics, "LOG" means "log10".
          ! In Fortran,     "LOG" means "ln" (and LOG10 is "log10").
          !
          ! The following equations require log to the base 10, so
          ! we need to use the Fortran function LOG10 instead of LOG.
          ! (jaegle, bmy, 11/23/09)
          !-----------------------------------------------------------

!          ! Old Monahan et al. (1986) formulation
!          ! Sea salt base source [kg/m2]
!          CONST_N = DTEMIS * (DR * BETHA)
!          SRRC(R,N)  = CONST * SS_DEN( N )
!     &         * ( 1.d0 + 0.057d0*( BETHA * RRMID(R,N) )**1.05d0 )
!     &         * 10d0**( 1.19d0*
!     &           EXP(-((0.38d0-LOG10(BETHA*RRMID(R,N)))/0.65d0)**2))
!     &         / BETHA**2

!          ! Sea salt base source [#/m2] (bec, bmy, 4/13/05)
!          SRRC_N(R,N) = CONST_N * (1.d0/RRMID(R,N)**3)
!     &         * (1.d0+0.057d0*(BETHA*RRMID(R,N))**1.05d0)
!     &         * 10d0**(1.19d0*EXP(-((0.38d0-LOG10(BETHA*RRMID(R,N)))
!     &        /0.65d0)**2))/ BETHA**2

!### Debug
!###           WRITE( 6, 100 ) R,RREDGE(R-1,N),RRMID(R,N),RREDGE(R,N),SRRC(R,N)
!### 100        FORMAT( 'IR, R0, RRMID, R1: ', i3, 3f11.4,2x,es13.6 )
       ENDDO !R
    ENDDO !N

    !=======================================================================
    ! Create diagnostics. The number densities of both modes are always
    ! written into a diagnostics so that they can be used by other routines
    ! and from outside of HEMCO. These diagnostics just hold a pointer
    ! to the respective density arrays filled by the run method of this
    ! module.
    !=======================================================================
    CALL Diagn_Create ( am_I_Root,                          &
                        HcoState   = HcoState,              &
                        cName      = 'SEASALT_DENS_FINE',   &
                        ExtNr      = Inst%ExtNrSS,          &
                        Cat        = -1,                    &
                        Hier       = -1,                    &
                        HcoID      = Inst%IDTSALA,          &
                        SpaceDim   = 2,                     &
                        OutUnit    = 'number_dens',         &
                        AutoFill   = 0,                     &
                        Trgt2D     = Inst%NDENS_SALA,       &
                        COL = HcoState%Diagn%HcoDiagnIDManual,      &
                        RC         = RC                      )
    IF ( RC /= HCO_SUCCESS ) RETURN

    CALL Diagn_Create ( am_I_Root,                          &
                        HcoState   = HcoState,              &
                        cName      = 'SEASALT_DENS_COARSE', &
                        ExtNr      = Inst%ExtNrSS,          &
                        Cat        = -1,                    &
                        Hier       = -1,                    &
                        HcoID      = Inst%IDTSALC,          &
                        SpaceDim   = 2,                     &
                        OutUnit    = 'number_dens',         &
                        AutoFill   = 0,                     &
                        Trgt2D     = Inst%NDENS_SALC,       &
                        COL = HcoState%Diagn%HcoDiagnIDManual, &
                        RC         = RC                      )
    IF ( RC /= HCO_SUCCESS ) RETURN

    ! Create marine density diagnostics only if marine POA enabled
    IF ( HcoState%MarinePOA ) THEN

       CALL Diagn_Create ( am_I_Root,                          &
                           HcoState   = HcoState,              &
                           cName      = 'SEASALT_DENS_PHOBIC', &
                           ExtNr      = Inst%ExtNrSS,         &
                           Cat        = -1,                    &
                           Hier       = -1,                    &
                           HcoID      = Inst%IDTMOPO,          &
                           SpaceDim   = 2,                     &
                           OutUnit    = 'number_dens',         &
                           AutoFill   = 0,                     &
                           Trgt2D     = Inst%NDENS_MOPO,       &
                           COL = HcoState%Diagn%HcoDiagnIDManual, &
                           RC         = RC                      )
       IF ( RC /= HCO_SUCCESS ) RETURN

       CALL Diagn_Create ( am_I_Root,                          &
                           HcoState   = HcoState,              &
                           cName      = 'SEASALT_DENS_PHILIC', &
                           ExtNr      = Inst%ExtNrSS,          &
                           Cat        = -1,                    &
                           Hier       = -1,                    &
                           HcoID      = Inst%IDTMOPI,          &
                           SpaceDim   = 2,                     &
                           OutUnit    = 'number_dens',         &
                           AutoFill   = 0,                     &
                           Trgt2D     = Inst%NDENS_MOPI,       &
                           COL = HcoState%Diagn%HcoDiagnIDManual, &
                           RC         = RC                      )
       IF ( RC /= HCO_SUCCESS ) RETURN

    ENDIF

    !=======================================================================
    ! Activate this module and the fields of ExtState that it uses
    !=======================================================================

    ! Activate met fields used by this module
    ExtState%WLI%DoUse   = .TRUE.
    ExtState%ALBD%DoUse  = .TRUE.
    ExtState%TSKIN%DoUse = .TRUE.
    ExtState%U10M%DoUse  = .TRUE.
    ExtState%V10M%DoUse  = .TRUE.

    ! Return w/ success
    IF ( ALLOCATED(HcoIDsSS    ) ) DEALLOCATE(HcoIDsSS    )
    IF ( ALLOCATED(SpcNamesSS  ) ) DEALLOCATE(SpcNamesSS  )

    CALL HCO_LEAVE( HcoState%Config%Err,RC )

  END SUBROUTINE HCOX_SeaSalt_Init
!EOC
!------------------------------------------------------------------------------
!                  Harvard-NASA Emissions Component (HEMCO)                   !
!------------------------------------------------------------------------------
!BOP
!
! !IROUTINE: HCOX_SeaSalt_Final
!
! !DESCRIPTION: Subroutine HcoX\_SeaSalt\_Final deallocates
!  all module arrays.
!\\
!\\
! !INTERFACE:
!
  SUBROUTINE HCOX_SeaSalt_Final ( ExtState )
!
! !INPUT PARAMETERS:
!
    TYPE(Ext_State),  POINTER       :: ExtState   ! Module options
!
! !REVISION HISTORY:
!  15 Dec 2013 - C. Keller - Initial version
!EOP
!------------------------------------------------------------------------------
!BOC
!
    !=================================================================
    ! HCOX_SeaSalt_Final begins here!
    !=================================================================
<<<<<<< HEAD

!    ! Cleanup module arrays
!    IF ( ALLOCATED ( NR         ) ) DEALLOCATE( NR         )
!    IF ( ALLOCATED ( SS_DEN     ) ) DEALLOCATE( SS_DEN     )
!    IF ( ALLOCATED ( SRRC       ) ) DEALLOCATE( SRRC       )
!    IF ( ALLOCATED ( SRRC_N     ) ) DEALLOCATE( SRRC_N     )
!    IF ( ALLOCATED ( RREDGE     ) ) DEALLOCATE( RREDGE     )
!    IF ( ALLOCATED ( RRMID      ) ) DEALLOCATE( RRMID      )
!
!    IF ( ASSOCIATED( NDENS_SALA ) ) DEALLOCATE( NDENS_SALA )
!    IF ( ASSOCIATED( NDENS_SALC ) ) DEALLOCATE( NDENS_SALC )
!    IF ( ASSOCIATED( NDENS_MOPO ) ) DEALLOCATE( NDENS_MOPO )
!    IF ( ASSOCIATED( NDENS_MOPI ) ) DEALLOCATE( NDENS_MOPI )
=======
>>>>>>> a1043cfb
    CALL InstRemove ( ExtState%SeaSalt )

  END SUBROUTINE HCOX_SeaSalt_Final
!EOC
!------------------------------------------------------------------------------
!                  Harvard-NASA Emissions Component (HEMCO)                   !
!------------------------------------------------------------------------------
!BOP
!
! !IROUTINE: Emit_SsaBr2
!
! !DESCRIPTION: Subroutine Emit\_SsaBr2 calculates aerosol emissions
!  of Br2.
!\\
!\\
! !INTERFACE:
!
  SUBROUTINE Emit_SsaBr2( am_I_Root,  ExtState, HcoState, Inst, &
                          ilon, ilat, rmid, p_kgsalt, br2_emiss_kg, RC )
!
! !USE:
!
    USE HCO_Clock_Mod, ONLY : HcoClock_Get
!
! !INPUT PARAMETERS:
!
    LOGICAL,         INTENT(IN   )  :: am_I_Root ! root CPU?
    TYPE(Ext_State), POINTER        :: ExtState  ! Module options
    TYPE(HCO_State), POINTER        :: HcoState  ! Output obj
    TYPE(MyInst),    POINTER        :: Inst      ! Instance
    INTEGER,         INTENT(IN)     :: ilon      ! Grid longitude index
    INTEGER,         INTENT(IN)     :: ilat      ! Grid latitude index
    REAL*8,          INTENT(IN)     :: rmid      ! Dry radius of aerosol
    REAL*8,          INTENT(IN)     :: p_kgsalt  ! SeaSalt aerosol production [kgNaCl]
!
! !OUTPUT PARAMETERS:
!
    INTEGER,         INTENT(INOUT)  :: RC           ! Success or failure?
    REAL*8,          INTENT(OUT)    :: br2_emiss_kg ! Br2 emissions [kg NaCl]
!
! !REMARKS:
!  References:
!  ============================================================================
!  (1)  Parrella, J. P., Jacob, D. J., Liang, Q., Zhang, Y., Mickley, L. J.,
!        Miller, B., Evans, M. J., Yang, X., Pyle, J. A., Theys, N., and Van
!        Roozendael, M.: Tropospheric bromine chemistry: implications for
!        present and pre-industrial ozone and mercury, Atmos. Chem. Phys., 12,
!        6723-6740, doi:10.5194/acp-12-6723-2012, 2012.
!  (2 ) Yang, X., Cox, R. A., Warwick, N. J., Pyle, J. A., Carver, G. D.,
!        O'Connor, F. M., and Savage, N. H.: Tropospheric bromine chemistry and
!        its impacts on ozone: A model study, J. Geophys. Res., 110, D23311,
!        doi:10.1029/2005JD006244, 2005.
!  (2 ) Yang, X., Pyle, J. A., and Cox, R. A.: Sea salt aerosol production and
!        bromine release: Role of snow on sea ice, Geophys. Res. Lett., 35,
!        L16815, doi:10.1029/2008GL034536, 2008.
!
! !REVISION HISTORY:
!  02 Mar 2010 - J. Parrella - Initial version
!  22 May 2012 - M. Payer    - Added ProTeX headers
!  08 Aug 2012 - M. Payer    - Modified for size-dependent depletion factors
!                              from Yang et al. (2008)
!  07 Aug 2013 - C. Keller   - Moved to SeaSalt_mod.F
!  15 Dec 2013 - C. Keller   - Now a HEMCO extension
!  19 Oct 2015 - C. Keller   - Now use lon and lat index to work on curvilinear
!                              grids.
!EOP
!------------------------------------------------------------------------------
!BOC
!
! !DEFINED PARAMETERS:
!
    REAL*4, PARAMETER :: dfmax=0.7
    REAL*4, PARAMETER :: dfmin=0.1
    REAL*4, PARAMETER :: Ra=0.00223     ! Ratio of Br/NaCl [g/g]

    ! Use size-dependent sea salt bromine depletion factors from
    ! Table 1 of Yang et al. (2008)
    REAL*8, PARAMETER :: dmid_ref(10) = (/  0.2d0,   0.4d0,  &
                                            0.8d0,   1.0d0,  &
                                            1.25d0,  1.5d0,  &
                                            2.0d0,   4.0d0,  &
                                            5.0d0,   10.0d0   /)
    REAL*8, PARAMETER :: df_size(10)  = (/ -3.82d0, -2.54d0, &
                                            0.0d0,   0.23d0, &
                                            0.38d0,  0.37d0, &
                                            0.31d0,  0.21d0, &
                                            0.16d0,  0.11d0   /)
!
! !LOCAL VARIABLES:
!

    INTEGER :: month, IDF
    REAL*8  :: DF
    REAL*8  :: dmid         ! Dry diameter of aerosol [um]
    REAL*8  :: seasonal     ! Seasonal depletion factor

    !=================================================================
    ! EMIT_SSABr2 begins here!
    !=================================================================

    ! Dry diameter of aerosol [um]
    dmid = rmid * 2

    ! only do calculation if we're inside the
    ! range of aerosol sizes observed to be
    ! depeleted in bromide.
    IF ( (dmid < 0.2) .or. (dmid > 10.0) ) THEN
       br2_emiss_kg = 0.d0
       RC = HCO_SUCCESS
       RETURN
    ENDIF

    ! store the month
    CALL HcoClock_Get( am_I_Root, HcoState%Clock, cMM=month, RC=RC )
    IF ( RC /= HCO_SUCCESS ) RETURN

    ! --------------------------------------------
    ! 1. Calculate Depletion Factor DF, based on:
    !    (a) sea salt diameter (b) month and (c) latitude.
    !
    ! following Yang et al. 2005, 2008
    ! --------------------------------------------

    ! Sort into diameter bins
    IF (      dmid <= 0.4  ) THEN
       IDF = 1
    ELSE IF ( dmid <= 0.8  ) THEN
       IDF = 2
    ELSE IF ( dmid <= 1.0  ) THEN
       IDF = 3
    ELSE IF ( dmid <= 1.25 ) THEN
       IDF = 4
    ELSE IF ( dmid <= 1.5  ) THEN
       IDF = 5
    ELSE IF ( dmid <= 2.0  ) THEN
       IDF = 6
    ELSE IF ( dmid <= 4.0  ) THEN
       IDF = 7
    ELSE IF ( dmid <= 5.0  ) THEN
       IDF = 8
    ELSE
       IDF = 9
    ENDIF

    ! Interpolate between sea salt diameters
    DF = df_size(IDF) + ( dmid            - dmid_ref(IDF) ) / &
                        ( dmid_ref(IDF+1) - dmid_ref(IDF) ) * &
                        ( df_size(IDF+1)  - df_size(IDF)  )


    ! Apply seasonality to latitudes south of 30S
    IF ( HcoState%Grid%YMID%Val(ilon,ilat) < -30.0 ) THEN
       ! Divide by mean value 0.4 = (dfmax+dfmin)/2 to keep
       ! seasonal dependence along with size dependence
       seasonal = ( dfmax + (dfmin - dfmax) / 2.d0 *                  &
                  ( sin( HcoState%Phys%PI*(month/6.d0 - 0.5) ) + 1 )) &
                  / 0.4
    ELSE
       ! no seasonal dependence for the NH
       seasonal = 1.d0
    ENDIF
    DF = DF * seasonal

    ! --------------------------------------------
    ! Now return the emissions for Br2 given the
    ! Sea-salt mass production.
    ! --------------------------------------------
    ! divide by 2 for stoichiometry of Br- to Br2
    br2_emiss_kg = p_kgsalt * Ra * DF / 2.0d0

    ! Apply Br scaling
    br2_emiss_kg = br2_emiss_kg * Inst%Br2Scale

    ! RETURN w/ success
    RC = HCO_SUCCESS

  END SUBROUTINE Emit_SsaBr2
!EOC
!------------------------------------------------------------------------------
!                  Harvard-NASA Emissions Component (HEMCO)                   !
!------------------------------------------------------------------------------
!BOP
!
! !IROUTINE: InstGet
!
! !DESCRIPTION: Subroutine InstGet returns a poiner to the desired instance.
!\\
!\\
! !INTERFACE:
!
  SUBROUTINE InstGet ( Instance, Inst, RC, PrevInst )
!
! !INPUT PARAMETERS:
!
    INTEGER                             :: Instance
    TYPE(MyInst),     POINTER           :: Inst
    INTEGER                             :: RC
    TYPE(MyInst),     POINTER, OPTIONAL :: PrevInst
!
! !REVISION HISTORY:
!  18 Feb 2016 - C. Keller   - Initial version
!EOP
!------------------------------------------------------------------------------
!BOC
    TYPE(MyInst),     POINTER    :: PrvInst

    !=================================================================
    ! InstGet begins here!
    !=================================================================

    ! Get instance. Also archive previous instance.
    PrvInst => NULL()
    Inst    => AllInst
    DO WHILE ( ASSOCIATED(Inst) )
       IF ( Inst%Instance == Instance ) EXIT
       PrvInst => Inst
       Inst    => Inst%NextInst
    END DO
    IF ( .NOT. ASSOCIATED( Inst ) ) THEN
       RC = HCO_FAIL
       RETURN
    ENDIF

    ! Pass output arguments
    IF ( PRESENT(PrevInst) ) PrevInst => PrvInst

    ! Cleanup & Return
    PrvInst => NULL()
    RC = HCO_SUCCESS

  END SUBROUTINE InstGet
!EOC
!------------------------------------------------------------------------------
!                  Harvard-NASA Emissions Component (HEMCO)                   !
!------------------------------------------------------------------------------
!BOP
!
! !IROUTINE: InstCreate
!
! !DESCRIPTION: Subroutine InstCreate creates a new instance.
!\\
!\\
! !INTERFACE:
!
  SUBROUTINE InstCreate ( ExtNr, Instance, Inst, RC )
!
! !INPUT PARAMETERS:
!
    INTEGER,       INTENT(IN)       :: ExtNr
!
! !OUTPUT PARAMETERS:
!
    INTEGER,       INTENT(  OUT)    :: Instance
    TYPE(MyInst),  POINTER          :: Inst
!
! !INPUT/OUTPUT PARAMETERS:
!
    INTEGER,       INTENT(INOUT)    :: RC
!
! !REVISION HISTORY:
!  18 Feb 2016 - C. Keller   - Initial version
!  26 Oct 2016 - R. Yantosca - Don't nullify local ptrs in declaration stmts
!EOP
!------------------------------------------------------------------------------
!BOC
    TYPE(MyInst), POINTER          :: TmpInst
    INTEGER                        :: nnInst

    !=================================================================
    ! InstCreate begins here!
    !=================================================================

    ! ----------------------------------------------------------------
    ! Generic instance initialization
    ! ----------------------------------------------------------------
    ! Initialize
    Inst => NULL()

    ! Get number of already existing instances
    TmpInst => AllInst
    nnInst = 0
    DO WHILE ( ASSOCIATED(TmpInst) )
       nnInst  =  nnInst + 1
       TmpInst => TmpInst%NextInst
    END DO

    ! Create new instance
    ALLOCATE(Inst)
    Inst%Instance = nnInst + 1
    Inst%ExtNr    = ExtNr

    ! Init values
    Inst%ExtNrSS       = -1
    Inst%IDTSALA       = -1
    Inst%IDTSALC       = -1
    Inst%IDTMOPI       = -1
    Inst%IDTMOPO       = -1
    Inst%IDTBr2        = -1
    Inst%IDTBrSALA     = -1
    Inst%IDTBrSALC     = -1
    Inst%CalcBr2       = .FALSE.
    Inst%CalcBrSalt    = .FALSE.
    Inst%Br2Scale      = 1.0
    Inst%BrContent     = 1.0
    Inst%WindScale     = 1.0

    ! Attach to instance list
    Inst%NextInst => AllInst
    AllInst       => Inst

    ! Update output instance
    Instance = Inst%Instance

    ! ----------------------------------------------------------------
    ! Type specific initialization statements follow below
    ! ----------------------------------------------------------------

    ! Return w/ success
    RC = HCO_SUCCESS

  END SUBROUTINE InstCreate
!EOC
!------------------------------------------------------------------------------
!                  Harvard-NASA Emissions Component (HEMCO)                   !
!------------------------------------------------------------------------------
!BOP
!
! !IROUTINE: InstRemove
!
! !DESCRIPTION: Subroutine InstRemove creates a new instance.
!\\
!\\
! !INTERFACE:
!
  SUBROUTINE InstRemove ( Instance )
!
! !INPUT PARAMETERS:
!
    INTEGER                         :: Instance
!
! !REVISION HISTORY:
!  18 Feb 2016 - C. Keller   - Initial version
!  26 Oct 2016 - R. Yantosca - Don't nullify local ptrs in declaration stmts
!EOP
!------------------------------------------------------------------------------
!BOC
    INTEGER                     :: RC
    TYPE(MyInst), POINTER       :: PrevInst
    TYPE(MyInst), POINTER       :: Inst

    !=================================================================
    ! InstRemove begins here!
    !=================================================================

    ! Init
    PrevInst => NULL()
    Inst     => NULL()

    ! Get instance. Also archive previous instance.
    CALL InstGet ( Instance, Inst, RC, PrevInst=PrevInst )

    ! Instance-specific deallocation
    IF ( ASSOCIATED(Inst) ) THEN

       ! Pop off instance from list
       IF ( ASSOCIATED(PrevInst) ) THEN

          ! Cleanup module arrays
          IF ( ASSOCIATED( Inst%NR         ) ) DEALLOCATE( Inst%NR         )
          IF ( ASSOCIATED( Inst%SS_DEN     ) ) DEALLOCATE( Inst%SS_DEN     )
          IF ( ASSOCIATED( Inst%SRRC       ) ) DEALLOCATE( Inst%SRRC       )
          IF ( ASSOCIATED( Inst%SRRC_N     ) ) DEALLOCATE( Inst%SRRC_N     )
          IF ( ASSOCIATED( Inst%RREDGE     ) ) DEALLOCATE( Inst%RREDGE     )
          IF ( ASSOCIATED( Inst%RRMID      ) ) DEALLOCATE( Inst%RRMID      )
          IF ( ASSOCIATED( Inst%NDENS_SALA ) ) DEALLOCATE( Inst%NDENS_SALA )
          IF ( ASSOCIATED( Inst%NDENS_SALC ) ) DEALLOCATE( Inst%NDENS_SALC )
          IF ( ASSOCIATED( Inst%NDENS_MOPO ) ) DEALLOCATE( Inst%NDENS_MOPO )
          IF ( ASSOCIATED( Inst%NDENS_MOPI ) ) DEALLOCATE( Inst%NDENS_MOPI )
          IF ( ASSOCIATED( Inst%CHLR       ) ) DEALLOCATE( Inst%CHLR       )

          PrevInst%NextInst => Inst%NextInst
       ELSE
          AllInst => Inst%NextInst
       ENDIF
       DEALLOCATE(Inst)
       Inst => NULL()
    ENDIF

   END SUBROUTINE InstRemove
!EOC
END MODULE HCOX_SeaSalt_Mod<|MERGE_RESOLUTION|>--- conflicted
+++ resolved
@@ -86,12 +86,9 @@
    REAL(sp), POINTER   :: NDENS_SALC(:,:) => NULL()
    REAL(sp), POINTER   :: NDENS_MOPO(:,:) => NULL()
    REAL(sp), POINTER   :: NDENS_MOPI(:,:) => NULL()
-<<<<<<< HEAD
-=======
 
    ! MODIS Chlorophyll-A
    REAL(hp), POINTER   :: CHLR(:,:)       => NULL()
->>>>>>> a1043cfb
 
    TYPE(MyInst), POINTER  :: NextInst => NULL()
   END TYPE MyInst
@@ -504,11 +501,7 @@
        CALL HCO_EmisAdd( am_I_Root, HcoState, FLUXBrSalA, Inst%IDTBrSalA, &
                          RC,        ExtNr=Inst%ExtNrSS )
        IF ( RC /= HCO_SUCCESS ) THEN
-<<<<<<< HEAD
-          CALL HCO_ERROR( 'HCO_EmisAdd error: FLUXBrSalA', RC )
-=======
           CALL HCO_ERROR( HcoState%Config%Err, 'HCO_EmisAdd error: FLUXBrSalA', RC )
->>>>>>> a1043cfb
           RETURN
        ENDIF
 
@@ -516,11 +509,7 @@
        CALL HCO_EmisAdd( am_I_Root, HcoState, FLUXBrSalC, Inst%IDTBrSalC, &
                          RC,        ExtNr=Inst%ExtNrSS )
        IF ( RC /= HCO_SUCCESS ) THEN
-<<<<<<< HEAD
-          CALL HCO_ERROR( 'HCO_EmisAdd error: FLUXBrSalC', RC )
-=======
           CALL HCO_ERROR( HcoState%Config%Err, 'HCO_EmisAdd error: FLUXBrSalC', RC )
->>>>>>> a1043cfb
           RETURN
        ENDIF
 
@@ -531,11 +520,7 @@
 
        ! Add flux to emission array
        CALL HCO_EmisAdd( am_I_Root, HcoState, FLUXMOPO, Inst%IDTMOPO, &
-<<<<<<< HEAD
-                         RC,        ExtNr=Inst%ExtNrMPOA )
-=======
                          RC,        ExtNr=Inst%ExtNrSS )
->>>>>>> a1043cfb
        IF ( RC /= HCO_SUCCESS ) THEN
           CALL HCO_ERROR( HcoState%Config%Err, 'HCO_EmisAdd error: FLUXMOPO', RC )
           RETURN
@@ -548,11 +533,7 @@
 
        ! Add flux to emission array
        CALL HCO_EmisAdd( am_I_Root, HcoState, FLUXMOPI, Inst%IDTMOPI, &
-<<<<<<< HEAD
-                         RC,        ExtNr=Inst%ExtNrMPOA )
-=======
                          RC,        ExtNr=Inst%ExtNrSS )
->>>>>>> a1043cfb
        IF ( RC /= HCO_SUCCESS ) THEN
           CALL HCO_ERROR( HcoState%Config%Err, 'HCO_EmisAdd error: FLUXMOPI', RC )
           RETURN
@@ -650,12 +631,6 @@
     ! Also fill ExtNrSS - this is the same as the parent ExtNr
     Inst%ExtNrSS = ExtNrSS
 
-<<<<<<< HEAD
-    ! Check for marine organic aerosols option
-    Inst%ExtNrMPOA = GetExtNr( HcoState%Config%ExtList, 'MarinePOA' )
-
-=======
->>>>>>> a1043cfb
     ! ----------------------------------------------------------------------
     ! Get species IDs and settings
     ! ----------------------------------------------------------------------
@@ -703,24 +678,11 @@
     Inst%IDTSALA = HcoIDsSS(1)
     Inst%IDTSALC = HcoIDsSS(2)
     IF ( Inst%CalcBr2 ) Inst%IDTBR2 = HcoIDsSS(3)
-<<<<<<< HEAD
-    IF ( Inst%CalcBrSalt ) Inst%IDTBrSALA = HcoIDsSS(nSpcSS-1)
-    IF ( Inst%CalcBrSalt ) Inst%IDTBrSALC = HcoIDsSS(nSpcSS)
-
-    ! Get the marine organic aerosol species defined for MarinePOA option
-    IF ( Inst%ExtNrMPOA > 0 ) THEN
-       CALL HCO_GetExtHcoID( HcoState,     Inst%ExtNrMPOA, HcoIDsMPOA,  &
-                             SpcNamesMPOA, nSpcMPOA,  RC          )
-       IF ( RC /= HCO_SUCCESS ) RETURN
-       Inst%IDTMOPO = HcoIDsMPOA(1)
-       Inst%IDTMOPI = HcoIDsMPOA(2)
-=======
     IF ( Inst%CalcBrSalt ) Inst%IDTBrSALA = HcoIDsSS(4)
     IF ( Inst%CalcBrSalt ) Inst%IDTBrSALC = HcoIDsSS(5)
     IF ( HcoState%MarinePOA ) THEN
        Inst%IDTMOPO = HcoIDsSS(6)
        Inst%IDTMOPI = HcoIDsSS(7)
->>>>>>> a1043cfb
     ENDIF
 
     ! Get aerosol radius'
@@ -763,11 +725,7 @@
        MSG = 'Use sea salt aerosol emissions (extension module)'
        CALL HCO_MSG(HcoState%Config%Err,MSG, SEP1='-' )
 
-<<<<<<< HEAD
-       IF ( Inst%ExtNrMPOA > 0 ) THEN
-=======
        IF ( HcoState%MarinePOA ) THEN
->>>>>>> a1043cfb
           MSG = 'Use marine organic aerosols option'
           CALL HCO_MSG(HcoState%Config%Err,MSG, SEP1='-' )
        ENDIF
@@ -803,19 +761,11 @@
 
        IF ( HcoState%MarinePOA ) THEN
           WRITE(MSG,*) 'Hydrophobic marine organic aerosol: ',        &
-<<<<<<< HEAD
-                       TRIM(SpcNamesMPOA(1)), ':', Inst%IDTMOPO
-          CALL HCO_MSG(HcoState%Config%Err,MSG)
-
-          WRITE(MSG,*) 'Hydrophilic marine organic aerosol: ',        &
-                       TRIM(SpcNamesMPOA(2)), ':', Inst%IDTMOPI
-=======
                        TRIM(SpcNamesSS(6)), ':', Inst%IDTMOPO
           CALL HCO_MSG(HcoState%Config%Err,MSG)
 
           WRITE(MSG,*) 'Hydrophilic marine organic aerosol: ',        &
                        TRIM(SpcNamesSS(7)), ':', Inst%IDTMOPI
->>>>>>> a1043cfb
           CALL HCO_MSG(HcoState%Config%Err,MSG)
        ENDIF
     ENDIF
@@ -884,11 +834,7 @@
     ENDIF
     Inst%NDENS_SALC = 0.0_sp
 
-<<<<<<< HEAD
-    IF ( Inst%ExtNrMPOA > 0 ) THEN
-=======
     IF ( HcoState%MarinePOA ) THEN
->>>>>>> a1043cfb
 
        ! Allocate density of phobic marine organic aerosols
        ALLOCATE ( Inst%NDENS_MOPO( HcoState%NX, HcoState%NY), STAT=AS )
@@ -1144,22 +1090,6 @@
     !=================================================================
     ! HCOX_SeaSalt_Final begins here!
     !=================================================================
-<<<<<<< HEAD
-
-!    ! Cleanup module arrays
-!    IF ( ALLOCATED ( NR         ) ) DEALLOCATE( NR         )
-!    IF ( ALLOCATED ( SS_DEN     ) ) DEALLOCATE( SS_DEN     )
-!    IF ( ALLOCATED ( SRRC       ) ) DEALLOCATE( SRRC       )
-!    IF ( ALLOCATED ( SRRC_N     ) ) DEALLOCATE( SRRC_N     )
-!    IF ( ALLOCATED ( RREDGE     ) ) DEALLOCATE( RREDGE     )
-!    IF ( ALLOCATED ( RRMID      ) ) DEALLOCATE( RRMID      )
-!
-!    IF ( ASSOCIATED( NDENS_SALA ) ) DEALLOCATE( NDENS_SALA )
-!    IF ( ASSOCIATED( NDENS_SALC ) ) DEALLOCATE( NDENS_SALC )
-!    IF ( ASSOCIATED( NDENS_MOPO ) ) DEALLOCATE( NDENS_MOPO )
-!    IF ( ASSOCIATED( NDENS_MOPI ) ) DEALLOCATE( NDENS_MOPI )
-=======
->>>>>>> a1043cfb
     CALL InstRemove ( ExtState%SeaSalt )
 
   END SUBROUTINE HCOX_SeaSalt_Final
