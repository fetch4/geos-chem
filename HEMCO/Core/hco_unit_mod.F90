!------------------------------------------------------------------------------
!                  Harvard-NASA Emissions Component (HEMCO)                   !!
!------------------------------------------------------------------------------
!BOP
!
! !MODULE: hco_unit_mod.F90
!
! !DESCRIPTION: Module HCO\_Unit\_Mod contains routines to check/convert
! units.
!\\
!\\
! !INTERFACE:
!
MODULE HCO_Unit_Mod
!
! !USES:
!
  USE HCO_Error_Mod

  IMPLICIT NONE
  PRIVATE
!
! !PUBLIC MEMBER FUNCTIONS:
!
  PUBLIC :: HCO_Unit_Change
  PUBLIC :: HCO_Unit_GetMassScal
  PUBLIC :: HCO_Unit_GetAreaScal
  PUBLIC :: HCO_Unit_GetTimeScal
  PUBLIC :: HCO_Unit_ScalCheck
  PUBLIC :: HCO_IsUnitLess
  PUBLIC :: HCO_IsIndexData
  PUBLIC :: HCO_UnitTolerance
!
! !PRIVATE MEMBER FUNCTIONS:
!
  PRIVATE :: HCO_Unit_Change_SP
  PRIVATE :: HCO_Unit_Change_DP
!
! !REVISION HISTORY:
!  15 May 2012 - C. Keller   - Initialization
!  08 Jul 2014 - R. Yantosca - Cosmetic changes in ProTeX headers
!  08 Jul 2014 - R. Yantosca - Now use F90 free-format indentation
!  24 Jul 2014 - C. Keller   - Now define unitless & 'standard' units as
!                              parameter
!  13 Aug 2014 - C. Keller   - Interface for sp & dp arrays
!  13 Mar 2015 - R. Yantosca - Add m and m2 to the "unitless" list
!  16 Mar 2015 - R. Yantosca - Also allow "kg m-2 s-1" and similar units
!  16 Mar 2015 - R. Yantosca - Add dobsons and dobsons/day units
!  16 Jun 2015 - R. Yantosca - Add % and percent to the unitless list
!  07 Jan 2016 - E. Lundgren - Update Avogadro's # to NIST 2014 value
!  19 Sep 2016 - R. Yantosca - Make sure all strings are the same length in
!                              the array constructor or Gfortran will choke
!  10 Jun 2018 - C. Keller   - Add mol/mol to unitless quantities
!EOP
!------------------------------------------------------------------------------
!BOC
!
! !DEFINED PARAMETERS:
!
  REAL(dp),  PARAMETER :: N_0             = 6.022140857e+23_dp
  REAL(hp),  PARAMETER :: SEC_IN_DAY      = 86400_hp
  REAL(hp),  PARAMETER :: SEC_IN_LEAPYEAR = SEC_IN_DAY * 366_hp
  REAL(hp),  PARAMETER :: SEC_IN_REGYEAR  = SEC_IN_DAY * 365_hp

  ! Accepted units for unitless data. No unit conversion is applied to
  ! data with any of these units. The first entry represents the
  ! character that denotes unitless data in the HEMCO configuration
  ! file. The second entry represents the character that denotes
  ! index data. Different regridding algorithms are applied to
  ! index data compared to unitless data.
  ! All units listed below will not be converted by HEMCO. You can
  ! add more units if you don't want HEMCO to attempt to convert data
  ! in these units.
  ! All characters in this list should be lower case!
  INTEGER,           PARAMETER :: NUL = 38
  CHARACTER(LEN=15), PARAMETER :: UL(NUL) = (/ '1          ',   &
                                               'count      ',   &
                                               'unitless   ',   &
                                               'fraction   ',   &
                                               'factor     ',   &
                                               'scale      ',   &
                                               'hours      ',   &
                                               'mol/mol    ',   &
                                               'v/v        ',   &
                                               'v/v/s      ',   &
                                               's-1        ',   &
                                               's^-1       ',   &
                                               'm2/m2      ',   &
                                               'm2m-2      ',   &
                                               'kg/kg      ',   &
                                               'kgkg-1     ',   &
                                               'mg/m3      ',   &
                                               'mg/m2/d    ',   &
                                               'k          ',   &
                                               'w/m2       ',   &
                                               'wm-2       ',   &
                                               'pptv       ',   &
                                               'ppt        ',   &
                                               'ppbv       ',   &
                                               'ppb        ',   &
                                               'ppmv       ',   &
                                               'ppm        ',   &
                                               'm/s        ',   &
                                               'ms-1       ',   &
                                               'm          ',   &
                                               'cm2cm-2    ',   &
                                               'dobsons    ',   &
                                               'dobsons/day',   &
                                               'DU         ',   &
                                               'pa         ',   &
                                               'hpa        ',   &
                                               '%          ',   &
                                               'percent    '    /)

  ! Accepted units for data on HEMCO standard units. No unit conversion
  ! is applied to data with any of these units.
  ! All characters in this list should be lower case!

  ! Emission units
  INTEGER,           PARAMETER :: NHE = 6
  CHARACTER(LEN=15), PARAMETER :: HE(NHE) = (/ 'kg/m2/s    ',   &
                                               'kgc/m2/s   ',   &
                                               'kg(c)/m2/s ',   &
                                               'kgm-2s-1   ',   &
                                               'kgcm-2s-1  ',   &
                                               'kg(c)m-2s-1'  /)
  ! Concentration units
  INTEGER,           PARAMETER :: NHC = 3
  CHARACTER(LEN=15), PARAMETER :: HC(NHC) = (/ 'kg/m3 ',        &
                                               'kgm-3 ',        &
                                               'kgm^-3'       /)

  ! Interfaces:
  INTERFACE HCO_UNIT_CHANGE
     MODULE PROCEDURE HCO_UNIT_CHANGE_SP
     MODULE PROCEDURE HCO_UNIT_CHANGE_DP
  END INTERFACE HCO_UNIT_CHANGE

CONTAINS
!EOC
!------------------------------------------------------------------------------
!                  Harvard-NASA Emissions Component (HEMCO)                   !
!------------------------------------------------------------------------------
!BOP
!
! !IROUTINE: HCO_Unit_Change_sp
!
! !DESCRIPTION: Subroutine HCO\_UNIT\_CHANGE\_SP is a wrapper routine to
! convert the values of the passed single precision array to units of
! (emitted) kg/m2/s.
!\\
!\\
! !INTERFACE:
!
  SUBROUTINE HCO_Unit_Change_SP( HcoConfig,   ARRAY, UNITS, MW_IN, MW_OUT,   &
                                 MOLEC_RATIO, YYYY,  MM,    AreaFlag, &
                                 TimeFlag,    FACT,  RC,    KeepSpec   )
!
! !USES:
!
    USE HCO_TYPES_MOD,    ONLY : ConfigObj
!
! !INPUT PARAMETERS:
!
    TYPE(ConfigObj),  POINTER                 :: HcoConfig
    CHARACTER(LEN=*), INTENT(IN )             :: UNITS          ! Data unit
    REAL(hp),         INTENT(IN )             :: MW_IN          ! MW g/mol
    REAL(hp),         INTENT(IN )             :: MW_OUT         ! MW g/mol
    REAL(hp),         INTENT(IN )             :: MOLEC_RATIO    ! molec. ratio
    INTEGER,          INTENT(IN )             :: YYYY           ! Data year
    INTEGER,          INTENT(IN )             :: MM             ! Data month
    LOGICAL,          INTENT(IN ), OPTIONAL   :: KeepSpec       ! Keep input species?
!
! !INPUT/OUTPUT PARAMETERS:
!
    INTEGER,          INTENT(INOUT)           :: AreaFlag       ! 2 if per area, 3 if per volume, 0 otherwise
    INTEGER,          INTENT(INOUT)           :: TimeFlag       ! 1 if per time, 0 otherwise
    REAL(sp),         POINTER                 :: ARRAY(:,:,:,:) ! Data
    INTEGER,          INTENT(INOUT)           :: RC
!
! !OUTPUT PARAMETERS:
!
    REAL(hp),         INTENT(  OUT), OPTIONAL :: FACT           ! Applied factor
!
! !REVISION HISTORY:
!  13 Aug 2014 - C. Keller - Initial Version
!EOP
!------------------------------------------------------------------------------
!BOC
!
! LOCAL VARIABLES:
!
    REAL(hp)     :: Factor

    !=================================================================
    ! HCO_UNIT_CHANGE_SP begins here
    !=================================================================

    CALL HCO_Unit_Factor( HcoConfig,UNITS, MW_IN, MW_OUT, MOLEC_RATIO, YYYY, &
                          MM, AreaFlag, TimeFlag, Factor, RC, KeepSpec=KeepSpec   )
    IF ( RC /= HCO_SUCCESS ) RETURN

    ! Apply correction factor
    IF ( Factor /= 1.0_hp ) THEN
       ARRAY(:,:,:,:) = ARRAY(:,:,:,:) * Factor
    ENDIF

    ! Eventually return factor
    IF ( PRESENT(FACT) ) FACT = Factor

    ! Leave
    RC = HCO_SUCCESS

  END SUBROUTINE HCO_Unit_Change_SP
!EOC
!------------------------------------------------------------------------------
!                  Harvard-NASA Emissions Component (HEMCO)                   !
!------------------------------------------------------------------------------
!BOP
!
! !IROUTINE: HCO_Unit_Change_dp
!
! !DESCRIPTION: Subroutine HCO\_UNIT\_CHANGE\_DP is a wrapper routine to
! convert the values of the passed double precision array to units of
! (emitted) kg/m2/s.
!\\
!\\
! !INTERFACE:
!
  SUBROUTINE HCO_Unit_Change_DP( HcoConfig,   ARRAY, UNITS, MW_IN, MW_OUT,   &
                                 MOLEC_RATIO, YYYY,  MM,    AreaFlag, &
                                 TimeFlag,    FACT,  RC,    KeepSpec   )
!
! !USES:
!
    USE HCO_TYPES_MOD,    ONLY : ConfigObj
!
! !INPUT PARAMETERS:
!
    TYPE(ConfigObj),  POINTER                 :: HcoConfig
    CHARACTER(LEN=*), INTENT(IN )             :: UNITS          ! Data unit
    REAL(hp),         INTENT(IN )             :: MW_IN          ! MW g/mol
    REAL(hp),         INTENT(IN )             :: MW_OUT         ! MW g/mol
    REAL(hp),         INTENT(IN )             :: MOLEC_RATIO    ! molec. ratio
    INTEGER,          INTENT(IN )             :: YYYY           ! Data year
    INTEGER,          INTENT(IN )             :: MM             ! Data month
    LOGICAL,          INTENT(IN ), OPTIONAL   :: KeepSpec       ! Keep input species?
!
! !INPUT/OUTPUT PARAMETERS:
!
    INTEGER,          INTENT(INOUT)           :: AreaFlag       ! 2 if per area, 3 if per volume, 0 otherwise
    INTEGER,          INTENT(INOUT)           :: TimeFlag       ! 1 if per time, 0 otherwise
    REAL(dp),         POINTER                 :: ARRAY(:,:,:,:) ! Data
    INTEGER,          INTENT(INOUT)           :: RC
!
! !OUTPUT PARAMETERS:
!
    REAL(hp),         INTENT(  OUT), OPTIONAL :: FACT           ! Applied factor
!
! !REVISION HISTORY:
!  13 Aug 2014 - C. Keller - Initial Version
!EOP
!------------------------------------------------------------------------------
!BOC
!
! LOCAL VARIABLES:
!
    REAL(hp)     :: Factor

    !=================================================================
    ! HCO_UNIT_CHANGE_DP begins here
    !=================================================================

    CALL HCO_Unit_Factor( HcoConfig, UNITS, MW_IN, MW_OUT, MOLEC_RATIO, YYYY, &
                          MM, AreaFlag, TimeFlag, Factor, RC, KeepSpec=KeepSpec )
    IF ( RC /= HCO_SUCCESS ) RETURN

    ! Apply correction factor
    IF ( Factor /= 1.0_hp ) THEN
       ARRAY(:,:,:,:) = ARRAY(:,:,:,:) * Factor
    ENDIF

    ! Eventually return factor
    IF ( PRESENT(FACT) ) FACT = Factor

    ! Leave
    RC = HCO_SUCCESS

  END SUBROUTINE HCO_Unit_Change_DP
!EOC
!------------------------------------------------------------------------------
!                  Harvard-NASA Emissions Component (HEMCO)                   !
!------------------------------------------------------------------------------
!BOP
!
! !IROUTINE: HCO_Unit_Factor
!
! !DESCRIPTION: Subroutine HCO\_UNIT\_Factor calculates the conversion
! factor needed to conver unit UNIT to HEMCO units.
!\\
!\\
! The mass is in units of kg and refers to mass of emitted species. For
! most compounds, this corresponds to the molecular mass of the species,
! but e.g. for VOCs this can be mass of carbon instead.
! The mass and area/volume conversion is always performed, but the time
! conversion is only done if a valid time string is provided. For example,
! if the input unit is kg/cm3 it will be converted to kg/m3, while
! ug/m2/year is converted to kg/m2/s. If no (valid) area/volume is given in
! the unit string, the return flag PerArea is set to False (True
! otherwise).
!\\
!\\
! The input argument UNITS refers to the unit of the input data.
! Argument MW\_IN denotes the molecular weight of the input unit
! (g/mol), while MW\_OUT is the molecular weight of the output unit.
! They can differ e.g. for VOCs whose output units are in mass carbon
! instead of mass species. The argument MOLEC\_RATIO is the coefficient
! used for the conversion of molecules of species to molecules of carbon.
! For example, MOLEC\_RATIO should be set to 2 for C2H6, which will
! properly convert kg species (or molec species) to kg C. If the input
! unit is already on a per carbon basis (e.g. kgC, or molecC), no species
! coefficients will be applied!
!\\
!\\
! Supported unit values:
!\\
!\\
! MASSES:
! \begin{itemize}
! \item molec (includes molecC; molec(C); molec tracer; molecN, molec(N))
! \item atom or atoms (incl. atomC, etc.)
! \item kg, g, mg, ug, ng (incl. kgC, etc.)
! \end{itemize}
!
! TIMES:
! \begin{itemize}
! \item s, sec, hr, hour, d, day, mt, month, y, year.
! \item Valid formats: \/s, s-1, s\^-1.
! \end{itemize}
!
! VOLUMES/AREAS:
! \begin{itemize}
! \item cm2, m2, km2, cm3, dm3, m3, l.
! \item Valid formats: \/cm3, cm-3, \/cm\^3, cm\^-3.
! \end{itemize}
!
! The following units will be ignored (no unit conversion is applied):
! \begin{itemize}
! \item unitless
! \item fraction
! \item factor
! \item hours
! \item degC
! \item 1
! \end{itemize}
!
! !INTERFACE:
!
  SUBROUTINE HCO_Unit_Factor( HcoConfig, UNITS, MW_IN,    MW_OUT,   MOLEC_RATIO, YYYY, &
                              MM,       AreaFlag, TimeFlag, Factor,      RC, KeepSpec )
!
! !USES:
!
    USE HCO_TYPES_MOD,    ONLY : ConfigObj
    USE CharPak_Mod,      ONLY : CStrip
!
! !INPUT PARAMETERS:
!
    TYPE(ConfigObj),  POINTER               :: HcoConfig
    CHARACTER(LEN=*), INTENT(IN )           :: UNITS       ! Data unit
    REAL(hp),         INTENT(IN )           :: MW_IN       ! MW g/mol
    REAL(hp),         INTENT(IN )           :: MW_OUT      ! MW g/mol
    REAL(hp),         INTENT(IN )           :: MOLEC_RATIO ! molec. ratio
    INTEGER,          INTENT(IN )           :: YYYY        ! Data year
    INTEGER,          INTENT(IN )           :: MM          ! Data month
    LOGICAL,          INTENT(IN ), OPTIONAL :: KeepSpec    ! Keep input species?
!
! !OUTPUT PARAMETERS:
!
    INTEGER,          INTENT(  OUT)         :: AreaFlag
    INTEGER,          INTENT(  OUT)         :: TimeFlag
    REAL(hp),         INTENT(  OUT)         :: Factor         ! Conversion factor
!
! !INPUT/OUTPUT PARAMETERS:
!
    INTEGER,          INTENT(INOUT)         :: RC
!
! !REVISION HISTORY:
!  23 Oct 2012 - C. Keller - Initial Version
!  23 May 2013 - C. Keller - Now use additive method
!  01 Oct 2013 - C. Keller - Now convert to kg/m2/s instead of
!                            molec/cm2/s
!  13 Aug 2014 - C. Keller - Split off from subroutine HCO\_UNIT\_CHANGE
!EOP
!------------------------------------------------------------------------------
!BOC
!
! LOCAL VARIABLES:
!
    INTEGER                       :: FLAG, CHECK
    REAL(hp)                      :: Coef1
    CHARACTER(LEN=31 )            :: unt
    CHARACTER(LEN=255)            :: MSG
    CHARACTER(LEN=255), PARAMETER :: LOC = 'HCO_UNIT_FACTOR (HCO_UNIT_MOD.F90)'

    !=================================================================
    ! HCO_UNIT_FACTOR begins here
    !=================================================================

    ! Init
    RC        = 0
    Factor    = 1.0_hp
    Coef1     = 1.0_hp

    ! Get input data unit and strip all blanks.
    unt = TRIM(UNITS)
    CALL CSTRIP( unt )

    !=================================================================
    ! For special case that data is unitless, a fraction or any other
    ! quantity that shall not be converted - or if it's already in
    ! units of kg/m2/s.
    !=================================================================
    CHECK = HCO_UNIT_SCALCHECK(unt)

    ! unitless data
    IF ( CHECK == 0 ) THEN

       AreaFlag = -1
       TimeFlag = -1
       RETURN

!    ! emissions
!    ELSEIF ( CHECK == 1 ) THEN
!       AreaFlag = 2
!       TimeFlag = 1
!       RETURN
!
!    ! concentrations
!    ELSEIF ( CHECK == 2 ) THEN
!       AreaFlag = 3
!       TimeFlag = 0
!       RETURN

    ENDIF

    !=================================================================
    ! Get scale factor for mass. Force to be a valid factor.
    !=================================================================
    CALL HCO_UNIT_GetMassScal ( HcoConfig, unt, MW_IN, MW_OUT, &
                                MOLEC_RATIO, Coef1, KeepSpec=KeepSpec )

    IF ( Coef1 < 0.0_hp ) THEN
       MSG = 'cannot do unit conversion. Mass unit: ' // TRIM(unt)
       CALL HCO_ERROR ( HcoConfig%Err, MSG, RC, ThisLoc = LOC )
       RETURN
    ENDIF
    Factor = Factor * Coef1

    !=================================================================
    ! Get scale factor for time. Skip if invalid factor. This makes
    ! sure that concentrations (e.g. kg/m3) are supported!
    !=================================================================
    CALL HCO_UNIT_GetTimeScal ( unt, MM, YYYY, Coef1, Flag )
    IF ( Flag > 0 ) Factor   = Factor * Coef1
    TimeFlag = Flag

    !=================================================================
    ! Get scale factor for area/volume. If no area conversion
    ! factor can be determined, set PerArea flag to False.
    !=================================================================
    CALL HCO_UNIT_GetAreaScal ( unt, Coef1, Flag )
    IF ( Flag > 0 ) Factor = Factor * Coef1
    AreaFlag = Flag

    ! Leave
    RC = HCO_SUCCESS

  END SUBROUTINE HCO_Unit_Factor
!EOC
!------------------------------------------------------------------------------
!                  Harvard-NASA Emissions Component (HEMCO)                   !
!------------------------------------------------------------------------------
!BOP
!
! !IROUTINE: HCO_Unit_GetMassScal
!
! !DESCRIPTION: Returns the mass scale factors for the given unit.
! This is the scale factor required to convert from input units to
! HEMCO units (i.e. kg). If KeepSpec is set to true, the molecular
! weight of the input data is preserved, e.g. data in kgC is kept in
! kgC, data in molecC is converted to kgC, etc.
!\\
!\\
! !INTERFACE:
!
  SUBROUTINE HCO_UNIT_GetMassScal( HcoConfig, unt, MW_IN, MW_OUT, &
                                   MOLEC_RATIO, Scal, KeepSpec )
!
! !USES:
!
    USE HCO_CharTools_Mod
    USE HCO_TYPES_MOD,    ONLY : ConfigObj
!
! !INPUT PARAMETERS:
!
    TYPE(ConfigObj),  POINTER               :: HcoConfig
    CHARACTER(LEN=*), INTENT(IN)            :: unt         ! Input units
    REAL(hp),         INTENT(IN)            :: MW_IN       ! MW g/mol
    REAL(hp),         INTENT(IN)            :: MW_OUT      ! MW g/mol
    REAL(hp),         INTENT(IN)            :: MOLEC_RATIO ! molec. ratio
    LOGICAL,          INTENT(IN ), OPTIONAL :: KeepSpec    ! Keep input species?
!
! !OUTPUT PARAMETER:
!
    REAL(hp),         INTENT(OUT)           :: Scal        ! Scale factor
!
! !REVISION HISTORY:
!  13 Mar 2013 - C. Keller - Initial version
!  17 Sep 2014 - C. Keller - Now accept '1' as mass unit (e.g. 1/m3/s)
!EOP
!------------------------------------------------------------------------------
!BOC
    LOGICAL             :: KEEP
    REAL(hp)            :: MW_N, MW_C
    REAL(hp)            :: MR
    CHARACTER(LEN=255)  :: MSG

    !=================================================================
    ! HCO_UNIT_GetMassScal begins here
    !=================================================================

    ! Init
    Scal = -999.0_hp

    ! Keep same species
    IF ( PRESENT(KeepSpec) ) THEN
       KEEP = KeepSpec
    ELSE
       KEEP = .FALSE.
    ENDIF

    ! Set molecular weights of N and C
    MW_N = MW_OUT
    MW_C = MW_OUT

    ! Mass unit of '1': keep as is. Note: this has to be the first
    ! entry of the unit string (e.g. 1/m2/s or 1 cm^-3). Don't
    ! accept any other ones (e.g. kg m^-2 s^-1)!
    IF ( unt(1:1) == '1' ) THEN
       Scal = 1.0_hp
       RETURN
    ENDIF

    ! Error checks: all passed variables must be defined! If this is not
    ! the case, only accept kg as valid unit!
    IF ( MW_IN       <= 0.0_hp .OR. &
         MW_OUT      <= 0.0_hp .OR. &
         MOLEC_RATIO <= 0.0_hp       ) THEN
       IF ( IsInWord(unt,'kg') .OR. KEEP ) THEN
          Scal = 1.0_hp
          RETURN
       ELSE
          MSG = 'Cannot determine unit conversion factor for mass - ' // &
                'not all species parameter are defined!'
          CALL HCO_MSG(HcoConfig%Err,MSG)
          RETURN
       ENDIF
    ENDIF

    ! Molecules / atoms of carbon: convert to kg carbon
    ! Molecules / atoms of nitrogen: convert to kg output tracer
    IF ( IsInWord(unt,'molecC'  ) .OR. IsInWord(unt,'atomC' )   .OR. &
         IsInWord(unt,'atomsC'  ) .OR. IsInWord(unt,'molec(C)') .OR. &
         IsInWord(unt,'atoms(C)') ) THEN
       IF ( KEEP ) THEN
          Scal = MW_C * 1e-3_hp / N_0
       ELSE
          Scal = MW_OUT * 1e-3_hp / N_0
       ENDIF

    ELSEIF ( IsInWord(unt,'molecN') .OR. IsInWord(unt,'atomN') .OR. &
             IsInWord(unt,'atomsN') .OR. IsInWord(unt,'molec(N)') .OR. &
             IsInWord(unt,'atoms(N)') ) THEN
       IF ( KEEP ) THEN
          Scal = MW_N * 1e-3_hp / N_0
       ELSE
          Scal = MW_OUT * 1e-3_hp / N_0
       ENDIF

    ! Molecules / atoms of species: convert to kg output species.
    ELSEIF ( IsInWord(unt,'molec') .OR. IsInWord(unt,'atom') ) THEN
       Scal = MOLEC_RATIO * MW_OUT * 1e-3_hp / N_0

    ! Mols carbon / nitrogen of species
    ELSEIF ( IsInWord(unt,'nmolC') .OR. IsInWord(unt,'nmol(C)') ) THEN
       IF ( KEEP ) THEN
          Scal = 1e-9_hp * MW_C * 1e-3_hp
       ELSE
          Scal = 1e-9_hp * MW_OUT * 1e-3_hp
       ENDIF
    ELSEIF ( IsInWord(unt,'nmolN') .OR. IsInWord(unt,'nmol(N)') ) THEN
       IF ( KEEP ) THEN
          Scal = 1e-9_hp * MW_N * 1e-3_hp
       ELSE
          Scal = 1e-9_hp * MW_OUT * 1e-3_hp
       ENDIF
    ELSEIF ( IsInWord(unt,'umolC') .OR. IsInWord(unt,'umol(C)') ) THEN
       IF ( KEEP ) THEN
          Scal = 1e-6_hp * MW_C * 1e-3_hp
       ELSE
          Scal = 1e-6_hp * MW_OUT * 1e-3_hp
       ENDIF
    ELSEIF ( IsInWord(unt,'umolN') .OR. IsInWord(unt,'umol(N)') ) THEN
       IF ( KEEP ) THEN
          Scal = 1e-6_hp * MW_N * 1e-3_hp
       ELSE
          Scal = 1e-6_hp * MW_OUT * 1e-3_hp
       ENDIF
    ELSEIF ( IsInWord(unt,'mmolC') .OR. IsInWord(unt,'mmol(C)') ) THEN
       IF ( KEEP ) THEN
          Scal = 1e-3_hp * MW_C * 1e-3_hp
       ELSE
          Scal = 1e-3_hp * MW_OUT * 1e-3_hp
       ENDIF
    ELSEIF ( IsInWord(unt,'mmolN') .OR. IsInWord(unt,'mmol(N)') ) THEN
       IF ( KEEP ) THEN
          Scal = 1e-3_hp * MW_N * 1e-3_hp
       ELSE
          Scal = 1e-3_hp * MW_OUT * 1e-3_hp
       ENDIF
    ELSEIF ( IsInWord(unt,'molC') .OR. IsInWord(unt,'mol(C)') ) THEN
       IF ( KEEP ) THEN
          Scal = MW_C * 1e-3_hp
       ELSE
          Scal = MW_OUT * 1e-3_hp
       ENDIF
    ELSEIF ( IsInWord(unt,'molN') .OR. IsInWord(unt,'mol(N)') ) THEN
       IF ( KEEP ) THEN
          Scal = MW_N * 1e-3_hp
       ELSE
          Scal = MW_OUT * 1e-3_hp
       ENDIF

    ! Mols of species
    ELSEIF ( IsInWord(unt,'nmol') ) THEN
       Scal = 1e-9_hp * MOLEC_RATIO * MW_OUT * 1e-3_hp
    ELSEIF ( IsInWord(unt,'umol') ) THEN
       Scal = 1e-6_hp * MOLEC_RATIO * MW_OUT * 1e-3_hp
    ELSEIF ( IsInWord(unt,'mmol') ) THEN
       Scal = 1e-3_hp * MOLEC_RATIO * MW_OUT * 1e-3_hp
    ELSEIF ( IsInWord(unt,'mol') ) THEN
       Scal = MOLEC_RATIO * MW_OUT * 1e-3_hp

    ! Mass Carbon of species
    ELSEIF ( IsInWord(unt,'ngC') .OR. IsInWord(unt,'ng(C)') ) THEN
       IF ( KEEP ) THEN
          Scal = 1e-12_hp
       ELSE
          Scal = 1e-12_hp / 12_hp * MW_OUT
       ENDIF
    ELSEIF ( IsInWord(unt,'ugC') .OR. IsInWord(unt,'ug(C)') ) THEN
       IF ( KEEP ) THEN
          Scal = 1e-9_hp
       ELSE
          Scal = 1e-9_hp / 12_hp * MW_OUT
       ENDIF
    ELSEIF ( IsInWord(unt,'mgC') .OR. IsInWord(unt,'mg(C)') ) THEN
       IF ( KEEP ) THEN
          Scal = 1e-6_hp
       ELSE
          Scal = 1e-6_hp / 12_hp * MW_OUT
       ENDIF
    ELSEIF ( IsInWord(unt,'kgC') .OR. IsInWord(unt,'kg(C)') ) THEN
       IF ( KEEP ) THEN
          Scal = 1.0_hp
       ELSE
          Scal = 1.0_hp / 12_hp * MW_OUT
       ENDIF
    ELSEIF ( IsInWord(unt,'gC') .OR. IsInWord(unt,'g(C)') ) THEN
       IF ( KEEP ) THEN
          Scal = 1e-3_hp
       ELSE
          Scal = 1e-3_hp / 12_hp * MW_OUT
       ENDIF

    ! Mass Nitrogen of species
    ELSEIF ( IsInWord(unt,'ngN') .OR. IsInWord(unt,'ng(N)') ) THEN
       IF ( KEEP ) THEN
          Scal = 1e-12_hp
       ELSE
          Scal = 1e-12_hp / 14_hp * MW_OUT
       ENDIF
    ELSEIF ( IsInWord(unt,'ugN') .OR. IsInWord(unt,'ug(N)') ) THEN
       IF ( KEEP ) THEN
          Scal = 1e-9_hp
       ELSE
          Scal = 1e-9_hp / 14_hp * MW_OUT
       ENDIF
    ELSEIF ( IsInWord(unt,'mgN') .OR. IsInWord(unt,'mg(N)') ) THEN
       IF ( KEEP ) THEN
          Scal = 1e-6_hp
       ELSE
          Scal = 1e-6_hp / 14_hp * MW_OUT
       ENDIF
    ELSEIF ( IsInWord(unt,'kgN') .OR. IsInWord(unt,'kg(N)') ) THEN
       IF ( KEEP ) THEN
          Scal = 1.0_hp
       ELSE
          Scal = 1.0_hp / 14_hp * MW_OUT
       ENDIF
    ELSEIF ( IsInWord(unt,'gN') .OR. IsInWord(unt,'g(N)') ) THEN
       IF ( KEEP ) THEN
          Scal = 1e-3_hp
       ELSE
          Scal = 1e-3_hp / 14_hp * MW_OUT
       ENDIF

    ! Mass of species
    ELSEIF ( IsInWord(unt,'ng') ) THEN
       IF ( KEEP ) THEN
          Scal = 1e-12_hp
       ELSE
          Scal = 1e-12_hp * MOLEC_RATIO * MW_OUT / MW_IN
       ENDIF
    ELSEIF ( IsInWord(unt,'ug') ) THEN
       IF ( KEEP ) THEN
          Scal = 1e-9_hp
       ELSE
          Scal = 1e-9_hp * MOLEC_RATIO * MW_OUT / MW_IN
       ENDIF
    ELSEIF ( IsInWord(unt,'mg') ) THEN
       IF ( KEEP ) THEN
          Scal = 1e-6_hp
       ELSE
          Scal = 1e-6_hp * MOLEC_RATIO * MW_OUT / MW_IN
       ENDIF
    ELSEIF ( IsInWord(unt,'kg') ) THEN
       IF ( KEEP ) THEN
          Scal = 1.0_hp
       ELSE
          Scal = MOLEC_RATIO * MW_OUT / MW_IN
       ENDIF
    ELSEIF ( IsInWord(unt,'g') ) THEN
       IF ( KEEP ) THEN
          Scal = 1e-3_hp
       ELSE
          Scal = 1e-3_hp * MOLEC_RATIO * MW_OUT / MW_IN
       ENDIF
    ENDIF

  END SUBROUTINE HCO_Unit_GetMassScal
!EOC
!------------------------------------------------------------------------------
!                  Harvard-NASA Emissions Component (HEMCO)                   !
!------------------------------------------------------------------------------
!BOP
!
! !IROUTINE: HCO_Unit_GetTimeScal
!
! !DESCRIPTION: Returns the time scale factors for the given unit.
! This is the scale factor required to convert from unit 'Unit' to
! HEMCO units (i.e. per second).
!\\
!\\
! !INTERFACE:
!
  SUBROUTINE HCO_Unit_GetTimeScal( unt, MM, YYYY, Scal, Flag )
!
! !USES:
!
    USE HCO_CharTools_Mod
!
! !INPUT PARAMETERS:
!
    CHARACTER(LEN=*), INTENT(IN)  :: unt   ! This unit
    INTEGER,          INTENT(IN)  :: MM    ! Current month
    INTEGER,          INTENT(IN)  :: YYYY  ! Current year
!
! !OUTPUT PARAMETERS:
!
    REAL(hp),         INTENT(OUT) :: Scal  ! Scale factor
    INTEGER,          INTENT(OUT) :: Flag  ! 1=per time, 0 otherwise
!
! !REVISION HISTORY:
!  13 Mar 2013 - C. Keller - Initial version
!EOP
!------------------------------------------------------------------------------
!BOC
!
! !ROUTINE ARGUMENTS:
!
    INTEGER  :: Month, Year
    LOGICAL  :: IS_LEAPYEAR
    INTEGER  :: MONTHDAYS(12) = (/ 31, 28, 31, 30, 31, 30, &
                                   31, 31, 30, 31, 30, 31   /)

    !=================================================================
    ! HCO_UNIT_GetTimeScal begins here
    !=================================================================

    ! Init
    Scal = -999.0_hp
    Flag = 0

    ! Is this a leap year?
    Year  = MAX(YYYY,1)
    IS_LEAPYEAR = ( (MOD(Year,4) == 0) .AND. (MOD(Year,400) /= 0) )
    IF ( IS_LEAPYEAR ) MONTHDAYS(2) = 29

    ! second
    IF ( IsInWord(unt,'/s')   .OR. IsInWord(unt,'s-1') .OR. &
         IsInWord(unt,'s^-1') .OR. IsInWord(unt,'sec') ) THEN
       Scal = 1.0_hp
       Flag = 1

    ! hour
    ELSEIF ( IsInWord(unt,'hr') .OR. IsInWord(unt,'hour') ) THEN
       Scal = 1.0_hp / 3600_hp
       Flag = 1

    ! day
    ELSEIF ( IsInWord(unt,'/d')   .OR. IsInWord(unt,'d-1') .OR. &
             IsInWord(unt,'d^-1') .OR. IsInWord(unt,'day') ) THEN
       Scal = 1.0_hp / SEC_IN_DAY
       Flag = 1

      ! month
    ELSEIF ( IsInWord(unt,'mt') .OR. IsInWord(unt,'month') ) THEN
       Month = MAX(MM,1)
       Scal  = 1.0_hp / MONTHDAYS(Month) / SEC_IN_DAY
       Flag  = 1

    ! year
    ELSEIF ( IsInWord(unt,'/y')   .OR. IsInWord(unt,'y-1') .OR. &
             IsInWord(unt,'y^-1') .OR. IsInWord(unt,'yr')  .OR. &
             IsInWord(unt,'year') ) THEN

       IF ( IS_LEAPYEAR ) THEN
          Scal = 1.0_hp / SEC_IN_LEAPYEAR
       ELSE
          Scal = 1.0_hp / SEC_IN_REGYEAR
       ENDIF
       Flag = 1
    ENDIF

  END SUBROUTINE HCO_UNIT_GetTimeScal
!EOC
!------------------------------------------------------------------------------
!                  Harvard-NASA Emissions Component (HEMCO)                   !
!------------------------------------------------------------------------------
!BOP
!
! !IROUTINE: HCO_Unit_GetAreaScal
!
! !DESCRIPTION: Returns the area/volume scale factors for the given unit.
! This is the scale factor required to convert from unit 'Unit' to
! HEMCO units (i.e. per m2 or per m3).
!\\
!\\
! !INTERFACE:
!
  SUBROUTINE HCO_Unit_GetAreaScal( unt, Scal, Flag )
!
! !USES:
!
    USE HCO_CharTools_Mod
!
! !INPUT PARAMETERS:
!
    CHARACTER(LEN=*), INTENT(IN)  :: unt   ! This unit
!
! !OUTPUT PARAMETERS:
!
    REAL(hp),         INTENT(OUT) :: Scal  ! scale factor
    INTEGER,          INTENT(OUT) :: Flag  ! 2=per area, 3= per volume, 0 otherwise
!
! !REVISION HISTORY:
!  13 Mar 2013 - C. Keller - Initial version
!EOP
!------------------------------------------------------------------------------
!BOC

    !=================================================================
    ! HCO_UNIT_GetAreaScal begins here
    !=================================================================

    ! Init
    Scal = -999.0_hp
    Flag = 0

    ! cm2
    IF ( IsInWord(unt,'/cm2' ) .OR. IsInWord(unt,'cm-2' ) .OR. &
         IsInWord(unt,'/cm^2') .OR. IsInWord(unt,'cm^-2')       ) THEN
       Scal = 1.0_hp / 1e-4_hp
       Flag = 2

    ! km2
    ELSEIF ( IsInWord(unt,'/km2' ) .OR. IsInWord(unt,'km-2' ) .OR. &
             IsInWord(unt,'/km^2') .OR. IsInWord(unt,'km^-2')       ) THEN
       Scal = 1.0_hp / 1e6_hp
       Flag = 2

    ! m2
    ELSEIF ( IsInWord(unt,'/m2' ) .OR. IsInWord(unt,'m-2' ) .OR. &
             IsInWord(unt,'/m^2') .OR. IsInWord(unt,'m^-2')       ) THEN
       Scal = 1.0_hp
       Flag = 2

    !=================================================================
    ! Convert volume to m3
    !=================================================================

    ! cm3
    ELSEIF ( IsInWord(unt,'/cm3')  .OR. IsInWord(unt,'cm-3' ) .OR. &
             IsInWord(unt,'/cm^3') .OR. IsInWord(unt,'cm^-3')       ) THEN
       Scal = 1.0_hp / 1e-6_hp
       Flag = 3

    ! dm3
    ELSEIF ( IsInWord(unt,'/dm3')  .OR. IsInWord(unt,'dm-3' ) .OR. &
             IsInWord(unt,'/dm^3') .OR. IsInWord(unt,'dm^-3')       ) THEN
       Scal = 1.0_hp / 1e-3_hp
       Flag = 3

    ! m3
    ELSEIF ( IsInWord(unt,'/m3')  .OR. IsInWord(unt,'m-3' ) .OR. &
             IsInWord(unt,'/m^3') .OR. IsInWord(unt,'m^-3')       ) THEN
       Scal = 1.0_hp
       Flag = 3

    ! L
    ELSEIF ( IsInWord(unt,'/l') .OR. IsInWord(unt,'l-1') .OR. &
             IsInWord(unt,'l^-1')                              ) THEN
       Scal = 1.0_hp / 1e-3_hp
       Flag = 3
    ENDIF

  END SUBROUTINE HCO_Unit_GetAreaScal
!EOC
!------------------------------------------------------------------------------
!                  Harvard-NASA Emissions Component (HEMCO)                   !
!------------------------------------------------------------------------------
!BOP
!
! !IROUTINE: HCO_Unit_ScalCheck
!
! !DESCRIPTION: Check if the provided unit is unitless. Returns
! 0 if Unit is unitless, 1 if it's not unitless but in correct
! HEMCO emission units (i.e. kg/m2/s), 2 if it's in HEMCO concentration
! units (kg/m3), -1 otherwise.
!\\
!\\
! !INTERFACE:
!
  FUNCTION HCO_Unit_ScalCheck( Unit ) Result ( Flag )
!
! !USES:
!
    USE CharPak_Mod, ONLY : TRANLC
!
! !INPUT PARAMETERS:
!
    CHARACTER(LEN=*), INTENT(IN)  :: Unit
!
! !OUTPUT PARAMETERS:
!
    INTEGER                       :: Flag  ! 0=ok, 1=warning, 2=error
!
! !REVISION HISTORY:
!  13 Mar 2013 - C. Keller - Initial version
!EOP
!------------------------------------------------------------------------------
!BOC
!
! !LOCAL VARIABLES:
!
    CHARACTER(LEN=31) :: tmpU
    INTEGER           :: I

    !=================================================================
    ! HCO_UNIT_SCALCHECK begins here
    !=================================================================

    ! Mirror
    tmpU = Unit

    ! lower case
    CALL TRANLC( tmpU )

    ! No recognized unit (default):
    Flag = -1

    ! Check for unitless factors
    DO I = 1, NUL
       IF ( TRIM(tmpU) == TRIM(UL(I)) ) THEN
          Flag = 0
          RETURN
       ENDIF
    ENDDO

    ! Check for HEMCO emissions units
    DO I = 1, NHE
       IF ( TRIM(tmpU) == TRIM(HE(I)) ) THEN
          Flag = 1
          RETURN
       ENDIF
    ENDDO

    ! Check for HEMCO concentration units
    DO I = 1, NHC
       IF ( TRIM(tmpU) == TRIM(HC(I)) ) THEN
          Flag = 2
          RETURN
       ENDIF
    ENDDO

  END FUNCTION HCO_Unit_ScalCheck
!EOC
!------------------------------------------------------------------------------
!                  Harvard-NASA Emissions Component (HEMCO)                   !
!------------------------------------------------------------------------------
!BOP
!
! !IROUTINE: HCO_IsUnitless
!
! !DESCRIPTION: Returns TRUE if the passed string corresponds to the HEMCO
! unitless data unit string.
!\\
!\\
! !INTERFACE:
!
  FUNCTION HCO_IsUnitless( Unt ) Result ( Bool )
!
! !INPUT PARAMETERS:
!
    CHARACTER(LEN=*), INTENT(IN)   :: Unt
!
! !OUTPUT PARAMETERS:
!
    LOGICAL                        :: Bool
!
! !REVISION HISTORY:
!  24 Jul 2014 - C. Keller - Initial version
!EOP
!------------------------------------------------------------------------------
!BOC

    Bool = ( TRIM(Unt) == TRIM(UL(1)) )

  END FUNCTION HCO_IsUnitless
!EOC
!------------------------------------------------------------------------------
!                  Harvard-NASA Emissions Component (HEMCO)                   !
!------------------------------------------------------------------------------
!BOP
!
! !IROUTINE: HCO_IsIndexData
!
! !DESCRIPTION: Returns TRUE if the passed string corresponds to the HEMCO
! index data unit string.
!\\
!\\
! !INTERFACE:
!
  FUNCTION HCO_IsIndexData( Unt ) Result ( Bool )
!
! !INPUT PARAMETERS:
!
    CHARACTER(LEN=*), INTENT(IN)   :: Unt
!
! !OUTPUT PARAMETERS:
!
    LOGICAL                        :: Bool
!
! !REVISION HISTORY:
!  24 Jul 2014 - C. Keller - Initial version
!EOP
!------------------------------------------------------------------------------
!BOC

    Bool = ( TRIM(Unt) == TRIM(UL(2)) )

  END FUNCTION HCO_IsIndexData
!EOC
!------------------------------------------------------------------------------
!                  Harvard-NASA Emissions Component (HEMCO)                   !
!------------------------------------------------------------------------------
!BOP
!
! !IROUTINE: HCO_UnitTolerance
!
! !DESCRIPTION: Returns the HEMCO unit tolerance as defined in the HEMCO
! configuration file (under settings). Returns a default value of 0 (no
! tolerance) if no value is set in the configuration file.
!\\
!\\
! !INTERFACE:
!
  FUNCTION HCO_UnitTolerance( HcoConfig ) Result ( UnitTolerance )
!
! !USES:
!
    USE HCO_TYPES_MOD,    ONLY : ConfigObj
    USE HCO_EXTLIST_MOD,  ONLY : GetExtOpt, CoreNr
!
! !INPUT PARAMETERS:
!
    TYPE(ConfigObj), POINTER       :: HcoConfig
!
! !OUTPUT PARAMETERS:
!
    INTEGER                        :: UnitTolerance
!
! !REVISION HISTORY:
!  24 Jul 2014 - C. Keller - Initial version
!EOP
!------------------------------------------------------------------------------
!BOC
!
! !LOCAL VARIABLES:
!
    INTEGER, SAVE       :: Tolerance = -1
    LOGICAL             :: FOUND
    INTEGER             :: RC
    CHARACTER(LEN=255)  :: MSG

    !=================================================================
    ! HCO_UnitTolerance begins here
    !=================================================================

    ! On first call, try to get unit tolerance value from core settings.
    ! Use value of zero if not specified in the configuration file.
    IF ( Tolerance < 0 ) THEN
       CALL GetExtOpt ( HcoConfig, CoreNr, 'Unit tolerance', &
                        OptValInt=Tolerance, FOUND=FOUND, RC=RC )
<<<<<<< HEAD

       IF ( .NOT. FOUND ) Tolerance = 0
=======
>>>>>>> a1043cfb

       IF ( .NOT. FOUND ) Tolerance = 0
    ENDIF

    ! Return
    UnitTolerance = Tolerance

  END FUNCTION HCO_UnitTolerance
!EOC
END MODULE HCO_Unit_Mod<|MERGE_RESOLUTION|>--- conflicted
+++ resolved
@@ -1134,12 +1134,6 @@
     IF ( Tolerance < 0 ) THEN
        CALL GetExtOpt ( HcoConfig, CoreNr, 'Unit tolerance', &
                         OptValInt=Tolerance, FOUND=FOUND, RC=RC )
-<<<<<<< HEAD
-
-       IF ( .NOT. FOUND ) Tolerance = 0
-=======
->>>>>>> a1043cfb
-
        IF ( .NOT. FOUND ) Tolerance = 0
     ENDIF
 
