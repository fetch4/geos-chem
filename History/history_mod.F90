--- conflicted
+++ resolved
@@ -120,15 +120,18 @@
 !
 ! !INPUT PARAMETERS:
 !
-    TYPE(OptInput),   INTENT(IN)  :: Input_Opt
-    TYPE(ChmState),   INTENT(IN)  :: State_Chm
-    TYPE(DgnState),   INTENT(INOUT)  :: State_Diag
-    TYPE(GrdState),   INTENT(IN)  :: State_Grid
-    TYPE(MetState),   INTENT(IN)  :: State_Met
+    TYPE(OptInput),   INTENT(IN)    :: Input_Opt    ! Input Option object
+    TYPE(ChmState),   INTENT(IN)    :: State_Chm    ! Chemistry State object
+    TYPE(GrdState),   INTENT(IN)    :: State_Grid   ! Grid State object
+    TYPE(MetState),   INTENT(IN)    :: State_Met    ! Meteorology State object
+!
+! !INPUT/OUTPUT PARAMETERS:
+!
+    TYPE(DgnState),   INTENT(INOUT) :: State_Diag   ! Diagnostics State object
 !
 ! !OUTPUT PARAMETERS:
 !
-    INTEGER,          INTENT(OUT) :: RC
+    INTEGER,          INTENT(OUT)   :: RC           ! Success or failure
 !
 ! !REMARKS:
 !  Calls internal routines History_ReadCollectionNames and
@@ -159,8 +162,8 @@
     ! ("collection" = a netCDF file with a specific update frequency)
     !=======================================================================
     IF ( .not. Input_Opt%DryRun ) THEN
-       CALL History_ReadCollectionNames( Input_Opt,  State_Chm, &
-                                         State_Diag, State_Met, RC )
+       CALL History_ReadCollectionNames( Input_Opt,  State_Chm,             &
+                                         State_Diag, State_Met, RC         )
 
        ! Trap potential errors
        IF ( RC /= GC_SUCCESS ) THEN
@@ -2846,11 +2849,7 @@
 !\\
 ! !INTERFACE:
 !
-<<<<<<< HEAD
-  SUBROUTINE History_Write( Input_Opt, State_Diag, Spc_Units, RC )
-=======
-  SUBROUTINE History_Write( Input_Opt, Spc_Units, State_Diag, State_Chm, RC )
->>>>>>> 412ba590
+  SUBROUTINE History_Write( Input_Opt, State_Chm, State_Diag, RC )
 !
 ! !USES:
 !
@@ -2871,13 +2870,8 @@
 ! !INPUT PARAMETERS:
 !
     TYPE(OptInput),   INTENT(IN)  :: Input_Opt   ! Input Options object
-<<<<<<< HEAD
-    TYPE(DgnState),   INTENT(IN)  :: State_Diag ! Diagnostics state obj
-=======
-    TYPE(DgnState),   INTENT(IN)  :: State_Diag   ! Diagnsotics State object
->>>>>>> 412ba590
-    CHARACTER(LEN=*), INTENT(IN)  :: Spc_Units   ! Units of SC%Species array
-    TYPE(ChmState),   INTENT(IN)  :: State_Chm    ! Chemistry State object
+    TYPE(ChmState),   INTENT(IN)  :: State_Chm   ! Chemistry State object
+    TYPE(DgnState),   INTENT(IN)  :: State_Diag  ! Diagnsotics State object
 !
 ! !OUTPUT PARAMETERS:
 !
@@ -2900,6 +2894,7 @@
     LOGICAL                          :: DoClose
     LOGICAL                          :: DoWrite
     INTEGER                          :: S, N
+
 
     ! Strings
     CHARACTER(LEN=20)                :: TmpUnits
@@ -2995,7 +2990,7 @@
           ! Save the units of State_Chm%Species(:)%Conc in the container,
           ! so that we can redefine the unit string from "TBD".
           ! Copy into a temp variable so that Gfortran won't choke.
-          TmpUnits            = Spc_Units
+          TmpUnits            = State_Chm%Spc_Units
           Container%Spc_Units = TmpUnits
 
           !-----------------------------------------------------------------
@@ -3017,15 +3012,9 @@
           ! Defines each variable, saves global attributes, and writes
           ! the index variable data to the file.
           !-----------------------------------------------------------------
-<<<<<<< HEAD
           CALL History_Netcdf_Define( Input_Opt  = Input_Opt,                &
                                       Container  = Container,                &
                                       RC         = RC                       )
-=======
-          CALL History_Netcdf_Define( Input_Opt = Input_Opt,                &
-                                      Container = Container,                &
-                                         RC = RC  )
->>>>>>> 412ba590
 
           ! Trap error
           IF ( RC /= GC_SUCCESS ) THEN
