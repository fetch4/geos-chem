--- conflicted
+++ resolved
@@ -12,12 +12,8 @@
 #\\
 #\\
 # !CALLING SEQUENCE:
-<<<<<<< HEAD
 #  ./integrationTestCreate.sh /path/to/root /path/to/env-file tests-to-run
 #  ./integrationTestCreate.sh /path/to/root /path/to/env-file tests-to-run quick=1
-=======
-#  ./integrationTestCreate.sh /path/to/int/test/root /path/to/env-file [yes|no]
->>>>>>> e837aba3
 #EOP
 #------------------------------------------------------------------------------
 #BOC
@@ -51,22 +47,12 @@
 # Environment file (for Harvard Cannon only)
 site=$(get_site_name)
 envFile="${2}"
-<<<<<<< HEAD
 if [[ "X${site}" == "XCANNON" ]]; then
     [[ "X${envFile}" == "X" ]] && envFile=$(get_default_gchp_env_file)
     if [[ ! -f ${envFile} ]]; then
 	echo "ERROR: The enviroment file is not a valid file!"
 	exit 1
     fi
-=======
-if [[ "x${envFile}" == "x" ]]; then
-    echo "ERROR: The enviroment file (w/ module loads) has not been specified!"
-    exit 1
-fi
-if [[ ! -f ${envFile} ]]; then
-    echo "ERROR: The enviroment file is not a valid file!"
-    exit 1
->>>>>>> e837aba3
 fi
 
 # Type of tests to run?
@@ -210,23 +196,17 @@
     #=========================================================================
     printf "\nCreating new run directories:\n"
 
-<<<<<<< HEAD
     # c24 geosfp TransportTracers
     create_rundir "2\n1\n${rundirsDir}\n\nn\n" "${log}"
-=======
-# c24 merra2 carbon
-create_rundir "5\n1\n1\n${rundirsDir}\n\nn\n" "${log}"
-
-# c24 merra2 carbon CH4 only
-create_rundir "5\n2\n1\n${rundirsDir}\n\nn\n" "${log}"
->>>>>>> e837aba3
-
-    # c24 merra2 fullchem tagO3
+
+    # c24 merra2 tagO3
     create_rundir "4\n1\n${rundirsDir}\n\nn\n" "${log}"
 
-    # Placeholder for carbon simulation
     # c24 merra2 carbon
-    #create_rundir "12\n1\n${rundirsDir}\n\nn\n" "${log}"
+    create_rundir "5\n1\n1\n${rundirsDir}\n\nn\n" "${log}"
+
+    # c24 merra2 carbon CH4 only
+    create_rundir "5\n2\n1\n${rundirsDir}\n\nn\n" "${log}"
 
     # Exit after creating a couple of rundirs if $quick is "yes"
     if [[ "X${quick}" == "XYES" ]]; then
