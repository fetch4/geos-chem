#!/bin/bash

#------------------------------------------------------------------------------
#                  GEOS-Chem Global Chemical Transport Model                  !
#------------------------------------------------------------------------------
#BOP
#
# !MODULE: commonFunctionsForTests.sh
#
# !DESCRIPTION: Contains common functions that are used by the test scripts.
#\\
#\\
# !REVISION HISTORY:
#  03 Nov 2020 - R. Yantosca - Initial version
#  See the subsequent Git history with the gitk browser!
#
# !REMARKS:
#  NOTE: Integration tests and parallelization tests run for 1 hour.
#  The exceptions are the nested-grid simulation tests, which run for 20
#  minutes due to the smaller dynamic timestep.
#EOP
#------------------------------------------------------------------------------
#BOC

# Global variables
FILL=$(printf '.%.0s' {1..47})
SEP_MAJOR=$(printf '=%.0s' {1..78})
SEP_MINOR=$(printf '\055%.0s' {1..78})
SED_CONFIG_1='s/end_date: \[20110201, 000000\]/end_date: \[20110101, 010000\]/'
SED_CONFIG_2='s/start_date: \[20160101, 000000\]/start_date: \[20190101, 000000\]/'
SED_CONFIG_3='s/end_date: \[20160201, 000000\]/end_date: \[20190101, 010000\]/'
SED_CONFIG_4='s/end_date: \[20160101, 000000\]/end_date: \[20190101, 010000\]/'
SED_CONFIG_5='s/end_date: \[20190201, 000000\]/end_date: \[20190101, 010000\]/'
SED_CONFIG_6='s/end_date: \[20190801, 000000\]/end_date: \[20190701, 010000\]/'
SED_CONFIG_N='s/end_date: \[20190801, 000000\]/end_date: \[20190701, 002000\]/'
SED_HEMCO_CONF_1='s/GEOS_0.25x0.3125/GEOS_0.25x0.3125_NA/'
SED_HEMCO_CONF_2='s/GEOS_0.5x0.625/GEOS_0.5x0.625_NA/'
SED_HEMCO_CONF_N='s/\$RES.\$NC/\$RES.NA.\$NC/'
SED_HISTORY_RC_1='s/00000100 000000/00000000 010000/'
SED_HISTORY_RC_2='s/7440000/010000/'
SED_HISTORY_RC_N='s/00000100 000000/00000000 002000/'
SED_RUN_CONFIG_1='s/20160101 000000/20190101 000000/'
SED_RUN_CONFIG_2='s/20160201 000000/20190101 010000/'
SED_RUN_CONFIG_3='s/20190201 000000/20190101 010000/'
SED_RUN_CONFIG_4='s/00000100 000000/00000000 010000/'
SED_RUN_CONFIG_5='s/7440000/010000/'
SED_RUN_CONFIG_6='s/1680000/010000/'
CMP_PASS_STR='Configure & Build.....PASS'
CMP_FAIL_STR='Configure & Build.....FAIL'
EXE_PASS_STR='Execute Simulation....PASS'
EXE_FAIL_STR='Execute Simulation....FAIL'
EXE_TBD_STR='Execute Simulation....TBD'
<<<<<<< HEAD
EXE_GCC_BUILD_LIST=("default" "apm"   "hg"                     \
                    "luowd"   "rrtmg" "tomas15" "tomas40" )
# Future development -- add carboncycle
#EXE_GCC_BUILD_LIST=("default" "apm"   "carboncycle" "hg"       \
#                   "luowd"   "rrtmg" "tomas15"     "tomas40" )
EXE_GCHP_BUILD_LIST=("default" "rrtmg")
END_hhmm_1h="0100z.nc4"
END_hhmm_20m="0020z.nc4"
PAR_TEST_SUFFIX="threads"
=======
EXE_BUILD_LIST=("default" "apm"   "carbon"  "hg"       \
                "luowd"   "rrtmg" "tomas15" "tomas40" )

>>>>>>> cc161b06

function sed_ie() {
    #========================================================================
    # Replacement for `sed -i -e` that works on both MacOS and Linux
    #
    # 1st argument = regular expression
    # 2nd argument = file to be edited
    #========================================================================
    regex="${1}"
    file="${2}"
    if [[ "x$(uname -s)" == "xDarwin" ]]; then
	sed -i '' -e "${regex}" "${file}"          # MacOS/Darwin
    else
	sed -i -e "${regex}" "${file}"             # GNU/Linux
    fi
}


function absolute_path() {
    #========================================================================
    # Returns the absolute path from a relative path
    #
    # 1st argument = relative path
    #========================================================================
    if [[ -d "${1}" ]]; then
	absPath=$(readlink -f "${1}")   # If directory exists, use readlink
    else
	absPath="${1/#\~/$HOME}"        # Otherwise, replace ~ with $HOME
    fi
    echo "${absPath}"
}


function is_valid_rundir() {
    #========================================================================
    # Function that tests if a file is a valid GEOS-Chem run directory
    #
    # 1st argument: File or directory to be tested
    #========================================================================
    if [[ -d "${1}" ]]; then
	if [[ -f "${1}/geoschem_config.yml" && \
	      -f "${1}/HEMCO_Config.rc" ]]; then
	    echo "TRUE"
	    return
	fi
    fi
    echo "FALSE"
}


function is_gchp_rundir() {
    #========================================================================
    # Function that tests if a run directory is a GCHP run directory
    #
    # 1st argument: Directory to be tested
    #========================================================================
    expr=$(is_valid_rundir "${1}")
    if [[ "x${expr}" == "xTRUE" ]]; then
	if [[ -f "${1}/CAP.rc" ]]; then
	    echo "TRUE"
	    return
	fi
    fi
    echo "FALSE"
}


function count_rundirs() {
    #========================================================================
    # Returns the number of run directories in the root folder.
    #
    # 1st argument: Root directory containing several GC run directories
    #========================================================================
    itRoot="${1}"
    thisDir=$(pwd -P)

    # Count run directories
    cd "${itRoot}"
    declare -i x=0
    for runDir in *; do
	expr=$(is_valid_rundir "${runDir}")
	if [[ "x${expr}" == "xTRUE" ]]; then
	    let x++
	fi
    done
    cd "${thisDir}"

    # Cleanup and quit
    echo $x
}


function update_gchp_config_files() {
    #========================================================================
    # Returns the number of run directories in the root folder.
    #
    # 1st argument: Root directory containing several GC run directories
    # 2nd argument: Integration test root directory
    #========================================================================
    runPath=$(absolute_path "${1}")           # GCHP run dir (abs path)
    itRoot=$(absolute_path "${2}")            # Int test root dir (abs path)
    file="${runPath}/setCommonRunSettings.sh" # config file to edit

    # Replace text in config file
    sed_ie "${SED_RUN_CONFIG_1}"                                    "${file}"
    sed_ie "${SED_RUN_CONFIG_2}"                                    "${file}"
    sed_ie "${SED_RUN_CONFIG_3}"                                    "${file}"
    sed_ie "${SED_RUN_CONFIG_4}"                                    "${file}"
    sed_ie "${SED_RUN_CONFIG_5}"                                    "${file}"
    sed_ie "${SED_RUN_CONFIG_6}"                                    "${file}"
    sed_ie "s/CS_RES=.*/CS_RES=24/"                                 "${file}"
    sed_ie "s/AutoUpdate_Diagnostics=.*/AutoUpdate_Diagnostics=ON/" "${file}"
    sed_ie "s/Diag_Monthly=\"1\".*/Diag_Monthly=\"0\"/"             "${file}"
    sed_ie "s/Diag_Frequency=\".*/Diag_Frequency=\"010000\"/"       "${file}"
    sed_ie "s/Diag_Duration=\".*/Diag_Duration=\"010000\"/"         "${file}"
    sed_ie "s/TOTAL_CORES=.*/TOTAL_CORES=24/"                       "${file}"
    sed_ie "s/NUM_NODES=.*/NUM_NODES=1/"                            "${file}"
    sed_ie "s/NUM_CORES_PER_NODE=.*/NUM_CORES_PER_NODE=24/"         "${file}"
}

function update_config_files() {
    #========================================================================
    # Function to replace text in rundir config files
    #
    # 1st argument = Integration tests root path
    # 2nd argument = GEOS-Chem run directory name
    #========================================================================
    runPath=$(absolute_path "${1}")     # GEOS-Chem rundir (abs path)
    itRoot=$(absolute_path "${2}")      # Int test root folder (abs path)

    #------------------------------------------------------------------------
    # Replace text in geoschem_config.yml
    #------------------------------------------------------------------------

    # For nested-grid fullchem runs, change simulation time to 20 minutes
    # in order to reduce the run time of the whole set of integration tests.
    if grep -q "025x03125_fullchem" <<< "${runPath}"; then
	sed_ie "${SED_CONFIG_N}" "${runPath}/geoschem_config.yml"
    fi
    if grep -q "05x0625_fullchem" <<< "${runPath}"; then
	sed_ie "${SED_CONFIG_N}" "${runPath}/geoschem_config.yml"
    fi

    # Other text replacements
    sed_ie "${SED_CONFIG_1}" "${runPath}/geoschem_config.yml"
    sed_ie "${SED_CONFIG_2}" "${runPath}/geoschem_config.yml"
    sed_ie "${SED_CONFIG_3}" "${runPath}/geoschem_config.yml"
    sed_ie "${SED_CONFIG_4}" "${runPath}/geoschem_config.yml"
    sed_ie "${SED_CONFIG_5}" "${runPath}/geoschem_config.yml"
    sed_ie "${SED_CONFIG_6}" "${runPath}/geoschem_config.yml"

    #------------------------------------------------------------------------
    # Replace text in HEMCO_Config.rc
    #------------------------------------------------------------------------

    # For all nested-grid rundirs, add a NA into the entries for met fields
    if grep -q "025x03125" <<< "${runPath}"; then
	sed_ie "${SED_HEMCO_CONF_N}" "${runPath}/HEMCO_Config.rc"
    fi
    if grep -q "05x0625" <<< "${runPath}"; then
	sed_ie "${SED_HEMCO_CONF_N}" "${runPath}/HEMCO_Config.rc"
    fi

    # Other text replacements
    sed_ie "${SED_HEMCO_CONF_1}" "${runPath}/HEMCO_Config.rc"
    sed_ie "${SED_HEMCO_CONF_2}" "${runPath}/HEMCO_Config.rc"

    #------------------------------------------------------------------------
    # Replace text in HEMCO_Config.rc.gmao_metfields (GCClassic only)
    #------------------------------------------------------------------------

    if [[ -f "${runPath}/HEMCO_Config.rc.gmao_metfields" ]]; then
	# For all nested-grid rundirs, add a NA into the entries for met fields
	if grep -q "025x03125" <<< "${runPath}"; then
	    sed_ie "${SED_HEMCO_CONF_N}" "${runPath}/HEMCO_Config.rc.gmao_metfields"
	fi
	if grep -q "05x0625" <<< "${runPath}"; then
	    sed_ie "${SED_HEMCO_CONF_N}" "${runPath}/HEMCO_Config.rc.gmao_metfields"
	fi

	# Other text replacements
	sed_ie "${SED_HEMCO_CONF_1}" "${runPath}/HEMCO_Config.rc.gmao_metfields"
	sed_ie "${SED_HEMCO_CONF_2}" "${runPath}/HEMCO_Config.rc.gmao_metfields"
    fi

    #------------------------------------------------------------------------
    # Replace text in HISTORY.rc
    #------------------------------------------------------------------------

    # For nested-grid fullchem runs, change frequency and duration to 20 mins
    # in order to reduce the run time of the whole set of integration tests.
    if grep -q "025x03125_fullchem" <<< "${runPath}"; then
	sed_ie "${SED_HISTORY_RC_N}" "${runPath}/HISTORY.rc"
    fi
    if grep -q "05x0625_fullchem" <<< "${runPath}"; then
	sed_ie "${SED_HISTORY_RC_N}" "${runPath}/HISTORY.rc"
    fi

    # Other text replacements
    sed_ie "${SED_HISTORY_RC_1}" "${runPath}/HISTORY.rc"
    sed_ie "${SED_HISTORY_RC_2}" "${runPath}/HISTORY.rc"
}


function create_rundir() {
    #========================================================================
    # Calls createRunDir.sh with appropriate arguments
    #
    # 1st argument: Commands to forcefeed into createRunDir.sh
    # 2nd argument: Log file where stdout & stderr will be redirected
    # 3rd argument: Integration test root directory
    #
    # NOTE: Run directories will be created with default names.
    #========================================================================
    cmd="${1}"                     # Command for createRunDir.sh
    log=$(absolute_path "${2}")    # Log file for output of createRunDir.sh
    itRoot=$(absolute_path "${3}") # Int test root folder
    logTmp="${log}.tmp"            # Temporary log file
    logTmp2="${log}.tmp.tmp"       # Temporary log file
    runPath=""                     # Path to run directory (abs path)

    # Create run dir for a short simulation
    printf "${cmd}" | ./createRunDir.sh > "${logTmp}" 2>&1

    # Get the absolute rundir path from the output of createRunDir.sh
    runPath=$(grep -E "Created" "${logTmp}")
    runPath=${runPath/Created /}
    printf " ... ${runPath}\n"

    # Now concatenate the temporary log into the log file
    # (Or create the log file if it doesn't yet exist)
    if [[ -f "${log}" ]]; then
	cat "${log}" "${logTmp}" >> "${logTmp2}"
	mv -f "${logTmp2}" "${log}"
	rm -f "${logTmp}"
    else
	mv "${logTmp}" "${log}"
    fi

    # Change start & end dates etc. in rundir configuration files
    update_config_files "${runPath}" "${itRoot}"

    # If this is a GCHP run directory, then also replace text in
    # GCHP-specific rundir configuration files etc.
    expr=$(is_gchp_rundir "${runPath}")
    if [[ "x${expr}" == "xTRUE" ]]; then
	update_gchp_config_files "${runPath}" "${itRoot}"
    fi

    # Remove temporary logs
    rm -rf "${logTmp} ${logTmp2}"
}


function cleanup_files() {
    #========================================================================
    # Removes all files and directories in a root folder
    #
    # 1st argument = root folder for tests (w/ many rundirs etc)
    #========================================================================
    itRoot="${1}"
    if [[ "x${itRoot}" != "x" ]]; then

	# Exit if directory is already empty
	if [[ ! $(ls -A "${itRoot}") ]]; then
	    echo "${itRoot} is empty... nothing to clean up!"
	    return 0
	fi

	# Give user a chance to avoid removing files
	printf "\nRemoving files and directories in ${itRoot}:\n"
	printf "If this is OK, type 'yes to proceed or 'no' to quit:\n"
	read answer
	if [[ ! "${answer}" =~ [Yy][Ee][Ss] ]]; then
	    printf "Exiting...\n"
	    exit 1
	fi

	# Remove files and unlink links
	printf "Removing ...\n"
	for file in ${itRoot}/*; do
	    if [[ -h ${file} ]]; then
		unlink ${file}
	    else
		path=$(absolute_path "${file}")
		if [[ -e ${path} ]]; then
		    printf " ... ${path}\n";
		    rm -rf "${path}"
		fi
		unset path
	    fi
	done
    fi
}


function print_to_log() {
    #========================================================================
    # Prints a message (single line) to a log file
    #
    # 1st argument: Message to be printed
    # 2nd argument: Log file where message will be sent
    #========================================================================
    printf "%s\n" "${1}" >> "${2}" 2>&1
}


function exe_name() {
    #========================================================================
    # Returns the executable name given a directory name
    #
    # 1st argument: Model (GCClassic or GCHP)
    # 2nd argument: Build directory name
    #========================================================================
    model="${1}"
    buildDir="${2}"

    # Turn on case-insensitivity
    shopt -s nocasematch

    # Default executable name
    exeFileName="none"
    [[ "x${model}" == "xgcclassic" ]] && exeFileName="${model}"
    [[ "x${model}" == "xgchp"      ]] && exeFileName="${model}"

    # Append a suffix to the executable file name for specific directories
<<<<<<< HEAD
    if [[ "x${model}" == "xgcclassic" ]]; then
	for suffix in ${EXE_GCC_BUILD_LIST[@]}; do
	    if [[ "${buildDir}" =~ "${suffix}" ]]; then
		exeFileName+=".${suffix}"
		break
	    fi
	done
    elif [[ "x${model}" == "xgchp" ]]; then
	for suffix in ${EXE_GCHP_BUILD_LIST[@]}; do
	    if [[ "${buildDir}" =~ "${suffix}" ]]; then
		exeFileName+=".${suffix}"
		break
	    fi
	done
    fi
=======
    for suffix in ${EXE_BUILD_LIST[@]}; do
	if [[ ${1} =~ ${suffix} ]]; then
	    exeFileName+=".${suffix}"
	    break
	fi
    done
>>>>>>> cc161b06

    # Turn off case-insensitivity
    shopt -u nocasematch

    # Return
    echo "${exeFileName}"
}


function config_options() {
    #========================================================================
    # Returns the configuration options given a directory name
    #
    # 1st argument: Model type ("gcclassic" or "gchp")
    # 2nd argument: Directory name
    # 3rd argument: Base compilation options
    #========================================================================

    # Arguments
    model="${1}"
    dir=$(basename "${2}")  # Only take last part of path
    baseOptions="${3}"

    # Local variables
    exeFileName=$(exe_name "${model}" "${dir}" )

    # Turn on case-insensitivity
    shopt -s nocasematch

    # Pick the proper build options
    if [[ ${dir} =~ "apm" ]]; then
	options="${baseOptions} -DAPM=y -DEXE_FILE_NAME=${exeFileName}"
<<<<<<< HEAD
    elif [[ ${dir} =~ "carboncycle" ]]; then
	options="${baseOptions} -DMECH=carboncycle -DEXE_FILE_NAME=${exeFileName}"
=======
    elif [[ ${dir} =~ "carbon" ]]; then
	options="${baseOptions} -DMECH=carbon -DEXE_FILE_NAME=${exeFileName}"
>>>>>>> cc161b06
    elif [[ ${dir} =~ "hg" ]]; then
	options="${baseOptions} -DMECH=Hg -DEXE_FILE_NAME=${exeFileName}"
    elif [[ ${dir} =~ "luowd" ]]; then
	options="${baseOptions} -DLUO_WETDEP=y -DEXE_FILE_NAME=${exeFileName}"
    elif [[ ${dir} =~ "rrtmg" ]]; then
	options="${baseOptions} -DRRTMG=y -DEXE_FILE_NAME=${exeFileName}"
    elif [[ ${dir} =~ "tomas15" ]]; then
	options="${baseOptions} -DTOMAS=y -DTOMAS_BINS=15 -DBPCH_DIAG=y -DEXE_FILE_NAME=${exeFileName}"
    elif [[ ${dir} =~ "tomas40" ]]; then
	options="${baseOptions} -DTOMAS=y -DTOMAS_BINS=40 -DBPCH_DIAG=y -DEXE_FILE_NAME=${exeFileName}"
    else
	options="${baseOptions}"
    fi

    # Turn off case-insensitivity
    shopt -u nocasematch

    # Return
    echo "${options}"
}


function compiletest_name() {
    #========================================================================
    # Returns the GCClassic configuration options given a directory name
    #
    # 1st argument: Model name ('gcclassic' or 'gchp')
    # 2nd argument: Build directory name
    #========================================================================
    model="${1}"
    buildDir=$(basename "${2}")   # Only take last part of path

    # Display the proper model name
    [[ "x${model}" == "xgcclassic" ]] && displayName="GCClassic"
    [[ "x${model}" == "xgchp"      ]] && displayName="GCHP"

    # Turn on case-insensitivity
    shopt -s nocasematch

    # Pick the proper build options
<<<<<<< HEAD
    if [[ "${buildDir}" =~ "apm" ]]; then
	result="${displayName} with APM"
    elif [[ "${buildDir}" =~ "carboncycle" ]]; then
	result="${displayName} with carboncycle (as a KPP mechanism)"
    elif [[ "${buildDir}" =~ "luowd" ]]; then
	result="${displayName} with Luo et al wetdep"
    elif [[ "${buildDir}" =~ "hg" ]]; then
	result="${displayName} with Hg (as a KPP mechanism)"
    elif [[ "${buildDir}" =~ "rrtmg" ]]; then
	result="${displayName} with RRTMG"
    elif [[ "${buildDir}" =~ "tomas15" ]]; then
	result="${displayName} with TOMAS15"
    elif [[ "${buildDir}" =~ "tomas40" ]]; then
	result="${displayName} with TOMAS40"
=======
    if [[ ${dir} =~ "apm" ]]; then
	result="GCClassic with APM"
    elif [[ ${dir} =~ "carbon" ]]; then
	result="GCClassic with carbon (as a KPP mechanism)"
    elif [[ ${dir} =~ "luowd" ]]; then
	result="GCClassic with Luo et al wetdep"
    elif [[ ${dir} =~ "hg" ]]; then
	result="GCClassic with Hg (as a KPP mechanism)"
    elif [[ ${dir} =~ "rrtmg" ]]; then
	result="GCClassic with RRTMG"
    elif [[ ${dir} =~ "tomas15" ]]; then
	result="GCClassic with TOMAS15"
    elif [[ ${dir} =~ "tomas40" ]]; then
	result="GCClassic with TOMAS40"
>>>>>>> cc161b06
    else
	result="${displayName}"
    fi

    # Turn off case-insensitivity
    shopt -u nocasematch

    # Return
    echo "${result}"
}


function build_model() {
    #========================================================================
    # Configures and compiles GEOS-Chem (Classic or GCHP) for
    # CMAKE_BUILD_TYPE=Debug.
    #
    # 1st argument = Model name ('gcclassic' or 'gchp')
    # 2nd argument = Root folder for tests (w/ many rundirs etc)
    # 3rd argument = GEOS_Chem Classic build directory
    # 4th argument = Base compilation options
    # 5th argument = Log file where stderr and stdout will be redirected
    # 6th argument = Log file where results will be printed
    #========================================================================

    # Arguments
    model="${1}"
    itRoot=$(absolute_path "${2}")
    buildDir="${3}"
    baseOptions="${4}"
    log="${5}"
    results="${6}"

    # Stop with error if the model name is invalid
    if [[ "x${model}" != "xgcclassic" && "x${model}" != "xgchp" ]]; then
	echo "ERROR: '${model}' is an invalid model name!"
	echo "Exiting in 'build_model' (in 'commonFunctionsForTests.sh')"
	exit 1
    fi

    # Local variables
    codeDir="${itRoot}/CodeDir"
    configOptions=$(config_options "${model}" "${buildDir}" "${baseOptions}")
    message=$(compiletest_name "${model}" "${buildDir}")
    passMsg="$message${FILL:${#message}}.....${CMP_PASS_STR}"
    failMsg="$message${FILL:${#message}}.....${CMP_FAIL_STR}"

    # Change to the build directory
    cd "${buildDir}"

    #---------------------------------------
    # Code configuration
    #---------------------------------------
    # Note: do not put quotes around configOptions, as bash will treat
    # it as a single string rather than individual options.
    cmake "${codeDir}" ${configOptions} >> "${log}" 2>&1
    if [[ $? -ne 0 ]]; then
	if [[ "x${results}" != "x" ]]; then
	    print_to_log "${failMsg}" "${results}"
	fi
	return 1
    fi

    #----------------------------------------
    # Code compilation and installation
    #----------------------------------------
    make -j install >> "${log}" 2>&1
    if [[ $? -ne 0 ]]; then
	if [[ "x${results}" != "x" ]]; then
	    print_to_log "${failMsg}" "${results}"
	fi
	return 1
    fi

    #----------------------------------------
    # Cleanup & quit
    #----------------------------------------

    # If we have gotten this far, the run passed,
    # so update the results log file accordingly
    print_to_log "${passMsg}" "${results}"

    # Switch back to the root directory
    cd "${itRoot}"
}


function rename_end_restart_file() {
    #========================================================================
    # Appends a suffix to the ending restart file in order to denote
    # the number of cores that were used.
    #
    # 1st argument: Number of OpenMP threads
    #========================================================================
    suffix="${1}${PAR_TEST_SUFFIX}"

    # Rename the ending restart file
    for r in Restarts/*.nc4; do
	if [[ "${r}" =~ "${END_hhmm_1h}" || "${r}" =~ "${END_hhmm_20m}" ]]; then
	    newRstFile="${r}.${suffix}"
	    mv -f "${r}" "${newRstFile}"
	    [[ -f "${newRstFile}" ]] && return 0
	fi
    done
    return 1
}


function score_parallelization_test() {
    #========================================================================
    # Determines if the parallelization test was successful by checking
    # that the restart files from both runs are bitwise identical.
    #
    # 1st argument: Number of OpenMP threads used in 1st parallel test run
    # 2nd argument: Number of OpenMP threads used in 2nd parallel test run
    #========================================================================

    # Restart file names from both parallel test runs
    rstFile1=$(ls -1 Restarts/*.nc4* | grep "${1}${PAR_TEST_SUFFIX}")
    rstFile2=$(ls -1 Restarts/*.nc4* | grep "${2}${PAR_TEST_SUFFIX}")

    # Exit if eiher restart file does not exist
    [[ ! -f "$rstFile1" ]] && return 1
    [[ ! -f "$rstFile2" ]] && return 1

    # If the files are bitwise identical then the parallel test is successful
    diff "$rstFile1" "$rstFile2"
    return $?
}<|MERGE_RESOLUTION|>--- conflicted
+++ resolved
@@ -50,21 +50,12 @@
 EXE_PASS_STR='Execute Simulation....PASS'
 EXE_FAIL_STR='Execute Simulation....FAIL'
 EXE_TBD_STR='Execute Simulation....TBD'
-<<<<<<< HEAD
-EXE_GCC_BUILD_LIST=("default" "apm"   "hg"                     \
+EXE_GCC_BUILD_LIST=("default" "apm"   "carbon"  "hg"       \
                     "luowd"   "rrtmg" "tomas15" "tomas40" )
-# Future development -- add carboncycle
-#EXE_GCC_BUILD_LIST=("default" "apm"   "carboncycle" "hg"       \
-#                   "luowd"   "rrtmg" "tomas15"     "tomas40" )
 EXE_GCHP_BUILD_LIST=("default" "rrtmg")
 END_hhmm_1h="0100z.nc4"
 END_hhmm_20m="0020z.nc4"
 PAR_TEST_SUFFIX="threads"
-=======
-EXE_BUILD_LIST=("default" "apm"   "carbon"  "hg"       \
-                "luowd"   "rrtmg" "tomas15" "tomas40" )
-
->>>>>>> cc161b06
 
 function sed_ie() {
     #========================================================================
@@ -391,7 +382,6 @@
     [[ "x${model}" == "xgchp"      ]] && exeFileName="${model}"
 
     # Append a suffix to the executable file name for specific directories
-<<<<<<< HEAD
     if [[ "x${model}" == "xgcclassic" ]]; then
 	for suffix in ${EXE_GCC_BUILD_LIST[@]}; do
 	    if [[ "${buildDir}" =~ "${suffix}" ]]; then
@@ -407,14 +397,6 @@
 	    fi
 	done
     fi
-=======
-    for suffix in ${EXE_BUILD_LIST[@]}; do
-	if [[ ${1} =~ ${suffix} ]]; then
-	    exeFileName+=".${suffix}"
-	    break
-	fi
-    done
->>>>>>> cc161b06
 
     # Turn off case-insensitivity
     shopt -u nocasematch
@@ -447,13 +429,8 @@
     # Pick the proper build options
     if [[ ${dir} =~ "apm" ]]; then
 	options="${baseOptions} -DAPM=y -DEXE_FILE_NAME=${exeFileName}"
-<<<<<<< HEAD
-    elif [[ ${dir} =~ "carboncycle" ]]; then
-	options="${baseOptions} -DMECH=carboncycle -DEXE_FILE_NAME=${exeFileName}"
-=======
     elif [[ ${dir} =~ "carbon" ]]; then
 	options="${baseOptions} -DMECH=carbon -DEXE_FILE_NAME=${exeFileName}"
->>>>>>> cc161b06
     elif [[ ${dir} =~ "hg" ]]; then
 	options="${baseOptions} -DMECH=Hg -DEXE_FILE_NAME=${exeFileName}"
     elif [[ ${dir} =~ "luowd" ]]; then
@@ -494,7 +471,6 @@
     shopt -s nocasematch
 
     # Pick the proper build options
-<<<<<<< HEAD
     if [[ "${buildDir}" =~ "apm" ]]; then
 	result="${displayName} with APM"
     elif [[ "${buildDir}" =~ "carboncycle" ]]; then
@@ -509,22 +485,6 @@
 	result="${displayName} with TOMAS15"
     elif [[ "${buildDir}" =~ "tomas40" ]]; then
 	result="${displayName} with TOMAS40"
-=======
-    if [[ ${dir} =~ "apm" ]]; then
-	result="GCClassic with APM"
-    elif [[ ${dir} =~ "carbon" ]]; then
-	result="GCClassic with carbon (as a KPP mechanism)"
-    elif [[ ${dir} =~ "luowd" ]]; then
-	result="GCClassic with Luo et al wetdep"
-    elif [[ ${dir} =~ "hg" ]]; then
-	result="GCClassic with Hg (as a KPP mechanism)"
-    elif [[ ${dir} =~ "rrtmg" ]]; then
-	result="GCClassic with RRTMG"
-    elif [[ ${dir} =~ "tomas15" ]]; then
-	result="GCClassic with TOMAS15"
-    elif [[ ${dir} =~ "tomas40" ]]; then
-	result="GCClassic with TOMAS40"
->>>>>>> cc161b06
     else
 	result="${displayName}"
     fi
