#!/bin/bash

#------------------------------------------------------------------------------
#                  GEOS-Chem Global Chemical Transport Model                  !
#------------------------------------------------------------------------------
#BOP
#
# !MODULE: commonFunctionsForTests.sh
#
# !DESCRIPTION: Contains common functions that are used by the test scripts.
#\\
#\\
# !REVISION HISTORY:
#  03 Nov 2020 - R. Yantosca - Initial version
#  See the subsequent Git history with the gitk browser!
#
# !REMARKS:
#  NOTE: Integration tests and parallelization tests run for 1 hour.
#  The exceptions are the nested-grid simulation tests, which run for 20
#  minutes due to the smaller dynamic timestep.
#EOP
#------------------------------------------------------------------------------
#BOC

# Global variables
FILL=$(printf '.%.0s' {1..47})
SEP_MAJOR=$(printf '=%.0s' {1..78})
SEP_MINOR=$(printf '\055%.0s' {1..78})
SED_CONFIG_1='s/end_date: \[20110201, 000000\]/end_date: \[20110101, 010000\]/'
SED_CONFIG_2='s/start_date: \[20160101, 000000\]/start_date: \[20190101, 000000\]/'
SED_CONFIG_3='s/end_date: \[20160201, 000000\]/end_date: \[20190101, 010000\]/'
SED_CONFIG_4='s/end_date: \[20160101, 000000\]/end_date: \[20190101, 010000\]/'
SED_CONFIG_5='s/end_date: \[20190201, 000000\]/end_date: \[20190101, 010000\]/'
SED_CONFIG_6='s/end_date: \[20190801, 000000\]/end_date: \[20190701, 010000\]/'
SED_CONFIG_N1='s/end_date: \[20190201, 000000\]/end_date: \[20190101, 002000\]/'
SED_CONFIG_N2='s/end_date: \[20190801, 000000\]/end_date: \[20190701, 002000\]/'
SED_HEMCO_CONF_1='s/GEOS_0.25x0.3125/GEOS_0.25x0.3125_NA/'
SED_HEMCO_CONF_2='s/GEOS_0.5x0.625/GEOS_0.5x0.625_NA/'
SED_HEMCO_CONF_N='s/\$RES.\$NC/\$RES.NA.\$NC/'
SED_HISTORY_RC_1='s/00000100 000000/00000000 010000/'
SED_HISTORY_RC_N='s/00000100 000000/00000000 002000/'
CMP_PASS_STR='Configure & Build.....PASS'
CMP_FAIL_STR='Configure & Build.....FAIL'
EXE_PASS_STR='Execute Simulation....PASS'
EXE_FAIL_STR='Execute Simulation....FAIL'
EXE_TBD_STR='Execute Simulation....TBD'
EXE_GCC_BUILD_LIST=("default" "apm"   "carbon"  "hg"       \
                    "luowd"   "rrtmg" "tomas15" "tomas40" )
EXE_GCHP_BUILD_LIST=("default" "carbon" "rrtmg")
END_hhmm_1h="0100z.nc4"
END_hhmm_20m="0020z.nc4"
PAR_TEST_SUFFIX="threads"
BIN_DIR="bin"
BUILD_DIR="build"
ENV_DIR="env"
LOGS_DIR="logs"
RUNDIRS_DIR="rundirs"
SCRIPTS_DIR="scripts"


function sed_ie() {
    #========================================================================
    # Replacement for `sed -i -e` that works on both MacOS and Linux
    #
    # 1st argument = regular expression
    # 2nd argument = file to be edited
    #========================================================================
    regex="${1}"
    file="${2}"
    if [[ "x$(uname -s)" == "xDarwin" ]]; then
	sed -i '' -e "${regex}" "${file}"          # MacOS/Darwin
    else
	sed -i -e "${regex}" "${file}"             # GNU/Linux
    fi
}


function absolute_path() {
    #========================================================================
    # Returns the absolute path from a relative path
    #
    # 1st argument = relative path
    #========================================================================
    if [[ -d "${1}" ]]; then
	absPath=$(readlink -f "${1}")   # If directory exists, use readlink
    else
	absPath="${1/#\~/$HOME}"        # Otherwise, replace ~ with $HOME
    fi
    echo "${absPath}"
}


function is_valid_rundir() {
    #========================================================================
    # Function that tests if a file is a valid GEOS-Chem run directory
    #
    # 1st argument: File or directory to be tested
    #========================================================================
    if [[ -d "${1}" ]]; then
	if [[ -f "${1}/geoschem_config.yml" && \
	      -f "${1}/HEMCO_Config.rc" ]]; then
	    echo "TRUE"
	    return
	fi
    fi
    echo "FALSE"
}


function is_gchp_rundir() {
    #========================================================================
    # Function that tests if a run directory is a GCHP run directory
    #
    # 1st argument: Directory to be tested
    #========================================================================
    expr=$(is_valid_rundir "${1}")
    if [[ "x${expr}" == "xTRUE" ]]; then
	if [[ -f "${1}/CAP.rc" ]]; then
	    echo "TRUE"
	    return
	fi
    fi
    echo "FALSE"
}


function count_rundirs() {
    #========================================================================
    # Returns the number of run directories in the root folder.
    #
    # 1st argument: Top-level folder where run directories are created
    #========================================================================
    rundirsDir="${1}"
    thisDir=$(pwd -P)

    # Count run directories
    cd "${rundirsDir}"
    declare -i x=0
    for runDir in *; do
	expr=$(is_valid_rundir "${runDir}")
	if [[ "x${expr}" == "xTRUE" ]]; then
	    let x++
	fi
    done
    cd "${thisDir}"

    # Cleanup and quit
    echo $x
}


function update_gchp_config_files() {
    #========================================================================
    # Returns the number of run directories in the root folder.
    #
    # 1st argument: Root directory containing several GC run directories
    # 2nd argument: Integration test root directory
    #========================================================================
    runPath=$(absolute_path "${1}")           # GCHP run dir (abs path)

    # Edit config file setCommonRunSettings.sh
    file="${runPath}/setCommonRunSettings.sh"

    # 24 cores on 1 node
    sed_ie "s/TOTAL_CORES=.*/TOTAL_CORES=24/"                       "${file}"
    sed_ie "s/NUM_NODES=.*/NUM_NODES=1/"                            "${file}"
    sed_ie "s/NUM_CORES_PER_NODE=.*/NUM_CORES_PER_NODE=24/"         "${file}"

    # C24 grid resolution
    sed_ie "s/CS_RES=.*/CS_RES=24/"                                 "${file}"

    # 1-hr duration
    sed_ie "s/Run_Duration=\".*/Run_Duration=\"00000000 010000\"/"  "${file}"

    # 1-hr diagnostics
    sed_ie "s/AutoUpdate_Diagnostics=.*/AutoUpdate_Diagnostics=ON/" "${file}"
    sed_ie "s/Diag_Monthly=\"1\".*/Diag_Monthly=\"0\"/"             "${file}"
    sed_ie "s/Diag_Frequency=\".*/Diag_Frequency=\"010000\"/"       "${file}"
    sed_ie "s/Diag_Duration=\".*/Diag_Duration=\"010000\"/"         "${file}"

    # Do not require species in restart file
    sed_ie "s/Require_Species_in_Restart=.*/Require_Species_in_Restart=0/" "${file}"
}

function update_config_files() {
    #========================================================================
    # Function to replace text in rundir config files
    #
    # 1st argument = Integration tests root path
    # 2nd argument = GEOS-Chem run directory name
    #========================================================================
    runPath=$(absolute_path "${1}")     # GEOS-Chem rundir (abs path)

    #------------------------------------------------------------------------
    # Replace text in geoschem_config.yml
    #------------------------------------------------------------------------

    # For nested-grid fullchem runs, change simulation time to 20 minutes
    # in order to reduce the run time of the whole set of integration tests.
    if grep -q "05x0625" <<< "${runPath}"; then
	sed_ie "${SED_CONFIG_N1}" "${runPath}/geoschem_config.yml"
	sed_ie "${SED_CONFIG_N2}" "${runPath}/geoschem_config.yml"
    fi

    # Other text replacements
    sed_ie "${SED_CONFIG_1}" "${runPath}/geoschem_config.yml"
    sed_ie "${SED_CONFIG_2}" "${runPath}/geoschem_config.yml"
    sed_ie "${SED_CONFIG_3}" "${runPath}/geoschem_config.yml"
    sed_ie "${SED_CONFIG_4}" "${runPath}/geoschem_config.yml"
    sed_ie "${SED_CONFIG_5}" "${runPath}/geoschem_config.yml"
    sed_ie "${SED_CONFIG_6}" "${runPath}/geoschem_config.yml"

    #------------------------------------------------------------------------
    # Replace text in HEMCO_Config.rc
    #------------------------------------------------------------------------

    # For all nested-grid rundirs, add a NA into the entries for met fields
    if grep -q "05x0625" <<< "${runPath}"; then
	sed_ie "${SED_HEMCO_CONF_N}" "${runPath}/HEMCO_Config.rc"
    fi

    # Other text replacements
    sed_ie "${SED_HEMCO_CONF_1}" "${runPath}/HEMCO_Config.rc"
    sed_ie "${SED_HEMCO_CONF_2}" "${runPath}/HEMCO_Config.rc"

    #------------------------------------------------------------------------
    # Replace text in HEMCO_Config.rc.gmao_metfields (GCClassic only)
    #------------------------------------------------------------------------

    if [[ -f "${runPath}/HEMCO_Config.rc.gmao_metfields" ]]; then
	# For all nested-grid rundirs, add a NA into the entries for met fields
	if grep -q "05x0625" <<< "${runPath}"; then
	    sed_ie "${SED_HEMCO_CONF_N}" "${runPath}/HEMCO_Config.rc.gmao_metfields"
	fi

	# Other text replacements
	sed_ie "${SED_HEMCO_CONF_1}" "${runPath}/HEMCO_Config.rc.gmao_metfields"
	sed_ie "${SED_HEMCO_CONF_2}" "${runPath}/HEMCO_Config.rc.gmao_metfields"
    fi

    #------------------------------------------------------------------------
    # Replace text in HISTORY.rc
    #------------------------------------------------------------------------

    # For nested-grid fullchem runs, change frequency and duration to 20 mins
    # in order to reduce the run time of the whole set of integration tests.
    if grep -q "05x0625" <<< "${runPath}"; then
	sed_ie "${SED_HISTORY_RC_N}" "${runPath}/HISTORY.rc"
    fi

    # Other text replacements
    sed_ie "${SED_HISTORY_RC_1}" "${runPath}/HISTORY.rc"
}


function create_rundir() {
    #========================================================================
    # Calls createRunDir.sh with appropriate arguments
    #
    # 1st argument: Commands to forcefeed into createRunDir.sh
    # 2nd argument: Log file where stdout & stderr will be redirected
    # 3rd argument: Integration test root directory
    #
    # NOTE: Run directories will be created with default names.
    #========================================================================
    cmd="${1}"                     # Command for createRunDir.sh
    log=$(absolute_path "${2}")    # Log file for output of createRunDir.sh
    logTmp="${log}.tmp"            # Temporary log file
    logTmp2="${log}.tmp.tmp"       # Temporary log file
    runPath=""                     # Path to run directory (abs path)

    # Create run dir for a short simulation
    printf "${cmd}" | ./createRunDir.sh > "${logTmp}" 2>&1

    # Get the absolute rundir path from the output of createRunDir.sh
    runPath=$(grep -E "Created" "${logTmp}")
    runPath=${runPath/Created /}
    printf " ... ${runPath}\n"

    # Now concatenate the temporary log into the log file
    # (Or create the log file if it doesn't yet exist)
    if [[ -f "${log}" ]]; then
	cat "${log}" "${logTmp}" >> "${logTmp2}"
	mv -f "${logTmp2}" "${log}"
	rm -f "${logTmp}"
    else
	mv "${logTmp}" "${log}"
    fi

    # Change start & end dates etc. in rundir configuration files
    update_config_files "${runPath}"

    # If this is a GCHP run directory, then also replace text in
    # GCHP-specific rundir configuration files etc.
    expr=$(is_gchp_rundir "${runPath}")
    if [[ "x${expr}" == "xTRUE" ]]; then
	update_gchp_config_files "${runPath}"
    fi

    # Remove temporary logs
    rm -rf "${logTmp} ${logTmp2}"
}


function cleanup_files() {
    #========================================================================
    # Removes all files and directories in a root folder
    #
    # 1st argument = root folder for tests (w/ many rundirs etc)
    #========================================================================
    itRoot="${1}"
    if [[ "x${itRoot}" != "x" ]]; then

	# Exit if directory is already empty
	if [[ ! $(ls -A "${itRoot}") ]]; then
	    echo "${itRoot} is empty... nothing to clean up!"
	    return 0
	fi

	# Give user a chance to avoid removing files
	printf "\nRemoving files and directories in ${itRoot}:\n"
	printf "If this is OK, type 'yes to proceed or 'no' to quit:\n"
	read answer
	if [[ ! "${answer}" =~ [Yy][Ee][Ss] ]]; then
	    printf "Exiting...\n"
	    exit 1
	fi

	# Remove files and unlink links
	printf "Removing ...\n"
	for entry in ${itRoot}/*; do
	    printf " ... ${entry}\n";
	    [[ -L ${entry} ]] && unlink ${entry}
	    [[ -e ${entry} ]] && rm -rf ${entry}
	done
    fi
}


function print_to_log() {
    #========================================================================
    # Prints a message (single line) to a log file
    #
    # 1st argument: Message to be printed
    # 2nd argument: Log file where message will be sent
    #========================================================================
    printf "%s\n" "${1}" >> "${2}" 2>&1
}


function exe_name() {
    #========================================================================
    # Returns the executable name given a directory name
    #
    # 1st argument: Model (GCClassic or GCHP)
    # 2nd argument: Build directory name
    #========================================================================
    model="${1}"
    buildDir="${2}"

    # Turn on case-insensitivity
    shopt -s nocasematch

    # Default executable name
    exeFileName="none"
    [[ "x${model}" == "xgcclassic" ]] && exeFileName="${model}"
    [[ "x${model}" == "xgchp"      ]] && exeFileName="${model}"

    # Append a suffix to the executable file name for specific directories
    if [[ "x${model}" == "xgcclassic" ]]; then
	for suffix in ${EXE_GCC_BUILD_LIST[@]}; do
	    if [[ "${buildDir}" =~ "${suffix}" ]]; then
		exeFileName+=".${suffix}"
		break
	    fi
	done
    elif [[ "x${model}" == "xgchp" ]]; then
	for suffix in ${EXE_GCHP_BUILD_LIST[@]}; do
	    if [[ "${buildDir}" =~ "${suffix}" ]]; then
		exeFileName+=".${suffix}"
		break
	    fi
	done
    fi

    # Turn off case-insensitivity
    shopt -u nocasematch

    # Return
    echo "${exeFileName}"
}


function config_options() {
    #========================================================================
    # Returns the configuration options given a directory name
    #
    # 1st argument: Model type ("gcclassic" or "gchp")
    # 2nd argument: Directory name
    # 3rd argument: Base compilation options
    #========================================================================

    # Arguments
    model="${1}"
    dir=$(basename "${2}")  # Only take last part of path
    baseOptions="${3}"

    # Local variables
    exeFileName=$(exe_name "${model}" "${dir}" )

    # Turn on case-insensitivity
    shopt -s nocasematch

    # Pick the proper build options
    if [[ ${dir} =~ "apm" ]]; then
	options="${baseOptions} -DAPM=y -DEXE_FILE_NAME=${exeFileName}"
    elif [[ ${dir} =~ "carbon" ]]; then
	options="${baseOptions} -DMECH=carbon -DEXE_FILE_NAME=${exeFileName}"
    elif [[ ${dir} =~ "hg" ]]; then
	options="${baseOptions} -DMECH=Hg -DEXE_FILE_NAME=${exeFileName}"
    elif [[ ${dir} =~ "luowd" ]]; then
	options="${baseOptions} -DLUO_WETDEP=y -DEXE_FILE_NAME=${exeFileName}"
    elif [[ ${dir} =~ "rrtmg" ]]; then
	options="${baseOptions} -DRRTMG=y -DEXE_FILE_NAME=${exeFileName}"
    elif [[ ${dir} =~ "tomas15" ]]; then
	options="${baseOptions} -DTOMAS=y -DTOMAS_BINS=15 -DBPCH_DIAG=y -DEXE_FILE_NAME=${exeFileName}"
    elif [[ ${dir} =~ "tomas40" ]]; then
	options="${baseOptions} -DTOMAS=y -DTOMAS_BINS=40 -DBPCH_DIAG=y -DEXE_FILE_NAME=${exeFileName}"
    else
	options="${baseOptions}"
    fi

    # Turn off case-insensitivity
    shopt -u nocasematch

    # Return
    echo "${options}"
}


function compiletest_name() {
    #========================================================================
    # Returns the GCClassic configuration options given a directory name
    #
    # 1st argument: Model name ('gcclassic' or 'gchp')
    # 2nd argument: Build directory name
    #========================================================================
    model="${1}"
    buildDir=$(basename "${2}")   # Only take last part of path

    # Display the proper model name
    [[ "x${model}" == "xgcclassic" ]] && displayName="GCClassic"
    [[ "x${model}" == "xgchp"      ]] && displayName="GCHP"

    # Turn on case-insensitivity
    shopt -s nocasematch

    # Pick the proper build options
    if [[ "${buildDir}" =~ "apm" ]]; then
	result="${displayName} with APM"
    elif [[ "${buildDir}" =~ "carbon" ]]; then
	result="${displayName} w/ carbon gases (as a KPP mechanism)"
    elif [[ "${buildDir}" =~ "luowd" ]]; then
	result="${displayName} with Luo et al wetdep"
    elif [[ "${buildDir}" =~ "hg" ]]; then
	result="${displayName} with Hg (as a KPP mechanism)"
    elif [[ "${buildDir}" =~ "rrtmg" ]]; then
	result="${displayName} with RRTMG"
    elif [[ "${buildDir}" =~ "tomas15" ]]; then
	result="${displayName} with TOMAS15"
    elif [[ "${buildDir}" =~ "tomas40" ]]; then
	result="${displayName} with TOMAS40"
    else
	result="${displayName}"
    fi

    # Turn off case-insensitivity
    shopt -u nocasematch

    # Return
    echo "${result}"
}


function build_model() {
    #========================================================================
    # Configures and compiles GEOS-Chem (Classic or GCHP) for
    # CMAKE_BUILD_TYPE=Debug.
    #
    # 1st argument = Model name ('gcclassic' or 'gchp')
    # 2nd argument = Root folder for tests (w/ many rundirs etc)
    # 3rd argument = CMake build directory
    # 4th argument = Base compilation options
    # 5th argument = Log file where stderr and stdout will be redirected
    # 6th argument = Log file where results will be printed
    #========================================================================

    # Arguments
    model="${1}"
    itRoot=$(absolute_path "${2}")
    thisBuildDir="${3}"
    baseOptions="${4}"
    log="${5}"
    results="${6}"

    # Stop with error if the model name is invalid
    if [[ "x${model}" != "xgcclassic" && "x${model}" != "xgchp" ]]; then
	echo "ERROR: '${model}' is an invalid model name!"
	echo "Exiting in 'build_model' (in 'commonFunctionsForTests.sh')"
	exit 1
    fi

    # Local variables
    codeDir="${itRoot}/CodeDir"
    configOptions=$(config_options "${model}" "${thisBuildDir}" "${baseOptions}")
    message=$(compiletest_name "${model}" "${thisBuildDir}")
    passMsg="$message${FILL:${#message}}.....${CMP_PASS_STR}"
    failMsg="$message${FILL:${#message}}.....${CMP_FAIL_STR}"

    # Change to the build directory
    cd "${thisBuildDir}"

    #---------------------------------------
    # Code configuration
    #---------------------------------------
    # Note: do not put quotes around configOptions, as bash will treat
    # it as a single string rather than individual options.
    cmake "${codeDir}" ${configOptions} >> "${log}" 2>&1
    if [[ $? -ne 0 ]]; then
	if [[ "x${results}" != "x" ]]; then
	    print_to_log "${failMsg}" "${results}"
	fi
	return 1
    fi

    #----------------------------------------
    # Code compilation and installation
    #----------------------------------------
    make -j install >> "${log}" 2>&1
    if [[ $? -ne 0 ]]; then
	if [[ "x${results}" != "x" ]]; then
	    print_to_log "${failMsg}" "${results}"
	fi
	return 1
    fi

    #----------------------------------------
    # Cleanup & quit
    #----------------------------------------

    # If we have gotten this far, the run passed,
    # so update the results log file accordingly
    print_to_log "${passMsg}" "${results}"
}


function rename_end_restart_file() {
    #========================================================================
    # Appends a suffix to the ending restart file in order to denote
    # the number of cores that were used.
    #
    # 1st argument: Number of OpenMP threads
    #========================================================================
    suffix="${1}${PAR_TEST_SUFFIX}"

    # Rename the ending restart file
    for r in Restarts/*.nc4; do
	if [[ "${r}" =~ "${END_hhmm_1h}" || "${r}" =~ "${END_hhmm_20m}" ]]; then
	    newRstFile="${r}.${suffix}"
	    mv -f "${r}" "${newRstFile}"
	    [[ -f "${newRstFile}" ]] && return 0
	fi
    done
    return 1
}


function score_parallelization_test() {
    #========================================================================
    # Determines if the parallelization test was successful by checking
    # that the restart files from both runs are bitwise identical.
    #
    # 1st argument: Number of OpenMP threads used in 1st parallel test run
    # 2nd argument: Number of OpenMP threads used in 2nd parallel test run
    #========================================================================

<<<<<<< HEAD
    # Arguments
    root=${1}
    runDir=${2}
    jobId=${3}

    # Change to the run directory
    cd ${root}/${runDir}

    # Remove any leftover files in the run dir
    # (similar to createRunDir.sh, but do not ask user to confirm)
    rm -f gcchem*
    rm -f *.rcx
    rm -f *~
    rm -f *.log
    rm -f log.dryrun*
    rm -f logfile.000000.out
    rm -f slurm-*
    rm -f 1
    rm -f EGRESS
    rm -f core.*
    rm -f ./OutputDir/*.nc*

    # Turn on case-insensitivity
    shopt -s nocasematch

    # Default executable name
    exeFile="${root}/build/default/bin/gchp"

    # Get executable file path for specific directories
    for runName in tomas15 tomas40; do
	if [[ "${runDir}" =~ "${runName}" ]]; then
	    exeFile="${root}/build/${runName}/bin/gchp"
	    break
	fi
    done

    # Turn off case-insensitivity
    shopt -u nocasematch
    
    # Link to the executable
    ln -s ${exeFile} .

    # Redirect the log file
    log="${root}/logs/execute.${runDir}.log"

    # Submit jobs (except the first) as a SLURM dependency
    if [[ "x${jobId}" == "xnone" ]]; then
	output=$(sbatch --export=ALL gchp.slurm.sh)
	output=($output)
	jobId=${output[3]}
    else
	output=$(sbatch --export=ALL --dependency=afterany:${jobId} gchp.slurm.sh)
	output=(${output})
	jobId=${output[3]}
    fi
=======
    # Restart file names from both parallel test runs
    rstFile1=$(ls -1 Restarts/*.nc4* | grep "${1}${PAR_TEST_SUFFIX}")
    rstFile2=$(ls -1 Restarts/*.nc4* | grep "${2}${PAR_TEST_SUFFIX}")
>>>>>>> db19a57a

    # Exit if eiher restart file does not exist
    [[ ! -f "$rstFile1" ]] && return 1
    [[ ! -f "$rstFile2" ]] && return 1

    # If the files are bitwise identical then the parallel test is successful
    diff "$rstFile1" "$rstFile2"
    return $?
}<|MERGE_RESOLUTION|>--- conflicted
+++ resolved
@@ -46,7 +46,7 @@
 EXE_TBD_STR='Execute Simulation....TBD'
 EXE_GCC_BUILD_LIST=("default" "apm"   "carbon"  "hg"       \
                     "luowd"   "rrtmg" "tomas15" "tomas40" )
-EXE_GCHP_BUILD_LIST=("default" "carbon" "rrtmg")
+EXE_GCHP_BUILD_LIST=("default" "carbon" "rrtmg" "tomas15")
 END_hhmm_1h="0100z.nc4"
 END_hhmm_20m="0020z.nc4"
 PAR_TEST_SUFFIX="threads"
@@ -584,67 +584,9 @@
     # 2nd argument: Number of OpenMP threads used in 2nd parallel test run
     #========================================================================
 
-<<<<<<< HEAD
-    # Arguments
-    root=${1}
-    runDir=${2}
-    jobId=${3}
-
-    # Change to the run directory
-    cd ${root}/${runDir}
-
-    # Remove any leftover files in the run dir
-    # (similar to createRunDir.sh, but do not ask user to confirm)
-    rm -f gcchem*
-    rm -f *.rcx
-    rm -f *~
-    rm -f *.log
-    rm -f log.dryrun*
-    rm -f logfile.000000.out
-    rm -f slurm-*
-    rm -f 1
-    rm -f EGRESS
-    rm -f core.*
-    rm -f ./OutputDir/*.nc*
-
-    # Turn on case-insensitivity
-    shopt -s nocasematch
-
-    # Default executable name
-    exeFile="${root}/build/default/bin/gchp"
-
-    # Get executable file path for specific directories
-    for runName in tomas15 tomas40; do
-	if [[ "${runDir}" =~ "${runName}" ]]; then
-	    exeFile="${root}/build/${runName}/bin/gchp"
-	    break
-	fi
-    done
-
-    # Turn off case-insensitivity
-    shopt -u nocasematch
-    
-    # Link to the executable
-    ln -s ${exeFile} .
-
-    # Redirect the log file
-    log="${root}/logs/execute.${runDir}.log"
-
-    # Submit jobs (except the first) as a SLURM dependency
-    if [[ "x${jobId}" == "xnone" ]]; then
-	output=$(sbatch --export=ALL gchp.slurm.sh)
-	output=($output)
-	jobId=${output[3]}
-    else
-	output=$(sbatch --export=ALL --dependency=afterany:${jobId} gchp.slurm.sh)
-	output=(${output})
-	jobId=${output[3]}
-    fi
-=======
     # Restart file names from both parallel test runs
     rstFile1=$(ls -1 Restarts/*.nc4* | grep "${1}${PAR_TEST_SUFFIX}")
     rstFile2=$(ls -1 Restarts/*.nc4* | grep "${2}${PAR_TEST_SUFFIX}")
->>>>>>> db19a57a
 
     # Exit if eiher restart file does not exist
     [[ ! -f "$rstFile1" ]] && return 1
