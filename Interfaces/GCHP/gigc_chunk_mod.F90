#include "MAPL_Generic.h"
!------------------------------------------------------------------------------
!          Harvard University Atmospheric Chemistry Modeling Group            !
!------------------------------------------------------------------------------
!BOP
!
! !MODULE: gigc_chunk_mod
!
! !DESCRIPTION: Module GC\_CHUNK\_MOD is the module that contains the init,
!  and run methods for the ESMF interface to GEOS-Chem.
!\\
!\\
! !INTERFACE:
!
MODULE GIGC_Chunk_Mod
!
! !USES:
!
  USE MAPL_MOD
  USE ESMF
  USE ErrCode_Mod
  USE Precision_Mod

  IMPLICIT NONE
  PRIVATE
!
! !PUBLIC MEMBER FUNCTIONS:
!
  PUBLIC :: GIGC_Chunk_Init
  PUBLIC :: GIGC_Chunk_Run
!
! !PRIVATE MEMBER FUNCTIONS:
!
  INTEGER  ::  MemDebugLevel
!
! !REVISION HISTORY:
!  22 Jun 2009 - R. Yantosca & P. Le Sager - Chunkized & cleaned up.
!  See https://github.com/geoschem/geos-chem for complete history
!EOP
!------------------------------------------------------------------------------
!BOC

CONTAINS
!EOC
!------------------------------------------------------------------------------
!          Harvard University Atmospheric Chemistry Modeling Group            !
!------------------------------------------------------------------------------
!BOP
!
! !IROUTINE: gigc_chunk_init
!
! !DESCRIPTION: Subroutine GIGC\_CHUNK\_INIT is the ESMF init method for
!  GEOS-Chem.  This routine calls routines within core GEOS-Chem to allocate
!  arrays and read input files.
!\\
!\\
! !INTERFACE:
!
  SUBROUTINE GIGC_Chunk_Init( nymdB,         nhmsB,      nymdE,           &
                              nhmsE,         tsChem,     tsDyn,           &
                              lonCtr,        latCtr,                      &
#if !defined( MODEL_GEOS )
                              GC,            EXPORT,                      &
#endif
                              Input_Opt,     State_Chm,  State_Diag,      &
                              State_Grid,    State_Met,  HcoConfig,       &
                              HistoryConfig, RC )
!
! !USES:
!
    USE Chemistry_Mod,           ONLY : Init_Chemistry
    USE Emissions_Mod,           ONLY : Emissions_Init
    USE GC_Environment_Mod
    USE GC_Grid_Mod,             ONLY : SetGridFromCtr
    USE GIGC_HistoryExports_Mod, ONLY : HistoryConfigObj
    USE HCO_Types_Mod,           ONLY : ConfigObj
    USE Input_Mod,               ONLY : Read_Input_File
    USE Input_Opt_Mod,           ONLY : OptInput, Set_Input_Opt
    USE Linoz_Mod,               ONLY : Linoz_Read
    USE PhysConstants,           ONLY : PI_180
    USE Pressure_Mod,            ONLY : Init_Pressure
    USE Roundoff_Mod,            ONLY : RoundOff
    USE State_Chm_Mod,           ONLY : ChmState
    USE State_Diag_Mod,          ONLY : DgnState
    USE State_Grid_Mod,          ONLY : GrdState, Init_State_Grid
    USE State_Met_Mod,           ONLY : MetState
    USE Strat_Chem_Mod,          ONLY : Init_Strat_Chem
!#if defined( MODEL_GEOS )
!    USE Tendencies_Mod,          ONLY : TEND_INIT
!#endif
    USE Time_Mod,                ONLY : Set_Timesteps
    USE UCX_MOD,                 ONLY : INIT_UCX
    USE UnitConv_Mod,            ONLY : Convert_Spc_Units
#if defined( RRTMG )
    USE RRTMG_RAD_TRANSFER_MOD,  ONLY : Init_RRTMG_Rad_Transfer
    USE RRTMG_LW_Init,           ONLY : RRTMG_LW_Ini
    USE RRTMG_SW_Init,           ONLY : RRTMG_SW_Ini
#endif
!
! !INPUT PARAMETERS:
!
    INTEGER,            INTENT(IN)    :: nymdB       ! YYYYMMDD @ start of run
    INTEGER,            INTENT(IN)    :: nhmsB       ! hhmmss   @ start of run
    INTEGER,            INTENT(IN)    :: nymdE       ! YYYYMMDD @ end of run
    INTEGER,            INTENT(IN)    :: nhmsE       ! hhmmss   @ end of run
    REAL,               INTENT(IN)    :: tsChem      ! Chemistry timestep [s]
    REAL,               INTENT(IN)    :: tsDyn       ! Chemistry timestep [s]
    REAL(ESMF_KIND_R4), INTENT(IN)    :: lonCtr(:,:) ! Lon centers [radians]
    REAL(ESMF_KIND_R4), INTENT(IN)    :: latCtr(:,:) ! Lat centers [radians]
!
! !INPUT/OUTPUT PARAMETERS:
!
#if !defined( MODEL_GEOS )
    TYPE(ESMF_State),    INTENT(INOUT), TARGET :: EXPORT ! Export state object
    TYPE(ESMF_GridComp), INTENT(INOUT)         :: GC     ! Ref to this GridComp
#endif
    TYPE(OptInput),      INTENT(INOUT) :: Input_Opt      ! Input Options object
    TYPE(ChmState),      INTENT(INOUT) :: State_Chm      ! Chem State object
    TYPE(DgnState),      INTENT(INOUT) :: State_Diag     ! Diag State object
    TYPE(GrdState),      INTENT(INOUT) :: State_Grid     ! Grid State object
    TYPE(MetState),      INTENT(INOUT) :: State_Met      ! Met State object
    TYPE(ConfigObj),     POINTER       :: HcoConfig      ! HEMCO config obj
    TYPE(HistoryConfigObj), POINTER    :: HistoryConfig  ! History config obj
!
! !OUTPUT PARAMETERS:
!
    INTEGER,             INTENT(OUT)   :: RC             ! Success or failure?
!
! !REMARKS:
!  Need to add better error checking
!
! !REVISION HISTORY:
!  18 Jul 2011 - M. Long     - Initial Version
!  See https://github.com/geoschem/geos-chem for complete history
!EOP
!------------------------------------------------------------------------------
!BOC
!
! !LOCAL VARIABLES:
!
    INTEGER                        :: I, J, L, STATUS
    CHARACTER(LEN=ESMF_MAXSTR)     :: Iam
    TYPE(ESMF_Config)              :: CF            ! Grid comp config object

    !=======================================================================
    ! GIGC_CHUNK_INIT begins here
    !=======================================================================

    ! Error trap
    Iam = 'GIGC_CHUNK_INIT (gigc_chunk_mod.F90)'

    ! Assume success
    RC = GC_SUCCESS

#if !defined( MODEL_GEOS )
    ! Get memory debug level
    call ESMF_GridCompGet ( GC, config=CF, RC=STATUS )
    _VERIFY(STATUS)
    call ESMF_ConfigGetAttribute(CF, MemDebugLevel, &
                                 Label="MEMORY_DEBUG_LEVEL:" , RC=STATUS)
    _VERIFY(STATUS)
#endif

    ! Read input.geos at very beginning of simulation on every thread
    CALL Read_Input_File( Input_Opt, State_Grid, RC )
    _ASSERT(RC==GC_SUCCESS, 'Error calling Read_Input_File')

    ! Initialize GEOS-Chem horizontal grid structure
    CALL GC_Init_Grid( Input_Opt, State_Grid, RC )
    _ASSERT(RC==GC_SUCCESS, 'Error calling GC_Init_Grid')

    ! Set maximum number of levels in the chemistry grid
    IF ( Input_Opt%LUCX ) THEN
       State_Grid%MaxChemLev  = State_Grid%MaxStratLev
    ELSE
       State_Grid%MaxChemLev  = State_Grid%MaxTropLev
    ENDIF

    ! In the ESMF/MPI environment, we can get the total overhead ozone
    ! either from the met fields (GIGCsa) or from the Import State (GEOS-5)
    Input_Opt%USE_O3_FROM_MET = .TRUE.

    ! Read LINOZ climatology
    IF ( Input_Opt%LLINOZ ) THEN
       CALL Linoz_Read( Input_Opt, RC )
       _ASSERT(RC==GC_SUCCESS, 'Error calling Linoz_Read')
    ENDIF

    ! Allocate all lat/lon arrays
    CALL GC_Allocate_All( Input_Opt, State_Grid, RC )
    _ASSERT(RC==GC_SUCCESS, 'Error calling GC_Allocate_All')

    ! Set grid based on passed mid-points
    CALL SetGridFromCtr( Input_Opt, State_Grid, lonCtr, latCtr, RC )
    _ASSERT(RC==GC_SUCCESS, 'Error caling')

    ! Update Input_Opt with timing fields
    Input_Opt%NYMDb   = nymdB
    Input_Opt%NHMSb   = nhmsB
    Input_Opt%NYMDe   = nymdE
    Input_Opt%NHMSe   = nhmsE
    Input_Opt%TS_CHEM = INT( tsChem )   ! Chemistry timestep [sec]
    Input_Opt%TS_EMIS = INT( tsChem )   ! Chemistry timestep [sec]
    Input_Opt%TS_DYN  = INT( tsDyn  )   ! Dynamic   timestep [sec]
    Input_Opt%TS_CONV = INT( tsDyn  )   ! Dynamic   timestep [sec]

    ! Set GEOS-Chem timesteps on all CPUs
    CALL SET_TIMESTEPS( Input_Opt,                                       &
                        Chemistry  = Input_Opt%TS_CHEM,                  &
                        Convection = Input_Opt%TS_CONV,                  &
                        Dynamics   = Input_Opt%TS_DYN,                   &
                        Emission   = Input_Opt%TS_EMIS,                  &
                        Radiation  = Input_Opt%TS_RAD,                   &
                        Unit_Conv  = MAX( Input_Opt%TS_DYN,              &
                                          Input_Opt%TS_CONV ),           &
                        Diagnos    = Input_Opt%TS_DIAG         )

    ! Initialize derived-type objects for met, chem, and diag
    CALL GC_Init_StateObj( HistoryConfig%DiagList, Input_Opt, &
                           State_Chm, State_Diag, State_Grid, State_Met, RC )
    _ASSERT(RC==GC_SUCCESS, 'Error calling GC_Init_StateObj')

    ! Initialize other GEOS-Chem modules
    CALL GC_Init_Extra( HistoryConfig%DiagList, Input_Opt,    &
                        State_Chm, State_Diag, State_Grid, RC )
    _ASSERT(RC==GC_SUCCESS, 'Error calling GC_Init_Extra')

    ! Set initial State_Chm%Species units to units expected in transport
# if defined( MODEL_GEOS )
    State_Chm%Spc_Units = 'kg/kg total'
#else
    State_Chm%Spc_Units = 'kg/kg dry'
#endif

    ! Initialize chemistry mechanism
    IF ( Input_Opt%ITS_A_FULLCHEM_SIM .OR. Input_Opt%ITS_AN_AEROSOL_SIM ) THEN
       CALL INIT_CHEMISTRY ( Input_Opt,  State_Chm, State_Diag, &
                             State_Grid, RC )
       _ASSERT(RC==GC_SUCCESS, 'Error calling INIT_CHEMISTRY')
    ENDIF

#if defined( RRTMG )
    ! Initialize module variables
    CALL Init_RRTMG_Rad_Transfer( Input_Opt, State_Diag, State_Grid, RC )

    ! Trap potential errors
    _ASSERT(RC==GC_SUCCESS, 'Error calling "Init_RRTMG_Rad_Transfer"!')

    ! Initialize RRTMG code in the GeosRad folder
    CALL Rrtmg_Lw_Ini()
    CALL Rrtmg_Sw_Ini()

    ! Settings
    State_Chm%RRTMG_iCld  = 0
    State_Chm%RRTMG_iSeed = 10
#endif

    ! Initialize HEMCO
    CALL EMISSIONS_INIT( Input_Opt, State_Chm, State_Grid, State_Met, RC, &
                         HcoConfig=HcoConfig )
    _ASSERT(RC==GC_SUCCESS, 'Error calling EMISSIONS_INIT')

    ! Stratosphere - can't be initialized without HEMCO because of STATE_PSC
    IF ( Input_Opt%LUCX ) THEN

       ! Initialize stratospheric routines
       CALL INIT_UCX( Input_Opt, State_Chm, State_Diag, State_Grid )

    ENDIF

#if defined( MODEL_GEOS )
    ! Keep commented out line with LLSTRAT as a GEOS-5 option reminder
    !IF ( Input_Opt%LSCHEM .AND. Input_Opt%LLSTRAT < value_LM ) THEN
#endif
     IF ( Input_Opt%LSCHEM ) THEN
       CALL INIT_STRAT_CHEM( Input_Opt, State_Chm, State_Met, State_Grid, RC )
       _ASSERT(RC==GC_SUCCESS, 'Error calling INIT_STRAT_CHEM')
    ENDIF

    !-------------------------------------------------------------------------
    ! Diagnostics and tendencies
    !-------------------------------------------------------------------------

!#if defined( MODEL_GEOS )
!    ! The GEOS-Chem diagnostics list, stored in HistoryConfig, is initialized
!    ! during GIGC_INIT_SIMULATION, and corresponding arrays in State_Diag are
!    ! allocated accordingly when initializing State_Diag. Here, we thus
!    ! only need to initialize the tendencies, which have not been initialized
!    ! yet (ckeller, 11/29/17).
!    CALL Tend_Init ( Input_Opt, State_Chm, State_Grid, State_Met, RC )
!    _ASSERT(RC==GC_SUCCESS, 'Error calling Tend_Init')
!#endif

#if !defined( MODEL_GEOS )
    ! GCHP only: Convert species units to internal state units (v/v dry)
    CALL Convert_Spc_Units( Input_Opt, State_Chm, State_Grid, State_Met, &
                            'v/v dry', RC )
    _ASSERT(RC==GC_SUCCESS, 'Error calling Convert_Spc_Units')
#endif

    ! Return success
    RC = GC_Success

  END SUBROUTINE GIGC_Chunk_Init
!EOC

!------------------------------------------------------------------------------
!          Harvard University Atmospheric Chemistry Modeling Group            !
!------------------------------------------------------------------------------
!BOP
!
! !IROUTINE: gigc_chunk_run
!
! !DESCRIPTION: Subroutine GIGC\_CHUNK\_RUN is the ESMF run method for
!  GEOS-Chem.
!
! !INTERFACE:
!
  SUBROUTINE GIGC_Chunk_Run( GC,                                             &
                             nymd,       nhms,       year,       month,      &
                             day,        dayOfYr,    hour,       minute,     &
                             second,     utc,        hElapsed,   Input_Opt,  &
                             State_Chm,  State_Diag, State_Grid, State_Met,  &
                             Phase,      IsChemTime, IsRadTime,              &
#if defined( MODEL_GEOS )
                             FrstRewind, &
#endif
                             RC )
!
! !USES:
!
    ! GEOS-Chem state objects
    USE Input_Opt_Mod,      ONLY : OptInput
    USE State_Chm_Mod,      ONLY : ChmState
    USE State_Diag_Mod
    USE State_Grid_Mod,     ONLY : GrdState
    USE State_Met_Mod,      ONLY : MetState

    ! GEOS-Chem components
    USE Chemistry_Mod,      ONLY : Do_Chemistry, Recompute_OD
    USE Convection_Mod,     ONLY : Do_Convection
    USE DryDep_Mod,         ONLY : Do_DryDep
    USE Emissions_Mod,      ONLY : Emissions_Run
    USE Mixing_Mod,         ONLY : Do_Tend, Do_Mixing
    USE WetScav_Mod,        ONLY : Setup_WetScav, Do_WetDep

    ! HEMCO components (eventually moved to a separate GridComp?)
    USE HCO_State_GC_Mod,   ONLY : HcoState, ExtState
    USE HCO_Interface_Common, ONLY : SetHcoTime
    USE HCO_Utilities_GC_Mod

    ! Specialized subroutines
    USE Calc_Met_Mod,       ONLY : AirQnt, Set_Dry_Surface_Pressure
    USE Calc_Met_Mod,       ONLY : GIGC_Cap_Tropopause_Prs
    USE Set_Global_CH4_Mod, ONLY : Set_CH4
    USE MODIS_LAI_Mod,      ONLY : Compute_XLAI
    USE PBL_Mix_Mod,        ONLY : Compute_PBL_Height
    USE Pressure_Mod,       ONLY : Set_Floating_Pressures
    USE TOMS_Mod,           ONLY : Compute_Overhead_O3
    USE UCX_Mod,            ONLY : Set_H2O_Trac
    USE Vdiff_Mod,          ONLY : Max_PblHt_for_Vdiff

    ! Utilities
    USE ErrCode_Mod
    USE HCO_Error_Mod
    USE MAPL_MemUtilsMod
    USE Pressure_Mod,       ONLY : Accept_External_Pedge
    USE State_Chm_Mod,      ONLY : IND_
    USE Time_Mod,           ONLY : Accept_External_Date_Time
    USE UnitConv_Mod,       ONLY : Convert_Spc_Units

    ! Diagnostics
    USE Diagnostics_Mod,    ONLY : Set_Diagnostics_EndofTimestep
    USE Aerosol_Mod,        ONLY : Set_AerMass_Diagnostic

#if defined( RRTMG )
    USE RRTMG_RAD_TRANSFER_MOD,  ONLY : Do_RRTMG_Rad_Transfer
    USE RRTMG_RAD_TRANSFER_MOD,  ONLY : Set_SpecMask
#endif

#if defined( MODEL_GEOS )
    USE Calc_Met_Mod,           ONLY : GET_COSINE_SZA
    USE HCO_Interface_GC_Mod,   ONLY : HCOI_GC_WriteDiagn
#endif
!
! !INPUT PARAMETERS:
!
    INTEGER,        INTENT(IN)    :: nymd        ! YYYY/MM/DD @ current time
    INTEGER,        INTENT(IN)    :: nhms        ! hh:mm:ss   @ current time
    INTEGER,        INTENT(IN)    :: year        ! UTC year
    INTEGER,        INTENT(IN)    :: month       ! UTC month
    INTEGER,        INTENT(IN)    :: day         ! UTC day
    INTEGER,        INTENT(IN)    :: dayOfYr     ! UTC day of year
    INTEGER,        INTENT(IN)    :: hour        ! UTC hour
    INTEGER,        INTENT(IN)    :: minute      ! UTC minute
    INTEGER,        INTENT(IN)    :: second      ! UTC second
    REAL*4,         INTENT(IN)    :: utc         ! UTC time [hrs]
    REAL*4,         INTENT(IN)    :: hElapsed    ! Elapsed hours
    INTEGER,        INTENT(IN)    :: Phase       ! Run phase (-1, 1 or 2)
<<<<<<< HEAD
    LOGICAL,        INTENT(IN)    :: IsChemTime  ! Time for chemistry?
=======
    LOGICAL,        INTENT(IN)    :: IsChemTime  ! Time for chemistry? 
    LOGICAL,        INTENT(IN)    :: IsRadTime   ! Time for RRTMG? 
>>>>>>> e2611fb8
#if defined( MODEL_GEOS )
    LOGICAL,        INTENT(IN)    :: FrstRewind  ! Is it the first rewind?
#endif
!
! !INPUT/OUTPUT PARAMETERS:
!
    TYPE(ESMF_GridComp), INTENT(INOUT) :: GC          ! Ref to this GridComp
    TYPE(OptInput),      INTENT(INOUT) :: Input_Opt   ! Input Options obj
    TYPE(ChmState),      INTENT(INOUT) :: State_Chm   ! Chemistry State obj
    TYPE(DgnState),      INTENT(INOUT) :: State_Diag  ! Diagnostics State obj
    TYPE(GrdState),      INTENT(INOUT) :: State_Grid  ! Grid State obj
    TYPE(MetState),      INTENT(INOUT) :: State_Met   ! Meteorology State obj
!
! !OUTPUT PARAMETERS:
!
    INTEGER,             INTENT(OUT)   :: RC          ! Return code
!
! !REMARKS:
!
! !REVISION HISTORY:
!  18 Jul 2011 - M. Long     - Initial Version
!  See https://github.com/geoschem/geos-chem for complete history
!EOP
!------------------------------------------------------------------------------
!BOC
    TYPE(ESMF_STATE)               :: INTSTATE
    TYPE(MAPL_MetaComp), POINTER   :: STATE
    TYPE(ESMF_VM)                  :: VM            ! ESMF VM object
    TYPE(ESMF_Field)               :: IntField
    REAL*8                         :: DT
    CHARACTER(LEN=ESMF_MAXSTR)     :: Iam, OrigUnit
    INTEGER                        :: STATUS, HCO_PHASE, RST
#if defined( MODEL_GEOS )
    INTEGER                        :: I, J, L
#endif

    ! Local logicals to turn on/off individual components
    ! The parts to be executed are based on the input options,
    ! the time step and the phase.
    LOGICAL                        :: DoConv
    LOGICAL                        :: DoDryDep
    LOGICAL                        :: DoEmis
    LOGICAL                        :: DoTend
    LOGICAL                        :: DoTurb
    LOGICAL                        :: DoChem
    LOGICAL                        :: DoWetDep
    LOGICAL                        :: DoRad

    ! First call?
    LOGICAL, SAVE                  :: FIRST = .TRUE.

    ! # of times this routine has been called. Only temporary for printing
    ! processes on the first 10 calls.
    INTEGER, SAVE                  :: NCALLS = 0

    ! Strat. H2O settings
    LOGICAL                        :: SetStratH2O
#if defined( MODEL_GEOS )
    LOGICAL, SAVE                  :: LSETH2O_orig
#endif

    ! For RRTMG
    INTEGER                        :: iSpecMenu
    INTEGER                        :: iNcDiag
    INTEGER                        :: N

    ! Whether to scale mixing ratio with meteorology update in AirQnt
    LOGICAL, SAVE                  :: scaleMR = .FALSE.

    !=======================================================================
    ! GIGC_CHUNK_RUN begins here
    !=======================================================================

    ! Error trap
    Iam = 'GIGC_CHUNK_RUN (gigc_chunk_mod.F90)'

    ! Assume success
    RC = GC_SUCCESS

    ! Get state object (needed for timers)
    CALL MAPL_GetObjectFromGC(GC, STATE, __RC__)

    ! Get the VM for optional memory prints (level >= 2)
    !-----------------------------------
    if ( MemDebugLevel > 0 ) THEN
       call ESMF_VmGetCurrent(VM, RC=STATUS)
       _VERIFY(STATUS)
    endif

    !=======================================================================
    ! Define processes to be covered in this phase
    !
    ! In the standard GEOS-Chem, the following operator sequence is used:
    ! 1. DryDep (kg)
    ! 2. Emissions (kg)
    ! 3. Turbulence (v/v)
    ! 4. Convection (v/v)
    ! 5. Chemistry (kg)
    ! 6. Wetdep (kg)
    !
    ! The GEOS-5 operator sequence is:
    ! 1. Gravity wave drag
    ! 2. Moist (convection)
    ! 3. Chemistry 1 (drydep and emissions)
    ! 4. Surface 1
    ! 5. Turbulence 1
    ! 6. Surface 2
    ! 7. Turbulence 2
    ! 8. Chemistry 2 (chemistry and wet deposition)
    ! 9. Radiation
    !
    ! Here, we use the following operator sequence:
    !
    ! 1.  Convection (v/v) --> Phase 1
    ! 2.  DryDep (kg)      --> Phase 1
    ! 3.  Emissions (kg)   --> Phase 1
    ! 4a. Tendencies (v/v) --> Phase 1
    ! -------------------------------
    ! 4b. Turbulence (v/v) --> Phase 2
    ! 5.  Chemistry (kg)   --> Phase 2
    ! 6.  WetDep (kg)      --> Phase 2
    !
    ! Any of the listed processes is only executed if the corresponding switch
    ! in the input.geos file is enabled. If the physics component already
    ! covers convection or turbulence, they should not be applied here!
    ! The tendencies are only applied if turbulence is not done within
    ! GEOS-Chem (ckeller, 10/14/14).
    !
    ! The standard number of phases in GCHP is 1, set in GCHP.rc, which
    ! results in Phase -1 in gigc_chunk_run. This results in executing
    ! all GEOS-Chem components in a single run rather than splitting up
    ! across two runs as is done in GEOS-5. (ewl, 10/26/18)
    !=======================================================================

    ! By default, do processes as defined in input.geos. DoTend defined below.
    DoConv   = Input_Opt%LCONV                    ! dynamic time step
    DoDryDep = Input_Opt%LDRYD .AND. IsChemTime   ! chemistry time step
    DoEmis   = IsChemTime                         ! chemistry time step
#if defined( MODEL_GEOS )
    DoTurb   = Input_Opt%LTURB .AND. IsChemTime   ! dynamic time step
#else
    DoTurb   = Input_Opt%LTURB                    ! dynamic time step
#endif
    DoChem   = Input_Opt%LCHEM .AND. IsChemTime   ! chemistry time step
<<<<<<< HEAD
    DoWetDep = Input_Opt%LWETD                    ! dynamic time step
=======
    DoWetDep = Input_Opt%LWETD                    ! dynamic time step 
    DoRad    = Input_Opt%LRAD  .AND. IsRadTime    ! radiation time step

#if defined( MODEL_GCHP )
    ! Make sure chemistry timestep components are run in first timestep
    ! even if IsChemTime is false. This is a temporary kludge pending a
    ! better solution for the GIGCchem alarm (ewl, 2/21/20)
    IF ( FIRST ) THEN
       DoDryDep = Input_Opt%LDRYD
       DoEmis   = .TRUE.
       DoChem   = Input_Opt%LCHEM
    ENDIF
#endif
>>>>>>> e2611fb8

    ! If Phase is not -1, only do selected processes for given phases:
    ! Phase 1: disable turbulence, chemistry and wet deposition.
    IF ( Phase == 1 ) THEN
       DoTurb   = .FALSE.
       DoChem   = .FALSE.
       DoWetDep = .FALSE.

    ! Phase 2: disable convection, drydep and emissions.
    ELSEIF ( Phase == 2 ) THEN
       DoConv   = .FALSE.
       DoDryDep = .FALSE.
       DoEmis   = .FALSE.
    ENDIF

    ! Check if tendencies need be applied. The drydep and emission calls
    ! only calculates the emission / drydep rates, but do not apply the
    ! tendencies to the tracer array yet. If turbulence is done as part of
    ! GEOS-5, we need to make sure that these tendencies are applied to the
    ! tracer array. If turbulence is explicitly covered by GEOS-Chem,
    ! however, the tendencies become automatically applied within the PBL
    ! mixing routines (DO_MIXING), so we should never apply the tendencies
    ! in this case.
    DoTend = ( DoEmis .OR. DoDryDep ) .AND. .NOT. Input_Opt%LTURB

    ! testing only
    IF ( Input_Opt%AmIRoot .and. NCALLS < 10 ) THEN
       write(*,*) 'GEOS-Chem phase ', Phase, ':'
       write(*,*) 'DoConv   : ', DoConv
       write(*,*) 'DoDryDep : ', DoDryDep
       write(*,*) 'DoEmis   : ', DoEmis
       write(*,*) 'DoTend   : ', DoTend
       write(*,*) 'DoTurb   : ', DoTurb
       write(*,*) 'DoChem   : ', DoChem
       write(*,*) 'DoWetDep : ', DoWetDep
       write(*,*) ' '
    ENDIF

    !-------------------------------------------------------------------------
    ! Pre-Run assignments
    !-------------------------------------------------------------------------

    ! Eventually initialize/reset wetdep
    IF ( DoConv .OR. DoChem .OR. DoWetDep ) THEN
       CALL SETUP_WETSCAV( Input_Opt, State_Chm, State_Grid, State_Met, RC )
    ENDIF

    ! Pass time values obtained from the ESMF environment to GEOS-Chem
    CALL Accept_External_Date_Time( value_NYMD     = nymd,       &
                                    value_NHMS     = nhms,       &
                                    value_YEAR     = year,       &
                                    value_MONTH    = month,      &
                                    value_DAY      = day,        &
                                    value_DAYOFYR  = dayOfYr,    &
                                    value_HOUR     = hour,       &
                                    value_MINUTE   = minute,     &
                                    value_HELAPSED = hElapsed,   &
                                    value_UTC      = utc,        &
                                    RC             = RC         )

    ! Pass time values obtained from the ESMF environment to HEMCO
    CALL SetHcoTime ( HcoState,   ExtState,   year,    month,   day,   &
                      dayOfYr,    hour,       minute,  second,  DoEmis,  RC )

    ! Calculate MODIS leaf area indexes needed for dry deposition
    CALL Compute_XLAI( Input_Opt, State_Grid, State_Met, RC )

    ! Set the pressure at level edges [hPa] from the ESMF environment
    CALL Accept_External_Pedge( State_Met = State_Met,  &
                                RC        = RC         )

    ! Set dry surface pressure (PS1_DRY) from State_Met%PS1_WET
    CALL SET_DRY_SURFACE_PRESSURE( State_Grid, State_Met, 1 )

    ! Set dry surface pressure (PS2_DRY) from State_Met%PS2_WET
    CALL SET_DRY_SURFACE_PRESSURE( State_Grid, State_Met, 2 )

    ! Initialize surface pressures to match the post-advection pressures
    State_Met%PSC2_WET = State_Met%PS1_WET
    State_Met%PSC2_DRY = State_Met%PS1_DRY
    CALL SET_FLOATING_PRESSURES( State_Grid, State_Met, RC )
    IF ( RC /= GC_SUCCESS ) RETURN

    ! Define airmass and related quantities
#if defined( MODEL_GEOS )
    CALL AirQnt( Input_Opt, State_Chm, State_Grid, State_Met, RC, .FALSE. )
#else
    ! Scale mixing ratio with changing met only if FV advection is off.
    ! Only do this the first timestep if DELP_DRY found in restart.
    IF ( FIRST .and. .not. Input_Opt%LTRAN ) THEN
       CALL MAPL_Get ( STATE, INTERNAL_ESMF_STATE=INTSTATE, __RC__ )
       CALL ESMF_StateGet( INTSTATE, 'DELP_DRY', IntField, RC=STATUS )
       _VERIFY(STATUS)
       CALL ESMF_AttributeGet( IntField, NAME="RESTART", VALUE=RST, RC=STATUS )
       _VERIFY(STATUS)
       IF ( .not. ( RST == MAPL_RestartBootstrap .OR. &
                    RST == MAPL_RestartSkipInitial ) ) scaleMR = .TRUE.
       CALL AirQnt( Input_Opt, State_Chm, State_Grid, State_Met, RC, scaleMR )
       scaleMR = .TRUE.
    ELSE
       CALL AirQnt( Input_Opt, State_Chm, State_Grid, State_Met, RC, scaleMR )
    ENDIF
#endif

    ! Cap the polar tropopause pressures at 200 hPa, in order to avoid
    ! tropospheric chemistry from happening too high up (cf. J. Logan)
    CALL GIGC_Cap_Tropopause_Prs( Input_Opt      = Input_Opt,  &
                                  State_Grid     = State_Grid, &
                                  State_Met      = State_Met,  &
                                  RC             = RC         )

    ! Call PBL quantities. Those are always needed
    CALL Compute_Pbl_Height( Input_Opt, State_Grid, State_Met, RC )
    _ASSERT(RC==GC_SUCCESS, 'Error calling COMPUTE_PBL_HEIGHT')

    ! Convert to dry mixing ratio
    CALL Convert_Spc_Units ( Input_Opt, State_Chm, State_Grid, State_Met, &
                             'kg/kg dry', RC, OrigUnit=OrigUnit )
    _ASSERT(RC==GC_SUCCESS, 'Error calling CONVERT_SPC_UNITS')

    ! SDE 05/28/13: Set H2O to STT if relevant
    IF ( IND_('H2O','A') > 0 ) THEN
       SetStratH2O = .FALSE.
#if defined( MODEL_GEOS )
       !=======================================================================
       ! Tropospheric H2O is always prescribed (using GEOS Q). For strat H2O
       ! there are three options, controlled by toggles 'set initial global MR'
       ! in input.geos and 'Prescribe_strat_H2O' in GEOSCHEMchem_GridComp.rc:
       ! (A) never prescribe strat H2O -> both toggles off
       ! (B) prescribe strat H2O on init time step -> toggle in input.goes on
       ! (C) always prescribe strat H2O -> toggle in GEOSCHEMchem_GridComp.rc on
       !=======================================================================
       IF ( FIRST ) THEN
          LSETH2O_orig = Input_Opt%LSETH2O
       ENDIF
       IF ( FIRST .OR. FrstRewind ) THEN
          Input_Opt%LSETH2O = LSETH2O_orig
       ENDIF
       IF ( Input_Opt%LSETH2O .OR. .NOT. Input_Opt%LUCX .OR. &
            Input_Opt%AlwaysSetH2O ) THEN
#else
       IF ( Input_Opt%LSETH2O .OR. .NOT. Input_Opt%LUCX ) THEN
#endif
          SetStratH2O = .TRUE.
       ENDIF
       CALL SET_H2O_TRAC( SetStratH2O, Input_Opt, State_Chm, &
                          State_Grid,  State_Met, RC )
       _ASSERT(RC==GC_SUCCESS, 'Error calling SET_H2O_TRAC')

      ! Only force strat once if using UCX
       IF (Input_Opt%LSETH2O) Input_Opt%LSETH2O = .FALSE.
    ENDIF

#if defined( MODEL_GEOS )
    ! GEOS-5 only: needed in GCHP?
    ! Compute the cosine of the solar zenith angle array:
    !    State_Met%SUNCOS     => COS(SZA) at the current time
    !    State_Met%SUNCOSmid  => COS(SZA) at the midpt of the chem timestep
    !    COS(SZA) at the midpt of the chem timestep 5hrs ago is now
    !    calculated elsewhere, in the HEMCO PARANOx extension
    CALL GET_COSINE_SZA( Input_Opt, State_Grid, State_Met, RC )
    _ASSERT(RC==GC_SUCCESS, 'Error calling GET_COSINE_SZA')
#endif

    !=======================================================================
    ! EMISSIONS. Pass HEMCO Phase 1 which only updates the HEMCO clock
    ! and the HEMCO data list. Should be called every time to make sure
    ! that the HEMCO clock and the HEMCO data list are up to date.
    !=======================================================================
    HCO_PHASE = 1
    CALL EMISSIONS_RUN( Input_Opt, State_Chm, State_Diag, &
                        State_Grid, State_Met, DoEmis, HCO_PHASE, RC  )
    _ASSERT(RC==GC_SUCCESS, 'Error calling EMISSIONS_RUN')

!%%%%%%%%%%%%%%%%%%%%%%%%%%%%%%%%%%%%%%%%%%%%%%%%%%%%%%%%%%%%%%%%%%%%%%%%%%%%%
!!!                                PHASE 1 or -1                           !!!
!%%%%%%%%%%%%%%%%%%%%%%%%%%%%%%%%%%%%%%%%%%%%%%%%%%%%%%%%%%%%%%%%%%%%%%%%%%%%%

    !=======================================================================
    ! 1. Convection
    !
    ! Call GEOS-Chem internal convection routines if convection is enabled
    ! in input.geos. This should only be done if convection is not covered
    ! by another gridded component and/or the GC species are not made
    ! friendly to this component!!
    !=======================================================================
    IF ( DoConv ) THEN
       if(Input_Opt%AmIRoot.and.NCALLS<10) write(*,*) ' --- Do convection now'
       CALL MAPL_TimerOn( STATE, 'GC_CONV' )

       CALL DO_CONVECTION ( Input_Opt, State_Chm, State_Diag, &
                            State_Grid, State_Met, RC )
       _ASSERT(RC==GC_SUCCESS, 'Error calling DO_CONVECTION')

       CALL MAPL_TimerOff( STATE, 'GC_CONV' )
       if(Input_Opt%AmIRoot.and.NCALLS<10) write(*,*) ' --- Convection done!'
    ENDIF

    !=======================================================================
    ! 2. Dry deposition
    !
    ! Calculates the deposition rates in [s-1].
    !=======================================================================
    IF ( DoDryDep ) THEN
       if(Input_Opt%AmIRoot.and.NCALLS<10) THEN
          write(*,*) ' --- Do drydep now'
          write(*,*) '     Use FULL PBL: ', Input_Opt%PBL_DRYDEP
       endif
       CALL MAPL_TimerOn( STATE, 'GC_DRYDEP' )

       ! Do dry deposition
       CALL Do_DryDep ( Input_Opt, State_Chm, State_Diag, &
                        State_Grid, State_Met, RC )
       _ASSERT(RC==GC_SUCCESS, 'Error calling Do_DryDep')

       CALL MAPL_TimerOff( STATE, 'GC_DRYDEP' )
       if(Input_Opt%AmIRoot.and.NCALLS<10) write(*,*) ' --- Drydep done!'
    ENDIF

    !=======================================================================
    ! 3. Emissions (HEMCO)
    !
    ! HEMCO must be called on first time step to make sure that the HEMCO
    ! data lists are all properly set up.
    !=======================================================================
    IF ( DoEmis ) THEN
#if !defined( MODEL_GEOS )
       ! Optional memory prints (level >= 3)
       if ( MemDebugLevel > 0 ) THEN
          call ESMF_VMBarrier(VM, RC=STATUS)
          _VERIFY(STATUS)
          call MAPL_MemUtilsWrite(VM, &
                  'gigc_chunk_run, before Emissions_Run', RC=STATUS )
          _VERIFY(STATUS)
       endif
#endif

       if(Input_Opt%AmIRoot.and.NCALLS<10) write(*,*) ' --- Do emissions now'
       CALL MAPL_TimerOn( STATE, 'GC_EMIS' )

       ! Do emissions. Pass HEMCO Phase 2 which performs the emissions
       ! calculations.
       HCO_PHASE = 2
       CALL EMISSIONS_RUN( Input_Opt, State_Chm, State_Diag, &
                           State_Grid, State_Met, DoEmis, HCO_PHASE, RC )
       _ASSERT(RC==GC_SUCCESS, 'Error calling EMISSIONS_RUN')

       CALL MAPL_TimerOff( STATE, 'GC_EMIS' )
       if(Input_Opt%AmIRoot.and.NCALLS<10) write(*,*) ' --- Emissions done!'

       ! Optional memory prints (level >= 3)
       if ( MemDebugLevel > 0 ) THEN
          call ESMF_VMBarrier(VM, RC=STATUS)
          _VERIFY(STATUS)
          call MAPL_MemUtilsWrite(VM,&
                  'gigc_chunk_run, after  Emissions_Run', RC=STATUS )
          _VERIFY(STATUS)
       endif

    ENDIF

    !=======================================================================
    ! If physics covers turbulence, simply add the emission and dry
    ! deposition fluxes calculated above to the tracer array, without caring
    ! about the vertical distribution. The tracer tendencies are only added
    ! to the tracers array after emissions, drydep. So we need to use the
    ! emissions time step here.
    !=======================================================================
    IF ( DoTend ) THEN
       if(Input_Opt%AmIRoot.and.NCALLS<10) write(*,*)   &
                           ' --- Add emissions and drydep to tracers'
       CALL MAPL_TimerOn( STATE, 'GC_FLUXES' )

       ! Get emission time step [s].
       _ASSERT(ASSOCIATED(HcoState), 'Error: HcoState not associated')
       DT = HcoState%TS_EMIS

       ! Apply tendencies over entire PBL. Use emission time step.
       CALL DO_TEND( Input_Opt, State_Chm, State_Diag, &
                     State_Grid, State_Met, .FALSE., RC, DT=DT )
       _ASSERT(RC==GC_SUCCESS, 'Error calling DO_TEND')

       ! testing only
       if(Input_Opt%AmIRoot.and.NCALLS<10) write(*,*)   &
                                 '     Tendency time step [s]: ', DT

       CALL MAPL_TimerOff( STATE, 'GC_FLUXES' )
       if(Input_Opt%AmIRoot.and.NCALLS<10) write(*,*)   &
                                 ' --- Fluxes applied to tracers!'
    ENDIF ! Tendencies

!%%%%%%%%%%%%%%%%%%%%%%%%%%%%%%%%%%%%%%%%%%%%%%%%%%%%%%%%%%%%%%%%%%%%%%%%%%%%%
!!!                              PHASE 2 or -1                             !!!
!%%%%%%%%%%%%%%%%%%%%%%%%%%%%%%%%%%%%%%%%%%%%%%%%%%%%%%%%%%%%%%%%%%%%%%%%%%%%%

    !=======================================================================
    ! 4. Turbulence
    !
    ! Call GEOS-Chem internal turbulence routines if turbulence is enabled
    ! in input.geos. This should only be done if turbulence is not covered
    ! by another gridded component and/or the GC species are not made
    ! friendly to this component!!
    !=======================================================================
    IF ( DoTurb ) THEN
       if(Input_Opt%AmIRoot.and.NCALLS<10) write(*,*) ' --- Do turbulence now'
       CALL MAPL_TimerOn( STATE, 'GC_TURB' )

       ! Only do the following for the non-local PBL mixing
       IF ( Input_Opt%LNLPBL ) THEN

          ! Once the initial met fields have been read in, we need to find
          ! the maximum PBL level for the non-local mixing algorithm.
          ! This only has to be done once. (bmy, 5/28/20)
          IF ( FIRST ) THEN
             CALL Max_PblHt_For_Vdiff( Input_Opt, State_Grid, State_Met, RC )
             _ASSERT(RC==GC_SUCCESS, 'Error calling MAX_PBLHT_FOR_VDIFF')
          ENDIF

          ! Compute the surface flux for the non-local mixing,
          ! (which means getting emissions & drydep from HEMCO)
          ! and store it in State_Chm%Surface_Flux
          CALL Compute_Sflx_For_Vdiff( Input_Opt,  State_Chm, State_Diag,    &
                                       State_Grid, State_Met, RC            )
          _ASSERT(RC==GC_SUCCESS, 'Error calling COMPUTE_SFLX_FOR_VDIFF')
       ENDIF

       ! Do mixing and apply tendencies. This will use the dynamic time step,
       ! which is fine since this call will be executed on every time step.
       CALL DO_MIXING ( Input_Opt, State_Chm, State_Diag,                    &
                        State_Grid, State_Met, RC                           )
       _ASSERT(RC==GC_SUCCESS, 'Error calling DO_MIXING')

       CALL MAPL_TimerOff( STATE, 'GC_TURB' )
       if(Input_Opt%AmIRoot.and.NCALLS<10) write(*,*) ' --- Turbulence done!'
    ENDIF

    ! Set tropospheric CH4 concentrations and fill species array with
    ! current values.
#if defined( MODEL_GEOS )
    IF ( .NOT. Input_Opt%LCH4EMIS .AND. ( DoTurb .OR. DoTend ) ) THEN
#else
    IF ( Phase /= 2 .AND. Input_Opt%ITS_A_FULLCHEM_SIM  &
         .AND. IND_('CH4','A') > 0 ) THEN
#endif
       CALL SET_CH4 ( Input_Opt, State_Chm, State_Diag, &
                      State_Grid, State_Met, RC )
       _ASSERT(RC==GC_SUCCESS, 'Error calling SET_CH4')
    ENDIF

    !=======================================================================
    ! 5. Chemistry
    !=======================================================================
    IF ( DoChem ) THEN
       if(Input_Opt%AmIRoot.and.NCALLS<10) write(*,*) ' --- Do chemistry now'
       CALL MAPL_TimerOn( STATE, 'GC_CHEM' )

       ! Calculate TOMS O3 overhead. For now, always use it from the
       ! Met field. State_Met%TO3 is imported from PCHEM (ckeller, 10/21/2014).
       CALL COMPUTE_OVERHEAD_O3( Input_Opt, State_Grid, State_Chm, DAY, &
                                 .TRUE., State_Met%TO3, RC )

#if !defined( MODEL_GEOS )
       ! Set H2O to species value if H2O is advected
       IF ( IND_('H2O','A') > 0 ) THEN
          CALL SET_H2O_TRAC( (.not. Input_Opt%LUCX), Input_Opt, &
                             State_Chm, State_Grid, State_Met, RC )
       ENDIF
#endif

       ! Optional memory prints (level >= 3)
       if ( MemDebugLevel > 0 ) THEN
          call ESMF_VMBarrier(VM, RC=STATUS)
          _VERIFY(STATUS)
          call MAPL_MemUtilsWrite(VM, &
                  'gigc_chunk_run:, before Do_Chemistry', RC=STATUS )
          _VERIFY(STATUS)
       endif

       ! Do chemistry
       CALL Do_Chemistry( Input_Opt, State_Chm, State_Diag, &
                          State_Grid, State_Met, RC )
       _ASSERT(RC==GC_SUCCESS, 'Error calling Do_Chemistr')

       CALL MAPL_TimerOff( STATE, 'GC_CHEM' )
       if(Input_Opt%AmIRoot.and.NCALLS<10) write(*,*) ' --- Chemistry done!'

       ! Optional memory prints (level >= 3)
       if ( MemDebugLevel > 0 ) THEN
          call ESMF_VMBarrier(VM, RC=STATUS)
          _VERIFY(STATUS)
          call MAPL_MemUtilsWrite(VM, &
                  'gigc_chunk_run, after  Do_Chemistry', RC=STATUS )
          _VERIFY(STATUS)
       endif

    ENDIF

    !=======================================================================
    ! 6. Wet deposition
    !=======================================================================
    IF ( DoWetDep ) THEN
       if(Input_Opt%AmIRoot.and.NCALLS<10) write(*,*) ' --- Do wetdep now'
       CALL MAPL_TimerOn( STATE, 'GC_WETDEP' )

       ! Do wet deposition
       CALL DO_WETDEP( Input_Opt, State_Chm, State_Diag, &
                       State_Grid, State_Met, RC )
       _ASSERT(RC==GC_SUCCESS, 'Error calling DO_WETDEP')

       CALL MAPL_TimerOff( STATE, 'GC_WETDEP' )
       if(Input_Opt%AmIRoot.and.NCALLS<10) write(*,*) ' --- Wetdep done!'
    ENDIF

    !=======================================================================
    ! Diagnostics
    !=======================================================================

    !==============================================================
    !      ***** U P D A T E  O P T I C A L  D E P T H *****
    !==============================================================
    ! Recalculate the optical depth at the wavelength(s) specified
    ! in the Radiation Menu. This must be done before the call to any
    ! diagnostic and only on a chemistry timestep.
    ! (skim, 02/05/11)
    IF ( DoChem ) THEN
       CALL RECOMPUTE_OD ( Input_Opt, State_Chm, State_Diag, &
                           State_Grid, State_Met, RC )
       _ASSERT(RC==GC_SUCCESS, 'Error calling RECOMPUTE_OD')
    ENDIF

#if defined( RRTMG )
    If ( DoRad ) Then
       CALL MAPL_TimerOn( STATE, 'GC_RAD' )
       State_Chm%RRTMG_iSeed = State_Chm%RRTMG_iSeed + 15
       If (Input_Opt%LSKYRAD(2) ) Then
          State_Chm%RRTMG_iCld = 1
       Else
          State_Chm%RRTMG_iCld = 0
       End If
       If (Input_Opt%amIRoot .and. NCALLS<10) Then
          Write(6,'(a,x,I3,x,a)') ' --> Calling RRTMG ', &
                              State_Diag%nRadFlux, ' times'
       End If
       Do N = 1, State_Diag%nRadFlux
          ! Index number for RRTMG (see list above)
          iSpecMenu = State_Diag%RadFluxInd(N)

          ! Slot # of netCDF diagnostic arrays to update
          iNcDiag = N

          ! For really excessive output, uncomment the following
!          If ( Input_Opt%amIRoot .and. FIRST ) Then
!             ! Echo info
!             WRITE( 6, 520 ) State_Diag%RadFluxName(N), iSpecMenu
!520          FORMAT( 5x, '- Calling RRTMG to compute flux: ', &
!                     a2, ' (Index = ', i2.2, ')' )
!          End If

          ! Generate mask for species in RT
          CALL Set_SpecMask( iSpecMenu )

          ! Compute radiative fluxes for the given output
          CALL Do_RRTMG_Rad_Transfer( ThisDay    = Day,                   &
                                      ThisMonth  = Month,                 &
                                      iCld       = State_Chm%RRTMG_iCld,  &
                                      iSpecMenu  = iSpecMenu,             &
                                      iNcDiag    = iNcDiag,               &
                                      iSeed      = State_Chm%RRTMG_iSeed, &
                                      Input_Opt  = Input_Opt,             &
                                      State_Chm  = State_Chm,             &
                                      State_Diag = State_Diag,            &
                                      State_Grid = State_Grid,            &
                                      State_Met  = State_Met,             &
                                      RC         = RC                     )

          ! Trap potential errors
          _ASSERT(RC==GC_SUCCESS, 'Error encounted in Do_RRTMG_Rad_Transfer' )
          
       End Do
       CALL MAPL_TimerOff( STATE, 'GC_RAD' )
    End if
#endif

    if(Input_Opt%AmIRoot.and.NCALLS<10) write(*,*) ' --- Do diagnostics now'
    CALL MAPL_TimerOn( STATE, 'GC_DIAGN' )

    ! Set certain diagnostics dependent on state at end of step. This
    ! includes species concentration and dry deposition flux.
    CALL Set_Diagnostics_EndofTimestep( Input_Opt,  State_Chm, State_Diag, &
                                        State_Grid, State_Met, RC )
    _ASSERT(RC==GC_SUCCESS, 'Error calling Set_Diagnostics_EndofTimestep')

    ! Archive aerosol mass and PM2.5 diagnostics
    IF ( State_Diag%Archive_AerMass ) THEN
       CALL Set_AerMass_Diagnostic( Input_Opt,  State_Chm, State_Diag, &
                                    State_Grid, State_Met, RC )
       _ASSERT(RC==GC_SUCCESS, 'Error calling Set_AerMass_Diagnostic')
    ENDIF

    CALL MAPL_TimerOff( STATE, 'GC_DIAGN' )
    if(Input_Opt%AmIRoot.and.NCALLS<10) write(*,*) ' --- Diagnostics done!'

    !=======================================================================
    ! Convert State_Chm%Species units
    !=======================================================================
    CALL Convert_Spc_Units ( Input_Opt, State_Chm, State_Grid, State_Met, &
                             OrigUnit, RC )
    _ASSERT(RC==GC_SUCCESS, 'Error calling CONVERT_SPC_UNITS')

#if defined( MODEL_GEOS )
    ! Save specific humidity and dry air mass for total mixing ratio
    ! adjustment in next timestep, if needed (ewl, 11/8/18)
    State_Met%SPHU_PREV = State_Met%SPHU
#endif

    !=======================================================================
    ! Clean up
    !=======================================================================

    ! testing only
    IF ( PHASE /= 1 .AND. NCALLS < 10 ) NCALLS = NCALLS + 1

    ! First call is done
    FIRST = .FALSE.

    ! Return success
    RC = GC_SUCCESS

  END SUBROUTINE GIGC_Chunk_Run
!EOC
END MODULE GIGC_Chunk_Mod<|MERGE_RESOLUTION|>--- conflicted
+++ resolved
@@ -397,12 +397,8 @@
     REAL*4,         INTENT(IN)    :: utc         ! UTC time [hrs]
     REAL*4,         INTENT(IN)    :: hElapsed    ! Elapsed hours
     INTEGER,        INTENT(IN)    :: Phase       ! Run phase (-1, 1 or 2)
-<<<<<<< HEAD
-    LOGICAL,        INTENT(IN)    :: IsChemTime  ! Time for chemistry?
-=======
     LOGICAL,        INTENT(IN)    :: IsChemTime  ! Time for chemistry? 
     LOGICAL,        INTENT(IN)    :: IsRadTime   ! Time for RRTMG? 
->>>>>>> e2611fb8
 #if defined( MODEL_GEOS )
     LOGICAL,        INTENT(IN)    :: FrstRewind  ! Is it the first rewind?
 #endif
@@ -547,23 +543,8 @@
     DoTurb   = Input_Opt%LTURB                    ! dynamic time step
 #endif
     DoChem   = Input_Opt%LCHEM .AND. IsChemTime   ! chemistry time step
-<<<<<<< HEAD
-    DoWetDep = Input_Opt%LWETD                    ! dynamic time step
-=======
     DoWetDep = Input_Opt%LWETD                    ! dynamic time step 
     DoRad    = Input_Opt%LRAD  .AND. IsRadTime    ! radiation time step
-
-#if defined( MODEL_GCHP )
-    ! Make sure chemistry timestep components are run in first timestep
-    ! even if IsChemTime is false. This is a temporary kludge pending a
-    ! better solution for the GIGCchem alarm (ewl, 2/21/20)
-    IF ( FIRST ) THEN
-       DoDryDep = Input_Opt%LDRYD
-       DoEmis   = .TRUE.
-       DoChem   = Input_Opt%LCHEM
-    ENDIF
-#endif
->>>>>>> e2611fb8
 
     ! If Phase is not -1, only do selected processes for given phases:
     ! Phase 1: disable turbulence, chemistry and wet deposition.
