--- conflicted
+++ resolved
@@ -936,11 +936,7 @@
     ENDIF
 #endif
 
-<<<<<<< HEAD
-    ! Initialize/reset wetdep
-=======
     ! Initialize/reset wetdep after air quantities computed
->>>>>>> 59f3407e
     IF ( DoConv .OR. DoChem .OR. DoWetDep ) THEN
        CALL SETUP_WETSCAV( Input_Opt, State_Chm, State_Grid, State_Met, RC )
     ENDIF
