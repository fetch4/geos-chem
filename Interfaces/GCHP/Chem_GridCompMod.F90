--- conflicted
+++ resolved
@@ -145,13 +145,7 @@
   ! When to do the analysis
   INTEGER                          :: ANAPHASE
   INTEGER, PARAMETER               :: CHEMPHASE = 2
-<<<<<<< HEAD
-=======
   INTEGER, PARAMETER               :: RATSPHASE = 2
-#else
-  LOGICAL                          :: isProvider ! provider to AERO, RATS, ANOX?
-  LOGICAL                          :: calcOzone  ! if PTR_GCCTO3 is associated
->>>>>>> 14c090ab
 #endif
 
   ! Number of run phases, 1 or 2. Set in the rc file; else default is 2.
@@ -929,95 +923,44 @@
 #endif
 
 #if defined( MODEL_GEOS )
-<<<<<<< HEAD
     IF ( SimType == 'fullchem' ) THEN
        !-- Add two exra advected species for use in family transport  (Manyin)
        CALL MAPL_AddInternalSpec(GC,                                    &
-          SHORT_NAME         = 'SPC_Bry',                               &
-          LONG_NAME          = 'Bromine group for use in transport',    &
-          UNITS              = 'kg kg-1',                               &
-!!!       PRECISION          = ESMF_KIND_R8,                            &
-          DIMS               = MAPL_DimsHorzVert,                       &
-          FRIENDLYTO         = 'DYNAMICS',                              &
-          RESTART            = MAPL_RestartSkip,                        &
-          VLOCATION          = MAPL_VLocationCenter,                    &
-                                               __RC__ )
+            SHORT_NAME         = 'SPC_Bry',                               &
+            LONG_NAME          = 'Bromine group for use in transport',    &
+            UNITS              = 'kg kg-1',                               &
+!!!          PRECISION          = ESMF_KIND_R8,                            &
+            DIMS               = MAPL_DimsHorzVert,                       &
+            FRIENDLYTO         = 'DYNAMICS',                              &
+            RESTART            = MAPL_RestartSkip,                        &
+            VLOCATION          = MAPL_VLocationCenter,                    &
+            __RC__ )
        if(MAPL_am_I_Root()) write(*,*) 'GCC added to internal: SPC_Bry; Friendly to: DYNAMICS'
-
+       
        CALL MAPL_AddInternalSpec(GC,                                    &
-          SHORT_NAME         = 'SPC_Cly',                               &
-          LONG_NAME          = 'Chlorine group for use in transport',   &
-          UNITS              = 'kg kg-1',                               &
-!!!       PRECISION          = ESMF_KIND_R8,                            &
-          DIMS               = MAPL_DimsHorzVert,                       &
-          FRIENDLYTO         = 'DYNAMICS',                              &
-          RESTART            = MAPL_RestartSkip,                        &
-          VLOCATION          = MAPL_VLocationCenter,                    &
-                                               __RC__ )
+            SHORT_NAME         = 'SPC_Cly',                               &
+            LONG_NAME          = 'Chlorine group for use in transport',   &
+            UNITS              = 'kg kg-1',                               &
+!!!          PRECISION          = ESMF_KIND_R8,                            &
+            DIMS               = MAPL_DimsHorzVert,                       &
+            FRIENDLYTO         = 'DYNAMICS',                              &
+            RESTART            = MAPL_RestartSkip,                        &
+            VLOCATION          = MAPL_VLocationCenter,                    &
+            __RC__ )
        if(MAPL_am_I_Root()) write(*,*) 'GCC added to internal: SPC_Cly; Friendly to: DYNAMICS'
-!
-       ! Add additional RATs/ANOX exports
-!       call MAPL_AddExportSpec(GC,                                  &
-!          SHORT_NAME         = 'OX_TEND',                           &
-!          LONG_NAME          = 'tendency_of_odd_oxygen_mixing_ratio_due_to_chemistry', &
-!          UNITS              = 'mol mol-1 s-1',                     &
-!          DIMS               = MAPL_DimsHorzVert,                   &
-!          VLOCATION          = MAPL_VLocationCenter,                &
-!                                                     __RC__ )
-
-       call MAPL_AddExportSpec(GC,                                     &
-             SHORT_NAME         = 'GCC_O3',                            &
-             LONG_NAME          = 'ozone_mass_mixing_ratio_total_air', &
-             UNITS              = 'kg kg-1',                           &
-             DIMS               = MAPL_DimsHorzVert,                   &
-             VLOCATION          = MAPL_VLocationCenter,                &
-                                                       __RC__ )
-
-       call MAPL_AddExportSpec(GC,                                       &
-             SHORT_NAME         = 'GCC_O3PPMV',                          &
-             LONG_NAME          = 'ozone_volume_mixing_ratio_total_air', &
-             UNITS              = 'ppmv',                                &
-             DIMS               = MAPL_DimsHorzVert,                     &
-             VLOCATION          = MAPL_VLocationCenter,                  &
-                                                 __RC__  )
-    ENDIF
+    ENDIF
+    
     ! Include specific humidity in transport tracers simulation checkpoints for
     ! post-processing unit conversions
     IF ( SimType == 'TransportTracers' ) THEN
        CALL MAPL_AddInternalSpec(GC,                                    &
-          SHORT_NAME         = 'SpecificHumidity',                      &
-          LONG_NAME          = 'specific_humidity',                     &
-          UNITS              = 'kg kg-1',                               &
-          DIMS               = MAPL_DimsHorzVert,                       &
-          VLOCATION          = MAPL_VLocationCenter,                    &
-                                               __RC__ )
-    ENDIF
-=======
-!-- Add two exra advected species for use in family transport  (Manyin)
-          CALL MAPL_AddInternalSpec(GC,                                    &
-             SHORT_NAME         = 'SPC_Bry',                               &
-             LONG_NAME          = 'Bromine group for use in transport',    &
-             UNITS              = 'kg kg-1',                               &
-!!!          PRECISION          = ESMF_KIND_R8,                            &
-             DIMS               = MAPL_DimsHorzVert,                       &
-             FRIENDLYTO         = 'DYNAMICS',                              &
-             RESTART            = MAPL_RestartSkip,                        &
-             VLOCATION          = MAPL_VLocationCenter,                    &
-                                                  __RC__ )
-          if(MAPL_am_I_Root()) write(*,*) 'GCC added to internal: SPC_Bry; Friendly to: DYNAMICS'
-
-          CALL MAPL_AddInternalSpec(GC,                                    &
-             SHORT_NAME         = 'SPC_Cly',                               &
-             LONG_NAME          = 'Chlorine group for use in transport',   &
-             UNITS              = 'kg kg-1',                               &
-!!!          PRECISION          = ESMF_KIND_R8,                            &
-             DIMS               = MAPL_DimsHorzVert,                       &
-             FRIENDLYTO         = 'DYNAMICS',                              &
-             RESTART            = MAPL_RestartSkip,                        &
-             VLOCATION          = MAPL_VLocationCenter,                    &
-                                                  __RC__ )
-          if(MAPL_am_I_Root()) write(*,*) 'GCC added to internal: SPC_Cly; Friendly to: DYNAMICS'
->>>>>>> 14c090ab
+            SHORT_NAME         = 'SpecificHumidity',                      &
+            LONG_NAME          = 'specific_humidity',                     &
+            UNITS              = 'kg kg-1',                               &
+            DIMS               = MAPL_DimsHorzVert,                       &
+            VLOCATION          = MAPL_VLocationCenter,                    &
+            __RC__ )
+    ENDIF
 #endif
 
 !
