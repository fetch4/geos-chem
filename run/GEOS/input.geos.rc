--- conflicted
+++ resolved
@@ -286,14 +286,8 @@
 Turn on Chemistry?      : T
 Use linear. chem aloft? : T
  => Use Linoz for O3?   : T
-<<<<<<< HEAD
-Use UCX strat. chem?    : T
- => Active strat. H2O?  : T
- => Use static H2O BC   : T
-=======
 Use active strat. H2O?  : T
 Use static H2O BC?      : T
->>>>>>> 9ab6931d
 Overhead O3 for FAST-JX :---
  => Online O3 from model: T
  => O3 from met fields  : T
