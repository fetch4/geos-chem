--- conflicted
+++ resolved
@@ -241,9 +241,5 @@
 
 #
 # To set CH4 boundary condition from GEOS 
-<<<<<<< HEAD
-# This is not yet implemented. Set to zero for now. If you want GEOS CH4, need to activate GEOS_CH4 in HEMCO_Config.rc 
-=======
 # This is not yet implemented. Set to zero for now. If you want GEOS CH4, need to activate GEOS_CH4 in HEMCO_Config.rc
->>>>>>> a092b8e2
 CH4_from_GEOS: 0