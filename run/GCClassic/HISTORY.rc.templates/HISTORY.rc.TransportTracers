###############################################################################
###  HISTORY.rc file for GEOS-Chem Transport Tracers simulations            ###
###  Contact: GEOS-Chem Support Team (geos-chem-support@g.harvard.edu)      ###
###############################################################################

#============================================================================
# EXPID allows you to specify the beginning of the file path corresponding
# to each diagnostic collection.  For example:
#
#   EXPID: ./GEOSChem
#      Will create netCDF files whose names begin "GEOSChem",
#      in this run directory.
#
#   EXPID: ./OutputDir/GEOSChem
#      Will create netCDF files whose names begin with "GEOSChem"
#      in the OutputDir sub-folder of this run directory.
#
#============================================================================
EXPID:  ./OutputDir/GEOSChem

#==============================================================================
# %%%%% COLLECTION NAME DECLARATIONS %%%%%
#
# To enable a collection, remove the "#" character in front of its name. The
# Restart collection should always be turned on.
#
# NOTE: These are the "default" collections for GEOS-Chem, but you can create
# your own customized diagnostic collections as well.
#==============================================================================
COLLECTIONS: 'Restart',
             'RadioNuclide',
             'SpeciesConc',
             'Budget',
             'CloudConvFlux',
             'DryDep',
             'LevelEdgeDiags',
	     #'SatDiagn',
             'StateMet',
             'WetLossConv',
             'WetLossLS',
             'AdvFluxVert',
::
###############################################################################
### The rest of this file consists of collection definitions.               ###
### Above collections whose declarations are commented out will be ignored. ###
### Make sure that each collection definition, as well as the list of       ###
### collections above, ends with a double-colon ("::").                     ###
###############################################################################

#==============================================================================
# %%%%% THE Restart COLLECTION %%%%%
#
# GEOS-Chem restart file fields
#
# Available for all simulations
#==============================================================================
  Restart.filename:           './Restarts/GEOSChem.Restart.%y4%m2%d2_%h2%n2z.nc4',
  Restart.frequency:          'End',
  Restart.duration:           'End',
  Restart.mode:               'instantaneous'
  Restart.fields:             'SpeciesRst_?ALL?               ',
                              'Met_DELPDRY                    ',
                              'Met_BXHEIGHT                   ',
                              'Met_TropLev                    ',
::
#==============================================================================
# %%%%% THE SpeciesConc COLLECTION %%%%%
#
# GEOS-Chem species concentrations (default = all species)
#
# Available for all simulations
#
# Concentrations may be saved out as SpeciesConcVV  [v/v dry air] or
#                                    SpeciesConcMND [molec/cm3]
#==============================================================================
  SpeciesConc.template:       '%y4%m2%d2_%h2%n2z.nc4',
  SpeciesConc.frequency:      ${RUNDIR_HIST_TIME_AVG_FREQ}
  SpeciesConc.duration:       ${RUNDIR_HIST_TIME_AVG_DUR}
  SpeciesConc.mode:           'time-averaged'
  SpeciesConc.fields:         'SpeciesConcVV_?ALL?           ',
                              #'SpeciesConcMND_?ALL?          ',
::
#==============================================================================
# %%%%% THE Budget COLLECTION %%%%%
#
# GEOS-Chem budget diagnostics defined as species kg/s in the column
# (full, troposphere, or PBL) due to a single component (e.g. chemistry)
# (default = advected species)
#
# Available for all simulations
#==============================================================================
  Budget.template:     '%y4%m2%d2_%h2%n2z.nc4',
  Budget.frequency:    ${RUNDIR_HIST_TIME_AVG_FREQ}
  Budget.duration:     ${RUNDIR_HIST_TIME_AVG_DUR}
  Budget.mode:         'time-averaged'
  Budget.fields:       'BudgetEmisDryDepFull_?ADV?           ',
                       'BudgetEmisDryDepTrop_?ADV?           ',
                       'BudgetEmisDryDepPBL_?ADV?            ',
                       'BudgetChemistryFull_?ADV?            ',
                       'BudgetChemistryTrop_?ADV?            ',
                       'BudgetChemistryPBL_?ADV?             ',
                       'BudgetTransportFull_?ADV?            ',
                       'BudgetTransportTrop_?ADV?            ',
                       'BudgetTransportPBL_?ADV?             ',
                       'BudgetMixingFull_?ADV?               ',
                       'BudgetMixingTrop_?ADV?               ',
                       'BudgetMixingPBL_?ADV?                ',
                       'BudgetConvectionFull_?ADV?           ',
                       'BudgetConvectionTrop_?ADV?           ',
                       'BudgetConvectionPBL_?ADV?            ',
                       'BudgetWetDepFull_?WET?               ',
                       'BudgetWetDepTrop_?WET?               ',
                       'BudgetWetDepPBL_?WET?                ',
::
#==============================================================================
# %%%%% THE CloudConvFlux COLLECTION %%%%%
#
# Cloud convective flux (default = advected species)
#
# Available for all simulations
#==============================================================================
  CloudConvFlux.template:     '%y4%m2%d2_%h2%n2z.nc4',
  CloudConvFlux.frequency:    ${RUNDIR_HIST_TIME_AVG_FREQ}
  CloudConvFlux.duration:     ${RUNDIR_HIST_TIME_AVG_DUR}
  CloudConvFlux.mode:         'time-averaged'
  CloudConvFlux.fields:       'CloudConvFlux_?ADV?           ',
::
#==============================================================================
# %%%%% THE DryDep COLLECTION %%%%%
#
# Dry depositon fluxes and velocities (for all dry-depositing species)
#
# Available for all simuations that have dry-depositing species
#==============================================================================
  DryDep.template:            '%y4%m2%d2_%h2%n2z.nc4',
  DryDep.frequency:           ${RUNDIR_HIST_TIME_AVG_FREQ}
  DryDep.duration:            ${RUNDIR_HIST_TIME_AVG_DUR}
  DryDep.mode:                'time-averaged'
  DryDep.fields:              'DryDepVel_?DRY?               ',
                              'DryDep_?DRY?                  ',
                              #'DryDepChm_?DRY?              ',
                              #'DryDepMix_?DRY?              ',
::
#==============================================================================
# %%%%% THE LevelEdgeDiags COLLECTION %%%%%
#
# Diagnostics that are defined on grid box level edges
#
# Available for all simulations
#==============================================================================
  LevelEdgeDiags.template:    '%y4%m2%d2_%h2%n2z.nc4',
  LevelEdgeDiags.frequency:   ${RUNDIR_HIST_TIME_AVG_FREQ}
  LevelEdgeDiags.duration:    ${RUNDIR_HIST_TIME_AVG_DUR}
  LevelEdgeDiags.mode:        'time-averaged'
  LevelEdgeDiags.fields:      'Met_CMFMC                     ',
                              'Met_PEDGE                     ',
                              'Met_PEDGEDRY                  ',
                              'Met_PFICU                     ',
                              'Met_PFILSAN                   ',
                              'Met_PFLCU                     ',
                              'Met_PFLLSAN                   ',
::
#==============================================================================
# %%%%% THE RadioNuclide COLLECTION %%%%%
#
# Radioactive production and decay of radionuclide species
#
# Available for full-chemistry and aerosols-only simulations
#==============================================================================
  RadioNuclide.template:      '%y4%m2%d2_%h2%n2z.nc4',
  RadioNuclide.frequency:     ${RUNDIR_HIST_TIME_AVG_FREQ}
  RadioNuclide.duration:      ${RUNDIR_HIST_TIME_AVG_DUR}
  RadioNuclide.mode:          'time-averaged'
<<<<<<< HEAD
  RadioNuclide.fields:        'PbFromRnDecay                 ',  
                              'RadDecay_Rn222                ',  
                              'RadDecay_Pb210                ',  
                              'RadDecay_Pb210s               ',  
                              'RadDecay_Be7                  ',  
                              'RadDecay_Be7s                 ',  
                              'RadDecay_Be10                 ',  
                              'RadDecay_Be10s                ', 
=======
  RadioNuclide.fields:        'PbFromRnDecay                 ',
                              'RadDecay_Rn222                ',
                              'RadDecay_Pb210                ',
                              'RadDecay_Pb210Strat           ',
                              'RadDecay_Be7                  ',
                              'RadDecay_Be7Strat             ',
                              'RadDecay_Be10                 ',
                              'RadDecay_Be10Strat            ',
::
#==============================================================================
# %%%%% THE SatDiagn COLLECTION %%%%%
#
# GEOS-Chem data during satellite overpass
#
# Available for all simulations
#==============================================================================
  SatDiagn.template:          '%y4%m2%d2_%h2%n2z.nc4',
  SatDiagn.format:            'CFIO',
  SatDiagn.frequency:         00000001 000000
  SatDiagn.duration:          00000100 000000
  SatDiagn.hrrange:           11.98 15.02
  SatDiagn.mode:              'time-averaged'
  SatDiagn.fields:            'SatDiagnConc_Rn222             ',
                              'SatDiagnConc_Pb210             ',
                              'SatDiagnConc_Be7               ',
                              'SatDiagnRH                     ',
                              'SatDiagnAirDen                 ',
                              'SatDiagnBoxHeight              ',
                              'SatDiagnPEdge                  ',
                              'SatDiagnTROPP                  ',
                              'SatDiagnPBLHeight              ',
                              'SatDiagnPBLTop                 ',
                              'SatDiagnTAir                   ',
                              'SatDiagnGWETROOT               ',
                              'SatDiagnGWETTOP                ',
                              'SatDiagnPARDR                  ',
                              'SatDiagnPARDF                  ',
                              'SatDiagnPRECTOT                ',
                              'SatDiagnSLP                    ',
                              'SatDiagnSPHU                   ',
                              'SatDiagnTS                     ',
                              'SatDiagnPBLTOPL                ',
                              'SatDiagnMODISLAI               ',
                              'SatDiagnWetLossLS_Pb210        ',
                              'SatDiagnWetLossConv_Pb210      ',
                              'SatDiagnWetLossLS_Be7          ',
                              'SatDiagnWetLossConv_Be7        ',
                              'SatDiagnDryDep_Pb210           ',
                              'SatDiagnDryDep_Be7             ',
                              'SatDiagnDryDepVel_Pb210        ',
                              'SatDiagnDryDepVel_Be7          ',
                              'SatDiagnOHreactivity           ',
                              'SatDiagnColEmis_Rn222          ',
                              'SatDiagnSurfFlux_Rn222         ',
                              'SatDiagnColEmis_Pb210          ',
                              'SatDiagnSurfFlux_Pb210         ',
                              'SatDiagnColEmis_Be7            ',
                              'SatDiagnSurfFlux_Be7           ',
>>>>>>> 506efea3
::
#==============================================================================
# %%%%% The StateMet COLLECTION %%%%%
#
# Fields of the State_Met object (also see the LevelEdgeDiags collection)
#
# Available for all simulations
#==============================================================================
  StateMet.template:          '%y4%m2%d2_%h2%n2z.nc4',
  StateMet.frequency:         ${RUNDIR_HIST_TIME_AVG_FREQ}
  StateMet.duration:          ${RUNDIR_HIST_TIME_AVG_DUR}
  StateMet.mode:              'time-averaged'
  StateMet.fields:            'Met_AD                        ',
                              'Met_AIRDEN                    ',
                              'Met_AIRVOL                    ',
                              'Met_ALBD                      ',
                              'Met_AVGW                      ',
                              'Met_BXHEIGHT                  ',
                              'Met_ChemGridLev               ',
                              'Met_CLDF                      ',
                              'Met_CLDFRC                    ',
                              'Met_CLDTOPS                   ',
                              'Met_DELP                      ',
                              'Met_DQRCU                     ',
                              'Met_DQRLSAN                   ',
                              'Met_DTRAIN                    ',
                              'Met_EFLUX                     ',
                              'Met_FRCLND                    ',
                              'Met_FRLAKE                    ',
                              'Met_FRLAND                    ',
                              'Met_FRLANDIC                  ',
                              'Met_FROCEAN                   ',
                              'Met_FRSEAICE                  ',
                              'Met_FRSNO                     ',
                              'Met_GWETROOT                  ',
                              'Met_GWETTOP                   ',
                              'Met_HFLUX                     ',
                              'Met_LAI                       ',
                              'Met_PARDR                     ',
                              'Met_PARDF                     ',
                              'Met_PBLTOPL                   ',
                              'Met_PBLH                      ',
                              'Met_PHIS                      ',
                              'Met_PMID                      ',
                              'Met_PMIDDRY                   ',
                              'Met_PRECANV                   ',
                              'Met_PRECCON                   ',
                              'Met_PRECLSC                   ',
                              'Met_PRECTOT                   ',
                              'Met_PS1DRY                    ',
                              'Met_PS1WET                    ',
                              'Met_PS2DRY                    ',
                              'Met_PS2WET                    ',
                              'Met_PSC2WET                   ',
                              'Met_PSC2DRY                   ',
                              'Met_QI                        ',
                              'Met_QL                        ',
                              'Met_OMEGA                     ',
                              'Met_OPTD                      ',
                              'Met_REEVAPCN                  ',
                              'Met_REEVAPLS                  ',
                              'Met_SLP                       ',
                              'Met_SNODP                     ',
                              'Met_SNOMAS                    ',
                              'Met_SPHU                      ',
                              'Met_SPHU1                     ',
                              'Met_SPHU2                     ',
                              'Met_SUNCOS                    ',
                              'Met_SUNCOSmid                 ',
                              'Met_SWGDN                     ',
                              'Met_T                         ',
                              'Met_TAUCLI                    ',
                              'Met_TAUCLW                    ',
                              'Met_THETA                     ',
                              'Met_TMPU1                     ',
                              'Met_TMPU2                     ',
                              'Met_TO3                       ',
                              'Met_TropHt                    ',
                              'Met_TropLev                   ',
                              'Met_TropP                     ',
                              'Met_TS                        ',
                              'Met_TSKIN                     ',
                              'Met_TV                        ',
                              'Met_U                         ',
                              'Met_U10M                      ',
                              'Met_USTAR                     ',
                              'Met_UVALBEDO                  ',
                              'Met_V                         ',
                              'Met_V10M                      ',
                              'Met_Z0                        ',
::
#==============================================================================
# %%%%% THE WetLossConv COLLECTION %%%%%
#
# Loss of soluble species in convective updrafts
#
# Available for all simulations that have soluble species
#==============================================================================
  WetLossConv.template:       '%y4%m2%d2_%h2%n2z.nc4',
  WetLossConv.frequency:      ${RUNDIR_HIST_TIME_AVG_FREQ}
  WetLossConv.duration:       ${RUNDIR_HIST_TIME_AVG_DUR}
  WetLossConv.mode:           'time-averaged'
  WetLossConv.fields:         'WetLossConv_?WET?             ',
                              'WetLossConvFrac_?WET?         ',
::
#==============================================================================
# %%%%% THE WetLossLS COLLECTION %%%%%
#
# Loss of soluble species in large-scale wetdep (i.e. rainout and washout)
#
# Available for all simulations that have soluble species
#==============================================================================
# Loss due to rainout and washout (per deposited species)
  WetLossLS.template:         '%y4%m2%d2_%h2%n2z.nc4',
  WetLossLS.frequency:        ${RUNDIR_HIST_TIME_AVG_FREQ}
  WetLossLS.duration:         ${RUNDIR_HIST_TIME_AVG_DUR}
  WetLossLS.mode:             'time-averaged'
  WetLossLS.fields:           'WetLossLS_?WET?               ',
::
#==============================================================================
# %%%%% THE AdvFluxVert COLLECTION %%%%%
#
# Diagnostics for evaluating transport, including age of air [s]
#
# Available for all simulations
#==============================================================================
  AdvFluxVert.template:       '%y4%m2%d2_%h2%n2z.nc4',
  AdvFluxVert.frequency:      ${RUNDIR_HIST_TIME_AVG_FREQ}
  AdvFluxVert.duration:       ${RUNDIR_HIST_TIME_AVG_DUR}
  AdvFluxVert.mode:           'time-averaged'
  AdvFluxVert.fields:         'AdvFluxVert_?ADV?             ',
::<|MERGE_RESOLUTION|>--- conflicted
+++ resolved
@@ -171,7 +171,6 @@
   RadioNuclide.frequency:     ${RUNDIR_HIST_TIME_AVG_FREQ}
   RadioNuclide.duration:      ${RUNDIR_HIST_TIME_AVG_DUR}
   RadioNuclide.mode:          'time-averaged'
-<<<<<<< HEAD
   RadioNuclide.fields:        'PbFromRnDecay                 ',  
                               'RadDecay_Rn222                ',  
                               'RadDecay_Pb210                ',  
@@ -180,15 +179,6 @@
                               'RadDecay_Be7s                 ',  
                               'RadDecay_Be10                 ',  
                               'RadDecay_Be10s                ', 
-=======
-  RadioNuclide.fields:        'PbFromRnDecay                 ',
-                              'RadDecay_Rn222                ',
-                              'RadDecay_Pb210                ',
-                              'RadDecay_Pb210Strat           ',
-                              'RadDecay_Be7                  ',
-                              'RadDecay_Be7Strat             ',
-                              'RadDecay_Be10                 ',
-                              'RadDecay_Be10Strat            ',
 ::
 #==============================================================================
 # %%%%% THE SatDiagn COLLECTION %%%%%
@@ -239,7 +229,6 @@
                               'SatDiagnSurfFlux_Pb210         ',
                               'SatDiagnColEmis_Be7            ',
                               'SatDiagnSurfFlux_Be7           ',
->>>>>>> 506efea3
 ::
 #==============================================================================
 # %%%%% The StateMet COLLECTION %%%%%
