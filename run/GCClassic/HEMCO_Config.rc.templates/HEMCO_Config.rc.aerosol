--- conflicted
+++ resolved
@@ -1186,7 +1186,6 @@
 #
 #==============================================================================
 (((CMIP6_SFC_LAND_ANTHRO
-<<<<<<< HEAD
 0 CMIP6_SOAP_AGR   $ROOT/CMIP6/v2021-01/$GCAPSCENARIO/$GCAPSCENARIO_$YYYY.nc4                   CO_agr            1750-2100/1-12/1/0 C xy kg/m2/s    SOAP  26/280    1 5
 0 CMIP6_SOAP_ENE   $ROOT/CMIP6/v2021-01/$GCAPSCENARIO/$GCAPSCENARIO_$YYYY.nc4                   CO_ene            1750-2100/1-12/1/0 C xy kg/m2/s    SOAP  26/280    1 5
 0 CMIP6_SOAP_IND   $ROOT/CMIP6/v2021-01/$GCAPSCENARIO/$GCAPSCENARIO_$YYYY.nc4                   CO_ind            1750-2100/1-12/1/0 C xy kg/m2/s    SOAP  26/280    1 5
@@ -1196,57 +1195,26 @@
 0 CMIP6_SOAP_WST   $ROOT/CMIP6/v2021-01/$GCAPSCENARIO/$GCAPSCENARIO_$YYYY.nc4                   CO_wst            1750-2100/1-12/1/0 C xy kg/m2/s    SOAP  26/280    1 5
 
 0 CMIP6_SO2_AGR    $ROOT/CMIP6/v2021-01/$GCAPSCENARIO/$GCAPSCENARIO_$YYYY.nc4                   SO2_agr           1750-2100/1-12/1/0 C xy kg/m2/s    SO2   -         1 5
-0 CMIP6_SO4_AGR    -                                                          -                 -                  - -  -          SO4   63        1 5
-0 CMIP6_pFe_AGR    -                                                          -                 -                  - -  -          pFe   66        1 5
+0 CMIP6_SO4_AGR    -                                                                            -                 -                  - -  -          SO4   63        1 5
+0 CMIP6_pFe_AGR    -                                                                            -                 -                  - -  -          pFe   66        1 5
 0 CMIP6_SO2_ENE    $ROOT/CMIP6/v2021-01/$GCAPSCENARIO/$GCAPSCENARIO_$YYYY.nc4                   SO2_ene           1750-2100/1-12/1/0 C xy kg/m2/s    SO2   -         1 5
-0 CMIP6_SO4_ENE    -                                                          -                 -                  - -  -          SO4   63        1 5
-0 CMIP6_pFe_ENE    -                                                          -                 -                  - -  -          pFe   66        1 5
+0 CMIP6_SO4_ENE    -                                                                            -                 -                  - -  -          SO4   63        1 5
+0 CMIP6_pFe_ENE    -                                                                            -                 -                  - -  -          pFe   66        1 5
 0 CMIP6_SO2_IND    $ROOT/CMIP6/v2021-01/$GCAPSCENARIO/$GCAPSCENARIO_$YYYY.nc4                   SO2_ind           1750-2100/1-12/1/0 C xy kg/m2/s    SO2   -         1 5
-0 CMIP6_SO4_IND    -                                                          -                 -                  - -  -          SO4   63        1 5
-0 CMIP6_pFe_IND    -                                                          -                 -                  - -  -          pFe   66        1 5
+0 CMIP6_SO4_IND    -                                                                            -                 -                  - -  -          SO4   63        1 5
+0 CMIP6_pFe_IND    -                                                                            -                 -                  - -  -          pFe   66        1 5
 0 CMIP6_SO2_TRA    $ROOT/CMIP6/v2021-01/$GCAPSCENARIO/$GCAPSCENARIO_$YYYY.nc4                   SO2_tra           1750-2100/1-12/1/0 C xy kg/m2/s    SO2   -         1 5
-0 CMIP6_SO4_TRA    -                                                          -                 -                  - -  -          SO4   63        1 5
-0 CMIP6_pFe_TRA    -                                                          -                 -                  - -  -          pFe   66        1 5
+0 CMIP6_SO4_TRA    -                                                                            -                 -                  - -  -          SO4   63        1 5
+0 CMIP6_pFe_TRA    -                                                                            -                 -                  - -  -          pFe   66        1 5
 0 CMIP6_SO2_RCO    $ROOT/CMIP6/v2021-01/$GCAPSCENARIO/$GCAPSCENARIO_$YYYY.nc4                   SO2_rco           1750-2100/1-12/1/0 C xy kg/m2/s    SO2   -         1 5
-0 CMIP6_SO4_RCO    -                                                          -                 -                  - -  -          SO4   63        1 5
-0 CMIP6_pFe_RCO    -                                                          -                 -                  - -  -          pFe   66        1 5
+0 CMIP6_SO4_RCO    -                                                                            -                 -                  - -  -          SO4   63        1 5
+0 CMIP6_pFe_RCO    -                                                                            -                 -                  - -  -          pFe   66        1 5
 0 CMIP6_SO2_SLV    $ROOT/CMIP6/v2021-01/$GCAPSCENARIO/$GCAPSCENARIO_$YYYY.nc4                   SO2_slv           1750-2100/1-12/1/0 C xy kg/m2/s    SO2   -         1 5
-0 CMIP6_SO4_SLV    -                                                          -                 -                  - -  -          SO4   63        1 5
-0 CMIP6_pFe_SLV    -                                                          -                 -                  - -  -          pFe   66        1 5
+0 CMIP6_SO4_SLV    -                                                                            -                 -                  - -  -          SO4   63        1 5
+0 CMIP6_pFe_SLV    -                                                                            -                 -                  - -  -          pFe   66        1 5
 0 CMIP6_SO2_WST    $ROOT/CMIP6/v2021-01/$GCAPSCENARIO/$GCAPSCENARIO_$YYYY.nc4                   SO2_wst           1750-2100/1-12/1/0 C xy kg/m2/s    SO2   -         1 5
-0 CMIP6_SO4_WST    -                                                          -                 -                  - -  -          SO4   63        1 5
-0 CMIP6_pFe_WST    -                                                          -                 -                  - -  -          pFe   66        1 5
-=======
-0 CMIP6_SOAP_AGR   $ROOT/CMIP6/v2021-01/$GCAP2SCENARIO/$GCAP2SCENARIO_$YYYY.nc4                   CO_agr            1750-2100/1-12/1/0 C xy kg/m2/s    SOAP  26/280    1 5
-0 CMIP6_SOAP_ENE   $ROOT/CMIP6/v2021-01/$GCAP2SCENARIO/$GCAP2SCENARIO_$YYYY.nc4                   CO_ene            1750-2100/1-12/1/0 C xy kg/m2/s    SOAP  26/280    1 5
-0 CMIP6_SOAP_IND   $ROOT/CMIP6/v2021-01/$GCAP2SCENARIO/$GCAP2SCENARIO_$YYYY.nc4                   CO_ind            1750-2100/1-12/1/0 C xy kg/m2/s    SOAP  26/280    1 5
-0 CMIP6_SOAP_TRA   $ROOT/CMIP6/v2021-01/$GCAP2SCENARIO/$GCAP2SCENARIO_$YYYY.nc4                   CO_tra            1750-2100/1-12/1/0 C xy kg/m2/s    SOAP  26/280    1 5
-0 CMIP6_SOAP_RCO   $ROOT/CMIP6/v2021-01/$GCAP2SCENARIO/$GCAP2SCENARIO_$YYYY.nc4                   CO_rco            1750-2100/1-12/1/0 C xy kg/m2/s    SOAP  26/280    1 5
-0 CMIP6_SOAP_SLV   $ROOT/CMIP6/v2021-01/$GCAP2SCENARIO/$GCAP2SCENARIO_$YYYY.nc4                   CO_slv            1750-2100/1-12/1/0 C xy kg/m2/s    SOAP  26/280    1 5
-0 CMIP6_SOAP_WST   $ROOT/CMIP6/v2021-01/$GCAP2SCENARIO/$GCAP2SCENARIO_$YYYY.nc4                   CO_wst            1750-2100/1-12/1/0 C xy kg/m2/s    SOAP  26/280    1 5
-
-0 CMIP6_SO2_AGR    $ROOT/CMIP6/v2021-01/$GCAP2SCENARIO/$GCAP2SCENARIO_$YYYY.nc4                   SO2_agr           1750-2100/1-12/1/0 C xy kg/m2/s    SO2   -         1 5
-0 CMIP6_SO4_AGR    -                                                                              -                 -                  - -  -          SO4   63        1 5
-0 CMIP6_pFe_AGR    -                                                                              -                 -                  - -  -          pFe   66        1 5
-0 CMIP6_SO2_ENE    $ROOT/CMIP6/v2021-01/$GCAP2SCENARIO/$GCAP2SCENARIO_$YYYY.nc4                   SO2_ene           1750-2100/1-12/1/0 C xy kg/m2/s    SO2   -         1 5
-0 CMIP6_SO4_ENE    -                                                                              -                 -                  - -  -          SO4   63        1 5
-0 CMIP6_pFe_ENE    -                                                                              -                 -                  - -  -          pFe   66        1 5
-0 CMIP6_SO2_IND    $ROOT/CMIP6/v2021-01/$GCAP2SCENARIO/$GCAP2SCENARIO_$YYYY.nc4                   SO2_ind           1750-2100/1-12/1/0 C xy kg/m2/s    SO2   -         1 5
-0 CMIP6_SO4_IND    -                                                                              -                 -                  - -  -          SO4   63        1 5
-0 CMIP6_pFe_IND    -                                                                              -                 -                  - -  -          pFe   66        1 5
-0 CMIP6_SO2_TRA    $ROOT/CMIP6/v2021-01/$GCAP2SCENARIO/$GCAP2SCENARIO_$YYYY.nc4                   SO2_tra           1750-2100/1-12/1/0 C xy kg/m2/s    SO2   -         1 5
-0 CMIP6_SO4_TRA    -                                                                              -                 -                  - -  -          SO4   63        1 5
-0 CMIP6_pFe_TRA    -                                                                              -                 -                  - -  -          pFe   66        1 5
-0 CMIP6_SO2_RCO    $ROOT/CMIP6/v2021-01/$GCAP2SCENARIO/$GCAP2SCENARIO_$YYYY.nc4                   SO2_rco           1750-2100/1-12/1/0 C xy kg/m2/s    SO2   -         1 5
-0 CMIP6_SO4_RCO    -                                                                              -                 -                  - -  -          SO4   63        1 5
-0 CMIP6_pFe_RCO    -                                                                              -                 -                  - -  -          pFe   66        1 5
-0 CMIP6_SO2_SLV    $ROOT/CMIP6/v2021-01/$GCAP2SCENARIO/$GCAP2SCENARIO_$YYYY.nc4                   SO2_slv           1750-2100/1-12/1/0 C xy kg/m2/s    SO2   -         1 5
-0 CMIP6_SO4_SLV    -                                                                              -                 -                  - -  -          SO4   63        1 5
-0 CMIP6_pFe_SLV    -                                                                              -                 -                  - -  -          pFe   66        1 5
-0 CMIP6_SO2_WST    $ROOT/CMIP6/v2021-01/$GCAP2SCENARIO/$GCAP2SCENARIO_$YYYY.nc4                   SO2_wst           1750-2100/1-12/1/0 C xy kg/m2/s    SO2   -         1 5
-0 CMIP6_SO4_WST    -                                                                              -                 -                  - -  -          SO4   63        1 5
-0 CMIP6_pFe_WST    -                                                                              -                 -                  - -  -          pFe   66        1 5
->>>>>>> 0cbef6e6
+0 CMIP6_SO4_WST    -                                                                            -                 -                  - -  -          SO4   63        1 5
+0 CMIP6_pFe_WST    -                                                                            -                 -                  - -  -          pFe   66        1 5
 
 0 CMIP6_NH3_AGR    $ROOT/CMIP6/v2021-01/$GCAPSCENARIO/$GCAPSCENARIO_$YYYY.nc4                   NH3_agr           1750-2100/1-12/1/0 C xy kg/m2/s    NH3   -         1 5
 0 CMIP6_NH3_ENE    $ROOT/CMIP6/v2021-01/$GCAPSCENARIO/$GCAPSCENARIO_$YYYY.nc4                   NH3_ene           1750-2100/1-12/1/0 C xy kg/m2/s    NH3   -         1 5
@@ -1256,67 +1224,35 @@
 0 CMIP6_NH3_SLV    $ROOT/CMIP6/v2021-01/$GCAPSCENARIO/$GCAPSCENARIO_$YYYY.nc4                   NH3_slv           1750-2100/1-12/1/0 C xy kg/m2/s    NH3   -         1 5
 0 CMIP6_NH3_WST    $ROOT/CMIP6/v2021-01/$GCAPSCENARIO/$GCAPSCENARIO_$YYYY.nc4                   NH3_wst           1750-2100/1-12/1/0 C xy kg/m2/s    NH3   -         1 5
 
-<<<<<<< HEAD
 0 CMIP6_BCPI_AGR   $ROOT/CMIP6/v2021-01/$GCAPSCENARIO/$GCAPSCENARIO_$YYYY.nc4                   BC_agr            1750-2100/1-12/1/0 C xy kg/m2/s    BCPI  70        1 5
-0 CMIP6_BCPO_AGR   -                                                          -                 -                  - -  -          BCPO  71        1 5
+0 CMIP6_BCPO_AGR   -                                                                            -                 -                  - -  -          BCPO  71        1 5
 0 CMIP6_BCPI_ENE   $ROOT/CMIP6/v2021-01/$GCAPSCENARIO/$GCAPSCENARIO_$YYYY.nc4                   BC_ene            1750-2100/1-12/1/0 C xy kg/m2/s    BCPI  70        1 5
-0 CMIP6_BCPO_ENE   -                                                          -                 -                  - -  -          BCPO  71        1 5
+0 CMIP6_BCPO_ENE   -                                                                            -                 -                  - -  -          BCPO  71        1 5
 0 CMIP6_BCPI_IND   $ROOT/CMIP6/v2021-01/$GCAPSCENARIO/$GCAPSCENARIO_$YYYY.nc4                   BC_ind            1750-2100/1-12/1/0 C xy kg/m2/s    BCPI  70        1 5
-0 CMIP6_BCPO_IND   -                                                          -                 -                  - -  -          BCPO  71        1 5
+0 CMIP6_BCPO_IND   -                                                                            -                 -                  - -  -          BCPO  71        1 5
 0 CMIP6_BCPI_TRA   $ROOT/CMIP6/v2021-01/$GCAPSCENARIO/$GCAPSCENARIO_$YYYY.nc4                   BC_tra            1750-2100/1-12/1/0 C xy kg/m2/s    BCPI  70        1 5
-0 CMIP6_BCPO_TRA   -                                                          -                 -                  - -  -          BCPO  71        1 5
+0 CMIP6_BCPO_TRA   -                                                                            -                 -                  - -  -          BCPO  71        1 5
 0 CMIP6_BCPI_RCO   $ROOT/CMIP6/v2021-01/$GCAPSCENARIO/$GCAPSCENARIO_$YYYY.nc4                   BC_rco            1750-2100/1-12/1/0 C xy kg/m2/s    BCPI  70        1 5
-0 CMIP6_BCPO_RCO   -                                                          -                 -                  - -  -          BCPO  71        1 5
+0 CMIP6_BCPO_RCO   -                                                                            -                 -                  - -  -          BCPO  71        1 5
 0 CMIP6_BCPI_SLV   $ROOT/CMIP6/v2021-01/$GCAPSCENARIO/$GCAPSCENARIO_$YYYY.nc4                   BC_slv            1750-2100/1-12/1/0 C xy kg/m2/s    BCPI  70        1 5
-0 CMIP6_BCPO_SLV   -                                                          -                 -                  - -  -          BCPO  71        1 5
+0 CMIP6_BCPO_SLV   -                                                                            -                 -                  - -  -          BCPO  71        1 5
 0 CMIP6_BCPI_WST   $ROOT/CMIP6/v2021-01/$GCAPSCENARIO/$GCAPSCENARIO_$YYYY.nc4                   BC_wst            1750-2100/1-12/1/0 C xy kg/m2/s    BCPI  70        1 5
-0 CMIP6_BCPO_WST   -                                                          -                 -                  - -  -          BCPO  71        1 5
+0 CMIP6_BCPO_WST   -                                                                            -                 -                  - -  -          BCPO  71        1 5
 
 0 CMIP6_OCPI_AGR   $ROOT/CMIP6/v2021-01/$GCAPSCENARIO/$GCAPSCENARIO_$YYYY.nc4                   OC_agr            1750-2100/1-12/1/0 C xy kg/m2/s    OCPI  72        1 5
-0 CMIP6_OCPO_AGR   -                                                          -                 -                  - -  -          OCPO  73        1 5
+0 CMIP6_OCPO_AGR   -                                                                            -                 -                  - -  -          OCPO  73        1 5
 0 CMIP6_OCPI_ENE   $ROOT/CMIP6/v2021-01/$GCAPSCENARIO/$GCAPSCENARIO_$YYYY.nc4                   OC_ene            1750-2100/1-12/1/0 C xy kg/m2/s    OCPI  72        1 5
-0 CMIP6_OCPO_ENE   -                                                          -                 -                  - -  -          OCPO  73        1 5
+0 CMIP6_OCPO_ENE   -                                                                            -                 -                  - -  -          OCPO  73        1 5
 0 CMIP6_OCPI_IND   $ROOT/CMIP6/v2021-01/$GCAPSCENARIO/$GCAPSCENARIO_$YYYY.nc4                   OC_ind            1750-2100/1-12/1/0 C xy kg/m2/s    OCPI  72        1 5
-0 CMIP6_OCPO_IND   -                                                          -                 -                  - -  -          OCPO  73        1 5
+0 CMIP6_OCPO_IND   -                                                                            -                 -                  - -  -          OCPO  73        1 5
 0 CMIP6_OCPI_TRA   $ROOT/CMIP6/v2021-01/$GCAPSCENARIO/$GCAPSCENARIO_$YYYY.nc4                   OC_tra            1750-2100/1-12/1/0 C xy kg/m2/s    OCPI  72        1 5
-0 CMIP6_OCPO_TRA   -                                                          -                 -                  - -  -          OCPO  73        1 5
+0 CMIP6_OCPO_TRA   -                                                                            -                 -                  - -  -          OCPO  73        1 5
 0 CMIP6_OCPI_RCO   $ROOT/CMIP6/v2021-01/$GCAPSCENARIO/$GCAPSCENARIO_$YYYY.nc4                   OC_rco            1750-2100/1-12/1/0 C xy kg/m2/s    OCPI  72        1 5
-0 CMIP6_OCPO_RCO   -                                                          -                 -                  - -  -          OCPO  73        1 5
+0 CMIP6_OCPO_RCO   -                                                                            -                 -                  - -  -          OCPO  73        1 5
 0 CMIP6_OCPI_SLV   $ROOT/CMIP6/v2021-01/$GCAPSCENARIO/$GCAPSCENARIO_$YYYY.nc4                   OC_slv            1750-2100/1-12/1/0 C xy kg/m2/s    OCPI  72        1 5
-0 CMIP6_OCPO_SLV   -                                                          -                 -                  - -  -          OCPO  73        1 5
+0 CMIP6_OCPO_SLV   -                                                                            -                 -                  - -  -          OCPO  73        1 5
 0 CMIP6_OCPI_WST   $ROOT/CMIP6/v2021-01/$GCAPSCENARIO/$GCAPSCENARIO_$YYYY.nc4                   OC_wst            1750-2100/1-12/1/0 C xy kg/m2/s    OCPI  72        1 5
-0 CMIP6_OCPO_WST   -                                                          -                 -                  - -  -          OCPO  73        1 5
-=======
-0 CMIP6_BCPI_AGR   $ROOT/CMIP6/v2021-01/$GCAP2SCENARIO/$GCAP2SCENARIO_$YYYY.nc4                   BC_agr            1750-2100/1-12/1/0 C xy kg/m2/s    BCPI  70        1 5
-0 CMIP6_BCPO_AGR   -                                                                              -                 -                  - -  -          BCPO  71        1 5
-0 CMIP6_BCPI_ENE   $ROOT/CMIP6/v2021-01/$GCAP2SCENARIO/$GCAP2SCENARIO_$YYYY.nc4                   BC_ene            1750-2100/1-12/1/0 C xy kg/m2/s    BCPI  70        1 5
-0 CMIP6_BCPO_ENE   -                                                                              -                 -                  - -  -          BCPO  71        1 5
-0 CMIP6_BCPI_IND   $ROOT/CMIP6/v2021-01/$GCAP2SCENARIO/$GCAP2SCENARIO_$YYYY.nc4                   BC_ind            1750-2100/1-12/1/0 C xy kg/m2/s    BCPI  70        1 5
-0 CMIP6_BCPO_IND   -                                                                              -                 -                  - -  -          BCPO  71        1 5
-0 CMIP6_BCPI_TRA   $ROOT/CMIP6/v2021-01/$GCAP2SCENARIO/$GCAP2SCENARIO_$YYYY.nc4                   BC_tra            1750-2100/1-12/1/0 C xy kg/m2/s    BCPI  70        1 5
-0 CMIP6_BCPO_TRA   -                                                                              -                 -                  - -  -          BCPO  71        1 5
-0 CMIP6_BCPI_RCO   $ROOT/CMIP6/v2021-01/$GCAP2SCENARIO/$GCAP2SCENARIO_$YYYY.nc4                   BC_rco            1750-2100/1-12/1/0 C xy kg/m2/s    BCPI  70        1 5
-0 CMIP6_BCPO_RCO   -                                                                              -                 -                  - -  -          BCPO  71        1 5
-0 CMIP6_BCPI_SLV   $ROOT/CMIP6/v2021-01/$GCAP2SCENARIO/$GCAP2SCENARIO_$YYYY.nc4                   BC_slv            1750-2100/1-12/1/0 C xy kg/m2/s    BCPI  70        1 5
-0 CMIP6_BCPO_SLV   -                                                                              -                 -                  - -  -          BCPO  71        1 5
-0 CMIP6_BCPI_WST   $ROOT/CMIP6/v2021-01/$GCAP2SCENARIO/$GCAP2SCENARIO_$YYYY.nc4                   BC_wst            1750-2100/1-12/1/0 C xy kg/m2/s    BCPI  70        1 5
-0 CMIP6_BCPO_WST   -                                                                              -                 -                  - -  -          BCPO  71        1 5
-
-0 CMIP6_OCPI_AGR   $ROOT/CMIP6/v2021-01/$GCAP2SCENARIO/$GCAP2SCENARIO_$YYYY.nc4                   OC_agr            1750-2100/1-12/1/0 C xy kg/m2/s    OCPI  72        1 5
-0 CMIP6_OCPO_AGR   -                                                                              -                 -                  - -  -          OCPO  73        1 5
-0 CMIP6_OCPI_ENE   $ROOT/CMIP6/v2021-01/$GCAP2SCENARIO/$GCAP2SCENARIO_$YYYY.nc4                   OC_ene            1750-2100/1-12/1/0 C xy kg/m2/s    OCPI  72        1 5
-0 CMIP6_OCPO_ENE   -                                                                              -                 -                  - -  -          OCPO  73        1 5
-0 CMIP6_OCPI_IND   $ROOT/CMIP6/v2021-01/$GCAP2SCENARIO/$GCAP2SCENARIO_$YYYY.nc4                   OC_ind            1750-2100/1-12/1/0 C xy kg/m2/s    OCPI  72        1 5
-0 CMIP6_OCPO_IND   -                                                                              -                 -                  - -  -          OCPO  73        1 5
-0 CMIP6_OCPI_TRA   $ROOT/CMIP6/v2021-01/$GCAP2SCENARIO/$GCAP2SCENARIO_$YYYY.nc4                   OC_tra            1750-2100/1-12/1/0 C xy kg/m2/s    OCPI  72        1 5
-0 CMIP6_OCPO_TRA   -                                                                              -                 -                  - -  -          OCPO  73        1 5
-0 CMIP6_OCPI_RCO   $ROOT/CMIP6/v2021-01/$GCAP2SCENARIO/$GCAP2SCENARIO_$YYYY.nc4                   OC_rco            1750-2100/1-12/1/0 C xy kg/m2/s    OCPI  72        1 5
-0 CMIP6_OCPO_RCO   -                                                                              -                 -                  - -  -          OCPO  73        1 5
-0 CMIP6_OCPI_SLV   $ROOT/CMIP6/v2021-01/$GCAP2SCENARIO/$GCAP2SCENARIO_$YYYY.nc4                   OC_slv            1750-2100/1-12/1/0 C xy kg/m2/s    OCPI  72        1 5
-0 CMIP6_OCPO_SLV   -                                                                              -                 -                  - -  -          OCPO  73        1 5
-0 CMIP6_OCPI_WST   $ROOT/CMIP6/v2021-01/$GCAP2SCENARIO/$GCAP2SCENARIO_$YYYY.nc4                   OC_wst            1750-2100/1-12/1/0 C xy kg/m2/s    OCPI  72        1 5
-0 CMIP6_OCPO_WST   -                                                                              -                 -                  - -  -          OCPO  73        1 5
->>>>>>> 0cbef6e6
+0 CMIP6_OCPO_WST   -                                                                            -                 -                  - -  -          OCPO  73        1 5
 )))CMIP6_SFC_LAND_ANTHRO
 
 #==============================================================================
@@ -1327,21 +1263,14 @@
 #
 #==============================================================================
 (((CMIP6_AIRCRAFT
-<<<<<<< HEAD
-0 CMIP6_AIR_SOAP   $ROOT/CMIP6/v2021-01/$GCAPSCENARIO/$GCAPSCENARIO_$YYYY_AIR.$GCAPVERTRES.nc4    CO_air            1750-2100/1-12/1/0 C xyz kg/m2/s   SOAP  280      20 1
-0 CMIP6_AIR_SO2    $ROOT/CMIP6/v2021-01/$GCAPSCENARIO/$GCAPSCENARIO_$YYYY_AIR.$GCAPVERTRES.nc4    SO2_air           1750-2100/1-12/1/0 C xyz kg/m2/s   SO2   -        20 1
-0 CMIP6_AIR_SO4    -                                                                                 -                 -                  - -   -         SO4   63       20 1
-0 CMIP6_AIR_NH3    $ROOT/CMIP6/v2021-01/$GCAPSCENARIO/$GCAPSCENARIO_$YYYY_AIR.$GCAPVERTRES.nc4    NH3_air           1750-2100/1-12/1/0 C xyz kg/m2/s   NH3   -        20 1
-=======
-0 CMIP6_AIR_SOAP   $ROOT/CMIP6/v2021-01/$GCAP2SCENARIO/$GCAP2SCENARIO_$YYYY_AIR.$GCAP2VERTRESL.nc4    CO_air            1750-2100/1-12/1/0 C xyz kg/m2/s   SOAP  280      20 1
-0 CMIP6_AIR_SO2    $ROOT/CMIP6/v2021-01/$GCAP2SCENARIO/$GCAP2SCENARIO_$YYYY_AIR.$GCAP2VERTRESL.nc4    SO2_air           1750-2100/1-12/1/0 C xyz kg/m2/s   SO2   -        20 1
-0 CMIP6_AIR_SO4    -                                                                                  -                 -                  - -   -         SO4   63       20 1
-0 CMIP6_AIR_pFe    -                                                                                  -                 -                  - -   -         pFe   66       20 1
-0 CMIP6_AIR_NH3    $ROOT/CMIP6/v2021-01/$GCAP2SCENARIO/$GCAP2SCENARIO_$YYYY_AIR.$GCAP2VERTRESL.nc4    NH3_air           1750-2100/1-12/1/0 C xyz kg/m2/s   NH3   -        20 1
->>>>>>> 0cbef6e6
+0 CMIP6_AIR_SOAP   $ROOT/CMIP6/v2021-01/$GCAPSCENARIO/$GCAPSCENARIO_$YYYY_AIR.$GCAP2VERTRESL.nc4    CO_air            1750-2100/1-12/1/0 C xyz kg/m2/s   SOAP  280      20 1
+0 CMIP6_AIR_SO2    $ROOT/CMIP6/v2021-01/$GCAPSCENARIO/$GCAPSCENARIO_$YYYY_AIR.$GCAP2VERTRESL.nc4    SO2_air           1750-2100/1-12/1/0 C xyz kg/m2/s   SO2   -        20 1
+0 CMIP6_AIR_SO4    -                                                                                -                 -                  - -   -         SO4   63       20 1
+0 CMIP6_AIR_pFe    -                                                                                -                 -                  - -   -         pFe   66       20 1
+0 CMIP6_AIR_NH3    $ROOT/CMIP6/v2021-01/$GCAPSCENARIO/$GCAPSCENARIO_$YYYY_AIR.$GCAP2VERTRESL.nc4    NH3_air           1750-2100/1-12/1/0 C xyz kg/m2/s   NH3   -        20 1
 # Assume all BC/OC is BCPI/OCPI
-0 CMIP6_AIR_BCPI   $ROOT/CMIP6/v2021-01/$GCAPSCENARIO/$GCAPSCENARIO_$YYYY_AIR.$GCAPVERTRES.nc4    BC_air            1750-2100/1-12/1/0 C xyz kg/m2/s   BCPI  -        20 1
-0 CMIP6_AIR_OCPI   $ROOT/CMIP6/v2021-01/$GCAPSCENARIO/$GCAPSCENARIO_$YYYY_AIR.$GCAPVERTRES.nc4    OC_air            1750-2100/1-12/1/0 C xyz kg/m2/s   OCPI  -        20 1
+0 CMIP6_AIR_BCPI   $ROOT/CMIP6/v2021-01/$GCAPSCENARIO/$GCAPSCENARIO_$YYYY_AIR.$GCAPVERTRES.nc4      BC_air            1750-2100/1-12/1/0 C xyz kg/m2/s   BCPI  -        20 1
+0 CMIP6_AIR_OCPI   $ROOT/CMIP6/v2021-01/$GCAPSCENARIO/$GCAPSCENARIO_$YYYY_AIR.$GCAPVERTRES.nc4      OC_air            1750-2100/1-12/1/0 C xyz kg/m2/s   OCPI  -        20 1
 )))CMIP6_AIRCRAFT
 
 #==============================================================================
@@ -1572,27 +1501,15 @@
 #
 #==============================================================================
 (((CMIP6_SHIP
-<<<<<<< HEAD
 0 CMIP6_SOAP_SHP   $ROOT/CMIP6/v2021-01/$GCAPSCENARIO/$GCAPSCENARIO_$YYYY.nc4            CO_shp            1750-2100/1-12/1/0 C xy kg/m2/s    SOAP  26/280    10 5
 0 CMIP6_SO2_SHP    $ROOT/CMIP6/v2021-01/$GCAPSCENARIO/$GCAPSCENARIO_$YYYY.nc4            SO2_shp           1750-2100/1-12/1/0 C xy kg/m2/s    SO2   -         10 5
-0 CMIP6_SO4_SHP    -                                                   -                 -                  - -  -          SO4   63        10 5
-0 CMIP6_pFe_SHP    -                                                   -                 -                  - -  -          pFe   66        10 5
+0 CMIP6_SO4_SHP    -                                                                     -                 -                  - -  -          SO4   63        10 5
+0 CMIP6_pFe_SHP    -                                                                     -                 -                  - -  -          pFe   66        10 5
 0 CMIP6_NH3_SHP    $ROOT/CMIP6/v2021-01/$GCAPSCENARIO/$GCAPSCENARIO_$YYYY.nc4            NH3_shp           1750-2100/1-12/1/0 C xy kg/m2/s    NH3   -         10 5
 0 CMIP6_BCPI_SHP   $ROOT/CMIP6/v2021-01/$GCAPSCENARIO/$GCAPSCENARIO_$YYYY.nc4            BC_shp            1750-2100/1-12/1/0 C xy kg/m2/s    BCPI  70        10 5
-0 CMIP6_BCPO_SHP   -                                                   -                 -                  - -  -          BCPO  71        10 5
+0 CMIP6_BCPO_SHP   -                                                                     -                 -                  - -  -          BCPO  71        10 5
 0 CMIP6_OCPI_SHP   $ROOT/CMIP6/v2021-01/$GCAPSCENARIO/$GCAPSCENARIO_$YYYY.nc4            OC_shp            1750-2100/1-12/1/0 C xy kg/m2/s    OCPI  72        10 5
-0 CMIP6_OCPO_SHP   -                                                   -                 -                  - -  -          OCPO  73        10 5
-=======
-0 CMIP6_SOAP_SHP   $ROOT/CMIP6/v2021-01/$GCAP2SCENARIO/$GCAP2SCENARIO_$YYYY.nc4            CO_shp            1750-2100/1-12/1/0 C xy kg/m2/s    SOAP  26/280    10 5
-0 CMIP6_SO2_SHP    $ROOT/CMIP6/v2021-01/$GCAP2SCENARIO/$GCAP2SCENARIO_$YYYY.nc4            SO2_shp           1750-2100/1-12/1/0 C xy kg/m2/s    SO2   -         10 5
-0 CMIP6_SO4_SHP    -                                                                       -                 -                  - -  -          SO4   63        10 5
-0 CMIP6_pFe_SHP    -                                                                       -                 -                  - -  -          pFe   66        10 5
-0 CMIP6_NH3_SHP    $ROOT/CMIP6/v2021-01/$GCAP2SCENARIO/$GCAP2SCENARIO_$YYYY.nc4            NH3_shp           1750-2100/1-12/1/0 C xy kg/m2/s    NH3   -         10 5
-0 CMIP6_BCPI_SHP   $ROOT/CMIP6/v2021-01/$GCAP2SCENARIO/$GCAP2SCENARIO_$YYYY.nc4            BC_shp            1750-2100/1-12/1/0 C xy kg/m2/s    BCPI  70        10 5
-0 CMIP6_BCPO_SHP   -                                                                       -                 -                  - -  -          BCPO  71        10 5
-0 CMIP6_OCPI_SHP   $ROOT/CMIP6/v2021-01/$GCAP2SCENARIO/$GCAP2SCENARIO_$YYYY.nc4            OC_shp            1750-2100/1-12/1/0 C xy kg/m2/s    OCPI  72        10 5
-0 CMIP6_OCPO_SHP   -                                                                       -                 -                  - -  -          OCPO  73        10 5
->>>>>>> 0cbef6e6
+0 CMIP6_OCPO_SHP   -                                                                     -                 -                  - -  -          OCPO  73        10 5
 )))CMIP6_SHIP
 
 )))SHIP
@@ -1702,26 +1619,15 @@
 #==============================================================================
 (((BB4MIPS
 # 75 is time-of-day scaling
-<<<<<<< HEAD
 0 CMIP6_BB_SOAP    $ROOT/CMIP6/v2021-01/$GCAPSCENARIO/$GCAPSCENARIO_$YYYY.nc4 CO_bbn     1750-2100/1-12/1/0 C xyL=1:PBL kg/m2/s SOAP  75/281 5 3
 0 CMIP6_BB_BCPI    $ROOT/CMIP6/v2021-01/$GCAPSCENARIO/$GCAPSCENARIO_$YYYY.nc4 BC_bbn     1750-2100/1-12/1/0 C xyL=1:PBL kg/m2/s BCPI  70/75  5 3
 0 CMIP6_BB_BCPO    $ROOT/CMIP6/v2021-01/$GCAPSCENARIO/$GCAPSCENARIO_$YYYY.nc4 BC_bbn     1750-2100/1-12/1/0 C xyL=1:PBL kg/m2/s BCPO  71/75  5 3
 0 CMIP6_BB_OCPI    $ROOT/CMIP6/v2021-01/$GCAPSCENARIO/$GCAPSCENARIO_$YYYY.nc4 OC_bbn     1750-2100/1-12/1/0 C xyL=1:PBL kg/m2/s OCPI  72/75  5 3
 0 CMIP6_BB_OCPO    $ROOT/CMIP6/v2021-01/$GCAPSCENARIO/$GCAPSCENARIO_$YYYY.nc4 OC_bbn     1750-2100/1-12/1/0 C xyL=1:PBL kg/m2/s OCPO  73/75  5 3
 0 CMIP6_BB_SO2     $ROOT/CMIP6/v2021-01/$GCAPSCENARIO/$GCAPSCENARIO_$YYYY.nc4 SO2_bbn    1750-2100/1-12/1/0 C xyL=1:PBL kg/m2/s SO2   75     5 3
+0 CMIP6_BB_pFe     -                                                          -          -                  - -         -       pFe   75/66  5 3
 0 CMIP6_BB_NH3     $ROOT/CMIP6/v2021-01/$GCAPSCENARIO/$GCAPSCENARIO_$YYYY.nc4 NH3_bbn    1750-2100/1-12/1/0 C xyL=1:PBL kg/m2/s NH3   75     5 3
 0 CMIP6_BB_DMS     $ROOT/CMIP6/v2021-01/$GCAPSCENARIO/$GCAPSCENARIO_$YYYY.nc4 DMS_bbn    1750-2100/1-12/1/0 C xyL=1:PBL kg/m2/s DMS   75     5 3
-=======
-0 CMIP6_BB_SOAP    $ROOT/CMIP6/v2021-01/$GCAP2SCENARIO/$GCAP2SCENARIO_$YYYY.nc4 CO_bbn     1750-2100/1-12/1/0 C xyL=1:PBL kg/m2/s SOAP  75/281 5 3
-0 CMIP6_BB_BCPI    $ROOT/CMIP6/v2021-01/$GCAP2SCENARIO/$GCAP2SCENARIO_$YYYY.nc4 BC_bbn     1750-2100/1-12/1/0 C xyL=1:PBL kg/m2/s BCPI  70/75  5 3
-0 CMIP6_BB_BCPO    $ROOT/CMIP6/v2021-01/$GCAP2SCENARIO/$GCAP2SCENARIO_$YYYY.nc4 BC_bbn     1750-2100/1-12/1/0 C xyL=1:PBL kg/m2/s BCPO  71/75  5 3
-0 CMIP6_BB_OCPI    $ROOT/CMIP6/v2021-01/$GCAP2SCENARIO/$GCAP2SCENARIO_$YYYY.nc4 OC_bbn     1750-2100/1-12/1/0 C xyL=1:PBL kg/m2/s OCPI  72/75  5 3
-0 CMIP6_BB_OCPO    $ROOT/CMIP6/v2021-01/$GCAP2SCENARIO/$GCAP2SCENARIO_$YYYY.nc4 OC_bbn     1750-2100/1-12/1/0 C xyL=1:PBL kg/m2/s OCPO  73/75  5 3
-0 CMIP6_BB_SO2     $ROOT/CMIP6/v2021-01/$GCAP2SCENARIO/$GCAP2SCENARIO_$YYYY.nc4 SO2_bbn    1750-2100/1-12/1/0 C xyL=1:PBL kg/m2/s SO2   75     5 3
-0 CMIP6_BB_pFe     -                                                            -          -                  - -         -       pFe   75/66  5 3
-0 CMIP6_BB_NH3     $ROOT/CMIP6/v2021-01/$GCAP2SCENARIO/$GCAP2SCENARIO_$YYYY.nc4 NH3_bbn    1750-2100/1-12/1/0 C xyL=1:PBL kg/m2/s NH3   75     5 3
-0 CMIP6_BB_DMS     $ROOT/CMIP6/v2021-01/$GCAP2SCENARIO/$GCAP2SCENARIO_$YYYY.nc4 DMS_bbn    1750-2100/1-12/1/0 C xyL=1:PBL kg/m2/s DMS   75     5 3
->>>>>>> 0cbef6e6
 )))BB4MIPS
 
 #==============================================================================
