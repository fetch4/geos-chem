#!/bin/bash

# createRunDir.sh: Create GEOS-Chem Classic run directory
#
# Optional argument: run directory name
#
# If optional run directory name argument is not passed then the user
# will be prompted to enter a name interactively, or choose to use the
# default name GC_{met}_{simulation}.
#
# Usage: ./createRunDir.sh [rundirname]
#
# Initial version: M. Sulprizio, 6/24/2020 (based off GCHP/createRunDir.sh)

srcrundir=$(pwd -P)
cd ${srcrundir}
cd ../..
gcdir=$(pwd -P)
cd ../../
wrapperdir=$(pwd -P)
cd ${srcrundir}

# Load file with utility functions to setup configuration files
. ${gcdir}/run/shared/setupConfigFiles.sh

# Initialize Run Directory Initialization (RDI) variables
RDI_VARS=""
RDI_VARS+="RDI_GC_MODE='GCClassic'\n"

# Define separator lines
thickline="\n===========================================================\n"
thinline="\n-----------------------------------------------------------\n"

printf "${thickline}GEOS-CHEM RUN DIRECTORY CREATION${thickline}"

#-----------------------------------------------------------------
# Export data root path in ~/.geoschem/config if file exists
#-----------------------------------------------------------------
if [[ -f ${HOME}/.geoschem/config ]]; then
    source ${HOME}/.geoschem/config
    if [[ ! -d ${GC_DATA_ROOT} ]]; then
	printf "\nWarning: Default root data directory does not exist!"
        printf "\nSet new path below or manually edit ${HOME}/.geoschem/config.\n"
    fi
else
    printf "${thinline}Define path to ExtData."
    printf "\nThis will be stored in ${HOME}/.geoschem/config for future automatic use.${thinline}"
    mkdir -p ${HOME}/.geoschem
fi

#-----------------------------------------------------------------
# One-time configuration of data root path in ~/.geoschem/config
#-----------------------------------------------------------------
if [[ -z "${GC_DATA_ROOT}" ]]; then
    printf "${thinline}Enter path for ExtData:${thinline}"
    valid_path=0
    while [ "$valid_path" -eq 0 ]; do
	read -e extdata
	if [[ ${extdata} = "q" ]]; then
	    printf "\nExiting.\n"
	    exit 1
	elif [[ ! -d ${extdata} ]]; then
            printf "\nERROR: ${extdata} does not exist. Enter a new path or hit q to quit.\n"
	else
	    valid_path=1
	    echo "export GC_DATA_ROOT=${extdata}" >> ${HOME}/.geoschem/config
            source ${HOME}/.geoschem/config
	fi
    done
fi

RDI_VARS+="RDI_DATA_ROOT=$GC_DATA_ROOT\n"

#-----------------------------------------------------------------
# Ask user to select simulation type
#-----------------------------------------------------------------
printf "${thinline}Choose simulation type:${thinline}"
printf "   1. Full chemistry\n"
printf "   2. Aerosols only\n"
printf "   3. CH4\n"
printf "   4. CO2\n"
printf "   5. Hg\n"
printf "   6. POPs\n"
printf "   7. Tagged CH4\n"
printf "   8. Tagged CO\n"
printf "   9. Tagged O3\n"
printf "  10. TransportTracers\n"
printf "  11. Trace metals\n"

valid_sim=0
while [ "${valid_sim}" -eq 0 ]; do
    read sim_num
    valid_sim=1
    if [[ ${sim_num} = "1" ]]; then
	sim_name=fullchem
    elif [[ ${sim_num} = "2" ]]; then
	sim_name=aerosol
    elif [[ ${sim_num} = "3" ]]; then
	sim_name=CH4
    elif [[ ${sim_num} = "4" ]]; then
	sim_name=CO2
    elif [[ ${sim_num} = "5" ]]; then
	sim_name=Hg
    elif [[ ${sim_num} = "6" ]]; then
	sim_name=POPs
    elif [[ ${sim_num} = "7" ]]; then
	sim_name=tagCH4
    elif [[ ${sim_num} = "8" ]]; then
	sim_name=tagCO
    elif [[ ${sim_num} = "9" ]]; then
	sim_name=tagO3
    elif [[ ${sim_num} = "10" ]]; then
	sim_name=TransportTracers
    elif [[ ${sim_num} = "11" ]]; then
	sim_name=metals
    else
        valid_sim=0
	printf "Invalid simulation option. Try again.\n"
    fi
done

RDI_VARS+="RDI_SIM_NAME=$sim_name\n"

#-----------------------------------------------------------------
# Ask user to specify full-chemistry simulation options
#-----------------------------------------------------------------
sim_extra_option=none

# Ask user to specify full chemistry simulation options
if [[ ${sim_name} = "fullchem" ]]; then

    printf "${thinline}Choose additional simulation option:${thinline}"
    printf "  1. Standard\n"
    printf "  2. Benchmark\n"
    printf "  3. Complex SOA\n"
    printf "  4. Marine POA\n"
    printf "  5. Acid uptake on dust\n"
    printf "  6. TOMAS\n"
    printf "  7. APM\n"
    printf "  8. RRTMG\n"
    valid_sim_option=0
    while [ "${valid_sim_option}" -eq 0 ]; do
	read sim_option
	valid_sim_option=1
	if [[ ${sim_option} = "1" ]]; then
	    sim_extra_option=none
	elif [[ ${sim_option} = "2" ]]; then
	    sim_extra_option="benchmark"
	elif [[ ${sim_option} = "3" ]]; then
	    printf "${thinline}Choose complex SOA option:${thinline}"
	    printf "  1. Complex SOA\n"
	    printf "  2. Complex SOA with semivolatile POA\n"
	    valid_soa=0
	    while [ "${valid_soa}" -eq 0 ]; do
		read soa_option
		valid_soa=1
		if [[ ${soa_option} = "1" ]]; then
		    sim_extra_option="complexSOA"
		elif [[ ${soa_option} = "2" ]]; then
		    sim_extra_option="complexSOA_SVPOA"
		else
		    valid_soa=0
		    printf "Invalid complex SOA option.Try again.\n"
		fi
	    done
	elif [[ ${sim_option} = "4" ]]; then
	    sim_extra_option="marinePOA"
	elif [[ ${sim_option} = "5" ]]; then
	    sim_extra_option="aciduptake"
	elif [[ ${sim_option} = "6" ]]; then
	    printf "${thinline}Choose TOMAS option:${thinline}"
	    printf "  1. TOMAS with 15 bins\n"
	    printf "  2. TOMAS with 40 bins\n"
	    valid_tomas=0
	    while [ "${valid_tomas}" -eq 0 ]; do
		read tomas_option
		valid_tomas=1
		if [[ ${tomas_option} = "1" ]]; then
		    sim_extra_option="TOMAS15"
		elif [[ ${tomas_option} = "2" ]]; then
		    sim_extra_option="TOMAS40"
		else
		    valid_tomas=0
		    printf "Invalid TOMAS option. Try again.\n"
		fi
	    done
	elif [[ ${sim_option} = "7" ]]; then
	    sim_extra_option="APM"
	elif [[ ${sim_option} = "8" ]]; then
	    sim_extra_option="RRTMG"
	else
	    valid_sim_option=0
	    printf "Invalid simulation option. Try again.\n"
	fi
    done

    # Currently no transport tracer extra options
elif [[ ${sim_name} = "TransportTracers" ]]; then
    sim_extra_option=none

    # Ask user to specify POPs simulation options
elif [[ ${sim_name} = "POPs" ]]; then
    printf "${thinline}Choose POPs type:${thinline}"
    printf "  1. BaP\n"
    printf "  2. PHE\n"
    printf "  3. PYR\n"
    valid_pops=0
    while [ "${valid_pops}" -eq 0 ]; do
	read pops_num
	valid_pops=1
	if [[ ${pops_num} = "1" ]]; then
	    sim_extra_option="BaP"
	elif [[ ${pops_num} = "2" ]]; then
	    sim_extra_option="PHE"
	elif [[ ${pops_num} = "3" ]]; then
	    sim_extra_option="PYR"
	else
	    valid_pops=0
	    printf "Invalid POPs type. Try again.\n"
	fi
    done
fi

RDI_VARS+="RDI_SIM_EXTRA_OPTION=$sim_extra_option\n"

# Determine settings based on simulation type
SettingsDir="${gcdir}/run/shared/settings"
if [[ ${sim_extra_option} = "benchmark" ]]; then
    RDI_VARS+="$(cat ${SettingsDir}/benchmark.txt)\n"
elif [[ ${sim_name} = "aerosol" ]]; then
    RDI_VARS+="$(cat ${SettingsDir}/aerosol.txt)\n"
elif [[ ${sim_name} == "CH4" ]]; then
    RDI_VARS+="$(cat ${SettingsDir}/CH4.txt)\n"
elif [[ ${sim_name} == "CO2" ]]; then
    RDI_VARS+="$(cat ${SettingsDir}/CO2.txt)\n"
elif [[ ${sim_name} == "Hg" ]]; then
    RDI_VARS+="$(cat ${SettingsDir}/Hg.txt)\n"
elif [[ ${sim_extra_option} == "BaP" ]]; then
    RDI_VARS+="$(cat ${SettingsDir}/POPs_BaP.txt)\n"
elif [[ ${sim_extra_option} == "PHE" ]]; then
    RDI_VARS+="$(cat ${SettingsDir}/POPs_PHE.txt)\n"
elif [[ ${sim_extra_option} == "PYR" ]]; then
    RDI_VARS+="$(cat ${SettingsDir}/POPs_PYR.txt)\n"
elif [[ ${sim_name} == "tagCO" ]]; then
    RDI_VARS+="$(cat ${SettingsDir}/tagCO.txt)\n"
elif [[ ${sim_name} == "tagCH4" ]]; then
    RDI_VARS+="$(cat ${SettingsDir}/tagCH4.txt)\n"
elif [[ ${sim_name} == "tagO3" ]]; then
    RDI_VARS+="$(cat ${SettingsDir}/tagO3.txt)\n"
elif [[ ${sim_name} == "TransportTracers" ]]; then
    RDI_VARS+="$(cat ${SettingsDir}/TransportTracer.txt)\n"
else
    RDI_VARS+="$(cat ${SettingsDir}/fullchem.txt)\n"
fi

#-----------------------------------------------------------------
# Ask user to select meteorology source
#-----------------------------------------------------------------
printf "${thinline}Choose meteorology source:${thinline}"
printf "  1. MERRA-2 (Recommended)\n"
printf "  2. GEOS-FP \n"
printf "  3. GISS ModelE2.1 (GCAP 2.0)\n"
valid_met=0
while [ "${valid_met}" -eq 0 ]; do
    read met_num
    valid_met=1
    if [[ ${met_num} = "1" ]]; then
<<<<<<< HEAD
	met="merra2"
	RDI_VARS+="$(cat ${gcdir}/run/shared/settings/merra2.txt)\n"
	RDI_VARS+="RDI_MET_DIR=$RDI_DATA_ROOT/GEOS_0.5x0.625/MERRA2\n"
    elif [[ ${met_num} = "2" ]]; then
	met="geosfp"
	RDI_VARS+="$(cat ${gcdir}/run/shared/settings/geosfp.txt)\n"
	RDI_VARS+="RDI_MET_DIR=$RDI_DATA_ROOT/GEOS_0.25x0.3125/GEOS_FP\n"
=======
	met_name='MERRA2'
	met_name_lc="merra2"
	met_dir='MERRA2'
	met_resolution='05x0625'
	met_native='0.5x0.625'
	met_latres='05'
	met_lonres='0625'
	met_extension='nc4'
	met_cn_year='2015'
	pressure_unit='Pa '
	pressure_scale='0.01'
    elif [[ ${met_num} = "2" ]]; then
	met_name='GEOSFP'
	met_name_lc="geosfp"
	met_dir='GEOS_FP'
	met_resolution='025x03125'
	met_native='0.25x0.3125'
	met_latres='025'
	met_lonres='03125'
	met_extension='nc'
	met_cn_year='2011'
	pressure_unit='hPa'
	pressure_scale='1.0 '
    elif [[ ${met_num} = "3" ]]; then
	met_name='ModelE2.1'
	met_name_lc='modele2.1'
	met_dir='E21'
	met_resolution='2x2.5'
	met_native='2x2.5'
	met_latres='20'
	met_lonres='25'
	met_extension='nc4'
	met_cn_year='1950'
	pressure_unit='Pa '
	pressure_scale='0.01'
>>>>>>> 3cbe39a2
    else
	valid_met=0
	printf "Invalid meteorology option. Try again.\n"
    fi
done

if [[ ${met_name} = "ModelE2.1" ]]; then
    printf "${thinline}Choose scenario (presently available years in parentheses):${thinline}"
    printf "  1. Historical (1851-1860; 2001-2014)\n"
    printf "  2. Historical nudged to MERRA-2 (2001-2014)\n"
    printf "  3. SSP1-1.9 (2040-2049; 2090-2099)\n"
    printf "  4. SSP1-2.6 (2040-2049; 2090-2099)\n"
    printf "  5. SSP4-3.4 (2040-2049; 2090-2099)\n"
    printf "  6. SSP2-4.5 (2040-2049; 2090-2099)\n"
    printf "  7. SSP4-6.0 (2040-2049; 2090-2099)\n"
    printf "  8. SSP3-7.0 (2040-2049; 2090-2099)\n"
    printf "  9. SSP5-8.5 (2040-2049; 2090-2099)\n"

    valid_scen=0
    while [ "${valid_scen}" -eq 0 ]; do
	read scen_num
	valid_scen=1
	if [[ ${scen_num} = "1" ]]; then
	    scenario="HIST"
            runid="E213f10aF40oQ40"
	    met_avail="# 1851-1860; 2001-2014"
	elif [[ ${scen_num} = "2" ]]; then
	    scenario="HIST"
            runid="E213f10aF40oQ40nudge"
	    met_avail="# 2001-2014"
	elif [[ ${scen_num} = "3" ]]; then
	    scenario="SSP119"
            runid="E213SSP119aF40oQ40"
	    met_avail="# 2040-2049; 2090-2099"
	elif [[ ${scen_num} = "4" ]]; then
	    scenario="SSP119"
            runid="E213SSP119aF40oQ40"
	    met_avail="# 2040-2049; 2090-2099"
	elif [[ ${scen_num} = "5" ]]; then
	    scenario="SSP119"
            runid="E213SSP119aF40oQ40"
	    met_avail="# 2040-2049; 2090-2099"
	elif [[ ${scen_num} = "6" ]]; then
	    scenario="SSP119"
            runid="E213SSP119aF40oQ40"
	    met_avail="# 2040-2049; 2090-2099"
	elif [[ ${scen_num} = "7" ]]; then
	    scenario="SSP119"
            runid="E213SSP119aF40oQ40"
	    met_avail="# 2040-2049; 2090-2099"
	elif [[ ${scen_num} = "8" ]]; then
	    scenario="SSP119"
            runid="E213SSP119aF40oQ40"
	    met_avail="# 2040-2049; 2090-2099"
	elif [[ ${scen_num} = "9" ]]; then
	    scenario="SSP119"
            runid="E213SSP119aF40oQ40"
	    met_avail="# 2040-2049; 2090-2099"
	else
  	    valid_scen=0
	    printf "Invalid GCAP 2.0 scenario. Try again.\n"
	fi
    done

    if [[ "${sim_name}" == "fullchem" ]] || [[ "${sim_name}" == "aerosol" ]]; then
	printf "${thinline}Choose a fixed year for volcanic emissions (1978-2020)\n or -1 for year of simulation (assuming year exists):${thinline}"
	valid_volc=0
	while [ "${valid_volc}" -eq 0 ]; do
	    read volc_year
	    valid_volc=1
	    echo $volc_year
	    if [[ $volc_year -ge 1978 ]] && [[ $volc_year -le 2020 ]]; then
		volc_year=$volc_year
            elif [[ $volc_year -eq -1 ]]; then
		volc_year='$YYYY'
	    else
  		valid_volc=0
		printf "Invalid volcano year. Try again.\n"
            fi
	done
    fi

else
    scenario=""
    runid=""
    volc_year='$YYYY'
    met_avail="# 1980-2021"
fi

#-----------------------------------------------------------------
# Ask user to select horizontal resolution
#-----------------------------------------------------------------
printf "${thinline}Choose horizontal resolution:${thinline}"
if [[ ${met_name} = "ModelE2.1" ]] || [[ ${met_name} = "ModelE2.2" ]]; then
    printf "  1. 4.0  x 5.0 *\n"
    printf "  2. 2.0  x 2.5\n"
    printf "  3. 0.5  x 0.625 *\n"
    printf "  4. 0.25 x 0.3125 *${thinline}"
    printf "             * Will be interpolated online via FlexGrid from native 2.0 x 2.5 resolution\n"
else
    printf "  1. 4.0  x 5.0\n"
    printf "  2. 2.0  x 2.5\n"
    printf "  3. 0.5  x 0.625\n"
    if [[ ${met_name} = "GEOSFP" ]]; then
	printf "  4. 0.25 x 0.3125\n"
    fi
fi

valid_res=0
while [ "${valid_res}" -eq 0 ]; do
    read res_num
    valid_res=1
    if [[ ${res_num} = "1" ]]; then
	RDI_VARS+="$(cat ${gcdir}/run/shared/settings/4x5.txt)\n"
    elif [[ ${res_num} = "2" ]]; then
	RDI_VARS+="$(cat ${gcdir}/run/shared/settings/2x25.txt)\n"
    elif [[ ${res_num} = "3" ]]; then
	RDI_VARS+="$(cat ${gcdir}/run/shared/settings/05x0625.txt)\n"
    elif [[ ${res_num} = "4" ]]; then
	RDI_VARS+="$(cat ${gcdir}/run/shared/settings/025x03125.txt)\n"
    else
	valid_res=0
	printf "Invalid horizontal resolution option. Try again.\n"
    fi
done

if [[ ${grid_res} = "05x0625" ]] || [[ ${grid_res} = "025x03125" ]]; then
    printf "${thinline}Choose horizontal grid domain:${thinline}"
    printf "  1. Global\n"
    printf "  2. Asia\n"
    printf "  3. Europe\n"
    printf "  4. North America\n"
    printf "  5. Custom\n"

    valid_domain=0
    while [ "${valid_domain}" -eq 0 ]; do
	read domain_num
	valid_domain=1
	if [[ ${domain_num} = "1" ]]; then
	    RDI_VARS+="RDI_GRID_DOMAIN_NAME='global'\n"
	    RDI_VARS+="RDI_GRID_LON_RANGE='-180.0 180.0'\n"
	    RDI_VARS+="RDI_GRID_LAT_RANGE=' -90.0  90.0'\n"
	    RDI_VARS+="RDI_GRID_HALF_POLAR='T'\n"
	    RDI_VARS+="RDI_GRID_NESTED_SIM='F'\n"
	    RDI_VARS+="RDI_GRID_BUFFER_ZONE='0  0  0  0'\n"
	else
	    RDI_VARS+="RDI_GRID_DOMAIN_NAME='AS'\n"
	    RDI_VARS+="RDI_GRID_HALF_POLAR='F'\n"
	    RDI_VARS+="RDI_GRID_NESTED_SIM='T'\n"
	    RDI_VARS+="RDI_GRID_BUFFER_ZONE='3  3  3  3'\n"
	    if [[ ${domain_num} = "2" ]]; then
	        if [[ ${grid_res} = "05x0625" ]]; then
	            RDI_VARS+="RDI_GRID_LON_RANGE=' 60.0 150.0'\n"
		    RDI_VARS+="RDI_GRID_LAT_RANGE='-11.0  55.0'\n"
		elif [[ ${grid_res} = "025x03125" ]]; then
	            RDI_VARS+="RDI_GRID_LON_RANGE=' 70.0 140.0'\n"
		    RDI_VARS+="RDI_GRID_LAT_RANGE=' 15.0  55.0'\n"
		fi
	    elif [[ ${domain_num} = "3" ]]; then
		RDI_VARS+="RDI_GRID_DOMAIN_NAME='EU'\n"
	        if [[ ${grid_res} = "05x0625" ]]; then
	            RDI_VARS+="RDI_GRID_LON_RANGE='-30.0 50.0'\n"
		    RDI_VARS+="RDI_GRID_LAT_RANGE=' 30.0 70.0'\n"
		elif [[ ${grid_res} = "025x03125" ]]; then
	            RDI_VARS+="RDI_GRID_LON_RANGE='-15.0  40.0'\n"
		    RDI_VARS+="RDI_GRID_LAT_RANGE=' 32.75 61.25'\n"
		fi
	    elif [[ ${domain_num} = "4" ]]; then
		RDI_VARS+="RDI_GRID_DOMAIN_NAME='NA'\n"
	        if [[ ${grid_res} = "05x0625" ]]; then
	            RDI_VARS+="RDI_GRID_LON_RANGE='-140.0 -40.0'\n"
		    RDI_VARS+="RDI_GRID_LAT_RANGE='  10.0  70.0'\n"
		elif [[ ${grid_res} = "025x03125" ]]; then
	            RDI_VARS+="RDI_GRID_LON_RANGE='-130.0  -60.0'\n"
		    RDI_VARS+="RDI_GRID_LAT_RANGE='   9.75  60.0'\n"
		fi
	    elif [[ ${domain_num} = "5" ]]; then
		RDI_VARS+="RDI_GRID_DOMAIN_NAME='custom'\n"
	        RDI_VARS+="RDI_GRID_LON_RANGE='MinLon MaxLon'\n"
	        RDI_VARS+="RDI_GRID_LAT_RANGE='MinLat MaxLat'\n"
	        printf "\n  -- You will need to manually set longitude and latitude"
		printf "\n     bounds in the Grid Menu of input.geos.\n"
	    else
  		valid_domain=0
		printf "Invalid horizontal grid domain option. Try again.\n"
	    fi
        fi
    done
else
<<<<<<< HEAD
    RDI_VARS+="RDI_GRID_LON_RANGE='-180.0 180.0'\n"
    RDI_VARS+="RDI_GRID_LAT_RANGE=' -90.0  90.0'\n"
    RDI_VARS+="RDI_GRID_HALF_POLAR='T'\n"
    RDI_VARS+="RDI_GRID_NESTED_SIM='F'\n"
    RDI_VARS+="RDI_GRID_BUFFER_ZONE='0  0  0  0'\n"
=======
    lon_range="-180.0 180.0"
    lat_range=" -90.0  90.0"
    if [[ ${met_name} = "ModelE2.1" ]] || [[ ${met_name} = "ModelE2.2" ]]; then
        if [[ "$grid_res" == "4x5" ]]; then
            half_polar="T"
        else
            half_polar="F"
        fi
    else
	half_polar="T"
    fi
    nested_sim="F"
    buffer_zone="0  0  0  0"
>>>>>>> 3cbe39a2
fi

#-----------------------------------------------------------------
# Is Int'l Date Line an edge or midpoint?
#-----------------------------------------------------------------
<<<<<<< HEAD
printf "${thinline}Choose number of levels:${thinline}"
printf "  1. 72 (native)\n"
printf "  2. 47 (reduced)\n"

valid_lev=0
while [ "${valid_lev}" -eq 0 ]; do
    read lev_num
    valid_lev=1
    if [[ ${lev_num} = "1" ]]; then
	RDI_VARS+="RDI_GRID_NLEV='72'\n"
    elif [[ ${lev_num} = "2" ]]; then
	RDI_VARS+="RDI_GRID_NLEV='47'\n"
=======
center_180="T" # All GEOS products
if [[ ${met_name} = "ModelE2.1" ]] || [[ ${met_name} = "ModelE2.2" ]] ; then
    case "$grid_res" in
	"2x25" ) center_180="F" ;; # Native GISS fine resolution
        * ) center_180="T" ;; # Flex-grid re-gridded resolutions
    esac
fi

#-----------------------------------------------------------------
# Horizontal resolution-dependent settings
#-----------------------------------------------------------------
dead_tf="-999.0e0" # Default DEAD-dust scaling factor for online emissions
if [[ ${met_name} = "ModelE2.1" ]]; then
    if [[ "$runid" == "E213f10aF40oQ40nudge" ]]; then
        case "$grid_res" in
            "4x5" ) dead_tf="0.00474046"; giss_res="F40"  ;;
            "2x25" ) dead_tf="0.00243979"; giss_res="F40"  ;;
            "05x0625" ) dead_tf="0.00276896"; giss_res="F40"  ;;
            "025x03125" ) dead_tf="0.00254319"; giss_res="F40"  ;;
  	esac
>>>>>>> 3cbe39a2
    else
        case "$grid_res" in
            "4x5" ) dead_tf="0.03564873"; giss_res="F40"  ;;
            "2x25" ) dead_tf="0.01050036"; giss_res="F40"  ;;
            "05x0625" ) dead_tf="0.01340854"; giss_res="F40"  ;;
            "025x03125" ) dead_tf="0.01066495"; giss_res="F40"  ;;
	esac
    fi
fi

#-----------------------------------------------------------------
# Ask user to select vertical resolution
#-----------------------------------------------------------------
printf "${thinline}Choose number of levels:${thinline}"

if [[ ${met_name} = "GEOSFP" ]] || [[ ${met_name} = "MERRA2" ]]; then
    printf "  1. 72 (native)\n"
    printf "  2. 47 (reduced)\n"

    valid_lev=0
    while [ "${valid_lev}" -eq 0 ]; do
        read lev_num
        valid_lev=1
        if [[ ${lev_num} = "1" ]]; then
            grid_lev='72'
        elif [[ ${lev_num} = "2" ]]; then
            grid_lev='47'
        else
            valid_lev=0
            printf "Invalid vertical resolution option. Try again.\n"
        fi
    done
fi

if [[ ${met_name} = "ModelE2.1" ]]; then
    printf "  1. 40 (native)\n"
    valid_lev=0
    while [ "${valid_lev}" -eq 0 ]; do
        read lev_num
        valid_lev=1
        if [[ ${lev_num} = "1" ]]; then
            grid_lev='40'
        else
            valid_lev=0
            printf "Invalid vertical resolution option. Try again.\n"
        fi
    done
fi

if [[ ${met_name} = "ModelE2.2" ]]; then
    printf "  1. 102 (native)\n"
    printf "  2. 74 (reduced)\n"
    valid_lev=0
    while [ "${valid_lev}" -eq 0 ]; do
        read lev_num
        valid_lev=1
        if [[ ${lev_num} = "1" ]]; then
            grid_lev='102'
        elif [[ ${lev_num} = "2" ]]; then
            grid_lev='74'
        else
            valid_lev=0
            printf "Invalid vertical resolution option. Try again.\n"
        fi
    done
fi

#-----------------------------------------------------------------
# Ask user to define path where directory will be created
#-----------------------------------------------------------------
printf "${thinline}Enter path where the run directory will be created:${thinline}"
valid_path=0
while [ "$valid_path" -eq 0 ]; do
    read -e rundir_path

    # Test for quitting
    if [[ "x${rundir_path}" == "xq" ]]; then
	printf "\nExiting.\n"
	exit 1
    fi

    # Replace ~ with the user's home directory
    # NOTE: This is a safe algorithm.
    if [[ "${rundir_path}" =~ '~' ]]; then
	rundir_path="${rundir_path/#\~/$HOME}"
	echo "Expanding to: ${rundir_path}"
    fi

    # If this is just a new directory within an existing one,
    # give the user the option to proceed
    if [[ ! -d ${rundir_path} ]]; then
        if [[ -d $(dirname ${rundir_path} ) ]]; then
            printf "\nWarning: ${rundir_path} does not exist,\nbut the parent directory does.\nWould you like to make this directory? (y/n/q)\n"
            read mk_rundir
            if [[ "x${mk_rundir}" == "xy" ]]; then
                mkdir $rundir_path
	    elif [[ "x${mk_rundir}" == "xq" ]]; then
		printf "\nExiting.\n"
		exit 1
            fi
        fi
    fi

    # Ask user to supply a new path again
    if [[ ! -d ${rundir_path} ]]; then
        printf "\nERROR: ${rundir_path} does not exist. Enter a new path or hit q to quit.\n"
    else
	valid_path=1
    fi
done

#-----------------------------------------------------------------
# Ask user to define run directory name if not passed as argument
#-----------------------------------------------------------------
if [ -z "$1" ]; then
    printf "${thinline}Enter run directory name, or press return to use default:\n\n"
    printf "NOTE: This will be a subfolder of the path you entered above.${thinline}"
    read -e rundir_name
    if [[ -z "${rundir_name}" ]]; then
	if [[ "${sim_extra_option}" = "none" ]]; then
	    rundir_name=gc_${met}_${sim_name}
	else
	    rundir_name=gc_${met}_${sim_name}_${sim_extra_option}
	fi
	printf "  -- Using default directory name ${rundir_name}\n"
    fi
else
    rundir_name=$1
fi

#-----------------------------------------------------------------
# Ask user for a new run directory name if specified one exists
#-----------------------------------------------------------------
rundir=${rundir_path}/${rundir_name}
valid_rundir=0
while [ "${valid_rundir}" -eq 0 ]; do
    if [[ -d ${rundir} ]]; then
	printf "\nWARNING: ${rundir} already exists.\n"
        printf "Enter a different run directory name, or q to quit:\n"
	read -e new_rundir
	if [[ ${new_rundir} = "q" ]]; then
	    printf "Exiting.\n"
	    exit 1
	else
	    rundir=${rundir_path}/${new_rundir}
	fi
    else
        valid_rundir=1
    fi
done

#-----------------------------------------------------------------
# Create run directory
#-----------------------------------------------------------------
mkdir -p ${rundir}

# Copy run directory files and subdirectories
cp ${gcdir}/run/shared/cleanRunDir.sh       ${rundir}
cp ${gcdir}/run/shared/download_data.py     ${rundir}
cp ${gcdir}/run/shared/download_data.yml    ${rundir}
cp ./getRunInfo                             ${rundir}
cp ./archiveRun.sh                          ${rundir}
cp ./README                                 ${rundir}
cp ./gitignore                              ${rundir}/.gitignore
<<<<<<< HEAD
=======
cp ./input.geos.templates/input.geos.${sim_name}            ${rundir}/input.geos
cp ./HISTORY.rc.templates/HISTORY.rc.${sim_name}            ${rundir}/HISTORY.rc
cp ./HEMCO_Config.rc.templates/HEMCO_Config.rc.${sim_name}  ${rundir}/HEMCO_Config.rc

# Some simulations (like tagO3) do not have a HEMCO_Diagn.rc file,
# so skip copying it unless the file exists (bmy, 12/11/20)
if [[ -f ./HEMCO_Diagn.rc.templates/HEMCO_Diagn.rc.${sim_name} ]]; then
    cp ./HEMCO_Diagn.rc.templates/HEMCO_Diagn.rc.${sim_name}  ${rundir}/HEMCO_Diagn.rc
fi

# Some simulations should default to online natural emissions for dust, seasalt, soil NO and BVOCs
if [[ ${met_name} = "ModelE2.1" ]] || [[ ${met_name} = "ModelE2.2" ]]; then
    if [[ -f ./HEMCO_Diagn.rc.templates/HEMCO_Diagn.rc.${sim_name}.onlineE ]]; then
	cp ./HEMCO_Diagn.rc.templates/HEMCO_Diagn.rc.${sim_name}.onlineE  ${rundir}/HEMCO_Diagn.rc
    fi
fi

>>>>>>> 3cbe39a2
if [[ "x${sim_name}" == "xfullchem" || "x${sim_name}" == "xCH4" ]]; then
    cp -r ${gcdir}/run/shared/metrics.py  ${rundir}
    chmod 744 ${rundir}/metrics.py
fi

# Set permissions
chmod 744 ${rundir}/cleanRunDir.sh
chmod 744 ${rundir}/archiveRun.sh

# Copy species database; append APM or TOMAS species if needed
# Also copy APM input files to the run directory
cp -r ${gcdir}/run/shared/species_database.yml   ${rundir}
if [[ ${sim_extra_option} =~ "TOMAS" ]]; then
    cat ${gcdir}/run/shared/species_database_tomas.yml >> ${rundir}/species_database.yml
elif [[ ${sim_extra_option} =~ "APM" ]]; then
    cat ${gcdir}/run/shared/species_database_apm.yml >> ${rundir}/species_database.yml
    cp ${gcdir}/run/shared/apm_tmp.dat ${rundir}/apm_tmp.dat
    cp ${gcdir}/run/shared/input.apm   ${rundir}/input.apm
fi

# If benchmark simulation, put run script in directory
if [[ ${sim_extra_option} == "benchmark" ]]; then
    cp ./runScriptSamples/geoschem.benchmark.run ${rundir}
    chmod 744 ${rundir}/geoschem.benchmark.run
fi

# Create symbolic link to code directory
ln -s ${wrapperdir} ${rundir}/CodeDir
ln -s ${wrapperdir}/run/GCHP/runScriptSamples ${rundir}/runScriptSamples

# Create build directory
mkdir ${rundir}/build
printf "To build GEOS-Chem type:\n   cmake ../CodeDir\n   cmake . -DRUNDIR=..\n   make -j\n   make install\n" >> ${rundir}/build/README

#--------------------------------------------------------------------
# Navigate to run directory and set up input files
#--------------------------------------------------------------------
cd ${rundir}

<<<<<<< HEAD
# Save RDI variables to file
echo -e "$RDI_VARS" > rdi_vars.txt
sort -o rdi_vars.txt rdi_vars.txt

# Call init_rd.sh
${srcrundir}/init_rd.sh rdi_vars.txt

# Call function to setup configuration files with settings common between
# GEOS-Chem Classic and GCHP.
if [[ "x${sim_name}" == "xfullchem" ]]; then
    set_common_settings ${sim_extra_option}
fi




printf "\n  -- This run directory has been set up for $RDI_SIM_START - RDI_SIM_END_DATE."
=======
# Specify meteorology
if [[ ${met_name} = "ModelE2.1" ]]; then
    sed_ie "/### BEGIN SECTION SETTINGS/r ${srcrundir}/HEMCO_Config.rc.templates/header.gcap2"                    HEMCO_Config.rc
    sed_ie "/# --- Meteorology fields for FlexGrid ---/r ${srcrundir}/HEMCO_Config.rc.templates/met_fields.gcap2" HEMCO_Config.rc
else
    sed_ie "/### BEGIN SECTION SETTINGS/r ${srcrundir}/HEMCO_Config.rc.templates/header.gmao"                     HEMCO_Config.rc
    sed_ie "/# --- Meteorology fields for FlexGrid ---/r ${srcrundir}/HEMCO_Config.rc.templates/met_fields.gmao"  HEMCO_Config.rc
fi

# Replace token strings in certain files
sed_ie "s|{DATA_ROOT}|${GC_DATA_ROOT}|"   input.geos
sed_ie "s|{MET}|${met_name}|"             input.geos
sed_ie "s|{SIM}|${sim_name}|"             input.geos
sed_ie "s|{RES}|${grid_res_long}|"        input.geos
sed_ie "s|{NLEV}|${grid_lev}|"            input.geos
sed_ie "s|{LON_RANGE}|${lon_range}|"      input.geos
sed_ie "s|{LAT_RANGE}|${lat_range}|"      input.geos
sed_ie "s|{HALF_POLAR}|${half_polar}|"    input.geos
sed_ie "s|{CENTER_180}|${center_180}|"    input.geos
sed_ie "s|{NESTED_SIM}|${nested_sim}|"    input.geos
sed_ie "s|{BUFFER_ZONE}|${buffer_zone}|"  input.geos
sed_ie "s|{DATA_ROOT}|${GC_DATA_ROOT}|"   HEMCO_Config.rc
sed_ie "s|{GRID_DIR}|${grid_dir}|"        HEMCO_Config.rc
sed_ie "s|{MET_DIR}|${met_dir}|"          HEMCO_Config.rc
sed_ie "s|{NATIVE_RES}|${met_native}|"    HEMCO_Config.rc
sed_ie "s|{LATRES}|${met_latres}|"        HEMCO_Config.rc
sed_ie "s|{LONRES}|${met_lonres}|"        HEMCO_Config.rc
sed_ie "s|{DEAD_TF}|${dead_tf}|"          HEMCO_Config.rc
sed_ie "s|{MET_AVAIL}|${met_avail}|"      HEMCO_Config.rc

# Assign appropriate vertical resolution files for a given simulation
if [[ ${met_name} = "ModelE2.1" ]]; then
    sed_ie          's|{Br_GC}|* Br_GC          $ROOT/GCAP2/OFFLINE_FIELDS/13.0.0/GEOSChem.SpeciesConc.2010-2019.$MM.{VERTRES}L.nc4 SpeciesConc_Br         2015/1-12/1/0 C xyz 1        * - 1 1|' HEMCO_Config.rc
    sed_ie         's|{BrO_GC}|* BrO_GC         $ROOT/GCAP2/OFFLINE_FIELDS/13.0.0/GEOSChem.SpeciesConc.2010-2019.$MM.{VERTRES}L.nc4 SpeciesConc_BrO        2015/1-12/1/0 C xyz 1        * - 1 1|' HEMCO_Config.rc
    sed_ie    's|{GLOBAL_ACTA}|* GLOBAL_ACTA    $ROOT/GCAP2/OFFLINE_FIELDS/13.0.0/GEOSChem.SpeciesConc.2010-2019.$MM.{VERTRES}L.nc4 SpeciesConc_ACTA       2015/1-12/1/0 C xyz 1        * - 1 1|' HEMCO_Config.rc
    sed_ie      's|{GLOBAL_Cl}|* GLOBAL_Cl      $ROOT/GCAP2/OFFLINE_FIELDS/13.0.0/GEOSChem.SpeciesConc.2010-2019.$MM.{VERTRES}L.nc4 SpeciesConc_Cl         2015/1-12/1/0 C xyz 1        * - 1 1|' HEMCO_Config.rc
    sed_ie     's|{GLOBAL_ClO}|* GLOBAL_ClO     $ROOT/GCAP2/OFFLINE_FIELDS/13.0.0/GEOSChem.SpeciesConc.2010-2019.$MM.{VERTRES}L.nc4 SpeciesConc_ClO        2015/1-12/1/0 C xyz 1        * - 1 1|' HEMCO_Config.rc
    sed_ie     's|{GLOBAL_HCl}|* GLOBAL_HCl     $ROOT/GCAP2/OFFLINE_FIELDS/13.0.0/GEOSChem.SpeciesConc.2010-2019.$MM.{VERTRES}L.nc4 SpeciesConc_HCl        2015/1-12/1/0 C xyz 1        * - 1 1|' HEMCO_Config.rc
    sed_ie   's|{GLOBAL_HCOOH}|* GLOBAL_HCOOH   $ROOT/GCAP2/OFFLINE_FIELDS/13.0.0/GEOSChem.SpeciesConc.2010-2019.$MM.{VERTRES}L.nc4 SpeciesConc_HCOOH      2015/1-12/1/0 C xyz 1        * - 1 1|' HEMCO_Config.rc
    sed_ie    's|{GLOBAL_HNO3}|* GLOBAL_HNO3    $ROOT/GCAP2/OFFLINE_FIELDS/13.0.0/GEOSChem.SpeciesConc.2010-2019.$MM.{VERTRES}L.nc4 SpeciesConc_HNO3       2015/1-12/1/0 C xyz 1        * - 1 1|' HEMCO_Config.rc
    sed_ie     's|{GLOBAL_HO2}|* GLOBAL_HO2     $ROOT/GCAP2/OFFLINE_FIELDS/13.0.0/GEOSChem.SpeciesConc.2010-2019.$MM.{VERTRES}L.nc4 SpeciesConc_HO2        2015/1-12/1/0 C xyz 1        * - 1 1|' HEMCO_Config.rc
    sed_ie    's|{GLOBAL_HOCl}|* GLOBAL_HOCl    $ROOT/GCAP2/OFFLINE_FIELDS/13.0.0/GEOSChem.SpeciesConc.2010-2019.$MM.{VERTRES}L.nc4 SpeciesConc_HOCl       2015/1-12/1/0 C xyz 1        * - 1 1|' HEMCO_Config.rc
    sed_ie     's|{GLOBAL_NIT}|* GLOBAL_NIT     $ROOT/GCAP2/OFFLINE_FIELDS/13.0.0/GEOSChem.SpeciesConc.2010-2019.$MM.{VERTRES}L.nc4 SpeciesConc_NIT        2015/1-12/1/0 C xyz 1        * - 1 1|' HEMCO_Config.rc
    sed_ie      's|{GLOBAL_NO}|* GLOBAL_NO      $ROOT/GCAP2/OFFLINE_FIELDS/13.0.0/GEOSChem.SpeciesConc.2010-2019.$MM.{VERTRES}L.nc4 SpeciesConc_NO         2015/1-12/1/0 C xyz 1        * - 1 1|' HEMCO_Config.rc
    sed_ie     's|{GLOBAL_NO2}|* GLOBAL_NO2     $ROOT/GCAP2/OFFLINE_FIELDS/13.0.0/GEOSChem.SpeciesConc.2010-2019.$MM.{VERTRES}L.nc4 SpeciesConc_NO2        2015/1-12/1/0 C xyz 1        * - 1 1|' HEMCO_Config.rc
    sed_ie     's|{GLOBAL_NO3}|* GLOBAL_NO3     $ROOT/GCAP2/OFFLINE_FIELDS/13.0.0/GEOSChem.SpeciesConc.2010-2019.$MM.{VERTRES}L.nc4 SpeciesConc_NO3        2015/1-12/1/0 C xyz 1        * - 1 1|' HEMCO_Config.rc
    sed_ie      's|{GLOBAL_O3}|* GLOBAL_O3      $ROOT/GCAP2/OFFLINE_FIELDS/13.0.0/GEOSChem.SpeciesConc.2010-2019.$MM.{VERTRES}L.nc4 SpeciesConc_O3         2015/1-12/1/0 C xyz 1        * - 1 1|' HEMCO_Config.rc
    sed_ie      's|{GLOBAL_OH}|* GLOBAL_OH      $ROOT/GCAP2/OFFLINE_FIELDS/13.0.0/GEOSChem.SpeciesConc.2010-2019.$MM.{VERTRES}L.nc4 SpeciesConc_OH         2015/1-12/1/0 C xyz 1        * - 1 1|' HEMCO_Config.rc
    sed_ie       's|{AERO_SO4}|* AERO_SO4       $ROOT/GCAP2/OFFLINE_FIELDS/13.0.0/GEOSChem.SpeciesConc.2010-2019.$MM.{VERTRES}L.nc4 SpeciesConc_SO4        2015/1-12/1/0 C xyz 1        * - 1 1|' HEMCO_Config.rc
    sed_ie       's|{AERO_NH4}|* AERO_NH4       $ROOT/GCAP2/OFFLINE_FIELDS/13.0.0/GEOSChem.SpeciesConc.2010-2019.$MM.{VERTRES}L.nc4 SpeciesConc_NH4        2015/1-12/1/0 C xyz 1        * - 1 1|' HEMCO_Config.rc
    sed_ie       's|{AERO_NIT}|* AERO_NIT       $ROOT/GCAP2/OFFLINE_FIELDS/13.0.0/GEOSChem.SpeciesConc.2010-2019.$MM.{VERTRES}L.nc4 SpeciesConc_NIT        2015/1-12/1/0 C xyz 1        * - 1 1|' HEMCO_Config.rc
    sed_ie      's|{AERO_BCPI}|* AERO_BCPI      $ROOT/GCAP2/OFFLINE_FIELDS/13.0.0/GEOSChem.SpeciesConc.2010-2019.$MM.{VERTRES}L.nc4 SpeciesConc_BCPI       2015/1-12/1/0 C xyz 1        * - 1 1|' HEMCO_Config.rc
    sed_ie      's|{AERO_BCPO}|* AERO_BCPO      $ROOT/GCAP2/OFFLINE_FIELDS/13.0.0/GEOSChem.SpeciesConc.2010-2019.$MM.{VERTRES}L.nc4 SpeciesConc_BCPO       2015/1-12/1/0 C xyz 1        * - 1 1|' HEMCO_Config.rc
    sed_ie      's|{AERO_OCPI}|* AERO_OCPI      $ROOT/GCAP2/OFFLINE_FIELDS/13.0.0/GEOSChem.SpeciesConc.2010-2019.$MM.{VERTRES}L.nc4 SpeciesConc_OCPI       2015/1-12/1/0 C xyz 1        * - 1 1|' HEMCO_Config.rc
    sed_ie      's|{AERO_OCPO}|* AERO_OCPO      $ROOT/GCAP2/OFFLINE_FIELDS/13.0.0/GEOSChem.SpeciesConc.2010-2019.$MM.{VERTRES}L.nc4 SpeciesConc_OCPO       2015/1-12/1/0 C xyz 1        * - 1 1|' HEMCO_Config.rc
    sed_ie      's|{AERO_DST1}|* AERO_DST1      $ROOT/GCAP2/OFFLINE_FIELDS/13.0.0/GEOSChem.SpeciesConc.2010-2019.$MM.{VERTRES}L.nc4 SpeciesConc_DST1       2015/1-12/1/0 C xyz 1        * - 1 1|' HEMCO_Config.rc
    sed_ie      's|{GLOBAL_OA}|* GLOBAL_OA      $ROOT/GCAP2/OFFLINE_FIELDS/13.0.0/GEOSChem.AerosolMass.2010-2019.$MM.{VERTRES}L.nc4 TotalOA                2015/1-12/1/0 C xyz 1        * - 1 1|' HEMCO_Config.rc
    sed_ie        's|{PCO_CH4}|* PCO_CH4        $ROOT/GCAP2/OFFLINE_FIELDS/13.0.0/GEOSChem.ProdLoss.2010-2019.$MM.{VERTRES}L.nc4    ProdCOfromCH4          2015/1-12/1/0 C xyz 1        * - 1 1|' HEMCO_Config.rc
    sed_ie      's|{PCO_NMVOC}|* PCO_NMVOC      $ROOT/GCAP2/OFFLINE_FIELDS/13.0.0/GEOSChem.ProdLoss.2010-2019.$MM.{VERTRES}L.nc4    ProdCOfromNMVOC        2015/1-12/1/0 C xyz 1        * - 1 1|' HEMCO_Config.rc
    sed_ie          's|{PH2O2}|* PH2O2          $ROOT/GCAP2/OFFLINE_FIELDS/13.0.0/GEOSChem.ProdLoss.2010-2019.$MM.{VERTRES}L.nc4    Prod_H2O2              2015/1-12/1/0 C xyz 1        * - 1 1|' HEMCO_Config.rc
    sed_ie        's|{O3_PROD}|* O3_PROD        $ROOT/GCAP2/OFFLINE_FIELDS/13.0.0/GEOSChem.ProdLoss.2010-2019.$MM.{VERTRES}L.nc4    Prod_Ox                2015/1-12/1/0 C xyz 1        * - 1 1|' HEMCO_Config.rc
    sed_ie        's|{O3_LOSS}|* O3_LOSS        $ROOT/GCAP2/OFFLINE_FIELDS/13.0.0/GEOSChem.ProdLoss.2010-2019.$MM.{VERTRES}L.nc4    Loss_Ox                2015/1-12/1/0 C xyz 1        * - 1 1|' HEMCO_Config.rc
    sed_ie           's|{JBrO}|* JBrO           $ROOT/GCAP2/OFFLINE_FIELDS/13.0.0/GEOSChem.JValues.2010-2019.$MM.{VERTRES}L.nc4     Jval_BrO               2015/1-12/1/0 C xyz 1        * - 1 1|' HEMCO_Config.rc
    sed_ie          's|{JH2O2}|* JH2O2          $ROOT/GCAP2/OFFLINE_FIELDS/13.0.0/GEOSChem.JValues.2010-2019.$MM.{VERTRES}L.nc4     Jval_H2O2              2015/1-12/1/0 C xyz 1        * - 1 1|' HEMCO_Config.rc
    sed_ie           's|{JNO2}|* JNO2           $ROOT/GCAP2/OFFLINE_FIELDS/13.0.0/GEOSChem.JValues.2010-2019.$MM.{VERTRES}L.nc4     Jval_NO2               2015/1-12/1/0 C xyz 1        * - 1 1|' HEMCO_Config.rc
    sed_ie       's|{CH4_LOSS}|* CH4_LOSS       $ROOT/GCAP2/GMI/v2015-02/{VERTRES}L/gmi.clim.CH4.geos5.2x25.nc                      loss                   2005/1-12/1/0 C xyz s-1      * - 1 1|' HEMCO_Config.rc
    sed_ie     's|{CO2_COPROD}|* CO2_COPROD     $ROOT/GCAP2/CO2/v2019-02/CHEM/CO2_prod_rates.2x25.{VERTRES}L.nc                     LCO               2004-2009/1-12/1/0 C xyz kgC/m3/s * - 1 1|' HEMCO_Config.rc
    sed_ie      's|{Br_TOMCAT}|* Br_TOMCAT      $ROOT/GCAP2/MERCURY/v2014-09/BrOx/BrOx.GMI.geos5.2x25.{VERTRES}L.nc4                LBRO2N                 1985/1-12/1/0 C xyz pptv     * - 1 1|' HEMCO_Config.rc
    sed_ie     's|{BrO_TOMCAT}|* BrO_TOMCAT     $ROOT/GCAP2/MERCURY/v2014-09/BrOx/BrOx.GMI.geos5.2x25.{VERTRES}L.nc4                LBRO2H                 1985/1-12/1/0 C xyz pptv     * - 1 1|' HEMCO_Config.rc
    sed_ie      's|{GLOBAL_OC}|1002 GLOBAL_OC   $ROOT/GCAP2/POPs/v2015-08/OCPO.4x5.{VERTRES}L.nc4                                   OCPO              2005-2009/1-12/1/0 C xyz kg       * - 1 1|' HEMCO_Config.rc
    sed_ie      's|{GLOBAL_BC}|1002 GLOBAL_BC   $ROOT/GCAP2/POPs/v2015-08/BCPO.4x5.{VERTRES}L.nc4                                   BCPO              2005-2009/1-12/1/0 C xyz kg       * - 1 1|' HEMCO_Config.rc
    sed_ie  's|{TES_CLIM_CCL4}|* TES_CLIM_CCL4  $ROOT/GCAP2/RRTMG/v2018-11/species_clim_profiles.2x25.{VERTRES}L.nc4                CCl4                   2000/1/1/0    C xyz ppbv     * - 1 1|' HEMCO_Config.rc
    sed_ie 's|{TES_CLIM_CFC11}|* TES_CLIM_CFC11 $ROOT/GCAP2/RRTMG/v2018-11/species_clim_profiles.2x25.{VERTRES}L.nc4                CFC11                  2000/1/1/0    C xyz ppbv     * - 1 1|' HEMCO_Config.rc
    sed_ie 's|{TES_CLIM_CFC12}|* TES_CLIM_CFC12 $ROOT/GCAP2/RRTMG/v2018-11/species_clim_profiles.2x25.{VERTRES}L.nc4                CFC12                  2000/1/1/0    C xyz ppbv     * - 1 1|' HEMCO_Config.rc
    sed_ie 's|{TES_CLIM_CFC22}|* TES_CLIM_CFC22 $ROOT/GCAP2/RRTMG/v2018-11/species_clim_profiles.2x25.{VERTRES}L.nc4                CFC22                  2000/1/1/0    C xyz ppbv     * - 1 1|' HEMCO_Config.rc
    sed_ie   's|{TES_CLIM_CH4}|* TES_CLIM_CH4   $ROOT/GCAP2/RRTMG/v2018-11/species_clim_profiles.2x25.{VERTRES}L.nc4                CH4                    2000/1/1/0    C xyz ppbv     * - 1 1|' HEMCO_Config.rc
    sed_ie   's|{TES_CLIM_N2O}|* TES_CLIM_N2O   $ROOT/GCAP2/RRTMG/v2018-11/species_clim_profiles.2x25.{VERTRES}L.nc4                N2O                    2000/1/1/0    C xyz ppbv     * - 1 1|' HEMCO_Config.rc
    sed_ie    's|{GMI_LOSS_CO}|* GMI_LOSS_CO    $ROOT/GCAP2/GMI/v2015-02/{VERTRES}L/gmi.clim.CO.geos5.2x25.nc                       loss                   2005/1-12/1/0 C xyz s-1     CO - 1 1|' HEMCO_Config.rc
    sed_ie    's|{GMI_PROD_CO}|* GMI_PROD_CO    $ROOT/GCAP2/GMI/v2015-02/{VERTRES}L/gmi.clim.CO.geos5.2x25.nc                       prod                   2005/1-12/1/0 C xyz v/v/s   CO - 1 1|' HEMCO_Config.rc
    sed_ie     's|{OCEAN_MASK}|1000 OCEAN_MASK  $METDIR/TOPO                                                                        focean                    */1/1/0 C xy 1 1  -180/-90/180/90|' HEMCO_Config.rc
    sed_ie        's|{Bry_DIR}|GCAP2/Bry/v2015-01/{VERTRES}L|'                                                                                                                                    HEMCO_Config.rc
    sed_ie        's|{GMI_DIR}|GCAP2/GMI/v2015-02/{VERTRES}L|'                                                                                                                                    HEMCO_Config.rc
    sed_ie        's|{UCX_DIR}|GCAP2/UCX/v2018-02|'                                                                                                                                               HEMCO_Config.rc
    sed_ie         "s|{GFEDON}|off|"                                                                                                                                                              HEMCO_Config.rc
    sed_ie         "s|{ONLINE}|on |"                                                                                                                                                              HEMCO_Config.rc
    sed_ie       "s|{UCX_LEVS}|${grid_lev}|"                                                                                                                                                      HEMCO_Config.rc
    sed_ie       "s|{SCENARIO}|${scenario}|"                                                                                                                                                      HEMCO_Config.rc
    sed_ie          "s|{RUNID}|${runid}|"                                                                                                                                                         HEMCO_Config.rc
    sed_ie      "s|{VOLC_YEAR}|${volc_year}|g"                                                                                                                                                    HEMCO_Config.rc
    sed_ie        "s|{DEAD_TF}|${dead_tf}|"                                                                                                                                                       HEMCO_Config.rc
    sed_ie        "s|{GISSRES}|${giss_res}|g"                                                                                                                                                     HEMCO_Config.rc
    sed_ie        "s|{VERTRES}|${grid_lev}|g"                                                                                                                                                     HEMCO_Config.rc
else
    sed_ie    's|{GLOBAL_ACTA}|* GLOBAL_ACTA    $ROOT/GCClassic_Output/13.0.0/$YYYY/GEOSChem.SpeciesConc.$YYYY$MM$DD_0000z.nc4      SpeciesConc_ACTA  2010-2019/1-12/1/0 C xyz 1        * - 1 1|' HEMCO_Config.rc
    sed_ie          's|{Br_GC}|* Br_GC          $ROOT/GCClassic_Output/13.0.0/$YYYY/GEOSChem.SpeciesConc.$YYYY$MM$DD_0000z.nc4      SpeciesConc_Br    2010-2019/1-12/1/0 C xyz 1        * - 1 1|' HEMCO_Config.rc
    sed_ie         's|{BrO_GC}|* BrO_GC         $ROOT/GCClassic_Output/13.0.0/$YYYY/GEOSChem.SpeciesConc.$YYYY$MM$DD_0000z.nc4      SpeciesConc_BrO   2010-2019/1-12/1/0 C xyz 1        * - 1 1|' HEMCO_Config.rc
    sed_ie      's|{GLOBAL_Cl}|* GLOBAL_Cl      $ROOT/GCClassic_Output/13.0.0/$YYYY/GEOSChem.SpeciesConc.$YYYY$MM$DD_0000z.nc4      SpeciesConc_Cl    2010-2019/1-12/1/0 C xyz 1        * - 1 1|' HEMCO_Config.rc
    sed_ie     's|{GLOBAL_ClO}|* GLOBAL_ClO     $ROOT/GCClassic_Output/13.0.0/$YYYY/GEOSChem.SpeciesConc.$YYYY$MM$DD_0000z.nc4      SpeciesConc_ClO   2010-2019/1-12/1/0 C xyz 1        * - 1 1|' HEMCO_Config.rc
    sed_ie     's|{GLOBAL_HCl}|* GLOBAL_HCl     $ROOT/GCClassic_Output/13.0.0/$YYYY/GEOSChem.SpeciesConc.$YYYY$MM$DD_0000z.nc4      SpeciesConc_HCl   2010-2019/1-12/1/0 C xyz 1        * - 1 1|' HEMCO_Config.rc
    sed_ie   's|{GLOBAL_HCOOH}|* GLOBAL_HCOOH   $ROOT/GCClassic_Output/13.0.0/$YYYY/GEOSChem.SpeciesConc.$YYYY$MM$DD_0000z.nc4      SpeciesConc_HCOOH 2010-2019/1-12/1/0 C xyz 1        * - 1 1|' HEMCO_Config.rc
    sed_ie    's|{GLOBAL_HNO3}|* GLOBAL_HNO3    $ROOT/GCClassic_Output/13.0.0/$YYYY/GEOSChem.SpeciesConc.$YYYY$MM$DD_0000z.nc4      SpeciesConc_HNO3  2010-2019/1-12/1/0 C xyz 1        * - 1 1|' HEMCO_Config.rc
    sed_ie     's|{GLOBAL_HO2}|* GLOBAL_HO2     $ROOT/GCClassic_Output/13.0.0/$YYYY/GEOSChem.SpeciesConc.$YYYY$MM$DD_0000z.nc4      SpeciesConc_HO2   2010-2019/1-12/1/0 C xyz 1        * - 1 1|' HEMCO_Config.rc
    sed_ie    's|{GLOBAL_HOCl}|* GLOBAL_HOCl    $ROOT/GCClassic_Output/13.0.0/$YYYY/GEOSChem.SpeciesConc.$YYYY$MM$DD_0000z.nc4      SpeciesConc_HOCl  2010-2019/1-12/1/0 C xyz 1        * - 1 1|' HEMCO_Config.rc
    sed_ie     's|{GLOBAL_NIT}|* GLOBAL_NIT     $ROOT/GCClassic_Output/13.0.0/$YYYY/GEOSChem.SpeciesConc.$YYYY$MM$DD_0000z.nc4      SpeciesConc_NIT   2010-2019/1-12/1/0 C xyz 1        * - 1 1|' HEMCO_Config.rc
    sed_ie      's|{GLOBAL_NO}|* GLOBAL_NO      $ROOT/GCClassic_Output/13.0.0/$YYYY/GEOSChem.SpeciesConc.$YYYY$MM$DD_0000z.nc4      SpeciesConc_NO    2010-2019/1-12/1/0 C xyz 1        * - 1 1|' HEMCO_Config.rc
    sed_ie     's|{GLOBAL_NO2}|* GLOBAL_NO2     $ROOT/GCClassic_Output/13.0.0/$YYYY/GEOSChem.SpeciesConc.$YYYY$MM$DD_0000z.nc4      SpeciesConc_NO2   2010-2019/1-12/1/0 C xyz 1        * - 1 1|' HEMCO_Config.rc
    sed_ie     's|{GLOBAL_NO3}|* GLOBAL_NO3     $ROOT/GCClassic_Output/13.0.0/$YYYY/GEOSChem.SpeciesConc.$YYYY$MM$DD_0000z.nc4      SpeciesConc_NO3   2010-2019/1-12/1/0 C xyz 1        * - 1 1|' HEMCO_Config.rc
    sed_ie      's|{GLOBAL_O3}|* GLOBAL_O3      $ROOT/GCClassic_Output/13.0.0/$YYYY/GEOSChem.SpeciesConc.$YYYY$MM$DD_0000z.nc4      SpeciesConc_O3    2010-2019/1-12/1/0 C xyz 1        * - 1 1|' HEMCO_Config.rc
    sed_ie      's|{GLOBAL_OH}|* GLOBAL_OH      $ROOT/GCClassic_Output/13.0.0/$YYYY/GEOSChem.SpeciesConc.$YYYY$MM$DD_0000z.nc4      SpeciesConc_OH    2010-2019/1-12/1/0 C xyz 1        * - 1 1|' HEMCO_Config.rc
    sed_ie       's|{AERO_SO4}|* AERO_SO4       $ROOT/GCClassic_Output/13.0.0/$YYYY/GEOSChem.SpeciesConc.$YYYY$MM$DD_0000z.nc4      SpeciesConc_SO4   2010-2019/1-12/1/0 C xyz 1        * - 1 1|' HEMCO_Config.rc
    sed_ie       's|{AERO_NH4}|* AERO_NH4       $ROOT/GCClassic_Output/13.0.0/$YYYY/GEOSChem.SpeciesConc.$YYYY$MM$DD_0000z.nc4      SpeciesConc_NH4   2010-2019/1-12/1/0 C xyz 1        * - 1 1|' HEMCO_Config.rc
    sed_ie       's|{AERO_NIT}|* AERO_NIT       $ROOT/GCClassic_Output/13.0.0/$YYYY/GEOSChem.SpeciesConc.$YYYY$MM$DD_0000z.nc4      SpeciesConc_NIT   2010-2019/1-12/1/0 C xyz 1        * - 1 1|' HEMCO_Config.rc
    sed_ie      's|{AERO_BCPI}|* AERO_BCPI      $ROOT/GCClassic_Output/13.0.0/$YYYY/GEOSChem.SpeciesConc.$YYYY$MM$DD_0000z.nc4      SpeciesConc_BCPI  2010-2019/1-12/1/0 C xyz 1        * - 1 1|' HEMCO_Config.rc
    sed_ie      's|{AERO_BCPO}|* AERO_BCPO      $ROOT/GCClassic_Output/13.0.0/$YYYY/GEOSChem.SpeciesConc.$YYYY$MM$DD_0000z.nc4      SpeciesConc_BCPO  2010-2019/1-12/1/0 C xyz 1        * - 1 1|' HEMCO_Config.rc
    sed_ie      's|{AERO_OCPI}|* AERO_OCPI      $ROOT/GCClassic_Output/13.0.0/$YYYY/GEOSChem.SpeciesConc.$YYYY$MM$DD_0000z.nc4      SpeciesConc_OCPI  2010-2019/1-12/1/0 C xyz 1        * - 1 1|' HEMCO_Config.rc
    sed_ie      's|{AERO_OCPO}|* AERO_OCPO      $ROOT/GCClassic_Output/13.0.0/$YYYY/GEOSChem.SpeciesConc.$YYYY$MM$DD_0000z.nc4      SpeciesConc_OCPO  2010-2019/1-12/1/0 C xyz 1        * - 1 1|' HEMCO_Config.rc
    sed_ie      's|{AERO_DST1}|* AERO_DST1      $ROOT/GCClassic_Output/13.0.0/$YYYY/GEOSChem.SpeciesConc.$YYYY$MM$DD_0000z.nc4      SpeciesConc_DST1  2010-2019/1-12/1/0 C xyz 1        * - 1 1|' HEMCO_Config.rc
    sed_ie      's|{GLOBAL_OA}|* GLOBAL_OA      $ROOT/GCClassic_Output/13.0.0/$YYYY/GEOSChem.AerosolMass.$YYYY$MM$DD_0000z.nc4      TotalOA           2010-2019/1-12/1/0 C xyz 1        * - 1 1|' HEMCO_Config.rc
    sed_ie        's|{PCO_CH4}|* PCO_CH4        $ROOT/GCClassic_Output/13.0.0/$YYYY/GEOSChem.ProdLoss.$YYYY$MM$DD_0000z.nc4         ProdCOfromCH4     2010-2019/1-12/1/0 C xyz 1        * - 1 1|' HEMCO_Config.rc
    sed_ie      's|{PCO_NMVOC}|* PCO_NMVOC      $ROOT/GCClassic_Output/13.0.0/$YYYY/GEOSChem.ProdLoss.$YYYY$MM$DD_0000z.nc4         ProdCOfromNMVOC   2010-2019/1-12/1/0 C xyz 1        * - 1 1|' HEMCO_Config.rc
    sed_ie          's|{PH2O2}|* PH2O2          $ROOT/GCClassic_Output/13.0.0/$YYYY/GEOSChem.ProdLoss.$YYYY$MM$DD_0000z.nc4         Prod_H2O2         2010-2019/1-12/1/0 C xyz 1        * - 1 1|' HEMCO_Config.rc
    sed_ie        's|{O3_PROD}|* O3_PROD        $ROOT/GCClassic_Output/13.0.0/$YYYY/GEOSChem.ProdLoss.$YYYY$MM$DD_0000z.nc4         Prod_Ox           2010-2019/1-12/1/0 C xyz 1        * - 1 1|' HEMCO_Config.rc
    sed_ie        's|{O3_LOSS}|* O3_LOSS        $ROOT/GCClassic_Output/13.0.0/$YYYY/GEOSChem.ProdLoss.$YYYY$MM$DD_0000z.nc4         Loss_Ox           2010-2019/1-12/1/0 C xyz 1        * - 1 1|' HEMCO_Config.rc
    sed_ie           's|{JBrO}|* JBrO           $ROOT/GCClassic_Output/13.0.0/$YYYY/GEOSChem.JValues.$YYYY$MM$DD_0000z.nc4          Jval_BrO          2010-2019/1-12/1/0 C xyz 1        * - 1 1|' HEMCO_Config.rc
    sed_ie          's|{JH2O2}|* JH2O2          $ROOT/GCClassic_Output/13.0.0/$YYYY/GEOSChem.JValues.$YYYY$MM$DD_0000z.nc4          Jval_H2O2         2010-2019/1-12/1/0 C xyz 1        * - 1 1|' HEMCO_Config.rc
    sed_ie           's|{JNO2}|* JNO2           $ROOT/GCClassic_Output/13.0.0/$YYYY/GEOSChem.JValues.$YYYY$MM$DD_0000z.nc4          Jval_NO2          2010-2019/1-12/1/0 C xyz 1        * - 1 1|' HEMCO_Config.rc
    sed_ie       's|{CH4_LOSS}|* CH4_LOSS       $ROOT/CH4/v2014-09/4x5/gmi.ch4loss.geos5_47L.4x5.nc                                 CH4loss           1985/1-12/1/0      C xyz s-1      * - 1 1|' HEMCO_Config.rc
    sed_ie     's|{CO2_COPROD}|* CO2_COPROD     $ROOT/CO2/v2019-02/CHEM/CO2_prod_rates.GEOS5.2x25.47L.nc                            LCO               2004-2009/1-12/1/0 C xyz kgC/m3/s * - 1 1|' HEMCO_Config.rc
    sed_ie      's|{Br_TOMCAT}|* Br_TOMCAT      $ROOT/MERCURY/v2014-09/BrOx/BrOx.GMI.geos5.2x25.nc                                  LBRO2N                 1985/1-12/1/0 C xyz pptv     * - 1 1|' HEMCO_Config.rc
    sed_ie     's|{BrO_TOMCAT}|* BrO_TOMCAT     $ROOT/MERCURY/v2014-09/BrOx/BrOx.GMI.geos5.2x25.nc                                  LBRO2H                 1985/1-12/1/0 C xyz pptv     * - 1 1|' HEMCO_Config.rc
    sed_ie      's|{GLOBAL_OC}|1002 GLOBAL_OC   $ROOT/POPs/v2015-08/OCPO.$met.$RES.nc                                               OCPO              2005-2009/1-12/1/0 C xyz 1        * - 1 1|' HEMCO_Config.rc
    sed_ie      's|{GLOBAL_BC}|1002 GLOBAL_BC   $ROOT/POPs/v2015-08/BCPO.$met.$RES.nc                                               BCPO              2005-2009/1-12/1/0 C xyz 1        * - 1 1|' HEMCO_Config.rc
    sed_ie  's|{TES_CLIM_CCL4}|* TES_CLIM_CCL4  $ROOT/RRTMG/v2018-11/species_clim_profiles.2x25.nc                                  CCl4                   2000/1/1/0    C xyz ppbv     * - 1 1|' HEMCO_Config.rc
    sed_ie 's|{TES_CLIM_CFC11}|* TES_CLIM_CFC11 $ROOT/RRTMG/v2018-11/species_clim_profiles.2x25.nc                                  CFC11                  2000/1/1/0    C xyz ppbv     * - 1 1|' HEMCO_Config.rc
    sed_ie 's|{TES_CLIM_CFC12}|* TES_CLIM_CFC12 $ROOT/RRTMG/v2018-11/species_clim_profiles.2x25.nc                                  CFC12                  2000/1/1/0    C xyz ppbv     * - 1 1|' HEMCO_Config.rc
    sed_ie 's|{TES_CLIM_CFC22}|* TES_CLIM_CFC22 $ROOT/RRTMG/v2018-11/species_clim_profiles.2x25.nc                                  CFC22                  2000/1/1/0    C xyz ppbv     * - 1 1|' HEMCO_Config.rc
    sed_ie   's|{TES_CLIM_CH4}|* TES_CLIM_CH4   $ROOT/RRTMG/v2018-11/species_clim_profiles.2x25.nc                                  CH4                    2000/1/1/0    C xyz ppbv     * - 1 1|' HEMCO_Config.rc
    sed_ie   's|{TES_CLIM_N2O}|* TES_CLIM_N2O   $ROOT/RRTMG/v2018-11/species_clim_profiles.2x25.nc                                  N2O                    2000/1/1/0    C xyz ppbv     * - 1 1|' HEMCO_Config.rc
    sed_ie    's|{GMI_LOSS_CO}|* GMI_LOSS_CO    $ROOT/GMI/v2015-02/gmi.clim.CO.geos5.2x25.nc                                        loss                   2005/1-12/1/0 C xyz s-1     CO - 1 1|' HEMCO_Config.rc
    sed_ie    's|{GMI_PROD_CO}|* GMI_PROD_CO    $ROOT/GMI/v2015-02/gmi.clim.CO.geos5.2x25.nc                                        prod                   2005/1-12/1/0 C xyz v/v/s   CO - 1 1|' HEMCO_Config.rc
    sed_ie     's|{OCEAN_MASK}|1000 OCEAN_MASK  $METDIR/$CNYR/01/$MET.$CNYR0101.CN.$RES.$NC                                         FROCEAN           2000/1/1/0 C xy 1 1       -180/-90/180/90|' HEMCO_Config.rc
    sed_ie        's|{Bry_DIR}|STRAT/v2015-01/Bry|'                                                                                                                                               HEMCO_Config.rc
    sed_ie        's|{GMI_DIR}|GMI/v2015-02|'                                                                                                                                                     HEMCO_Config.rc
    sed_ie        's|{UCX_DIR}|UCX/v2018-02|'                                                                                                                                                     HEMCO_Config.rc
    sed_ie         "s|{GFEDON}|on |"                                                                                                                                                              HEMCO_Config.rc
    sed_ie         "s|{ONLINE}|off|"                                                                                                                                                              HEMCO_Config.rc
    sed_ie       's|{UCX_LEVS}|72|'                                                                                                                                                               HEMCO_Config.rc
    sed_ie      "s|{VOLC_YEAR}|${volc_year}|g"                                                                                                                                                    HEMCO_Config.rc
    sed_ie        's|{VERTRES}|47|'                                                                                                                                                               HEMCO_Config.rc
fi

# Special handling for start/end date based on simulation so that
# start year/month/day matches default initial restart file.
if [[ "x${sim_name}" == "xHg"     ||
      "x${sim_name}" == "xCH4"    ||
      "x${sim_name}" == "xtagCH4" ||
      "x${sim_name}" == "xTransportTracers" ]]; then
    startdate="20190101"
    enddate="20190201"
elif [[ "x${sim_name}" == "xmetals" ]]; then
    startdate="20110101"
    enddate="20110201"
else
    startdate="20190701"
    enddate="20190801"
fi
if [[ ${met_name} = "ModelE2.1" ]] || [[ ${met_name} = "ModelE2.2" ]]; then
    case "$scenario" in
	"HIST" ) startdate="20050701"; enddate="20050801" ;;
	* ) startdate="20900701"; enddate="20900801" ;;
    esac
fi
starttime="000000"
endtime="000000"
sed_ie "s|{DATE1}|${startdate}|"  input.geos
sed_ie "s|{DATE2}|${enddate}|"    input.geos
sed_ie "s|{TIME1}|${starttime}|"  input.geos
sed_ie "s|{TIME2}|${endtime}|"    input.geos

printf "\n  -- This run directory has been set up for $startdate - $enddate."
>>>>>>> 3cbe39a2
printf "\n     You may modify these settings in input.geos.\n"

sed_ie "s|{FREQUENCY}|00000100 000000|"  HISTORY.rc
sed_ie "s|{DURATION}|00000100 000000|"   HISTORY.rc

printf "\n  -- The default frequency and duration of diagnostics is set to monthly."
printf "\n     You may modify these settings in HISTORY.rc and HEMCO_Config.rc.\n"



# Modify input files for benchmark that are specific to GEOS-Chem Classic
if [[ "x${sim_extra_option}" == "xbenchmark" ]]; then
    replace_colon_sep_val "Use GC classic timers?"   T    input.geos
fi

# Modify input files for TOMAS that are specific to GEOS-Chem Classic
if [[ ${sim_extra_option} =~ "TOMAS" ]]; then
    replace_colon_sep_val "Tran/conv timestep [sec]" 1800 input.geos
    replace_colon_sep_val "Chem/emis timestep [sec]" 3600 input.geos
fi

# Set online dust emission mass tuning factor according to met field
# and resolution. These values were obtained from hcox_dustdead_mod.F90.
if [[ "x${sim_name}" == "xfullchem" || "x${sim_name}" == "xaerosol" ]]; then
    if [[ "x${met_name}" == "xGEOSFP" && "x${grid_res}" == "x4x5" ]]; then
	replace_colon_sep_val "--> Mass tuning factor" 8.3286e-4 HEMCO_Config.rc
    fi
    if [[ "x${met_name}" == "xGEOSFP" && "x${grid_res}" == "x2x25" ]]; then
	replace_colon_sep_val "--> Mass tuning factor" 5.0416e-4 HEMCO_Config.rc
    fi
    if [[ "x${met_name}" == "xMERRA2" && "x${grid_res}" == "x4x5" ]]; then
	replace_colon_sep_val "--> Mass tuning factor" 7.8533e-4 HEMCO_Config.rc
    fi
    if [[ "x${met_name}" == "xMERRA2" && "x${grid_res}" == "x2x25" ]]; then
	replace_colon_sep_val "--> Mass tuning factor" 4.7586e-4 HEMCO_Config.rc
    fi
fi

# Modify input files for nested-grid simulations
if [[ "x${nested_sim}" == "xT" ]]; then
    replace_colon_sep_val "--> GC_BCs" true HEMCO_Config.rc
    if [[ "x${domain_name}" == "xNA" ]]; then
	replace_colon_sep_val "--> NEI2011_MONMEAN" false HEMCO_Config.rc
	replace_colon_sep_val "--> NEI2011_HOURLY"  false  HEMCO_Config.rc
    fi
    
    printf "\n  -- Nested-grid simulations use global high-reoslution met fields"
    printf "\n     by default. To improve run time, you may choose to use cropped"
    printf "\n     met fields by modifying the file paths and names in HEMCO_Config.rc"
    printf "\n     to include the region string (e.g. 'AS', 'EU', 'NA').\n"
fi

# Modify input files for POPs simulations
if [[ ${sim_name} =~ "POPs" ]]; then
    sed_ie "s|{POPs_SPC}|${POP_SPC}|"               input.geos
    sed_ie "s|{POPs_XMW}|${POP_XMW}|"               input.geos
    sed_ie "s|{POPs_KOA}|${POP_KOA}|"               input.geos
    sed_ie "s|{POPs_KBC}|${POP_KBC}|"               input.geos
    sed_ie "s|{POPs_K_POPG_OH}|${POP_K_POPG_OH}|"   input.geos
    sed_ie "s|{POPs_K_POPG_O3A}|${POP_K_POPG_O3A}|" input.geos
    sed_ie "s|{POPs_K_POPG_O3B}|${POP_K_POPG_O3B}|" input.geos
    sed_ie "s|{POPs_HSTAR}|${POP_HSTAR}|"           input.geos
    sed_ie "s|{POPs_DEL_H}|${POP_DEL_H}|"           input.geos
    sed_ie "s|{POPs_DEL_Hw}|${POP_DEL_Hw}|"         input.geos
    sed_ie "s|{POPs_SPC}|${POP_SPC}|"               HEMCO_Config.rc
    sed_ie "s|{POPs_SPC}|${POP_SPC}|"               HEMCO_Config.rc
    sed_ie "s|{POPs_SPC}|${POP_SPC}|"               HEMCO_Config.rc
    sed_ie "s|{POPs_SPC}|${POP_SPC}|"               HEMCO_Diagn.rc
fi

#--------------------------------------------------------------------
# Change timesteps for nested-grid simulations
# Transport should be 300s (5min); chemistry should be 600s (10min)
#--------------------------------------------------------------------
if [[ "x${domain_name}" == "xAS"     ]] || \
       [[ "x${domain_name}" == "xEU"     ]] || \
       [[ "x${domain_name}" == "xNA"     ]] || \
       [[ "x${domain_name}" == "xcustom" ]]; then
    cmd='s|\[sec\]: 600|\[sec\]: 300|'
    sed_ie "$cmd" input.geos
    cmd='s|\[sec\]: 1200|\[sec\]: 600|'
    sed_ie "$cmd" input.geos
fi

# Modify default settings for GCAP simulations
if [[ ${met_name} = "ModelE2.1" ]]; then
    replace_colon_sep_val "--> CEDS"                  false HEMCO_Config.rc
    replace_colon_sep_val "--> POET_EOH"              false HEMCO_Config.rc
    replace_colon_sep_val "--> TZOMPASOSA_C2H6"       false HEMCO_Config.rc
    replace_colon_sep_val "--> XIAO_C3H8"             false HEMCO_Config.rc
    replace_colon_sep_val "--> AEIC"                  false HEMCO_Config.rc
    replace_colon_sep_val "--> CEDS_SHIP"             false HEMCO_Config.rc
    replace_colon_sep_val "--> OFFLINE_DUST"          false HEMCO_Config.rc
    replace_colon_sep_val "--> OFFLINE_BIOGENICVOC"   false HEMCO_Config.rc
    replace_colon_sep_val "--> OFFLINE_SEASALT"       false HEMCO_Config.rc
    replace_colon_sep_val "--> OFFLINE_SOILNOX"       false HEMCO_Config.rc
    replace_colon_sep_val "--> GMD_SFC_CH4"           false HEMCO_Config.rc
    replace_colon_sep_val "--> QFED2"                 false HEMCO_Config.rc
    replace_colon_sep_val "--> SfcVMR"                false HEMCO_Config.rc
    replace_colon_sep_val "--> CMIP6_SFC_BC"          true  HEMCO_Config.rc
    replace_colon_sep_val "--> CMIP6_SFC_LAND_ANTHRO" true  HEMCO_Config.rc
    replace_colon_sep_val "--> CMIP6_AIRCRAFT"        true  HEMCO_Config.rc
    replace_colon_sep_val "--> CMIP6_SHIP"            true  HEMCO_Config.rc
    replace_colon_sep_val "--> BB4MIPS"               true  HEMCO_Config.rc
fi


#--------------------------------------------------------------------
# Copy sample restart file to run directory
#--------------------------------------------------------------------

if [[ ${met_name} = "MERRA2" ]] || [[ ${met_name} = "GEOSFP" ]]; then

    # Root path for restarts
    # Check the Linux Kernel version to see if we are on the AWS cloud.
    # If we are, define the command to copy the restart file from s3://gcgrid
    is_aws=$(uname -r | grep aws)
    if [[ "x${is_aws}" != "x" ]]; then
	rst_root="s3://gcgrid/GEOSCHEM_RESTARTS"
	s3_cp="aws s3 cp --request-payer=requester"
    else
	rst_root="${GC_DATA_ROOT}/GEOSCHEM_RESTARTS"
    fi

<<<<<<< HEAD
    # For TOMAS simulations, use restarts provided by the TOMAS team
    # For other fullchem simulations, use restart from latest benchmark
    # Aerosol-only simulations can use the fullchem restart since all of the
    #  aerosol species are included
    if [[ "x${sim_extra_option}" == "xTOMAS15" ]]; then
	sample_rst=${rst_root}/v2020-02/GEOSChem.Restart.TOMAS15.${RDI_SIM_START_DATE}_0000z.nc4
    elif [[ "x${sim_extra_option}" == "xTOMAS40" ]]; then
	sample_rst=${rst_root}/v2020-02/GEOSChem.Restart.TOMAS40.${RDI_SIM_START_DATE}_0000z.nc4
    else
	sample_rst=${rst_root}/GC_13.0.0/GEOSChem.Restart.fullchem.${RDI_SIM_START_DATE}_0000z.nc4
=======
    if [[ "x${sim_name}" == "xfullchem" || "x${sim_name}" == "xaerosol" ]]; then

        # NOTE: We need to read the fullchem and TOMAS restart files from
	# the v2021-09/ folder.  These contain extra species (e.g HMS),
	# for chemistry updates that were added in 13.3.0.  This is necessary
	# to avoid GEOS-Chem Classic simulations from halting if these
	# species are not found in the restart file (time cycle flag "EFYO").
	#   -- Bob Yantosca (22 Sep 2021)
	#
	# Aerosol-only simulations can use the fullchem restart since all of the
	# aerosol species are included.
	if [[ "x${sim_extra_option}" == "xTOMAS15" ]]; then
	    sample_rst=${rst_root}/v2021-09/GEOSChem.Restart.TOMAS15.${startdate}_0000z.nc4
	elif [[ "x${sim_extra_option}" == "xTOMAS40" ]]; then
	    sample_rst=${rst_root}/v2021-09/GEOSChem.Restart.TOMAS40.${startdate}_0000z.nc4
	else
	    sample_rst=${rst_root}/v2021-09/GEOSChem.Restart.fullchem.${startdate}_0000z.nc4
	fi

    elif [[ "x${sim_name}" == "xTransportTracers" ]]; then

	# For TransportTracers, use restart from latest benchmark
	sample_rst=${rst_root}/GC_13.0.0/GEOSChem.Restart.TransportTracers.${startdate}_0000z.nc4

    elif [[ "x${sim_name}" == "xPOPs" ]]; then

	# For POPs, the extra option is in the restart file name
	sample_rst=${rst_root}/v2020-02/GEOSChem.Restart.${sim_name}_${sim_extra_option}.${startdate}_0000z.nc4

    elif [[ "x${sim_name}" == "xmetals" ]]; then

	# For metals, use the extra option is in the restart file name
	sample_rst=${rst_root}/v2021-06/GEOSChem.Restart.${sim_name}.${startdate}_0000z.nc4

    else

	# For other specialty simulations, use previoiusly saved restarts
	sample_rst=${rst_root}/v2020-02/GEOSChem.Restart.${sim_name}.${startdate}_0000z.nc4

    fi

elif [[ ${met_name} = "ModelE2.1" ]]; then

    # Root path for restarts
    # Check the Linux Kernel version to see if we are on the AWS cloud.
    # If we are, define the command to copy the restart file from s3://gcgrid
    is_aws=$(uname -r | grep aws)
    if [[ "x${is_aws}" != "x" ]]; then
	rst_root="s3://gcgrid/GCAP2_RESTARTS"
	s3_cp="aws s3 cp --request-payer=requester"
    else
	rst_root="${GC_DATA_ROOT}/GCAP2_RESTARTS"
>>>>>>> 3cbe39a2
    fi

<<<<<<< HEAD
    # For TransportTracers, use restart from latest benchmark
    sample_rst=${rst_root}/GC_13.0.0/GEOSChem.Restart.TransportTracers.${RDI_SIM_START_DATE}_0000z.nc4
	
elif [[ "x${sim_name}" == "xPOPs" ]]; then

    # For POPs, the extra option is in the restart file name
    sample_rst=${rst_root}/v2020-02/GEOSChem.Restart.${sim_name}_${sim_extra_option}.${RDI_SIM_START_DATE}_0000z.nc4
=======
    if [[ "x${sim_name}" == "xfullchem" ]]; then

        # For TOMAS simulations, use restarts provided by the TOMAS team
        # For other fullchem simulations, use restart the latest 1-yr benchmark
        if [[ "x${sim_extra_option}" == "xTOMAS15" ]]; then
    	    sample_rst=${rst_root}/v2020-02/${grid_lev}L/initial_GCAP2_rst.4x5_TOMAS15.nc4
        elif [[ "x${sim_extra_option}" == "xTOMAS40" ]]; then
    	    sample_rst=${rst_root}/v2020-02/${grid_lev}L/initial_GCAP2_rst.4x5_TOMAS40.nc4
        else
    	    sample_rst=${rst_root}/GC_13.0.0/${grid_lev}L/GCAP2.Restart.fullchem.20190701_0000z.nc4
        fi
>>>>>>> 3cbe39a2

    elif [[ ${sim_name} = "TransportTracers" ]]; then

<<<<<<< HEAD
    # For other specialty simulations, use previoiusly saved restarts
    sample_rst=${rst_root}/v2020-02/GEOSChem.Restart.${sim_name}.${RDI_SIM_START_DATE}_0000z.nc4
=======
        # For TransportTracers, use restart from latest 1-year benchmark
        sample_rst=${rst_root}/GC_13.0.0/${grid_lev}L/GEOSChem.Restart.TransportTracers.20190101_0000z.nc4

    else

        # For other specialty simulations, use previously saved restarts
        sample_rst=${rst_root}/v2018-11/${grid_lev}L/initial_GCAP2_rst.${grid_res}_${sim_name}.nc4

    fi
>>>>>>> 3cbe39a2

fi

# Copy the restart file to the run directory (for AWS or on a local server)
if [[ "x${is_aws}" != "x" ]]; then
    ${s3_cp} ${sample_rst} ${rundir}/GEOSChem.Restart.${RDI_SIM_START_DATE}_0000z.nc4 2>/dev/null
elif [[ -f ${sample_rst} ]]; then
    cp ${sample_rst} ${rundir}/GEOSChem.Restart.${RDI_SIM_START_DATE}_0000z.nc4
else
    printf "\n  -- No sample restart provided for this simulation."
    printf "\n     You will need to provide an initial restart file or disable"
    printf "\n     GC_RESTARTS in HEMCO_Config.rc to initialize your simulation"
    printf "\n     with default background species concentrations.\n"
fi

# Sample restarts for several simulations do not contain all species. For those
# simulations, print a warning and change the time cycle option in HEMCO config
# so that we do not force an error if not found (i.e. EFYO --> EY)
if [[ "x${sim_extra_option}" == "xaciduptake"        ||
      "x${sim_extra_option}" == "xmarinePOA"         ||
      "x${sim_extra_option}" == "xcomplexSOA_SVPOA"  ||
      "x${sim_extra_option}" == "xAPM"               ||
      "x${sim_name}"         == "xPOPs"              ||
      "x${sim_name}"         == "xtagCH4"            ||
      "x${sim_name}"         == "xtagO3"             ]]; then
    old="SpeciesRst_?ALL?    \$YYYY/\$MM/\$DD/\$HH EFYO"
    new="SpeciesRst_?ALL?    \$YYYY/\$MM/\$DD/\$HH EY  "
    sed_ie "s|${old}|${new}|" HEMCO_Config.rc

    printf "\n  -- The sample restart provided for this simulation may not"
    printf "\n     contain all species defined in this simulation. Missing"
    printf "\n     species will be assigned default background concentrations."
    printf "\n     Check your GEOS-Chem log file for details. As always, it"
    printf "\n     is recommended that you spin up your simulation to ensure"
    printf "\n     proper initial conditions.\n"
fi

#--------------------------------------------------------------------
# Navigate back to source code directory
#--------------------------------------------------------------------
cd ${srcrundir}

#----------------------------------------------------------------------
# Archive repository version in run directory file rundir.version
#----------------------------------------------------------------------
version_log=${rundir}/rundir.version
echo "This run directory was created with ${srcrundir}/createRunDir.sh." > ${version_log}
echo " " >> ${version_log}
echo "GEOS-Chem repository version information:" >> ${version_log}
cd ${gcdir}
remote_url=$(git config --get remote.origin.url)
code_branch=$(git rev-parse --abbrev-ref HEAD)
last_commit=$(git log -n 1 --pretty=format:"%s")
commit_date=$(git log -n 1 --pretty=format:"%cd")
commit_user=$(git log -n 1 --pretty=format:"%cn")
commit_hash=$(git log -n 1 --pretty=format:"%h")
cd ${srcrundir}
printf "\n  Remote URL: ${remote_url}" >> ${version_log}
printf "\n  Branch: ${code_branch}"    >> ${version_log}
printf "\n  Commit: ${last_commit}"    >> ${version_log}
printf "\n  Date: ${commit_date}"      >> ${version_log}
printf "\n  User: ${commit_user}"      >> ${version_log}
printf "\n  Hash: ${commit_hash}"      >> ${version_log}

#-----------------------------------------------------------------
# Ask user whether to track run directory changes with git
#-----------------------------------------------------------------
printf "${thinline}Do you want to track run directory changes with git? (y/n)${thinline}"
valid_response=0
while [ "$valid_response" -eq 0 ]; do
    read enable_git
    if [[ ${enable_git} = "y" ]]; then
	cd ${rundir}
	printf "\n\nChanges to the following run directory files are tracked by git:\n\n" >> ${version_log}
	printf "\n"
	git init
	git add *.rc *.sh *.yml *.run *.py input.geos getRunInfo
	git add runScriptSamples/* README .gitignore
	printf " " >> ${version_log}
	git commit -m "Initial run directory" >> ${version_log}
	cd ${srcrundir}
	valid_response=1
    elif [[ ${enable_git} = "n" ]]; then
	valid_response=1
    else
	printf "Input not recognized. Try again.\n"
    fi
done

#-----------------------------------------------------------------
# Done!
#-----------------------------------------------------------------
printf "\nCreated ${rundir}\n"

exit 0<|MERGE_RESOLUTION|>--- conflicted
+++ resolved
@@ -6,7 +6,7 @@
 #
 # If optional run directory name argument is not passed then the user
 # will be prompted to enter a name interactively, or choose to use the
-# default name GC_{met}_{simulation}.
+# default name gc_{met}_{sim_name}.
 #
 # Usage: ./createRunDir.sh [rundirname]
 #
@@ -188,17 +188,18 @@
 	    sim_extra_option="APM"
 	elif [[ ${sim_option} = "8" ]]; then
 	    sim_extra_option="RRTMG"
+            printf "*** IMPORTANT: You must manually specify -DRRTMG=y when compiling the model. ***\n"
 	else
 	    valid_sim_option=0
 	    printf "Invalid simulation option. Try again.\n"
 	fi
     done
 
-    # Currently no transport tracer extra options
+# Currently no transport tracer extra options
 elif [[ ${sim_name} = "TransportTracers" ]]; then
     sim_extra_option=none
 
-    # Ask user to specify POPs simulation options
+# Ask user to specify POPs simulation options
 elif [[ ${sim_name} = "POPs" ]]; then
     printf "${thinline}Choose POPs type:${thinline}"
     printf "  1. BaP\n"
@@ -260,63 +261,30 @@
 printf "  1. MERRA-2 (Recommended)\n"
 printf "  2. GEOS-FP \n"
 printf "  3. GISS ModelE2.1 (GCAP 2.0)\n"
+
 valid_met=0
 while [ "${valid_met}" -eq 0 ]; do
     read met_num
     valid_met=1
     if [[ ${met_num} = "1" ]]; then
-<<<<<<< HEAD
 	met="merra2"
 	RDI_VARS+="$(cat ${gcdir}/run/shared/settings/merra2.txt)\n"
-	RDI_VARS+="RDI_MET_DIR=$RDI_DATA_ROOT/GEOS_0.5x0.625/MERRA2\n"
+	RDI_VARS+="RDI_MET_DIR='$RDI_DATA_ROOT/GEOS_0.5x0.625/MERRA2'\n"
     elif [[ ${met_num} = "2" ]]; then
 	met="geosfp"
 	RDI_VARS+="$(cat ${gcdir}/run/shared/settings/geosfp.txt)\n"
-	RDI_VARS+="RDI_MET_DIR=$RDI_DATA_ROOT/GEOS_0.25x0.3125/GEOS_FP\n"
-=======
-	met_name='MERRA2'
-	met_name_lc="merra2"
-	met_dir='MERRA2'
-	met_resolution='05x0625'
-	met_native='0.5x0.625'
-	met_latres='05'
-	met_lonres='0625'
-	met_extension='nc4'
-	met_cn_year='2015'
-	pressure_unit='Pa '
-	pressure_scale='0.01'
-    elif [[ ${met_num} = "2" ]]; then
-	met_name='GEOSFP'
-	met_name_lc="geosfp"
-	met_dir='GEOS_FP'
-	met_resolution='025x03125'
-	met_native='0.25x0.3125'
-	met_latres='025'
-	met_lonres='03125'
-	met_extension='nc'
-	met_cn_year='2011'
-	pressure_unit='hPa'
-	pressure_scale='1.0 '
+	RDI_VARS+="RDI_MET_DIR='$RDI_DATA_ROOT/GEOS_0.25x0.3125/GEOS_FP'\n"
     elif [[ ${met_num} = "3" ]]; then
-	met_name='ModelE2.1'
-	met_name_lc='modele2.1'
-	met_dir='E21'
-	met_resolution='2x2.5'
-	met_native='2x2.5'
-	met_latres='20'
-	met_lonres='25'
-	met_extension='nc4'
-	met_cn_year='1950'
-	pressure_unit='Pa '
-	pressure_scale='0.01'
->>>>>>> 3cbe39a2
+	met="ModelE2.1"
+	RDI_VARS+="$(cat ${gcdir}/run/shared/settings/modele2.1.txt)\n"
+	RDI_VARS+="RDI_MET_DIR=$RDI_DATA_ROOT/GCAP2/CMIP6/$SCENARIO/$GISSRES\n"
     else
 	valid_met=0
 	printf "Invalid meteorology option. Try again.\n"
     fi
 done
 
-if [[ ${met_name} = "ModelE2.1" ]]; then
+if [[ ${met} = "ModelE2.1" ]]; then
     printf "${thinline}Choose scenario (presently available years in parentheses):${thinline}"
     printf "  1. Historical (1851-1860; 2001-2014)\n"
     printf "  2. Historical nudged to MERRA-2 (2001-2014)\n"
@@ -335,43 +303,45 @@
 	if [[ ${scen_num} = "1" ]]; then
 	    scenario="HIST"
             runid="E213f10aF40oQ40"
-	    met_avail="# 1851-1860; 2001-2014"
+	    RDI_VARS+="RDI_MET_AVAIL='# 1851-1860; 2001-2014'\n"
 	elif [[ ${scen_num} = "2" ]]; then
 	    scenario="HIST"
             runid="E213f10aF40oQ40nudge"
-	    met_avail="# 2001-2014"
+	    RDI_VARS+="RDI_MET_AVAIL='# 2001-2014"
 	elif [[ ${scen_num} = "3" ]]; then
 	    scenario="SSP119"
             runid="E213SSP119aF40oQ40"
-	    met_avail="# 2040-2049; 2090-2099"
+	    RDI_VARS+="RDI_MET_AVAIL='# 2040-2049; 2090-2099'\n"
 	elif [[ ${scen_num} = "4" ]]; then
 	    scenario="SSP119"
             runid="E213SSP119aF40oQ40"
-	    met_avail="# 2040-2049; 2090-2099"
+	    RDI_VARS+="RDI_MET_AVAIL='# 2040-2049; 2090-2099'\n"
 	elif [[ ${scen_num} = "5" ]]; then
 	    scenario="SSP119"
             runid="E213SSP119aF40oQ40"
-	    met_avail="# 2040-2049; 2090-2099"
+	    RDI_VARS+="RDI_MET_AVAIL='# 2040-2049; 2090-2099'\n"
 	elif [[ ${scen_num} = "6" ]]; then
 	    scenario="SSP119"
             runid="E213SSP119aF40oQ40"
-	    met_avail="# 2040-2049; 2090-2099"
+	    RDI_VARS+="RDI_MET_AVAIL='# 2040-2049; 2090-2099'\n"
 	elif [[ ${scen_num} = "7" ]]; then
 	    scenario="SSP119"
             runid="E213SSP119aF40oQ40"
-	    met_avail="# 2040-2049; 2090-2099"
+	    RDI_VARS+="RDI_MET_AVAIL='# 2040-2049; 2090-2099'\n"
 	elif [[ ${scen_num} = "8" ]]; then
 	    scenario="SSP119"
             runid="E213SSP119aF40oQ40"
-	    met_avail="# 2040-2049; 2090-2099"
+	    RDI_VARS+="RDI_MET_AVAIL='# 2040-2049; 2090-2099'\n"
 	elif [[ ${scen_num} = "9" ]]; then
 	    scenario="SSP119"
             runid="E213SSP119aF40oQ40"
-	    met_avail="# 2040-2049; 2090-2099"
+	    RDI_VARS+="RDI_MET_AVAIL='# 2040-2049; 2090-2099'\n"
 	else
   	    valid_scen=0
 	    printf "Invalid GCAP 2.0 scenario. Try again.\n"
 	fi
+	RDI_VARS+="RDI_GCAP2_SCENARIO='$scenario'\n"
+	RDI_VARS+="RDI_GCAP2_RUNID='$runid'\n"
     done
 
     if [[ "${sim_name}" == "fullchem" ]] || [[ "${sim_name}" == "aerosol" ]]; then
@@ -382,9 +352,9 @@
 	    valid_volc=1
 	    echo $volc_year
 	    if [[ $volc_year -ge 1978 ]] && [[ $volc_year -le 2020 ]]; then
-		volc_year=$volc_year
+		RDI_VARS+="RDI_VOLC_YEAR='$volc_year'\n"
             elif [[ $volc_year -eq -1 ]]; then
-		volc_year='$YYYY'
+		RDI_VARS+="RDI_VOLC_YEAR='$YYYY'\n"
 	    else
   		valid_volc=0
 		printf "Invalid volcano year. Try again.\n"
@@ -393,27 +363,27 @@
     fi
 
 else
-    scenario=""
-    runid=""
-    volc_year='$YYYY'
-    met_avail="# 1980-2021"
+    RDI_VARS+="RDI_GCAP2_SCENARIO=''\n"
+    RDI_VARS+="RDI_GCAP2_RUNID=''\n"
+    RDI_VARS+="RDI_VOLC_YEAR='$YYYY'\n"
+    RDI_VARS+="RDI_MET_AVAIL='# 1980-2021'\n"
 fi
 
 #-----------------------------------------------------------------
 # Ask user to select horizontal resolution
 #-----------------------------------------------------------------
 printf "${thinline}Choose horizontal resolution:${thinline}"
-if [[ ${met_name} = "ModelE2.1" ]] || [[ ${met_name} = "ModelE2.2" ]]; then
+if [[ ${met} = "ModelE2.1" ]] || [[ ${met} = "ModelE2.2" ]]; then
     printf "  1. 4.0  x 5.0 *\n"
     printf "  2. 2.0  x 2.5\n"
     printf "  3. 0.5  x 0.625 *\n"
     printf "  4. 0.25 x 0.3125 *${thinline}"
-    printf "             * Will be interpolated online via FlexGrid from native 2.0 x 2.5 resolution\n"
+    printf "  \n* Will be interpolated online via FlexGrid from native 2.0 x 2.5 resolution\n"
 else
     printf "  1. 4.0  x 5.0\n"
     printf "  2. 2.0  x 2.5\n"
     printf "  3. 0.5  x 0.625\n"
-    if [[ ${met_name} = "GEOSFP" ]]; then
+    if [[ ${met} = "geosfp" ]]; then
 	printf "  4. 0.25 x 0.3125\n"
     fi
 fi
@@ -423,12 +393,16 @@
     read res_num
     valid_res=1
     if [[ ${res_num} = "1" ]]; then
+	grid_res='4x5'
 	RDI_VARS+="$(cat ${gcdir}/run/shared/settings/4x5.txt)\n"
     elif [[ ${res_num} = "2" ]]; then
+	grid_res='2x25'
 	RDI_VARS+="$(cat ${gcdir}/run/shared/settings/2x25.txt)\n"
     elif [[ ${res_num} = "3" ]]; then
+	grid_res='05x0625'
 	RDI_VARS+="$(cat ${gcdir}/run/shared/settings/05x0625.txt)\n"
     elif [[ ${res_num} = "4" ]]; then
+	grid_res='025x03125'
 	RDI_VARS+="$(cat ${gcdir}/run/shared/settings/025x03125.txt)\n"
     else
 	valid_res=0
@@ -499,75 +473,70 @@
         fi
     done
 else
-<<<<<<< HEAD
     RDI_VARS+="RDI_GRID_LON_RANGE='-180.0 180.0'\n"
     RDI_VARS+="RDI_GRID_LAT_RANGE=' -90.0  90.0'\n"
-    RDI_VARS+="RDI_GRID_HALF_POLAR='T'\n"
+    if [[ ${met} = "ModelE2.1" ]] || [[ ${met} = "ModelE2.2" ]]; then
+        if [[ "$grid_res" == "4x5" ]]; then
+	    RDI_VARS+="RDI_GRID_HALF_POLAR='T'\n"
+	else
+	    RDI_VARS+="RDI_GRID_HALF_POLAR='F'\n"
+	fi
+    else
+	RDI_VARS+="RDI_GRID_HALF_POLAR='T'\n"
+    fi
     RDI_VARS+="RDI_GRID_NESTED_SIM='F'\n"
     RDI_VARS+="RDI_GRID_BUFFER_ZONE='0  0  0  0'\n"
-=======
-    lon_range="-180.0 180.0"
-    lat_range=" -90.0  90.0"
-    if [[ ${met_name} = "ModelE2.1" ]] || [[ ${met_name} = "ModelE2.2" ]]; then
-        if [[ "$grid_res" == "4x5" ]]; then
-            half_polar="T"
-        else
-            half_polar="F"
-        fi
-    else
-	half_polar="T"
-    fi
-    nested_sim="F"
-    buffer_zone="0  0  0  0"
->>>>>>> 3cbe39a2
-fi
-
-#-----------------------------------------------------------------
-# Is Int'l Date Line an edge or midpoint?
-#-----------------------------------------------------------------
-<<<<<<< HEAD
-printf "${thinline}Choose number of levels:${thinline}"
-printf "  1. 72 (native)\n"
-printf "  2. 47 (reduced)\n"
-
-valid_lev=0
-while [ "${valid_lev}" -eq 0 ]; do
-    read lev_num
-    valid_lev=1
-    if [[ ${lev_num} = "1" ]]; then
-	RDI_VARS+="RDI_GRID_NLEV='72'\n"
-    elif [[ ${lev_num} = "2" ]]; then
-	RDI_VARS+="RDI_GRID_NLEV='47'\n"
-=======
-center_180="T" # All GEOS products
-if [[ ${met_name} = "ModelE2.1" ]] || [[ ${met_name} = "ModelE2.2" ]] ; then
+fi
+
+#-----------------------------------------------------------------
+# Is International Date Line an edge or midpoint?
+#-----------------------------------------------------------------
+RDI_VARS+="RDI_CENTER_LON_180='T'\n" # All GEOS products
+if [[ ${met} = "ModelE2.1" ]] || [[ ${met} = "ModelE2.2" ]] ; then
     case "$grid_res" in
-	"2x25" ) center_180="F" ;; # Native GISS fine resolution
-        * ) center_180="T" ;; # Flex-grid re-gridded resolutions
+	"2x25" ) RDI_VARS+="RDI_CENTER_LON_180='F'\n" ;; # Native GISS fine resolution
+        * ) RDI_VARS+="RDI_CENTER_LON_180='T'\n" ;; # FlexGrid re-gridded resolutions
     esac
 fi
 
 #-----------------------------------------------------------------
 # Horizontal resolution-dependent settings
 #-----------------------------------------------------------------
-dead_tf="-999.0e0" # Default DEAD-dust scaling factor for online emissions
-if [[ ${met_name} = "ModelE2.1" ]]; then
+
+# Default DEAD-dust scaling factor for online emissions
+RDI_VARS+="RDI_DUSTDEAD_TF='-999.0e0'\n"
+
+if [[ ${met} = "ModelE2.1" ]]; then
     if [[ "$runid" == "E213f10aF40oQ40nudge" ]]; then
         case "$grid_res" in
-            "4x5" ) dead_tf="0.00474046"; giss_res="F40"  ;;
-            "2x25" ) dead_tf="0.00243979"; giss_res="F40"  ;;
-            "05x0625" ) dead_tf="0.00276896"; giss_res="F40"  ;;
-            "025x03125" ) dead_tf="0.00254319"; giss_res="F40"  ;;
+            "4x5" ) RDI_VARS+="RDI_DUSTDEAD_TF='0.00474046'\n"; RDI_VARS+="RDI_GISS_RES='F40'\n"  ;;
+            "2x25" ) RDI_VARS+="RDI_DUSTDEAD_TF='0.00243979'\n"; RDI_VARS+="RDI_GISS_RES='F40'\n"  ;;
+            "05x0625" ) RDI_VARS+="RDI_DUSTDEAD_TF='0.00276896'\n"; RDI_VARS+="RDI_GISS_RES='F40'\n"  ;;
+            "025x03125" ) RDI_VARS+="RDI_DUSTDEAD_TF='0.00254319'\n"; RDI_VARS+="RDI_GISS_RES='F40'\n"  ;;
   	esac
->>>>>>> 3cbe39a2
     else
         case "$grid_res" in
-            "4x5" ) dead_tf="0.03564873"; giss_res="F40"  ;;
-            "2x25" ) dead_tf="0.01050036"; giss_res="F40"  ;;
-            "05x0625" ) dead_tf="0.01340854"; giss_res="F40"  ;;
-            "025x03125" ) dead_tf="0.01066495"; giss_res="F40"  ;;
+            "4x5" ) RDI_VARS+="RDI_DUSTDEAD_TF='0.03564873'\n"; RDI_VARS+="RDI_GISS_RES='F40'\n"  ;;
+            "2x25" ) RDI_VARS+="RDI_DUSTDEAD_TF='0.01050036'\n"; RDI_VARS+="RDI_GISS_RES='F40'\n"  ;;
+            "05x0625" ) RDI_VARS+="RDI_DUSTDEAD_TF='0.01340854'\n"; RDI_VARS+="RDI_GISS_RES='F40'\n"  ;;
+            "025x03125" ) RDI_VARS+="RDI_DUSTDEAD_TF='0.01066495'\n"; RDI_VARS+="RDI_GISS_RES='F40'\n"  ;;
 	esac
     fi
+else
+    if [[ "x${sim_name}" == "xfullchem" || "x${sim_name}" == "xaerosol" ]]; then
+	if [[ "x${met}" == "geosfp" && "x${grid_res}" == "x4x5" ]]; then
+	    RDI_VARS+="RDI_DUSTDEAD_TF='8.3286e-4'\n"
+	fi
+	if [[ "x${met}" == "xgeosfp" && "x${grid_res}" == "x2x25" ]]; then
+	    RDI_VARS+="RDI_DUSTDEAD_TF='5.0416e-4'\n"
+	fi
+	if [[ "x${met}" == "xmerra2" && "x${grid_res}" == "x4x5" ]]; then
+	    RDI_VARS+="RDI_DUSTDEAD_TF='7.8533e-4'\n"
+	fi
+	if [[ "x${met}" == "xmerra2" && "x${grid_res}" == "x2x25" ]]; then
+	    RDI_VARS+="RDI_DUSTDEAD_TF='4.7586e-4'\n"
+	fi
+    fi
 fi
 
 #-----------------------------------------------------------------
@@ -575,7 +544,7 @@
 #-----------------------------------------------------------------
 printf "${thinline}Choose number of levels:${thinline}"
 
-if [[ ${met_name} = "GEOSFP" ]] || [[ ${met_name} = "MERRA2" ]]; then
+if [[ ${met} = "geosfp" ]] || [[ ${met} = "merra2" ]]; then
     printf "  1. 72 (native)\n"
     printf "  2. 47 (reduced)\n"
 
@@ -584,9 +553,9 @@
         read lev_num
         valid_lev=1
         if [[ ${lev_num} = "1" ]]; then
-            grid_lev='72'
+            RDI_VARS+="RDI_GRID_NLEV='72'\n"
         elif [[ ${lev_num} = "2" ]]; then
-            grid_lev='47'
+	    RDI_VARS+="RDI_GRID_NLEV='47'\n"
         else
             valid_lev=0
             printf "Invalid vertical resolution option. Try again.\n"
@@ -594,14 +563,14 @@
     done
 fi
 
-if [[ ${met_name} = "ModelE2.1" ]]; then
+if [[ ${met} = "ModelE2.1" ]]; then
     printf "  1. 40 (native)\n"
     valid_lev=0
     while [ "${valid_lev}" -eq 0 ]; do
         read lev_num
         valid_lev=1
         if [[ ${lev_num} = "1" ]]; then
-            grid_lev='40'
+            RDI_VARS+="RDI_GRID_NLEV='40'\n"
         else
             valid_lev=0
             printf "Invalid vertical resolution option. Try again.\n"
@@ -609,7 +578,7 @@
     done
 fi
 
-if [[ ${met_name} = "ModelE2.2" ]]; then
+if [[ ${met} = "ModelE2.2" ]]; then
     printf "  1. 102 (native)\n"
     printf "  2. 74 (reduced)\n"
     valid_lev=0
@@ -617,9 +586,9 @@
         read lev_num
         valid_lev=1
         if [[ ${lev_num} = "1" ]]; then
-            grid_lev='102'
+            RDI_VARS+="RDI_GRID_NLEV='102'\n"
         elif [[ ${lev_num} = "2" ]]; then
-            grid_lev='74'
+            RDI_VARS+="RDI_GRID_NLEV='74'\n"
         else
             valid_lev=0
             printf "Invalid vertical resolution option. Try again.\n"
@@ -724,26 +693,7 @@
 cp ./archiveRun.sh                          ${rundir}
 cp ./README                                 ${rundir}
 cp ./gitignore                              ${rundir}/.gitignore
-<<<<<<< HEAD
-=======
-cp ./input.geos.templates/input.geos.${sim_name}            ${rundir}/input.geos
-cp ./HISTORY.rc.templates/HISTORY.rc.${sim_name}            ${rundir}/HISTORY.rc
-cp ./HEMCO_Config.rc.templates/HEMCO_Config.rc.${sim_name}  ${rundir}/HEMCO_Config.rc
-
-# Some simulations (like tagO3) do not have a HEMCO_Diagn.rc file,
-# so skip copying it unless the file exists (bmy, 12/11/20)
-if [[ -f ./HEMCO_Diagn.rc.templates/HEMCO_Diagn.rc.${sim_name} ]]; then
-    cp ./HEMCO_Diagn.rc.templates/HEMCO_Diagn.rc.${sim_name}  ${rundir}/HEMCO_Diagn.rc
-fi
-
-# Some simulations should default to online natural emissions for dust, seasalt, soil NO and BVOCs
-if [[ ${met_name} = "ModelE2.1" ]] || [[ ${met_name} = "ModelE2.2" ]]; then
-    if [[ -f ./HEMCO_Diagn.rc.templates/HEMCO_Diagn.rc.${sim_name}.onlineE ]]; then
-	cp ./HEMCO_Diagn.rc.templates/HEMCO_Diagn.rc.${sim_name}.onlineE  ${rundir}/HEMCO_Diagn.rc
-    fi
-fi
-
->>>>>>> 3cbe39a2
+
 if [[ "x${sim_name}" == "xfullchem" || "x${sim_name}" == "xCH4" ]]; then
     cp -r ${gcdir}/run/shared/metrics.py  ${rundir}
     chmod 744 ${rundir}/metrics.py
@@ -783,27 +733,15 @@
 #--------------------------------------------------------------------
 cd ${rundir}
 
-<<<<<<< HEAD
-# Save RDI variables to file
-echo -e "$RDI_VARS" > rdi_vars.txt
-sort -o rdi_vars.txt rdi_vars.txt
-
-# Call init_rd.sh
-${srcrundir}/init_rd.sh rdi_vars.txt
-
-# Call function to setup configuration files with settings common between
-# GEOS-Chem Classic and GCHP.
-if [[ "x${sim_name}" == "xfullchem" ]]; then
-    set_common_settings ${sim_extra_option}
-fi
-
-
-
-
-printf "\n  -- This run directory has been set up for $RDI_SIM_START - RDI_SIM_END_DATE."
-=======
+# Set defaults
+# Simulation-specific settings may be found in run/shared/settings/*.txt
+RDI_VARS+="RDI_USE_GCCLASSIC_TIMERS='F'\n"
+RDI_VARS+="RDI_TRANSPORT_TS='600'\n"
+RDI_VARS+="RDI_CHEMISTRY_TS='1200'\n"
+RDI_VARS+="RDI_USE_BCS='false'\n"
+
 # Specify meteorology
-if [[ ${met_name} = "ModelE2.1" ]]; then
+if [[ ${met} = "ModelE2.1" ]]; then
     sed_ie "/### BEGIN SECTION SETTINGS/r ${srcrundir}/HEMCO_Config.rc.templates/header.gcap2"                    HEMCO_Config.rc
     sed_ie "/# --- Meteorology fields for FlexGrid ---/r ${srcrundir}/HEMCO_Config.rc.templates/met_fields.gcap2" HEMCO_Config.rc
 else
@@ -811,29 +749,80 @@
     sed_ie "/# --- Meteorology fields for FlexGrid ---/r ${srcrundir}/HEMCO_Config.rc.templates/met_fields.gmao"  HEMCO_Config.rc
 fi
 
-# Replace token strings in certain files
-sed_ie "s|{DATA_ROOT}|${GC_DATA_ROOT}|"   input.geos
-sed_ie "s|{MET}|${met_name}|"             input.geos
-sed_ie "s|{SIM}|${sim_name}|"             input.geos
-sed_ie "s|{RES}|${grid_res_long}|"        input.geos
-sed_ie "s|{NLEV}|${grid_lev}|"            input.geos
-sed_ie "s|{LON_RANGE}|${lon_range}|"      input.geos
-sed_ie "s|{LAT_RANGE}|${lat_range}|"      input.geos
-sed_ie "s|{HALF_POLAR}|${half_polar}|"    input.geos
-sed_ie "s|{CENTER_180}|${center_180}|"    input.geos
-sed_ie "s|{NESTED_SIM}|${nested_sim}|"    input.geos
-sed_ie "s|{BUFFER_ZONE}|${buffer_zone}|"  input.geos
-sed_ie "s|{DATA_ROOT}|${GC_DATA_ROOT}|"   HEMCO_Config.rc
-sed_ie "s|{GRID_DIR}|${grid_dir}|"        HEMCO_Config.rc
-sed_ie "s|{MET_DIR}|${met_dir}|"          HEMCO_Config.rc
-sed_ie "s|{NATIVE_RES}|${met_native}|"    HEMCO_Config.rc
-sed_ie "s|{LATRES}|${met_latres}|"        HEMCO_Config.rc
-sed_ie "s|{LONRES}|${met_lonres}|"        HEMCO_Config.rc
-sed_ie "s|{DEAD_TF}|${dead_tf}|"          HEMCO_Config.rc
-sed_ie "s|{MET_AVAIL}|${met_avail}|"      HEMCO_Config.rc
+# Call function to setup configuration files with settings common between
+# GEOS-Chem Classic and GCHP.
+if [[ "x${sim_name}" == "xfullchem" ]]; then
+    set_common_settings ${sim_extra_option}
+fi
+
+# Special handling for start/end date based on simulation so that
+# start year/month/day matches default initial restart file.
+if [[ "x${sim_name}" == "xHg"     ||
+      "x${sim_name}" == "xCH4"    ||
+      "x${sim_name}" == "xtagCH4" ||
+      "x${sim_name}" == "xTransportTracers" ]]; then
+    RDI_VARS+="RDI_SIM_START_DATE='20190101'\n"
+    RDI_VARS+="RDI_SIM_END_DATE='20190201'\n"
+elif [[ "x${sim_name}" == "xmetals" ]]; then
+    RDI_VARS+="RDI_SIM_START_DATE='20110101'\n"
+    RDI_VARS+="RDI_SIM_END_DATE='20110201'\n"
+else
+    RDI_VARS+="RDI_SIM_START_DATE='20190701'\n"
+    RDI_VARS+="RDI_SIM_END_DATE='20190801'\n"
+fi
+if [[ ${met} = "ModelE2.1" ]] || [[ ${met} = "ModelE2.2" ]]; then
+    if [[ "x$scenario" == "HIST" ]]; then
+	RDI_VARS+="RDI_SIM_START_DATE='20050701'\n"
+	RDI_VARS+="RDI_SIM_END_DATE='20050801'\n"
+    else
+	RDI_VARS+="RDI_SIM_START_DATE='20900701'\n"
+	RDI_VARS+="RDI_SIM_END_DATE='20900801'\n"
+    fi
+fi
+RDI_VARS+="RDI_SIM_START_TIME='000000'\n"
+RDI_VARS+="RDI_SIM_END_TIME='000000'\n"
+
+# Use monthly diagnostics by default
+RDI_VARS+="RDI_HIST_TIME_AVG_DUR='00000100 000000'\n"
+RDI_VARS+="RDI_HIST_TIME_AVG_FREQ='00000100 000000'\n"
+RDI_VARS+="RDI_HIST_INST_DUR='00000100 000000'\n"
+RDI_VARS+="RDI_HIST_INST_FREQ='00000100 000000'\n"
+
+#--------------------------------------------------------------------
+# Replace settings in config files with RDI variables
+#--------------------------------------------------------------------
+
+# Save RDI variables to file
+echo -e "$RDI_VARS" > rdi_vars.txt
+sort -o rdi_vars.txt rdi_vars.txt
+
+# Call init_rd.sh
+${srcrundir}/init_rd.sh rdi_vars.txt
+
+#--------------------------------------------------------------------
+# Print run direcory setup info to screen
+#--------------------------------------------------------------------
+printf "\n  See rdi_vars.txt for run directory settings.\n\n"
+
+printf "\n  -- This run directory has been set up for $RDI_SIM_START - RDI_SIM_END_DATE."
+printf "\n     You may modify these settings in input.geos.\n"
+
+printf "\n  -- The default frequency and duration of diagnostics is set to monthly."
+printf "\n     You may modify these settings in HISTORY.rc and HEMCO_Config.rc.\n"
+
+if [[ "x${nested_sim}" == "xT" ]]; then    
+    printf "\n  -- Nested-grid simulations use global high-reoslution met fields"
+    printf "\n     by default. To improve run time, you may choose to use cropped"
+    printf "\n     met fields by modifying the file paths and names in HEMCO_Config.rc"
+    printf "\n     to include the region string (e.g. 'AS', 'EU', 'NA').\n"
+fi
+
+#-----------------------------------------------------------------
+# The following settings are still replaced manually -- need to automate!
+#-----------------------------------------------------------------
 
 # Assign appropriate vertical resolution files for a given simulation
-if [[ ${met_name} = "ModelE2.1" ]]; then
+if [[ ${met} = "ModelE2.1" ]]; then
     sed_ie          's|{Br_GC}|* Br_GC          $ROOT/GCAP2/OFFLINE_FIELDS/13.0.0/GEOSChem.SpeciesConc.2010-2019.$MM.{VERTRES}L.nc4 SpeciesConc_Br         2015/1-12/1/0 C xyz 1        * - 1 1|' HEMCO_Config.rc
     sed_ie         's|{BrO_GC}|* BrO_GC         $ROOT/GCAP2/OFFLINE_FIELDS/13.0.0/GEOSChem.SpeciesConc.2010-2019.$MM.{VERTRES}L.nc4 SpeciesConc_BrO        2015/1-12/1/0 C xyz 1        * - 1 1|' HEMCO_Config.rc
     sed_ie    's|{GLOBAL_ACTA}|* GLOBAL_ACTA    $ROOT/GCAP2/OFFLINE_FIELDS/13.0.0/GEOSChem.SpeciesConc.2010-2019.$MM.{VERTRES}L.nc4 SpeciesConc_ACTA       2015/1-12/1/0 C xyz 1        * - 1 1|' HEMCO_Config.rc
@@ -953,122 +942,8 @@
     sed_ie        's|{VERTRES}|47|'                                                                                                                                                               HEMCO_Config.rc
 fi
 
-# Special handling for start/end date based on simulation so that
-# start year/month/day matches default initial restart file.
-if [[ "x${sim_name}" == "xHg"     ||
-      "x${sim_name}" == "xCH4"    ||
-      "x${sim_name}" == "xtagCH4" ||
-      "x${sim_name}" == "xTransportTracers" ]]; then
-    startdate="20190101"
-    enddate="20190201"
-elif [[ "x${sim_name}" == "xmetals" ]]; then
-    startdate="20110101"
-    enddate="20110201"
-else
-    startdate="20190701"
-    enddate="20190801"
-fi
-if [[ ${met_name} = "ModelE2.1" ]] || [[ ${met_name} = "ModelE2.2" ]]; then
-    case "$scenario" in
-	"HIST" ) startdate="20050701"; enddate="20050801" ;;
-	* ) startdate="20900701"; enddate="20900801" ;;
-    esac
-fi
-starttime="000000"
-endtime="000000"
-sed_ie "s|{DATE1}|${startdate}|"  input.geos
-sed_ie "s|{DATE2}|${enddate}|"    input.geos
-sed_ie "s|{TIME1}|${starttime}|"  input.geos
-sed_ie "s|{TIME2}|${endtime}|"    input.geos
-
-printf "\n  -- This run directory has been set up for $startdate - $enddate."
->>>>>>> 3cbe39a2
-printf "\n     You may modify these settings in input.geos.\n"
-
-sed_ie "s|{FREQUENCY}|00000100 000000|"  HISTORY.rc
-sed_ie "s|{DURATION}|00000100 000000|"   HISTORY.rc
-
-printf "\n  -- The default frequency and duration of diagnostics is set to monthly."
-printf "\n     You may modify these settings in HISTORY.rc and HEMCO_Config.rc.\n"
-
-
-
-# Modify input files for benchmark that are specific to GEOS-Chem Classic
-if [[ "x${sim_extra_option}" == "xbenchmark" ]]; then
-    replace_colon_sep_val "Use GC classic timers?"   T    input.geos
-fi
-
-# Modify input files for TOMAS that are specific to GEOS-Chem Classic
-if [[ ${sim_extra_option} =~ "TOMAS" ]]; then
-    replace_colon_sep_val "Tran/conv timestep [sec]" 1800 input.geos
-    replace_colon_sep_val "Chem/emis timestep [sec]" 3600 input.geos
-fi
-
-# Set online dust emission mass tuning factor according to met field
-# and resolution. These values were obtained from hcox_dustdead_mod.F90.
-if [[ "x${sim_name}" == "xfullchem" || "x${sim_name}" == "xaerosol" ]]; then
-    if [[ "x${met_name}" == "xGEOSFP" && "x${grid_res}" == "x4x5" ]]; then
-	replace_colon_sep_val "--> Mass tuning factor" 8.3286e-4 HEMCO_Config.rc
-    fi
-    if [[ "x${met_name}" == "xGEOSFP" && "x${grid_res}" == "x2x25" ]]; then
-	replace_colon_sep_val "--> Mass tuning factor" 5.0416e-4 HEMCO_Config.rc
-    fi
-    if [[ "x${met_name}" == "xMERRA2" && "x${grid_res}" == "x4x5" ]]; then
-	replace_colon_sep_val "--> Mass tuning factor" 7.8533e-4 HEMCO_Config.rc
-    fi
-    if [[ "x${met_name}" == "xMERRA2" && "x${grid_res}" == "x2x25" ]]; then
-	replace_colon_sep_val "--> Mass tuning factor" 4.7586e-4 HEMCO_Config.rc
-    fi
-fi
-
-# Modify input files for nested-grid simulations
-if [[ "x${nested_sim}" == "xT" ]]; then
-    replace_colon_sep_val "--> GC_BCs" true HEMCO_Config.rc
-    if [[ "x${domain_name}" == "xNA" ]]; then
-	replace_colon_sep_val "--> NEI2011_MONMEAN" false HEMCO_Config.rc
-	replace_colon_sep_val "--> NEI2011_HOURLY"  false  HEMCO_Config.rc
-    fi
-    
-    printf "\n  -- Nested-grid simulations use global high-reoslution met fields"
-    printf "\n     by default. To improve run time, you may choose to use cropped"
-    printf "\n     met fields by modifying the file paths and names in HEMCO_Config.rc"
-    printf "\n     to include the region string (e.g. 'AS', 'EU', 'NA').\n"
-fi
-
-# Modify input files for POPs simulations
-if [[ ${sim_name} =~ "POPs" ]]; then
-    sed_ie "s|{POPs_SPC}|${POP_SPC}|"               input.geos
-    sed_ie "s|{POPs_XMW}|${POP_XMW}|"               input.geos
-    sed_ie "s|{POPs_KOA}|${POP_KOA}|"               input.geos
-    sed_ie "s|{POPs_KBC}|${POP_KBC}|"               input.geos
-    sed_ie "s|{POPs_K_POPG_OH}|${POP_K_POPG_OH}|"   input.geos
-    sed_ie "s|{POPs_K_POPG_O3A}|${POP_K_POPG_O3A}|" input.geos
-    sed_ie "s|{POPs_K_POPG_O3B}|${POP_K_POPG_O3B}|" input.geos
-    sed_ie "s|{POPs_HSTAR}|${POP_HSTAR}|"           input.geos
-    sed_ie "s|{POPs_DEL_H}|${POP_DEL_H}|"           input.geos
-    sed_ie "s|{POPs_DEL_Hw}|${POP_DEL_Hw}|"         input.geos
-    sed_ie "s|{POPs_SPC}|${POP_SPC}|"               HEMCO_Config.rc
-    sed_ie "s|{POPs_SPC}|${POP_SPC}|"               HEMCO_Config.rc
-    sed_ie "s|{POPs_SPC}|${POP_SPC}|"               HEMCO_Config.rc
-    sed_ie "s|{POPs_SPC}|${POP_SPC}|"               HEMCO_Diagn.rc
-fi
-
-#--------------------------------------------------------------------
-# Change timesteps for nested-grid simulations
-# Transport should be 300s (5min); chemistry should be 600s (10min)
-#--------------------------------------------------------------------
-if [[ "x${domain_name}" == "xAS"     ]] || \
-       [[ "x${domain_name}" == "xEU"     ]] || \
-       [[ "x${domain_name}" == "xNA"     ]] || \
-       [[ "x${domain_name}" == "xcustom" ]]; then
-    cmd='s|\[sec\]: 600|\[sec\]: 300|'
-    sed_ie "$cmd" input.geos
-    cmd='s|\[sec\]: 1200|\[sec\]: 600|'
-    sed_ie "$cmd" input.geos
-fi
-
 # Modify default settings for GCAP simulations
-if [[ ${met_name} = "ModelE2.1" ]]; then
+if [[ ${met} = "ModelE2.1" ]]; then
     replace_colon_sep_val "--> CEDS"                  false HEMCO_Config.rc
     replace_colon_sep_val "--> POET_EOH"              false HEMCO_Config.rc
     replace_colon_sep_val "--> TZOMPASOSA_C2H6"       false HEMCO_Config.rc
@@ -1089,12 +964,11 @@
     replace_colon_sep_val "--> BB4MIPS"               true  HEMCO_Config.rc
 fi
 
-
 #--------------------------------------------------------------------
 # Copy sample restart file to run directory
 #--------------------------------------------------------------------
 
-if [[ ${met_name} = "MERRA2" ]] || [[ ${met_name} = "GEOSFP" ]]; then
+if [[ ${met} = "MERRA2" ]] || [[ ${met} = "GEOSFP" ]]; then
 
     # Root path for restarts
     # Check the Linux Kernel version to see if we are on the AWS cloud.
@@ -1107,18 +981,6 @@
 	rst_root="${GC_DATA_ROOT}/GEOSCHEM_RESTARTS"
     fi
 
-<<<<<<< HEAD
-    # For TOMAS simulations, use restarts provided by the TOMAS team
-    # For other fullchem simulations, use restart from latest benchmark
-    # Aerosol-only simulations can use the fullchem restart since all of the
-    #  aerosol species are included
-    if [[ "x${sim_extra_option}" == "xTOMAS15" ]]; then
-	sample_rst=${rst_root}/v2020-02/GEOSChem.Restart.TOMAS15.${RDI_SIM_START_DATE}_0000z.nc4
-    elif [[ "x${sim_extra_option}" == "xTOMAS40" ]]; then
-	sample_rst=${rst_root}/v2020-02/GEOSChem.Restart.TOMAS40.${RDI_SIM_START_DATE}_0000z.nc4
-    else
-	sample_rst=${rst_root}/GC_13.0.0/GEOSChem.Restart.fullchem.${RDI_SIM_START_DATE}_0000z.nc4
-=======
     if [[ "x${sim_name}" == "xfullchem" || "x${sim_name}" == "xaerosol" ]]; then
 
         # NOTE: We need to read the fullchem and TOMAS restart files from
@@ -1131,36 +993,36 @@
 	# Aerosol-only simulations can use the fullchem restart since all of the
 	# aerosol species are included.
 	if [[ "x${sim_extra_option}" == "xTOMAS15" ]]; then
-	    sample_rst=${rst_root}/v2021-09/GEOSChem.Restart.TOMAS15.${startdate}_0000z.nc4
+	    sample_rst=${rst_root}/v2021-09/GEOSChem.Restart.TOMAS15.${RDI_SIM_START_DATE}_0000z.nc4
 	elif [[ "x${sim_extra_option}" == "xTOMAS40" ]]; then
-	    sample_rst=${rst_root}/v2021-09/GEOSChem.Restart.TOMAS40.${startdate}_0000z.nc4
+	    sample_rst=${rst_root}/v2021-09/GEOSChem.Restart.TOMAS40.${RDI_SIM_START_DATE}_0000z.nc4
 	else
-	    sample_rst=${rst_root}/v2021-09/GEOSChem.Restart.fullchem.${startdate}_0000z.nc4
+	    sample_rst=${rst_root}/v2021-09/GEOSChem.Restart.fullchem.${RDI_SIM_START_DATE}_0000z.nc4
 	fi
 
     elif [[ "x${sim_name}" == "xTransportTracers" ]]; then
 
 	# For TransportTracers, use restart from latest benchmark
-	sample_rst=${rst_root}/GC_13.0.0/GEOSChem.Restart.TransportTracers.${startdate}_0000z.nc4
+	sample_rst=${rst_root}/GC_13.0.0/GEOSChem.Restart.TransportTracers.${RDI_SIM_START_DATE}_0000z.nc4
 
     elif [[ "x${sim_name}" == "xPOPs" ]]; then
 
 	# For POPs, the extra option is in the restart file name
-	sample_rst=${rst_root}/v2020-02/GEOSChem.Restart.${sim_name}_${sim_extra_option}.${startdate}_0000z.nc4
+	sample_rst=${rst_root}/v2020-02/GEOSChem.Restart.${sim_name}_${sim_extra_option}.${RDI_SIM_START_DATE}_0000z.nc4
 
     elif [[ "x${sim_name}" == "xmetals" ]]; then
 
 	# For metals, use the extra option is in the restart file name
-	sample_rst=${rst_root}/v2021-06/GEOSChem.Restart.${sim_name}.${startdate}_0000z.nc4
+	sample_rst=${rst_root}/v2021-06/GEOSChem.Restart.${sim_name}.${RDI_SIM_START_DATE}_0000z.nc4
 
     else
 
 	# For other specialty simulations, use previoiusly saved restarts
-	sample_rst=${rst_root}/v2020-02/GEOSChem.Restart.${sim_name}.${startdate}_0000z.nc4
-
-    fi
-
-elif [[ ${met_name} = "ModelE2.1" ]]; then
+	sample_rst=${rst_root}/v2020-02/GEOSChem.Restart.${sim_name}.${RDI_SIM_START_DATE}_0000z.nc4
+
+    fi
+
+elif [[ ${met} = "ModelE2.1" ]]; then
 
     # Root path for restarts
     # Check the Linux Kernel version to see if we are on the AWS cloud.
@@ -1171,47 +1033,31 @@
 	s3_cp="aws s3 cp --request-payer=requester"
     else
 	rst_root="${GC_DATA_ROOT}/GCAP2_RESTARTS"
->>>>>>> 3cbe39a2
-    fi
-
-<<<<<<< HEAD
-    # For TransportTracers, use restart from latest benchmark
-    sample_rst=${rst_root}/GC_13.0.0/GEOSChem.Restart.TransportTracers.${RDI_SIM_START_DATE}_0000z.nc4
-	
-elif [[ "x${sim_name}" == "xPOPs" ]]; then
-
-    # For POPs, the extra option is in the restart file name
-    sample_rst=${rst_root}/v2020-02/GEOSChem.Restart.${sim_name}_${sim_extra_option}.${RDI_SIM_START_DATE}_0000z.nc4
-=======
+    fi
+
     if [[ "x${sim_name}" == "xfullchem" ]]; then
 
         # For TOMAS simulations, use restarts provided by the TOMAS team
         # For other fullchem simulations, use restart the latest 1-yr benchmark
         if [[ "x${sim_extra_option}" == "xTOMAS15" ]]; then
-    	    sample_rst=${rst_root}/v2020-02/${grid_lev}L/initial_GCAP2_rst.4x5_TOMAS15.nc4
+    	    sample_rst=${rst_root}/v2020-02/${RDI_GRID_NLEV}L/initial_GCAP2_rst.4x5_TOMAS15.nc4
         elif [[ "x${sim_extra_option}" == "xTOMAS40" ]]; then
-    	    sample_rst=${rst_root}/v2020-02/${grid_lev}L/initial_GCAP2_rst.4x5_TOMAS40.nc4
+    	    sample_rst=${rst_root}/v2020-02/${RDI_GRID_NLEV}L/initial_GCAP2_rst.4x5_TOMAS40.nc4
         else
-    	    sample_rst=${rst_root}/GC_13.0.0/${grid_lev}L/GCAP2.Restart.fullchem.20190701_0000z.nc4
+    	    sample_rst=${rst_root}/GC_13.0.0/${RDI_GRID_NLEV}L/GCAP2.Restart.fullchem.20190701_0000z.nc4
         fi
->>>>>>> 3cbe39a2
 
     elif [[ ${sim_name} = "TransportTracers" ]]; then
 
-<<<<<<< HEAD
-    # For other specialty simulations, use previoiusly saved restarts
-    sample_rst=${rst_root}/v2020-02/GEOSChem.Restart.${sim_name}.${RDI_SIM_START_DATE}_0000z.nc4
-=======
         # For TransportTracers, use restart from latest 1-year benchmark
-        sample_rst=${rst_root}/GC_13.0.0/${grid_lev}L/GEOSChem.Restart.TransportTracers.20190101_0000z.nc4
+        sample_rst=${rst_root}/GC_13.0.0/${RDI_GRID_NLEV}L/GEOSChem.Restart.TransportTracers.20190101_0000z.nc4
 
     else
 
         # For other specialty simulations, use previously saved restarts
-        sample_rst=${rst_root}/v2018-11/${grid_lev}L/initial_GCAP2_rst.${grid_res}_${sim_name}.nc4
-
-    fi
->>>>>>> 3cbe39a2
+        sample_rst=${rst_root}/v2018-11/${RDI_GRID_NLEV}L/initial_GCAP2_rst.${grid_res}_${sim_name}.nc4
+
+    fi
 
 fi
 
