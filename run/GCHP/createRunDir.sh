--- conflicted
+++ resolved
@@ -651,21 +651,15 @@
 #--------------------------------------------------------------------
 restarts=${GC_DATA_ROOT}/GEOSCHEM_RESTARTS
 if [[ "x${sim_name}" == "xfullchem" ]]; then
-<<<<<<< HEAD
     if [[ ${sim_extra_option} =~ "TOMAS" ]]; then
 	start_date='20190701'
 	restart_dir='v2024-01'
 	restart_name="${sim_extra_option}"
     else
 	start_date='20190701'
-	restart_dir='GC_14.2.0'
+	restart_dir='GC_14.3.0'
 	restart_name="${sim_name}"
     fi
-=======
-    start_date='20190701'
-    restart_dir='GC_14.3.0'
-    restart_name="${sim_name}"
->>>>>>> 8adbf009
 elif [[ "x${sim_name}" == "xtagO3" ]]; then
     # NOTE: we use the fullchem restart file for tagO3
     start_date='20190701'
