--- conflicted
+++ resolved
@@ -49,12 +49,7 @@
 0       Base                   : on    *
 # ----- MAIN SWITCHES ---------------------------------------------------------
     --> EMISSIONS              :       true
-<<<<<<< HEAD
-    --> METEOROLOGY            :       false    # 1980-2021
-=======
     --> METEOROLOGY            :       false
-    --> CHEMISTRY_INPUT        :       true
->>>>>>> 506efea3
 # ----- RESTART FIELDS --------------------------------------------------------
     --> GC_RESTART             :       false
 # ----- GLOBAL INVENTORIES ----------------------------------------------------
