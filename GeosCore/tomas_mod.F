--- conflicted
+++ resolved
@@ -3463,19 +3463,11 @@
       UNITCHANGE_KGM2 = .FALSE.
       IF ( TRIM( State_Chm%Spc_Units ) .eq. 'kg/m2' ) THEN
          UNITCHANGE_KGM2 = .TRUE.
-<<<<<<< HEAD
-         CALL ConvertBox_Kgm2_to_Kg( am_I_Root, I, J, L, Input_Opt, 
-     &                               State_Met, State_Chm, RC )
-      ELSE IF ( TRIM( State_Chm%Trac_Units ) /= 'kg' ) THEN
-         MSG = 'Incorrect initial tracer units: ' 
-     &           // TRIM(State_Chm%Trac_Units)
-=======
-         CALL ConvertSpc_Kgm2_to_Kg( am_I_Root, I, J, L,
+         CALL ConvertBox_Kgm2_to_Kg( am_I_Root, I, J, L, Input_Opt,
      &                               State_Met, State_Chm, RC )
       ELSE IF ( TRIM( State_Chm%Spc_Units ) /= 'kg' ) THEN
          MSG = 'Incorrect initial species units: ' 
      &           // TRIM(State_Chm%Spc_Units)
->>>>>>> cf06f6d6
          LOC = 'Routine AQOXID in tomas_mod.F'
          CALL ERROR_STOP( MSG, LOC )
       ENDIF
@@ -3700,11 +3692,7 @@
       ! Convert State_Chm%Species units back to original units 
       ! if conversion occurred at start of AQOXID (ewl, 9/30/15)
       IF ( UNITCHANGE_KGM2 ) THEN
-<<<<<<< HEAD
-         CALL ConvertBox_Kg_to_Kgm2( am_I_Root, I, J, L, Input_Opt, 
-=======
-         CALL ConvertSpc_Kg_to_Kgm2( am_I_Root, I, J, L,
->>>>>>> cf06f6d6
+         CALL ConvertBox_Kg_to_Kgm2( am_I_Root, I, J, L, Input_Opt,
      &                               State_Met, State_Chm, RC )
       ENDIF
 
@@ -6386,7 +6374,6 @@
       ! (ewl, 9/29/15)
       IF ( TRIM( State_Chm%Spc_Units ) == 'kg/m2' ) THEN
          UNITFACTOR = State_Met%AREA_M2( I, J, 1 )
-<<<<<<< HEAD
 
       !============================================================
       ! Moisture fix (7/8/2016):
@@ -6396,14 +6383,10 @@
       !ELSE IF (  TRIM( State_Chm%Trac_Units ) == 'kg/kg total' ) THEN
       !   UNITFACTOR = State_Met%ADMOIST( I, J, L )
       
-      ELSE IF (  TRIM( State_Chm%Trac_Units ) == 'kg/kg dry' ) THEN
+      ELSE IF (  TRIM( State_Chm%Spc_Units ) == 'kg/kg dry' ) THEN
          UNITFACTOR = State_Met%AD( I, J, L )
       !============================================================
 
-=======
-      ELSE IF (  TRIM( State_Chm%Spc_Units ) == 'kg/kg total' ) THEN
-         UNITFACTOR = State_Met%ADMOIST( I, J, L )
->>>>>>> cf06f6d6
       ELSE 
          MSG = 'Unexpected species units: ' // TRIM(State_Chm%Spc_Units)
          LOC = 'Routine GETFRACTION in tomas_mod.F'      
@@ -7036,19 +7019,11 @@
       ! If units were originally [kg/kg dry], convert [kg] back to mixing 
       ! ratio (ewl, 8/12/15)
       IF ( UNITCONV ) THEN
-<<<<<<< HEAD
-         CALL Convert_Kg_to_KgKgDry( am_I_Root, Input_Opt, State_Met, 
-     &                               State_Chm, RC )  
-         IF ( RC /= GIGC_SUCCESS ) THEN
-            CALL GIGC_Error('Unit conversion error', RC, 
-     &                      'Routine AERO_DIADEN in tomas_mod.F')
-=======
          CALL ConvertSpc_Kg_to_KgKgDry( am_I_Root, State_Met, 
      &                                  State_Chm, RC )  
          IF ( RC /= GC_SUCCESS ) THEN
             CALL GC_Error('Unit conversion error', RC, 
      &                    'Routine AERO_DIADEN in tomas_mod.F')
->>>>>>> cf06f6d6
             RETURN
          ENDIF 
       ENDIF
@@ -9166,11 +9141,11 @@
 
       subroutine ion_nucl(h2so4i,sai,ti,qi,rhi,h1,h2,h3,h4,h5,h6)
 
-! h2so4 = h2so4 concentration [molec cm^-3]
-! sa = aerosol surface area [um^2 cm^-3]
-! t = temperature [K]
-! q = ion formation rate [ion pairs cm^-3 s-1]
-! rh = relative humidity as a fraction
+! h2so4 = h2so4 concentration [molec cm^-3]
+! sa = aerosol surface area [um^2 cm^-3]
+! t = temperature [K]
+! q = ion formation rate [ion pairs cm^-3 s-1]
+! rh = relative humidity as a fraction
 
       real ti, rhi
       double precision h2so4i,qi,sai
