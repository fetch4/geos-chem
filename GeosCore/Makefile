--- conflicted
+++ resolved
@@ -656,228 +656,10 @@
 hcn_ch3cn_mod.o             : hcn_ch3cn_mod.F                                \
                               diag_mod.o              global_oh_mod.o
 
-<<<<<<< HEAD
-hco_arr_mod.o               : hco_arr_mod.F90                                \
-                              hco_error_mod.o
-
-hco_calc_mod.o              : hco_calc_mod.F90                               \
-                              hco_arr_mod.o           hco_datacont_mod.o     \
-                              hco_diagn_mod.o         hco_emislist_mod.o     \
-                              hco_error_mod.o         hco_filedata_mod.o     \
-                              hco_state_mod.o         hco_tidx_mod.o
-
-hco_chartools_mod.o         : hco_chartools_mod.F90                          \
-	                      hco_error_mod.o         hco_extlist_mod.o
-
-hco_clock_mod.o             : hco_clock_mod.F90                              \
-                              hco_error_mod.o         hco_state_mod.o
-
-hco_config_mod.o            : hco_config_mod.F90                             \
-                              hco_chartools_mod.o     hco_datacont_mod.o     \
-                              hco_diagn_mod.o         hco_error_mod.o        \
-                              hco_extlist_mod.o       hco_filedata_mod.o     \
-                              hco_readlist_mod.o      hco_state_mod.o        \
-                              hco_tidx_mod.o
-
-hco_datacont_mod.o          : hco_datacont_mod.F90                           \
-                              hco_arr_mod.o           hco_error_mod.o        \
-                              hco_filedata_mod.o      hco_state_mod.o
-
-hco_emislist_mod.o          : hco_emislist_mod.F90                           \
-                              hco_datacont_mod.o      hco_error_mod.o        \
-                              hco_filedata_mod.o      hco_logfile_mod.o      \
-                              hco_state_mod.o         hco_tidx_mod.o
-
-hco_error_mod.o             : hco_error_mod.F90
-
-hco_diagn_mod.o             : hco_diagn_mod.F90                              \
-                              hco_arr_mod.o           hco_clock_mod.o        \
-                              hco_error_mod.o         hco_extlist_mod.o      \
-                              hco_state_mod.o         hco_unit_mod.o
-
-hco_driver_mod.o            : hco_driver_mod.F90                             \
-                              hco_calc_mod.o          hco_clock_mod.o        \
-                              hco_config_mod.o        hco_datacont_mod.o     \
-                              hco_diagn_mod.o         hco_emislist_mod.o     \
-                              hco_error_mod.o         hco_extlist_mod.o      \
-                              hco_readlist_mod.o      hco_state_mod.o        \
-                              hco_tidx_mod.o
-
-hco_filedata_mod.o          : hco_filedata_mod.F90                           \
-                              hco_arr_mod.o           hco_chartools_mod.o    \
-                              hco_error_mod.o         hco_unit_mod.o
-
-hco_fluxarr_mod.o           : hco_fluxarr_mod.F90                            \
-                              hco_arr_mod.o           hco_error_mod.o        \
-                              hco_state_mod.o
-
-hco_geotools_mod.o          : hco_geotools_mod.F90                           \
-	                      hco_error_mod.o
-
-hco_logfile_mod.o           : hco_logfile_mod.F90                            \
-                              hco_datacont_mod.o      hco_error_mod.o        \
-                              hco_state_mod.o
-
-hco_readlist_mod.o          : hco_readlist_mod.F90                           \
-                              hco_clock_mod.o         hco_datacont_mod.o     \
-                              hco_emislist_mod.o      hco_error_mod.o        \
-                              hco_filedata_mod.o      hco_logfile_mod.o      \
-                              hco_state_mod.o         hcoi_dataread_mod.o
-
-hco_state_mod.o             : hco_state_mod.F90                              \
-	                      hco_arr_mod.o           hco_chartools_mod.o    \
-                              hco_error_mod.o         hco_extlist_mod.o
-
-hco_tidx_mod.o              : hco_tidx_mod.F90                               \
-                              hco_chartools_mod.o     hco_clock_mod.o        \
-                              hco_datacont_mod.o      hco_error_mod.o        \
-                              hco_filedata_mod.o      hco_state_mod.o
-
-hco_unit_mod.o              : hco_unit_mod.F90                               \
-                              hco_chartools_mod.o     hco_error_mod.o        \
-                              hco_extlist_mod.o
-
-hcoi_dataread_mod.o         : hcoi_dataread_mod.F90                          \
-                              hco_chartools_mod.o     hco_datacont_mod.o     \
-                              hco_error_mod.o         hco_filedata_mod.o     \
-                              hco_geotools_mod.o      hco_state_mod.o        \
-                              hco_tidx_mod.o          hco_unit_mod.o         \
-                              hcoi_messy_mod.o
-
-hcoi_gc_main_mod.o          : hcoi_gc_main_mod.F90                           \
-                              hco_arr_mod.o           hco_config_mod.o       \
-                              hco_clock_mod.o         hco_chartools_mod.o    \
-                              hco_driver_mod.o        hco_state_mod.o        \
-                              hco_error_mod.o         hco_fluxarr_mod.o      \
-                              hco_logfile_mod.o                              \
-                              hcoi_gc_diagn_mod.o     hco_diagn_mod.o        \
-			      hcox_driver_mod.o       hcox_state_mod.o       \
-                              drydep_mod.o            modis_lai_mod.o        \
-                              tracerid_mod.o                                 \
-                              global_oh_mod.o         henry_mod.o
-
-hcoi_messy_mod.o            : hcoi_messy_mod.F90                             \
-                              hco_datacont_mod.o      hco_error_mod.o        \
-                              hco_filedata_mod.o      hco_state_mod.o        \
-                              hco_unit_mod.o          messy_ncregrid_base.o
-
-hco_standalone_mod.o        : hco_standalone_mod.F90                         \
-                              hco_arr_mod.o           hco_config_mod.o       \
-                              hco_clock_mod.o         hco_chartools_mod.o    \
-                              hco_driver_mod.o        hco_state_mod.o        \
-                              hco_error_mod.o         hco_extlist_mod.o      \
-                              hco_fluxarr_mod.o       hco_logfile_mod.o      \
-                              hcoi_gc_diagn_mod.o     hco_diagn_mod.o        \
-			      hcox_driver_mod.o       hcox_state_mod.o
-
-hcoi_gc_diagn_mod.o         : hcoi_gc_diagn_mod.F90                          \
-                              hco_diagn_mod.o         hco_error_mod.o        \
-                              hco_state_mod.o         hco_arr_mod.o
-
-hcox_custom_mod.o           : hcox_custom_mod.F90                            \
-	                      hco_diagn_mod.o         hco_error_mod.o        \
-                              hco_extlist_mod.o       hco_fluxarr_mod.o      \
-                              hco_geotools_mod.o      hco_state_mod.o        \
-                              hcox_state_mod.o
-
-hcox_driver_mod.o           : hcox_driver_mod.F90                            \
-                              hco_error_mod.o         hco_state_mod.o        \
-                              hcox_custom_mod.o       hcox_dustdead_mod.o    \
-                              hcox_dustginoux_mod.o   hcox_finn_mod.o        \
-                              hcox_gfed3_mod.o        hcox_lightnox_mod.o    \
-                              hcox_megan_mod.o        hcox_paranox_mod.o     \
-                              hcox_seaflux_mod.o      hcox_seasalt_mod.o     \
-                              hcox_soilnox_mod.o      hcox_state_mod.o       \
-                              hcox_gc_RnPbBe_mod.o
-
-hcox_dustdead_mod.o         : hcox_dustdead_mod.F                            \
-                              hco_clock_mod.o         hco_diagn_mod.o        \
-                              hco_emislist_mod.o      hco_error_mod.o        \
-                              hco_fluxarr_mod.o       hco_geotools_mod.o     \
-                              hcox_state_mod.o        hco_extlist_mod.o
-
-hcox_dustginoux_mod.o       : hcox_dustginoux_mod.F90                        \
-                              hco_diagn_mod.o         hco_emislist_mod.o     \
-                              hco_error_mod.o         hco_fluxarr_mod.o      \
-                              hco_state_mod.o         hco_extlist_mod.o      \
-                              hcox_state_mod.o
-
-hco_extlist_mod.o           : hco_extlist_mod.F90                            \
-                              hco_error_mod.o
-
-hcox_gc_RnPbBe_mod.o        : hcox_gc_RnPbBe_mod.F90                         \
-                              hco_error_mod.o         hco_diagn_mod.o        \
-                              hco_state_mod.o         hcox_state_mod.o
-
-hcox_gfed3_mod.o            : hcox_gfed3_mod.F90                             \
-                              hco_diagn_mod.o         hco_emislist_mod.o     \
-                              hco_error_mod.o         hco_fluxarr_mod.o      \
-                              hco_state_mod.o         hco_extlist_mod.o      \
-                              hcox_state_mod.o
-
-hcox_finn_mod.o             : hcox_finn_mod.F90                              \
-                              hco_clock_mod.o         hco_diagn_mod.o        \
-                              hco_emislist_mod.o      hco_error_mod.o        \
-                              hco_fluxarr_mod.o       hco_state_mod.o        \
-                              hco_extlist_mod.o       hcox_state_mod.o
-
-hcox_lightnox_mod.o         : hcox_lightnox_mod.F90                          \
-                              hco_clock_mod.o         hco_diagn_mod.o        \
-                              hco_driver_mod.o        hco_error_mod.o        \
-                              hco_fluxarr_mod.o       hco_geotools_mod.o     \
-                              hco_state_mod.o         hco_extlist_mod.o      \
-                              hcox_state_mod.o
-
-hcox_megan_mod.o            : hcox_megan_mod.F                               \
-                              hco_clock_mod.o         hco_diagn_mod.o        \
-                              hco_emislist_mod.o      hco_error_mod.o        \
-                              hco_fluxarr_mod.o       hco_state_mod.o        \
-                              hco_extlist_mod.o       hcox_state_mod.o
-
-hcox_paranox_mod.o          : hcox_paranox_mod.F90                           \
-                              hco_clock_mod.o         hco_diagn_mod.o        \
-                              hco_driver_mod.o        hco_error_mod.o        \
-                              hco_fluxarr_mod.o       hco_state_mod.o        \
-                              hco_extlist_mod.o       hcox_state_mod.o       \
-                              paranox_util_mod.o      pbl_mix_mod.o          \
-                              fast_jx_mod.o
-
-hcox_seaflux_mod.o          : hcox_seaflux_mod.F90                           \
-                              hco_diagn_mod.o         hco_emislist_mod.o     \
-                              hco_error_mod.o         hco_fluxarr_mod.o      \
-                              hco_state_mod.o         hco_extlist_mod.o      \
-                              hcox_state_mod.o                               \
-                              henry_mod.o             ocean_toolbox_mod.o
-
-hcox_seasalt_mod.o          : hcox_seasalt_mod.F90                           \
-                              hco_clock_mod.o         hco_diagn_mod.o        \
-                              hco_error_mod.o         hco_fluxarr_mod.o      \
-                              hco_geotools_mod.o      hco_state_mod.o        \
-                              hco_extlist_mod.o       hcox_state_mod.o
-
-hcox_soilnox_mod.o          : hcox_soilnox_mod.F90                           \
-                              hco_diagn_mod.o                                \
-                              hco_emislist_mod.o      hco_error_mod.o        \
-                              hco_fluxarr_mod.o       hco_state_mod.o        \
-                              hco_extlist_mod.o       hcox_state_mod.o       \
-                              drydep_toolbox_mod.o
-
-hcox_state_mod.o            : hcox_state_mod.F90                             \
-                              hco_arr_mod.o           hco_error_mod.o
-
-hcox_state_mod.o            : hcox_state_mod.F90                            \
-                              hco_arr_mod.o           hco_error_mod.o
-
-
-henry_mod.o                 : henry_mod.F                                    \
-                              tracer_mod.o
-=======
-
 hcoi_gc_main_mod.o          : hcoi_gc_main_mod.F90                           \
                               global_oh_mod.o         tracerid_mod.o         \
                               get_ndep_mod.o          drydep_mod.o           \
                               modis_lai_mod.o         carbon_mod.o
->>>>>>> 97dc9a73
 
 i6_read_mod.o               : i6_read_mod.F                                  \
                               diag_mod.o              
