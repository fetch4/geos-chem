--- conflicted
+++ resolved
@@ -417,16 +417,9 @@
        ! Assume constant temperature and moisture across grid box.
        !
 
-<<<<<<< HEAD
-       ! Grid box potential temperature [K]
+       ! Grid box potential temperature [K] at reference pressure 1000 hPa
        State_Met%THETA(I,J,L)  = State_Met%T(I,J,L) * &
                                  ( 1000.0_fp / State_Met%PMID(I,J,L) )**0.286
-=======
-       ! Grid box potential temperature [K] at reference pressure 1000 hPa
-       State_Met%THETA(I,J,L)  = State_Met%T(I,J,L) * &
-                                 ( 1000.0_fp / &
-                                 State_Met%PMID(I,J,L) )**0.286
->>>>>>> 5f38bfe6
 
        ! Grid box virtual temperature [K]
        State_Met%TV(I,J,L) = State_Met%T(I,J,L) / (1 - XH2O * &
