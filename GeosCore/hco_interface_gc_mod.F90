--- conflicted
+++ resolved
@@ -4628,7 +4628,7 @@
     USE HCO_State_GC_Mod,     ONLY : HcoState
     USE Input_Opt_Mod,        ONLY : OptInput
     USE PhysConstants
-    USE Species_Mod,          ONLY : Species
+    USE Species_Mod,          ONLY : Species,  SpcConc
     USE State_Chm_Mod,        ONLY : ChmState
     USE State_Chm_Mod,        ONLY : Ind_
     USE State_Diag_Mod,       ONLY : DgnState, DgnMap
@@ -4695,8 +4695,8 @@
                                     State_Grid%NY,                           &
                                     State_Chm%nAdvect                       )
     REAL(fp), TARGET        :: colEflx(State_Grid%NX,                        &
-                                    State_Grid%NY,                           &
-                                    State_Chm%nAdvect                       )
+                                       State_Grid%NY,                        &
+                                       State_Chm%nAdvect                    )
     REAL(fp), TARGET        :: dflx(State_Grid%NX,                           &
                                     State_Grid%NY,                           &
                                     State_Chm%nAdvect                       )
@@ -4708,7 +4708,7 @@
     REAL(f4),       POINTER :: PNOxLoss_HNO3(:,:)
 
     TYPE(Species),  POINTER :: ThisSpc
-    TYPE(DgnMap),   POINTER   :: mapData
+    TYPE(DgnMap),   POINTER :: mapData
 
     !=======================================================================
     ! Compute_Sflx_For_Vdiff begins here!
@@ -4718,11 +4718,7 @@
     RC      =  GC_SUCCESS
     dflx    =  0.0_fp
     eflx    =  0.0_fp
-<<<<<<< HEAD
-=======
     colEflx =  0.0_fp
-    spc     => State_Chm%Species(:,:,1,1:State_Chm%nAdvect)
->>>>>>> 93b696f8
     ThisSpc => NULL()
     errMsg  = ''
     thisLoc = &
