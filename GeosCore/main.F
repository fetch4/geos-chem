--- conflicted
+++ resolved
@@ -1041,12 +1041,6 @@
          ! (ccc, 12/9/08)
          CALL DIAG_2PM( State_Met )
 
-<<<<<<< HEAD
-         ! Get the overhead column O3 for use with FAST-J
-         CALL GET_OVERHEAD_O3_FOR_FASTJ( am_I_Root )
-         
-=======
->>>>>>> 1af21fdc
          !==============================================================
          !   ***** U N I T   C O N V E R S I O N  ( kg -> v/v ) *****
          !==============================================================
