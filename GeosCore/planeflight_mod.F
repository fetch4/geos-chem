--- conflicted
+++ resolved
@@ -1388,13 +1388,7 @@
       INTEGER             :: YEAR, MONTH, DAY, HOUR, MINUTE 
 
       ! Pointers
-<<<<<<< HEAD
       REAL(fp), POINTER   :: Spc(:,:,:,:)
-=======
-      ! We need to define local arrays to hold corresponding values 
-      ! from the Chemistry State (State_Chm) object. (mpayer, 12/6/12)
-      REAL(fp), POINTER      :: STT(:,:,:,:)
->>>>>>> c732b901
 !
 ! !DEFINED PARAMETERS:
 !
@@ -1850,12 +1844,8 @@
                      Spc => State_Chm%Species
                      
                      ! Convert from [kg/kg] --> [v/v] (ewl, 8/11/15)
-<<<<<<< HEAD
-                     VARI(V) = Spc(I,J,L,N) * Input_Opt%TCVV(N)
-=======
-                     VARI(V) = STT(I,J,L,N) * ( AIRMW / 
+                     VARI(V) = Spc(I,J,L,N) * ( AIRMW / 
      &                         State_Chm%SpcData(N)%Info%emMW_g )
->>>>>>> c732b901
 
                      IF ( VARI(V) < TINY ) VARI(V) = 0.e+0_fp
 
