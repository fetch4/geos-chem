--- conflicted
+++ resolved
@@ -285,7 +285,7 @@
     ENDIF
 
     ! Evaluate global OH from HEMCO
-    CALL HCO_GC_EvalFld( Input_Opt, State_Grid, 'GLOBAL_OH', GLOBAL_OH,   RC )
+    CALL HCO_GC_EvalFld( Input_Opt, State_Grid, 'GLOBAL_OH', GLOBAL_OH, RC )
     IF ( RC /= GC_SUCCESS ) THEN
        ErrMsg = 'Cannot retrieve data for GLOBAL_OH from HEMCO!'
        CALL GC_Error( ErrMsg, RC, ThisLoc )
@@ -308,34 +308,27 @@
        RETURN
     ENDIF
 
-<<<<<<< HEAD
-    ! Evaluate surface CH4 data from HEMCO
-    CALL HCO_GC_EvalFld( Input_Opt, State_Grid, 'NOAA_GMD_CH4', SFC_CH4, RC )
-    IF ( RC /= GC_SUCCESS ) THEN
-       ErrMsg = 'Cannot retrieve data for NOAA_GMD_CH4 from HEMCO!'
-=======
     ! Use the NOAA spatially resolved data where available
-    CALL HCO_EvalFld( HcoState, 'NOAA_GMD_CH4', SFC_CH4, RC, &
-                      FOUND=FOUND )
+    CALL HCO_GC_EvalFld( Input_Opt, State_Grid, 'NOAA_GMD_CH4', SFC_CH4, &
+                         RC, FOUND=FOUND )
     IF (.NOT. FOUND ) THEN
        FOUND = .TRUE.
        ! Use the CMIP6 data from Meinshausen et al. 2017, GMD
        ! https://doi.org/10.5194/gmd-10-2057-2017a
-       CALL HCO_EvalFld( HcoState, 'CMIP6_Sfc_CH4', SFC_CH4, RC, &
-                         FOUND=FOUND )
+       CALL HCO_GC_EvalFld( Input_Opt, State_Grid, 'CMIP6_Sfc_CH4', SFC_CH4, &
+                            RC, FOUND=FOUND )
     ENDIF
     IF (.NOT. FOUND ) THEN
        FOUND = .TRUE.
        ! Use the CMIP6 data boundary conditions processed for GCAP 2.0
-       CALL HCO_EvalFld( HcoState, 'SfcVMR_CH4', SFC_CH4, RC, &
-                         FOUND=FOUND )
+       CALL HCO_GC_EvalFld( Input_Opt, State_Grid, 'SfcVMR_CH4', SFC_CH4, &
+                            RC, FOUND=FOUND )
     ENDIF
     IF (.NOT. FOUND ) THEN
-       ErrMsg = 'Cannot evaluate NOAA_GMD_CH4, CMIP6_Sfc_CH4 or SfcVMR_CH4 ' // &
-                'in HEMCO from SET_CH4! Make sure the data source ' // &
+       ErrMsg = 'Cannot retrieve data for NOAA_GMD_CH4, CMIP6_Sfc_CH4, or ' // &
+                'SfcVMR_CH4 from HEMCO! Make sure the data source ' // &
                 'corresponds to your emissions year in HEMCO_Config.rc ' // &
                 '(NOAA GMD for 1978 and later; else CMIP6).'
->>>>>>> 29f6edb0
        CALL GC_Error( ErrMsg, RC, ThisLoc )
        RETURN
     ENDIF
