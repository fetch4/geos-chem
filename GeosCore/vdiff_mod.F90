!------------------------------------------------------------------------------
!          Harvard University Atmospheric Chemistry Modeling Group            !
!------------------------------------------------------------------------------
!BOP
!
! !MODULE: vdiff_mod
!
! !DESCRIPTION: Module VDIFF\_MOD includes all routines for the non-local PBL
!  mixing scheme.
!\\
!\\
! !INTERFACE: 
!
MODULE VDIFF_MOD
! 
! !USES:
!
  USE TRACER_MOD,    ONLY : pcnst => N_TRACERS
  USE LOGICAL_MOD,   ONLY : LPRT
  USE ERROR_MOD,     ONLY : DEBUG_MSG
#if defined( DEVEL )
  USE VDIFF_PRE_MOD, ONLY : plev  => LLPAR
  USE CMN_SIZE_MOD,  ONLY : IIPAR, JJPAR, LLPAR
#else
  USE VDIFF_PRE_MOD, ONLY : LLPAR
#endif  

  IMPLICIT NONE
#     include "define.h"
  
  PRIVATE
!
! !PUBLIC MEMBER FUNCTIONS:
!
  public :: DO_PBL_MIX_2 
!
! !PRIVATE DATA MEMBERS:
!  
  save
  

#if defined( DEVEL ) 
  integer :: plevp
#else  
  integer, parameter :: plev = LLPAR, plevp = plev + 1
#endif
  
  real*8, parameter ::          &
       rearth = 6.37122d6,      & ! radius earth (m)
       cpwv   = 1.81d3,         &
       cpair  = 1004.64d0,      &
       rair   = 287.04d0,       &
       rh2o   = 461.d0,         &
       zvir   = rh2o/rair - 1., &
       gravit = 9.80616d0,      &
       ra     = 1.d0/rearth,    &
       epsilo = 0.622d0,        &
       latvap = 2.5104d06,      &
       latice = 3.336d5,        &
       cappa  = rair/cpair,     &
       rhoh2o = 1.d3,           &
       r_g    = rair / gravit,  &
       tfh2o  = 273.16d0

!-----------------------------------------------------------------------
! 	... pbl constants
!-----------------------------------------------------------------------

  ! These are constants, so use PARAMETER tag
  real*8, parameter ::   &
       betam  = 15.d0,   & ! constant in wind gradient expression
       betas  =  5.d0,   & ! constant in surface layer gradient expression
       betah  = 15.d0,   & ! constant in temperature gradient expression 
       fak    =  8.5d0,  & ! constant in surface temperature excess         
       fakn   =  7.2d0,  & ! constant in turbulent prandtl number
       ricr   =   .3d0,  & ! critical richardson number
       sffrac =   .1d0,  & ! surface layer fraction of boundary layer
       vk     =   .4d0     ! von karmans constant

  ! These are assigned later, so we can't use the PARAMETER tag
  real*8 ::              & 
       g,                & ! gravitational acceleration
       onet,             & ! 1/3 power in wind gradient expression
       ccon,             & ! fak * sffrac * vk
       binm,             & ! betam * sffrac
       binh                ! betah * sffrac

!-----------------------------------------------------------------------
! 	... constants used in vertical diffusion and pbl
!-----------------------------------------------------------------------
  real*8 :: &
       zkmin            ! minimum kneutral*f(ri)
#if defined( DEVEL )
  real*8, allocatable :: ml2(:)   ! mixing lengths squaredB
#else
  real*8 :: ml2(plevp)   ! mixing lengths squared
#endif
  real*8, allocatable :: qmincg(:)   ! min. constituent concentration 
                                     !  counter-gradient term
  
  integer :: &
       ntopfl, &        ! top level to which vertical diffusion is applied.
       npbl             ! maximum number of levels in pbl from surface

  logical, parameter :: divdiff = .true. , arvdiff = .false.
  
  logical, parameter :: pblh_ar = .true.
  
  logical, parameter :: pbl_mean_drydep = .false.  ! use mean concentration 
                                                   !  within the  PBL for 
                                                   ! calculating drydep fluxes
  logical, parameter :: drydep_back_cons = .false. ! backward consistency 
                                                   !  with previous GEOS-Chem 
                                                   !  drydep budgets 
                                                   !-- useless when 
                                                   !   pbl_mean_drydep=.false.
!
! !REVISION HISTORY:
!  (1 ) This code is modified from mo_vdiff.F90 in MOZART-2.4. (lin, 5/14/09)
!  07 Oct 2009 - R. Yantosca - Added CVS Id Tag
!  24 Sep 2010 - J. Lin      - Modified ND15 to account for all mixing
!                              processes but not dry deposition and emissions.
!  17 Dec 2010 - R. Yantosca - Declare constants w/ the PARAMETER attribute
!  20 Dec 2010 - R. Yantosca - Bug fixes for the parallelization
!  02 Mar 2011 - R. Yantosca - Bug fixes for PGI compiler: these mostly
!                              involve explicitly using "D" exponents
!  25 Mar 2011 - R. Yantosca - Corrected bug fixes noted by Jintai Lin
!  08 Feb 2012 - R. Yantosca - Add modifications for GEOS-5.7.2 met
!  22 Jun 2012 - R. Yantosca - Now use pointers to flip arrays in vertical
!EOP
!------------------------------------------------------------------------------

contains

!------------------------------------------------------------------------------
!          Harvard University Atmospheric Chemistry Modeling Group            !
!------------------------------------------------------------------------------
!BOP
!
! !IROUTINE: pbinti
!
! !DESCRIPTION: Subroutine PBINTI initializes time independent variables 
!  of pbl package
!\\
!\\
! !INTERFACE:
!
  subroutine pbinti( gravx )

!
! !USES:
!
    implicit none
!
! !INPUT PARAMETERS: 
!
    real*8, intent(in) :: gravx     !  acceleration of gravity
!
! !REVISION HISTORY: 
!  02 Mar 2011 - R. Yantosca - Bug fixes for PGI compiler: these mostly
!                              involve explicitly using "D" exponents
!EOP
!------------------------------------------------------------------------------
!BOC
    !=================================================================
    ! pbinti begins here!
    !=================================================================
!-----------------------------------------------------------------------
! 	... basic constants
!-----------------------------------------------------------------------
#if defined( DEVEL )
    plevp = plev+1
#endif

    g    = gravx
    onet = 1d0/3.d0
    
!-----------------------------------------------------------------------
! 	... derived constants
!-----------------------------------------------------------------------
    ccon = fak*sffrac*vk
    binm = betam*sffrac
    binh = betah*sffrac
    
  end subroutine pbinti
!EOC
!------------------------------------------------------------------------------
!          Harvard University Atmospheric Chemistry Modeling Group            !
!------------------------------------------------------------------------------
!
! !IROUTINE: vdiff
!
! !DESCRIPTION:
!  Subroutine vdiff is the driver routine to compute vertical diffusion of 
!  momentum, moisture, trace constituents and potential temperature. 
!\\
!\\
! !INTERFACE:
!
#if defined( DEVEL )
  subroutine vdiff( lat,        ip,        uwnd,       vwnd,        &
                    tadv,       pmid,      pint,       rpdel_arg,   &
                    rpdeli_arg, ztodt,     zm_arg,     shflx_arg,   &
                    sflx,       thp_arg,   as2,        pblh_arg,    &
                    kvh_arg,    kvm_arg,   tpert_arg,  qpert_arg,   &
                    cgs_arg,    shp,       wvflx_arg,  plonl,       &
                    LOCAL_MET,  taux_arg,   tauy_arg,  ustar_arg )
#else
  subroutine vdiff( lat, ip, uwnd, vwnd, tadv, &
                    pmid, pint, rpdel_arg, rpdeli_arg, ztodt, &
                    zm_arg, shflx_arg, sflx, &
                    thp_arg, as2, pblh_arg, kvh_arg, &
                    kvm_arg, tpert_arg, qpert_arg, cgs_arg, shp, &
                    wvflx_arg, plonl, taux_arg, tauy_arg, ustar_arg)
#endif
!
! !USES:
!
    USE DIAG_MOD,      ONLY : TURBFLUP
    USE VDIFF_PRE_MOD, ONLY : ND15
    USE TRACER_MOD,    ONLY : TCVV
    USE DAO_MOD,       ONLY : AD
#if defined( DEVEL )
      USE GC_TYPE_MOD, ONLY : GC_MET_LOCAL
#endif

    implicit none
!
! !INPUT PARAMETERS: 
!
    integer, intent(in) :: lat, ip ! latitude index, long tile index
    integer, intent(in) :: plonl   ! number of local longitudes
    real*8,  intent(in) ::   &
         ztodt                     ! 2 delta-t
    real*8,  intent(in) ::   &
         uwnd(:,:,:),        &     ! u wind input
         vwnd(:,:,:),        &     ! v wind input
         tadv(:,:,:),        &     ! temperature input
         pmid(:,:,:),        &     ! midpoint pressures
         pint(:,:,:),        &     ! interface pressures
         rpdel_arg(:,:,:),   &     ! 1./pdel  (thickness bet interfaces)
         rpdeli_arg(:,:,:),  &     ! 1./pdeli (thickness bet midpoints)
         zm_arg(:,:,:),      &     ! midpoint geoptl height above sfc
         shflx_arg(:,:),     &     ! surface sensible heat flux (w/m2)
         sflx(:,:,:),        &     ! surface constituent flux (kg/m2/s)
         wvflx_arg(:,:)            ! water vapor flux (kg/m2/s)
#if defined( DEVEL )
      TYPE(GC_MET_LOCAL), INTENT(IN) :: LOCAL_MET  ! Obj w/ met fields
#endif
!
! !INPUT/OUTPUT PARAMETERS: 
!
    real*8, intent(inout) :: &
         as2(:,:,:,:),       &     ! moist, tracers after vert. diff
         shp(:,:,:),         &     ! specific humidity (kg/kg)
         thp_arg(:,:,:)            ! pot temp after vert. diffusion
!
! !OUTPUT PARAMETERS: 
!
    real*8, intent(out) ::   &
         kvh_arg(:,:,:),     &     ! coefficient for heat and tracers
         kvm_arg(:,:,:),     &     ! coefficient for momentum
         tpert_arg(:,:),     &     ! convective temperature excess
         qpert_arg(:,:),     &     ! convective humidity excess
         cgs_arg(:,:,:)            ! counter-grad star (cg/flux)

    real*8, optional, intent(inout) :: &
         taux_arg(:,:),      &     ! x surface stress (n)
         tauy_arg(:,:),      &     ! y surface stress (n)
         ustar_arg(:,:)            ! surface friction velocity

    real*8, intent(inout) :: pblh_arg(:,:) ! boundary-layer height [m]

!
! !REMARKS:
!  Free atmosphere diffusivities are computed first; then modified by the 
!  boundary layer scheme; then passed to individual parameterizations mvdiff, 
!  qvdiff.
!
!  The free atmosphere diffusivities are based on standard mixing length forms 
!  for the neutral diffusivity multiplied by functions of Richardson number. 
!  k = l^2 * |dv/dz| * f(ri). The same functions are used for momentum, 
!  potential temperature, and constitutents.
!
!  The stable Richardson num function (ri>0) is taken from Holtslag and 
!  Beljaars (1989), ECMWF proceedings. f = 1 / (1 + 10*ri*(1 + 8*ri)).
!  The unstable richardson number function (ri<0) is taken from ccm1.
!  f = sqrt(1 - 18*ri)
!
! !REVISION HISTORY:
! (1 ) All arguments are full arrays now. Latitude slices are copied in local
!      variables. (ccc, 11/19/09)
!  24 Sep 2010 - J. Lin      - Moved call to ND15 at the end of vdiff.
!                              Modified to account for all mixing processes.
!  02 Mar 2011 - R. Yantosca - Bug fixes for PGI compiler: these mostly
!                              involve explicitly using "D" exponents
!EOP
!------------------------------------------------------------------------------
!BOC
!
! !LOCAL VARIABLES:
!
    integer :: &
         i, &                   ! longitude index
         k, l, &                ! vertical index
         m                      ! constituent index
    integer :: &
         indx(plonl), &         ! array of indices of potential q<0
         nval, &                ! num of values which meet criteria
         ii                     ! longitude index of found points
    real*8 :: &
         dvdz2 , &                 ! (du/dz)**2 + (dv/dz)**2
         dz , &                    ! delta z between midpoints
         fstab , &                 ! stable f(ri)
         funst , &                 ! unstable f(ri)
         rinub, &                  ! richardson no=(g/theta)(dtheta/dz)/
                                   !               (du/dz**2+dv/dz**2)
         sstab, &                  ! static stability = g/th  * dth/dz
         kvn, &                    ! neutral kv
         tmp2, &                   ! temporary storage
         rcpair, &                 ! 1./cpair
         ztodtgor, &               ! ztodt*gravit/rair
         gorsq                     ! (gravit/rair)**2
    real*8 :: &
         cah(plonl,plev), &        ! -upper diag for heat and constituts
         cam(plonl,plev), &        ! -upper diagonal for momentum
         cch(plonl,plev), &        ! -lower diag for heat and constits
         ccm(plonl,plev), &        ! -lower diagonal for momentum
         cgh(plonl,plevp), &       ! countergradient term for heat
         cgq(plonl,plevp,pcnst), & ! countergrad term for constituent
         cgsh(plonl,plevp), &      ! countergrad term for sh
         kvf(plonl,plevp)          ! free atmosphere kv at interfaces
    real*8 :: &
         potbar(plonl,plevp), &    ! pintm1(k)/(.5*(tm1(k)+tm1(k-1))
         tmp1(plonl), &            ! temporary storage
         dubot(plonl), &           ! lowest layer u change from stress
         dvbot(plonl), &           ! lowest layer v change from stress
         dtbot(plonl), &           ! lowest layer t change from heat flx
         dqbot(plonl,pcnst), &     ! lowest layer q change from const flx
         dshbot(plonl), &          ! lowest layer sh change from wvflx
         thx(plonl,plev), &        ! temperature input + counter gradient
         thv(plonl,plev), &        ! virtual potential temperature
         qmx(plonl,plev,pcnst), &  ! constituents input + counter grad
         shmx(plonl,plev), &       ! sh input + counter grad
         zeh(plonl,plev), &        ! term in tri-diag. matrix system (t & q)
         zem(plonl,plev), &        ! term in tri-diag. matrix system (momentum)
         termh(plonl,plev), &      ! 1./(1.+cah(k) + cch(k) - cch(k)*zeh(k-1))
         termm(plonl,plev)         ! 1./(1.+cam(k) + ccm(k) - ccm(k)*zem(k-1))
    logical :: adjust(plonl)

    real*8 :: &
         um1(plonl,plev), &        ! u wind input
         vm1(plonl,plev), &        ! v wind input
         tm1(plonl,plev), &        ! temperature input
         pmidm1(plonl,plev), &     ! midpoint pressures
         pintm1(plonl,plevp), &    ! interface pressures
         rpdel(plonl,plev), &      ! 1./pdel  (thickness bet interfaces)
         rpdeli(plonl,plev), &     ! 1./pdeli (thickness bet midpoints)
         zm(plonl,plev), &         ! midpoint geoptl height above sfc
         shflx(plonl), &           ! surface sensible heat flux (w/m2)
         cflx(plonl,pcnst), &      ! surface constituent flux (kg/m2/s)
         wvflx(plonl)              ! water vapor flux (kg/m2/s)
    real*8 :: &
         qp1(plonl,plev,pcnst), &  ! moist, tracers after vert. diff
         shp1(plonl,plev), &       ! specific humidity (kg/kg)
         thp(plonl,plev)           ! pot temp after vert. diffusion
    real*8 :: &
         kvh(plonl,plevp), &       ! coefficient for heat and tracers
         kvm(plonl,plevp), &       ! coefficient for momentum
         tpert(plonl), &           ! convective temperature excess
         qpert(plonl), &           ! convective humidity excess
         cgs(plonl,plevp)          ! counter-grad star (cg/flux)

    real*8 :: &
        taux(plonl), &             ! x surface stress (n)
        tauy(plonl), &             ! y surface stress (n)
        ustar(plonl)               ! surface friction velocity

    real*8 :: pblh(plonl)          ! boundary-layer height [m]

    real*8 :: qp0(plonl,plev,pcnst) ! To store initial concentration values
                                    ! (as2)

    !=================================================================
    ! vdiff begins here!
    !=================================================================

    !### Debug
    IF ( LPRT .and. ip < 5 .and. lat < 5 ) &
         CALL DEBUG_MSG( '### VDIFF: vdiff begins' )

    !Populate local variables with values from arguments.(ccc, 11/17/09)
    um1    = uwnd(:,lat,:)
    vm1    = vwnd(:,lat,:)
    tm1    = tadv(:,lat,:)    
    pmidm1 = pmid(:,lat,:)  
    pintm1 = pint(:,lat,:)      
    rpdel  = rpdel_arg(:,lat,:)  
    rpdeli = rpdeli_arg(:,lat,:)
    zm     = zm_arg(:,lat,:)
    shflx  = shflx_arg(:,lat)
    cflx   = sflx(:,lat,:)
    wvflx  = wvflx_arg(:,lat)
    qp1    = as2(:,lat,:,:)
    qp0    = as2(:,lat,:,:)
    shp1   = shp(:,lat,:)
    thp    = thp_arg(:,lat,:)
    kvh    = kvh_arg(:,lat,:)
    kvm    = kvm_arg(:,lat,:)
    tpert  = tpert_arg(:,lat)
    qpert  = qpert_arg(:,lat)
    cgs    = cgs_arg(:,lat,:)
    pblh   = pblh_arg(:,lat)
        
    IF (PRESENT(taux_arg )) taux  = taux_arg(:,lat)
    IF (PRESENT(tauy_arg )) tauy  = tauy_arg(:,lat)
    IF (PRESENT(ustar_arg)) ustar = ustar_arg(:,lat)

!-----------------------------------------------------------------------
! 	... convert the surface fluxes to lowest level tendencies
!-----------------------------------------------------------------------
    rcpair = 1.d0/cpair
    do i = 1,plonl
       tmp1(i)      = ztodt*gravit*rpdel(i,plev)
       ! simplified treatment -- dubot and dvbot are not used under current PBL scheme, anyway
!ccc       if (present(taux) .and. present(tauy)) then 
       if (present(taux_arg) .and. present(tauy_arg)) then 
          dubot(i)     = taux(i)*tmp1(i)
          dvbot(i)     = tauy(i)*tmp1(i)
       endif
       dshbot(i)    = wvflx(i)*tmp1(i)
       dtbot(i)     = shflx(i)*tmp1(i)*rcpair
       kvf(i,plevp) = 0.d0
    end do
    do m = 1,pcnst
       dqbot(:plonl,m) = cflx(:plonl,m)*tmp1(:plonl)
    end do
    
!      !### Debug
    IF ( LPRT .and. ip < 5 .and. lat < 5 ) &
         CALL DEBUG_MSG( '### VDIFF: diffusion begins' )

!-----------------------------------------------------------------------
! 	... set the vertical diffusion coefficient above the top diffusion level
!-----------------------------------------------------------------------
    do k = 1,ntopfl
       kvf(:plonl,k) = 0.d0
    end do

!-----------------------------------------------------------------------
! 	... compute virtual potential temperature for use in static stability 
!           calculation.  0.61 is 1. - r(water vapor)/r(dry air).  use 0.61 instead
!           of a computed variable in order to obtain an identical simulation to
!           case 414.
!-----------------------------------------------------------------------
!      call virtem( thp, shp1, thv, plonl )
    do k = 1,plev
       thv(:,k) = thp(:,k)*(1. + zvir*shp1(:,k))
    end do
    
!      !### Debug
    IF ( LPRT .and. ip < 5 .and. lat < 5 ) &
         CALL DEBUG_MSG( '### VDIFF: compute free atmos. diffusion' )

!-----------------------------------------------------------------------
! 	... compute the free atmosphere vertical diffusion coefficients
!           kvh = kvq = kvm. 
!-----------------------------------------------------------------------
    do k = ntopfl,plev-1
       do i = 1,plonl
!-----------------------------------------------------------------------
! 	... vertical shear squared, min value of (delta v)**2 prevents zero shear.
!-----------------------------------------------------------------------
          dvdz2 = (um1(i,k) - um1(i,k+1))**2 + (vm1(i,k) - vm1(i,k+1))**2
          dvdz2 = max( dvdz2,1.d-36 )
          dz    = zm(i,k) - zm(i,k+1)
          dvdz2 = dvdz2/(dz**2)
!-----------------------------------------------------------------------
! 	... static stability (use virtual potential temperature)
!-----------------------------------------------------------------------
          sstab = gravit*2.d0*(thv(i,k) - thv(i,k+1))/((thv(i,k) + thv(i,k+1))*dz)
!-----------------------------------------------------------------------
! 	... richardson number, stable and unstable modifying functions
!-----------------------------------------------------------------------
          rinub = sstab/dvdz2
          fstab = 1.0d0/(1.0d0 + 10.0d0*rinub*(1.0d0 + 8.0d0*rinub))
          funst = max( 1.d0 - 18.d0*rinub,0.d0 )
!-----------------------------------------------------------------------
! 	... select the appropriate function of the richardson number
!-----------------------------------------------------------------------
          if( rinub < 0.d0 ) then
             fstab = sqrt( funst )
          end if
!-----------------------------------------------------------------------
! 	... neutral diffusion coefficient
!           compute mixing length (z), where z is the interface height estimated
!           with an 8 km scale height.
!-----------------------------------------------------------------------
          kvn = ml2(k)*sqrt( dvdz2 )
!-----------------------------------------------------------------------
! 	... full diffusion coefficient (modified by f(ri)),
!-----------------------------------------------------------------------
          kvf(i,k+1) = max( zkmin,kvn*fstab )
       end do
    end do
    
    !### Debug
    IF ( LPRT .and. ip < 5 .and. lat < 5 ) &
         CALL DEBUG_MSG( '### VDIFF: pbldif begins' )

!-----------------------------------------------------------------------
! 	... determine the boundary layer kvh (=kvq), kvm, 
!           counter gradient terms (cgh, cgq, cgs)
!           boundary layer height (pblh) and 
!           the perturbation temperature and moisture (tpert and qpert)
!           the free atmosphere kv is returned above the boundary layer top.
!-----------------------------------------------------------------------
    ! ustar must always be inputted 
!ccc    if (present(taux) .and. present(tauy)) then
    if (present(taux_arg) .and. present(tauy_arg)) then
       call pbldif( thp, shp1, zm, um1, vm1, &
                    tm1, pmidm1, kvf, cflx, shflx, &
                    kvm, kvh, &
                    cgh, cgq, cgs, pblh, tpert, qpert, &
                    wvflx, cgsh, plonl, & 
                    taux=taux, tauy=tauy, ustar=ustar)
    else
       call pbldif( thp, shp1, zm, um1, vm1, &
                    tm1, pmidm1, kvf, cflx, shflx, &
                    kvm, kvh, &
                    cgh, cgq, cgs, pblh, tpert, qpert, &
                    wvflx, cgsh, plonl, ustar=ustar )
    endif
    
    !### Debug
    IF ( LPRT .and. ip < 5 .and. lat < 5 ) &
         CALL DEBUG_MSG( '### VDIFF: after pbldif' )

!-----------------------------------------------------------------------
! 	... add the counter grad terms to potential temp, specific humidity
!           and other constituents in the bdry layer. note, npbl gives the max
!           num of levels which are permitted to be within the boundary layer.
!-----------------------------------------------------------------------
!-----------------------------------------------------------------------
! 	... first set values above boundary layer
!-----------------------------------------------------------------------
    do k = 1,plev-npbl
       do i = 1,plonl
          thx(i,k)  = thp(i,k)
          shmx(i,k) = shp1(i,k)
       end do
       do m = 1,pcnst
          do i = 1,plonl
             qmx(i,k,m) = qp1(i,k,m)
          end do
       end do
    end do
    do k = 2,plev
       do i = 1,plonl
          potbar(i,k) = pintm1(i,k)/(.5d0*(tm1(i,k) + tm1(i,k-1)))
       end do
    end do
    do i = 1,plonl
       potbar(i,plevp) = pintm1(i,plevp)/tm1(i,plev)
    end do

!-----------------------------------------------------------------------
! 	... now focus on the boundary layer
!-----------------------------------------------------------------------
    ztodtgor = ztodt*gravit/rair
    do k = plev-npbl+1,plev
       do i = 1,plonl
          tmp1(i) = ztodtgor*rpdel(i,k)
          thx(i,k) = thp(i,k) + tmp1(i) &
                     *(potbar(i,k+1)*kvh(i,k+1)*cgh(i,k+1) &
                     - potbar(i,k)*kvh(i,k)*cgh(i,k))
          shmx(i,k) = shp1(i,k) + tmp1(i) &
                      *(potbar(i,k+1)*kvh(i,k+1)*cgsh(i,k+1) &
                      - potbar(i,k)*kvh(i,k)*cgsh(i,k))
       end do
       do m = 1,pcnst
          do i = 1,plonl
             qmx(i,k,m) = qp1(i,k,m) + tmp1(i) &
                          *(potbar(i,k+1)*kvh(i,k+1)*cgq(i,k+1,m) &
                          - potbar(i,k)*kvh(i,k)*cgq(i,k,m))
          end do
       end do
    end do

!-----------------------------------------------------------------------
! 	... check for neg qs in each constituent and put the original vertical
!           profile back if a neg value is found. a neg value implies that the
!           quasi-equilibrium conditions assumed for the countergradient term are
!           strongly violated.
!-----------------------------------------------------------------------
    do m = 1,pcnst
       adjust(:plonl) = .false.
       do k = plev-npbl+1,plev
          do i = 1,plonl
             if( qmx(i,k,m) < qmincg(m) ) then
                adjust(i) = .true.
             end if
          end do
       end do
!-----------------------------------------------------------------------
! 	... find long indices of those columns for which negatives were found
!-----------------------------------------------------------------------
       nval = count( adjust(:plonl) )
!-----------------------------------------------------------------------
! 	... replace those columns with original values
!-----------------------------------------------------------------------
       if( nval > 0 ) then
          do k = plev-npbl+1,plev
             where( adjust(:plonl) )
                qmx(:plonl,k,m) = qp1(:plonl,k,m)
             endwhere
          end do
       end if
    end do

!-----------------------------------------------------------------------
! 	... repeat above for sh
!-----------------------------------------------------------------------
    adjust(:plonl) = .false.
    do k = plev-npbl+1,plev
       do i = 1,plonl
!-----------------------------------------------------------------------
! 	... 1.e-12 is the value of qmin (=qmincg) used in ccm2.
!-----------------------------------------------------------------------
          if( shmx(i,k) < 1.d-12 ) then
             adjust(i) = .true.
          end if
       end do
    end do
!-----------------------------------------------------------------------
! 	... find long indices of those columns for which negatives were found
!-----------------------------------------------------------------------
    nval = count( adjust(:plonl) )
!-----------------------------------------------------------------------
! 	... replace those columns with original values
!-----------------------------------------------------------------------
    if( nval > 0 ) then
       do k = plev-npbl+1,plev
          where( adjust(:plonl) )
             shmx(:plonl,k) = shp1(:plonl,k)
          endwhere
       end do
    end if

!-----------------------------------------------------------------------
! 	... determine superdiagonal (ca(k)) and subdiagonal (cc(k)) coeffs
!           of the tridiagonal diffusion matrix. the diagonal elements are a
!           combination of ca and cc; they are not explicitly provided to the 
!           solver
!-----------------------------------------------------------------------
    gorsq = (gravit/rair)**2
    do k = ntopfl,plev-1
       do i = 1,plonl
          tmp2 = ztodt*gorsq*rpdeli(i,k)*(potbar(i,k+1)**2)
          cah(i,k  ) = kvh(i,k+1)*tmp2*rpdel(i,k  )
          cam(i,k  ) = kvm(i,k+1)*tmp2*rpdel(i,k  )
          cch(i,k+1) = kvh(i,k+1)*tmp2*rpdel(i,k+1)
          ccm(i,k+1) = kvm(i,k+1)*tmp2*rpdel(i,k+1)
       end do
    end do
!-----------------------------------------------------------------------
! 	... the last element of the upper diagonal is zero.
!-----------------------------------------------------------------------
    do i = 1,plonl
       cah(i,plev) = 0.d0
       cam(i,plev) = 0.d0
    end do
!-----------------------------------------------------------------------
! 	... calculate e(k) for heat & momentum vertical diffusion.  this term is 
!           required in solution of tridiagonal matrix defined by implicit diffusion eqn.
!-----------------------------------------------------------------------
    do i = 1,plonl
       termh(i,ntopfl) = 1.d0/(1.d0 + cah(i,ntopfl))
       termm(i,ntopfl) = 1.d0/(1.d0 + cam(i,ntopfl))
       zeh(i,ntopfl)   = cah(i,ntopfl)*termh(i,ntopfl)
       zem(i,ntopfl)   = cam(i,ntopfl)*termm(i,ntopfl)
    end do
    do k = ntopfl+1,plev-1
       do i = 1,plonl
          termh(i,k) = 1.d0/(1.d0 + cah(i,k) + cch(i,k) - cch(i,k)*zeh(i,k-1))
          termm(i,k) = 1.d0/(1.d0 + cam(i,k) + ccm(i,k) - ccm(i,k)*zem(i,k-1))
          zeh(i,k)   = cah(i,k)*termh(i,k)
          zem(i,k)   = cam(i,k)*termm(i,k)
       end do
    end do
    
    !### Debug
    IF ( LPRT .and. ip < 5 .and. lat < 5 ) &
         CALL DEBUG_MSG( '### VDIFF: starting diffusion' )

!-----------------------------------------------------------------------
! 	... diffuse constituents
!-----------------------------------------------------------------------
    call qvdiff( pcnst, qmx, dqbot, cch, zeh, &
	         termh, qp1, plonl )

!-----------------------------------------------------------------------
! 	... identify and correct constituents exceeding user defined bounds
!-----------------------------------------------------------------------
!      call qneg3( 'vdiff   ', lat, qp1, plonl )
! just use a simplified treatment
    where (qp1 < 0.d0)
       qp1 = 0.d0
    endwhere

!-----------------------------------------------------------------------
! 	... diffuse sh
!-----------------------------------------------------------------------
    call qvdiff( 1, shmx, dshbot, cch, zeh, &
	         termh, shp1, plonl )

!-----------------------------------------------------------------------
! 	... correct sh
!-----------------------------------------------------------------------
!      call shneg( 'vdiff:sh', lat, shp1, plonl )
! just use a simplified treatment
    where (shp1 < 1.d-12)
       shp1 = 0.d0
    endwhere

!-----------------------------------------------------------------------
! 	... diffuse potential temperature
!-----------------------------------------------------------------------
    call qvdiff( 1, thx, dtbot, cch, zeh, &
	         termh, thp, plonl )

    !Output values from local variables to arguments.(ccc, 11/17/09)
    as2(:,lat,:,:)   = qp1 
    shp(:,lat,:)     = shp1
    thp_arg(:,lat,:) = thp
    kvh_arg(:,lat,:) = kvh    
    kvm_arg(:,lat,:) = kvm    
    tpert_arg(:,lat) = tpert  
    qpert_arg(:,lat) = qpert  
    cgs_arg(:,lat,:)   = cgs    
    pblh_arg(:,lat)  = pblh   
        
    IF (PRESENT(taux_arg )) taux_arg(:,lat)  = taux   
    IF (PRESENT(tauy_arg )) tauy_arg(:,lat)  = tauy   
    IF (PRESENT(ustar_arg)) ustar_arg(:,lat) = ustar  

    !=======================================================
    ! ND15 Diagnostic: 
    ! mass change due to mixing in the boundary layer
    ! ND15 diagnostic moved here to not count the emissions
    ! and dry deposition in the Turbulent Flux.
    ! Needs to call qvdiff with emis+dep = 0 (dqbot) to 
    ! account for all mixing. (ccc, 9/24/10)
    !=======================================================
    IF ( ND15 > 0 ) THEN

       dqbot = 0d0
       call qvdiff( pcnst, qmx, dqbot, cch, zeh, &
            termh, qp1, plonl )

       DO M = 1, pcnst
       DO L = 1, plev 
       do I = 1, plonl
          ! Arrays in vdiff are upside-down
          K = plev - L + 1
          ! qp1 and qp0 are volume mixing ratio
#if defined( DEVEL )
          TURBFLUP(I,lat,k,M) = TURBFLUP(I,lat,k,M) &
                              + (qp1(I,L,M) - qp0(I,L,M)) &
                              * LOCAL_MET%AD(I,lat,k) &
                              / ( TCVV(M) * ztodt )
#else
          TURBFLUP(I,lat,k,M) = TURBFLUP(I,lat,k,M) &
                              + (qp1(I,L,M) - qp0(I,L,M)) * AD(I,lat,k) &
                              / ( TCVV(M) * ztodt )
#endif
       enddo
       enddo
       ENDDO

    ENDIF

  end subroutine vdiff
!EOC
!------------------------------------------------------------------------------
!          Harvard University Atmospheric Chemistry Modeling Group            !
!------------------------------------------------------------------------------
!BOP
!
! !IROUTINE: pbldif
!
! !DESCRIPTION: Subroutine PBLDIF computes the atmospheric boundary layer.
!  The nonlocal scheme determines eddy diffusivities based on a diagnosed 
!  boundary layer height and a turbulent velocity scale. Also, countergradient 
!  effects for heat and moisture, and constituents are included, along with 
!  temperature and humidity perturbations which measure the strength of 
!  convective thermals in the lower part of the atmospheric boundary layer.
!\\
!\\
! References:
!
!  \begin{enumerate}
!  \item Holtslag, A. A. M., and B. A. Boville, 1993: \emph{Local versus 
!         nonlocal boundary-layer diffusion in a global climate model}, 
!         \underline{J. Clim.}, \textbf{6}, 1825-1842.
!  \end{enumerate}
!
! !INTERFACE:
!
  subroutine pbldif( th      ,q       ,z       ,u       ,v, &
                     t       ,pmid    ,kvf     ,cflx    ,shflx, &
                     kvm     ,kvh, &
                     cgh     ,cgq     ,cgs     ,pblh    ,tpert, &
                     qpert   ,wvflx   ,cgsh    ,plonl, &
                     taux    ,tauy    ,ustar)
!
! !USES:
! 
    implicit none
!
! !INPUT PARAMETERS: 
!
    integer, intent(in) :: &
	 plonl
    real*8, intent(in) :: &
         th(plonl,plev), &          ! potential temperature [k]
         q(plonl,plev), &           ! specific humidity [kg/kg]
         z(plonl,plev), &           ! height above surface [m]
         u(plonl,plev), &           ! windspeed x-direction [m/s]
         v(plonl,plev), &           ! windspeed y-direction [m/s]
         t(plonl,plev), &           ! temperature (used for density)
         pmid(plonl,plev), &        ! midpoint pressures
         kvf(plonl,plevp), &        ! free atmospheric eddy diffsvty [m2/s]
         cflx(plonl,pcnst), &       ! surface constituent flux (kg/m2/s)
         wvflx(plonl), &            ! water vapor flux (kg/m2/s)
         shflx(plonl)               ! surface heat flux (w/m2)
!
! !INPUT/OUTPUT PARAMETERS: 
!
    real*8, optional, intent(inout) :: &
         taux(plonl), &            ! x surface stress (n)
         tauy(plonl), &            ! y surface stress (n)
         ustar(plonl)              ! surface friction velocity

    real*8, intent(inout) :: pblh(plonl)       ! boundary-layer height [m]
!
! !OUTPUT PARAMETERS:
!
    real*8, intent(out) :: &
         kvm(plonl,plevp), &        ! eddy diffusivity for momentum [m2/s]
         kvh(plonl,plevp), &        ! eddy diffusivity for heat [m2/s]
         cgh(plonl,plevp), &        ! counter-gradient term for heat [k/m]
         cgq(plonl,plevp,pcnst), &  ! counter-gradient term for constituents
         cgsh(plonl,plevp), &       ! counter-gradient term for sh
         cgs(plonl,plevp), &        ! counter-gradient star (cg/flux)
         tpert(plonl), &            ! convective temperature excess
         qpert(plonl)               ! convective humidity excess
!
! !REVISION HISTORY: 
!  02 Mar 2011 - R. Yantosca - Bug fixes for PGI compiler: these mostly
!                              involve explicitly using "D" exponents
!EOP
!------------------------------------------------------------------------------
!BOC
!
! !LOCAL VARIABLES:
!
    real*8, parameter :: tiny = 1.d-36      ! lower bound for wind magnitude
    
    integer :: &
         i, &                 ! longitude index
         k, &                 ! level index
         m                    ! constituent index
    logical :: &
         unstbl(plonl), &     ! pts w/unstbl pbl (positive virtual ht flx)
         stblev(plonl), &     ! stable pbl with levels within pbl
         unslev(plonl), &     ! unstbl pbl with levels within pbl
         unssrf(plonl), &     ! unstb pbl w/lvls within srf pbl lyr
         unsout(plonl), &     ! unstb pbl w/lvls in outer pbl lyr
         check(plonl)         ! true=>chk if richardson no.>critcal
    real*8 :: &
         heatv(plonl), &         ! surface virtual heat flux
         thvsrf(plonl), &        ! sfc (bottom) level virtual temperature
         thvref(plonl), &        ! reference level virtual temperature
         tkv, &                  ! model level potential temperature
         therm(plonl), &         ! thermal virtual temperature excess
         phiminv(plonl), &       ! inverse phi function for momentum
         phihinv(plonl), &       ! inverse phi function for heat 
         wm(plonl), &            ! turbulent velocity scale for momentum
         vvk, &                  ! velocity magnitude squared
         zm(plonl), &            ! current level height
         zp(plonl), &            ! current level height + one level up
         khfs(plonl), &          ! surface kinematic heat flux [mk/s]
         kqfs(plonl,pcnst), &    ! sfc kinematic constituent flux [m/s]
         kshfs(plonl), &         ! sfc kinematic moisture flux [m/s]
         zmzp                    ! level height halfway between zm and zp
    real*8 :: &
         rino(plonl,plev), &     ! bulk richardson no. from level to ref lev
         tlv(plonl), &           ! ref. level pot tmp + tmp excess
         fak1(plonl), &          ! k*ustar*pblh
         fak2(plonl), &          ! k*wm*pblh
         fak3(plonl), &          ! fakn*wstr/wm 
         pblk(plonl), &          ! level eddy diffusivity for momentum
         pr(plonl), &            ! prandtl number for eddy diffusivities
         zl(plonl), &            ! zmzp / obukhov length
         zh(plonl), &            ! zmzp / pblh
         zzh(plonl), &           ! (1-(zmzp/pblh))**2
         wstr(plonl), &          ! w*, convective velocity scale
         rrho(plonl), &          ! 1./bottom level density (temporary)
         obklen(plonl), &        ! obukhov length
         ustr                    ! unbounded ustar
    real*8 :: &
         term, &                 ! intermediate calculation
         fac, &                  ! interpolation factor
         pblmin                  ! min pbl height due to mechanical mixing
    
    !=================================================================
    ! pbldif begins here!
    !=================================================================
    
!------------------------------------------------------------------------
! 	... compute kinematic surface fluxes
!------------------------------------------------------------------------
    do i = 1,plonl
       rrho(i)  = rair*t(i,plev)/pmid(i,plev)
       if (present(taux) .and. present(tauy)) then
          ustr     = sqrt( sqrt( taux(i)**2 + tauy(i)**2 )*rrho(i) )
          ustar(i) = max( ustr,.01d0 )
       endif
       khfs(i)  = shflx(i)*rrho(i)/cpair
       kshfs(i) = wvflx(i)*rrho(i)
    end do
    do m = 1,pcnst
       kqfs(:plonl,m) = cflx(:plonl,m)*rrho(:plonl)
    end do

!------------------------------------------------------------------------
! 	... initialize output arrays with free atmosphere values
!------------------------------------------------------------------------
    do k = 1,plevp
       kvm(:,k)  = kvf(:,k)
       kvh(:,k)  = kvf(:,k)
       cgh(:,k)  = 0.d0
       cgsh(:,k) = 0.d0
       cgs(:,k)  = 0.d0
    end do
    do m = 1,pcnst
       do k = 1,plevp
          cgq(:,k,m) = 0.d0
       end do
    end do

!------------------------------------------------------------------------
! 	... compute various arrays for use later:
!------------------------------------------------------------------------
    do i = 1,plonl
       thvsrf(i) = th(i,plev)*(1.0d0 + 0.61d0*q(i,plev))
       heatv(i)  = khfs(i) + 0.61d0*th(i,plev)*kshfs(i)
       wm(i)     = 0.d0
       therm(i)  = 0.d0
       qpert(i)  = 0.d0
       tpert(i)  = 0.d0
       fak3(i)   = 0.d0  
       zh(i)     = 0.d0  
       obklen(i) = -thvsrf(i)*ustar(i)**3 &
                   /(g*vk*(heatv(i) + sign( 1.d-10,heatv(i) )))
    end do
    
    if (pblh_ar) then  ! use archived PBLH
       
       do i = 1,plonl
          if( heatv(i) > 0.d0 ) then
             unstbl(i) = .true.
          else
             unstbl(i) = .false.
          end if
          thvref(i) = th(i,plev)*(1.0d0 + 0.61d0*q(i,plev))
       end do

    else ! use derived PBLH

!------------------------------------------------------------------------
! 	... define first a new factor fac=100 for use in richarson number
!           calculate virtual potential temperature first level
!           and initialize pbl height to z1
!------------------------------------------------------------------------
       fac = 100.
       do i = 1,plonl
          thvref(i) = th(i,plev)*(1.0d0 + 0.61d0*q(i,plev))
          pblh(i)   = z(i,plev)
          check(i)  = .true.
!------------------------------------------------------------------------
! 	... initialization of lowest level ri number 
!           (neglected in initial holtslag implementation)
!------------------------------------------------------------------------
          rino(i,plev) = 0.d0
       end do

!------------------------------------------------------------------------
! 	... pbl height calculation:
!           search for level of pbl. scan upward until the richardson number between
!           the first level and the current level exceeds the "critical" value.
!------------------------------------------------------------------------
       do k = plev-1,plev-npbl+1,-1
          do i = 1,plonl
             if( check(i) ) then
                vvk = (u(i,k) - u(i,plev))**2 + (v(i,k) - v(i,plev))**2 + &
                      fac*ustar(i)**2
                vvk = max( vvk,tiny )
                tkv = th(i,k)*(1. + .61d0*q(i,k))
                rino(i,k) = g*(tkv - thvref(i))*(z(i,k)-z(i,plev))/ &
                            (thvref(i)*vvk)
                if( rino(i,k) >= ricr ) then
                   pblh(i) = z(i,k+1) &
                             + (ricr - rino(i,k+1)) &
                             /(rino(i,k) - rino(i,k+1))*(z(i,k) - z(i,k+1))
                   check(i) = .false.
                end if
             end if
          end do
       end do
       
!------------------------------------------------------------------------
! 	... set pbl height to maximum value where computation exceeds number of
!           layers allowed
!------------------------------------------------------------------------
       do i = 1,plonl
          if( check(i) ) then
             pblh(i) = z(i,plevp-npbl)
          end if
       end do
       
!------------------------------------------------------------------------
! 	... improve estimate of pbl height for the unstable points.
!           find unstable points (virtual heat flux is positive):
!------------------------------------------------------------------------
       do i = 1,plonl
          if( heatv(i) > 0.d0 ) then
             unstbl(i) = .true.
             check(i)  = .true.
          else
             unstbl(i) = .false.
             check(i)  = .false.
          end if
       end do

!------------------------------------------------------------------------
! 	... for the unstable case, compute velocity scale and the
!           convective temperature excess:
!------------------------------------------------------------------------
       do i = 1,plonl
          if( check(i) ) then
             phiminv(i)   = (1.d0 - binm*pblh(i)/obklen(i))**onet
             wm(i)        = ustar(i)*phiminv(i)
             therm(i)     = heatv(i)*fak/wm(i)       
             rino(i,plev) = 0.d0
             tlv(i)       = thvref(i) + therm(i)
          end if
       end do

!------------------------------------------------------------------------
! 	... improve pblh estimate for unstable conditions using the
!           convective temperature excess:
!------------------------------------------------------------------------
       do k = plev-1,plev-npbl+1,-1
          do i = 1,plonl
             if( check(i) ) then
                vvk = (u(i,k) - u(i,plev))**2 + (v(i,k) - v(i,plev))**2 &
                      + fac*ustar(i)**2
                vvk = max( vvk,tiny )
                tkv = th(i,k)*(1. + 0.61d0*q(i,k))
                rino(i,k) = g*(tkv - tlv(i))*(z(i,k)-z(i,plev)) &
                            /(thvref(i)*vvk)
                if( rino(i,k) >= ricr ) then
                   pblh(i) = z(i,k+1) + (ricr - rino(i,k+1)) &
                             /(rino(i,k) - rino(i,k+1))*(z(i,k) - z(i,k+1))
                   check(i) = .false.
                end if
             end if
          end do
       end do

!------------------------------------------------------------------------
! 	... points for which pblh exceeds number of pbl layers allowed;
!           set to maximum
!------------------------------------------------------------------------
       do i = 1,plonl
          if( check(i) ) then
             pblh(i) = z(i,plevp-npbl)
          end if
       end do

!------------------------------------------------------------------------
! pbl height must be greater than some minimum mechanical mixing depth
! several investigators have proposed minimum mechanical mixing depth
! relationships as a function of the local friction velocity, u*.  we 
! make use of a linear relationship of the form h = c u* where c=700.
! the scaling arguments that give rise to this relationship most often 
! represent the coefficient c as some constant over the local coriolis
! parameter.  here we make use of the experimental results of koracin 
! and berkowicz (1988) [blm, vol 43] for wich they recommend 0.07/f
! where f was evaluated at 39.5 n and 52 n.  thus we use a typical mid
! latitude value for f so that c = 0.07/f = 700.
!------------------------------------------------------------------------
       do i = 1,plonl
          pblmin  = 700.d0*ustar(i)
          pblh(i) = max( pblh(i),pblmin )
       end do
       
    endif ! if pblh_ar


!------------------------------------------------------------------------
! 	... pblh is now available; do preparation for diffusivity calculation:
!------------------------------------------------------------------------
    do i = 1,plonl
       pblk(i) = 0.d0
       fak1(i) = ustar(i)*pblh(i)*vk
!------------------------------------------------------------------------
! 	... do additional preparation for unstable cases only, set temperature
!           and moisture perturbations depending on stability.
!------------------------------------------------------------------------
       if( unstbl(i) ) then
          phiminv(i) = (1.d0 - binm*pblh(i)/obklen(i))**onet
          phihinv(i) = sqrt(1.d0 - binh*pblh(i)/obklen(i))
          wm(i)      = ustar(i)*phiminv(i)
          fak2(i)    = wm(i)*pblh(i)*vk
          wstr(i)    = (heatv(i)*g*pblh(i)/thvref(i))**onet 
          fak3(i)    = fakn*wstr(i)/wm(i)
          tpert(i)   = max( khfs(i)*fak/wm(i),0.d0 )   
          qpert(i)   = max( kshfs(i)*fak/wm(i),0.d0 )    
       else
          tpert(i)   = max( khfs(i)*fak/ustar(i),0.d0 ) 
          qpert(i)   = max( kshfs(i)*fak/ustar(i),0.d0 ) 
       end if
    end do

!------------------------------------------------------------------------
! 	... main level loop to compute the diffusivities and counter-gradient terms
!------------------------------------------------------------------------
    do k = plev,plev-npbl+2,-1
!------------------------------------------------------------------------
! 	... find levels within boundary layer
!------------------------------------------------------------------------
       do i = 1,plonl
          unslev(i) = .false.
          stblev(i) = .false.
          zm(i) = z(i,k)
          zp(i) = z(i,k-1)
          if( zkmin == 0.d0 .and. zp(i) > pblh(i) ) then
             zp(i) = pblh(i)
          end if
          if( zm(i) < pblh(i) ) then
             zmzp = 0.5d0*(zm(i) + zp(i))
             zh(i) = zmzp/pblh(i)
             zl(i) = zmzp/obklen(i)
             if( zh(i) <= 1.d0 ) then
                zzh(i) = (1.d0 - zh(i))**2
             else
                zzh(i) = 0.d0
             end if
!------------------------------------------------------------------------
! 	... stblev for points zm < plbh and stable and neutral
!           unslev for points zm < plbh and unstable
!------------------------------------------------------------------------
             if( unstbl(i) ) then
                unslev(i) = .true.
             else
                stblev(i) = .true.
             end if
          end if
       end do
!------------------------------------------------------------------------
! 	... stable and neutral points; set diffusivities; counter-gradient
!           terms zero for stable case:
!------------------------------------------------------------------------
       do i = 1,plonl
          if( stblev(i) ) then
             if( zl(i) <= 1.d0 ) then
                pblk(i) = fak1(i)*zh(i)*zzh(i)/(1. + betas*zl(i))
             else
                pblk(i) = fak1(i)*zh(i)*zzh(i)/(betas + zl(i))
             end if
             kvm(i,k) = max( pblk(i),kvf(i,k) )
             kvh(i,k) = kvm(i,k)
          end if
       end do
!------------------------------------------------------------------------
! 	... unssrf, unstable within surface layer of pbl
!           unsout, unstable within outer   layer of pbl
!------------------------------------------------------------------------
       do i = 1,plonl
          unssrf(i) = .false.
          unsout(i) = .false.
          if( unslev(i) ) then
             if( zh(i) < sffrac ) then
                unssrf(i) = .true.
             else
                unsout(i) = .true.
             end if
          end if
       end do
!------------------------------------------------------------------------
! 	... unstable for surface layer; counter-gradient terms zero
!------------------------------------------------------------------------
       do i = 1,plonl
          if( unssrf(i) ) then
             term    = (1.d0 - betam*zl(i))**onet
             pblk(i) = fak1(i)*zh(i)*zzh(i)*term
             pr(i)   = term/sqrt(1.d0 - betah*zl(i))
          end if
       end do
!------------------------------------------------------------------------
! 	... unstable for outer layer; counter-gradient terms non-zero:
!------------------------------------------------------------------------
       do i = 1,plonl
          if( unsout(i) ) then
             pblk(i)   = fak2(i)*zh(i)*zzh(i)
             cgs(i,k)  = fak3(i)/(pblh(i)*wm(i))
             cgh(i,k)  = khfs(i)*cgs(i,k)
             pr(i)     = phiminv(i)/phihinv(i) + ccon*fak3(i)/fak
             cgsh(i,k) = kshfs(i)*cgs(i,k)
          end if
       end do
       do m = 1,pcnst
          do i = 1,plonl
             if( unsout(i) ) then
                cgq(i,k,m) = kqfs(i,m)*cgs(i,k)
             end if
          end do
       end do
!------------------------------------------------------------------------
! 	... for all unstable layers, set diffusivities
!------------------------------------------------------------------------
       do i = 1,plonl
          if( unslev(i) ) then
             kvm(i,k) = max( pblk(i),kvf(i,k) )
             kvh(i,k) = max( pblk(i)/pr(i),kvf(i,k) )
          end if
       end do

    end do
    
  end subroutine pbldif
!EOC
!------------------------------------------------------------------------------
!          Harvard University Atmospheric Chemistry Modeling Group            !
!------------------------------------------------------------------------------
!BOP
!
! !IROUTINE: qvdiff
!
! !DESCRIPTION: Subroutine QVDIFF solve vertical diffusion eqtn for constituent
!  with explicit srfc flux.
!\\
!\\ 
! !INTERFACE:
!
  subroutine qvdiff( ncnst, qm1, qflx, cc, ze, &
	             term, qp1, plonl )
! 
! !USES:
!
    implicit none
!
! !INPUT PARAMETERS: 
!
    integer, intent(in) :: &
         plonl
    integer, intent(in) :: &
         ncnst                    ! num of constituents being diffused
    real*8, intent(in) :: &
         qm1(plonl,plev,ncnst), & ! initial constituent
         qflx(plonl,ncnst), &     ! sfc q flux into lowest model level
         cc(plonl,plev), &        ! -lower diag coeff.of tri-diag matrix
         term(plonl,plev)         ! 1./(1. + ca(k) + cc(k) - cc(k)*ze(k-1))
!
! !INPUT/OUTPUT PARAMETERS: 
!
    real*8, intent(inout) :: &
         ze(plonl,plev)           ! term in tri-diag. matrix system
!
! !OUTPUT PARAMETERS: 
!
    real*8, intent(out) :: &
         qp1(plonl,plev,ncnst)    ! final constituent
!
! !REMARKS:
!  Procedure for solution of the implicit equation follows :
!  Richtmyer and Morton (1967,pp 198-199)
!
! !REVISION HISTORY: 
!  02 Mar 2011 - R. Yantosca - Bug fixes for PGI compiler: these mostly
!                              involve explicitly using "D" exponents
!EOP
!------------------------------------------------------------------------------
!BOC
!
! !LOCAL VARIABLES:
!
    real*8 :: &
         zfq(plonl,plev,pcnst), & ! terms appear in soln of tri-diag sys
         tmp1d(plonl)             ! temporary workspace (1d array)
    integer :: &
         i, k, &               ! longitude,vertical indices
         m                     ! constituent index

    !=================================================================
    ! qvdiff begins here!
    !=================================================================
!-----------------------------------------------------------------------
! 	... calculate fq(k).  terms fq(k) and e(k) are required in solution of 
!           tridiagonal matrix defined by implicit diffusion eqn.
!           note that only levels ntopfl through plev need be solved for.
!           no vertical diffusion is applied above this level
!-----------------------------------------------------------------------
    do m = 1,ncnst
       do i = 1,plonl
          zfq(i,ntopfl,m) = qm1(i,ntopfl,m)*term(i,ntopfl)
       end do
       do k = ntopfl+1,plev-1
          do i = 1,plonl
             zfq(i,k,m) = (qm1(i,k,m) + cc(i,k)*zfq(i,k-1,m))*term(i,k)
          end do
       end do
    end do
!-----------------------------------------------------------------------
! 	... bottom level: (includes  surface fluxes)
!-----------------------------------------------------------------------
    do i = 1,plonl
       tmp1d(i) = 1.d0/(1.d0 + cc(i,plev) - cc(i,plev)*ze(i,plev-1))
       ze(i,plev) = 0.
    end do
    do m = 1,ncnst
       do i = 1,plonl
          zfq(i,plev,m) = (qm1(i,plev,m) + qflx(i,m) &
                          + cc(i,plev)*zfq(i,plev-1,m))*tmp1d(i)
       end do
    end do
!-----------------------------------------------------------------------
! 	... perform back substitution
!-----------------------------------------------------------------------
    do m = 1,ncnst
       do i = 1,plonl
          qp1(i,plev,m) = zfq(i,plev,m)
       end do
       do k = plev-1,ntopfl,-1
          do i = 1,plonl
             qp1(i,k,m) = zfq(i,k,m) + ze(i,k)*qp1(i,k+1,m)
          end do
       end do
    end do

  end subroutine qvdiff
!EOC
!------------------------------------------------------------------------------
!          Harvard University Atmospheric Chemistry Modeling Group            !
!------------------------------------------------------------------------------
!BOP
!
! !IROUTINE: vdiffar
!
! !DESCRIPTION: Subroutine VDIFFAR is the driver routine to compute vertical 
!  diffusion of trace constituents using archived coefficients for cgs and kvh.
!  This is a gutted version of vdiff.
!\\
!\\
! !INTERFACE:
!
  SUBROUTINE VDIFFAR( lat   ,tadv , &
                      pmid  ,pint ,rpdel_arg ,rpdeli_arg  ,ztodt, &
                      sflx  ,as2  ,kvh_arg   ,cgs_arg     ,plonl )
!
! !USES:
! 
    implicit none
!
! !INPUT PARAMETERS: 
!
    integer, intent(in) :: lat     ! latitude index
    integer, intent(in) :: plonl   ! lon tile dim
    real*8, intent(in) :: &
         ztodt , &                 ! 2 delta-t
         tadv(:,:,:), &        ! temperature input
         pmid(:,:,:), &     ! midpoint pressures
         pint(:,:,:), &    ! interface pressures
         rpdel_arg(:,:,:), &      ! 1./pdel  (thickness bet interfaces)
         rpdeli_arg(:,:,:), &     ! 1./pdeli (thickness bet midpoints)
         sflx(:,:,:), &      ! surface constituent flux (kg/m2/s)
         kvh_arg(:,:,:), &       ! coefficient for heat and tracers
         cgs_arg(:,:,:)          ! counter-grad star (cg/flux)
!
! !INPUT/OUTPUT PARAMETERS: 
!
    real*8, intent(inout) :: &
         as2(:,:,:,:)     ! moist, tracers after vert. diff
!
! !REVISION HISTORY: 
!  02 Mar 2011 - R. Yantosca - Bug fixes for PGI compiler: these mostly
!                              involve explicitly using "D" exponents
!EOP
!------------------------------------------------------------------------------
!BOC
!
! !LOCAL VARIABLES:
!
    real*8 :: &
         cah(plonl,plev), &       ! -upper diag for heat and constituts
         cch(plonl,plev), &       ! -lower diag for heat and constits
         cgq(plonl,plevp,pcnst), &! countergrad term for constituent
         potbar(plonl,plevp), &   ! pintm1(k)/(.5*(tm1(k)+tm1(k-1))
         tmp1(plonl), &           ! temporary storage
         tmp2, &                  ! temporary storage
         ztodtgor, &              ! ztodt*gravit/rair
         gorsq, &                 ! (gravit/rair)**2
         dqbot(plonl,pcnst), &    ! lowest layer q change from const flx
         qmx(plonl,plev,pcnst), & ! constituents input + counter grad
         zeh(plonl,plev), &       ! term in tri-diag. matrix system (t & q)
         termh(plonl,plev)        ! 1./(1. + cah(k) + cch(k) - cch(k)*zeh(k-1))
    integer :: &
         indx(plonl), &        ! array of indices of potential q<0
         ilogic(plonl), &      ! 1 => adjust vertical profile
         nval, &               ! num of values which meet criteria
         ii                    ! longitude index of found points
    integer :: &
         i, &                  ! longitude index
         k, &                  ! vertical index
         m                     ! constituent index

    real*8 :: &
         tm1(plonl,plev), &        ! temperature input
         pmidm1(plonl,plev), &     ! midpoint pressures
         pintm1(plonl,plevp), &    ! interface pressures
         rpdel(plonl,plev), &      ! 1./pdel  (thickness bet interfaces)
         rpdeli(plonl,plev), &     ! 1./pdeli (thickness bet midpoints)
         cflx(plonl,pcnst), &      ! surface constituent flux (kg/m2/s)
         kvh(plonl,plevp), &       ! coefficient for heat and tracers
         cgs(plonl,plevp)          ! counter-grad star (cg/flux)
    real*8 :: &
         qp1(plonl,plev,pcnst)     ! moist, tracers after vert. diff
    !=================================================================
    ! vdiffar begins here!
    !=================================================================
    
    !Populate local variables with values from arguments (ccc, 11/17/09)
    tm1    = tadv(:,lat,:)
    pmidm1 = pmid(:,lat,:)
    pintm1 = pint(:,lat,:)
    rpdel  = rpdel_arg(:,lat,:)
    rpdeli = rpdeli_arg(:,lat,:)
    cflx   = sflx(:,lat,:)
    kvh    = kvh_arg(:,lat,:)
    cgs    = cgs_arg(:,lat,:)
    qp1    = as2(:,lat,:,:)
    

!-----------------------------------------------------------------------
! 	... convert the surface fluxes to lowest level tendencies
!-----------------------------------------------------------------------
    do i = 1,plonl
       tmp1(i) = ztodt*gravit*rpdel(i,plev)
    end do
    do m = 1,pcnst
       do i = 1,plonl
          dqbot(i,m) = cflx(i,m)*tmp1(i)
       end do
    end do

!-----------------------------------------------------------------------
! 	... counter gradient terms:
!-----------------------------------------------------------------------
    call pbldifar( tm1, pmidm1, cflx, cgs, cgq, plonl )

!-----------------------------------------------------------------------
! 	... add the counter grad terms to potential temp, specific humidity
!           and other constituents in the bdry layer. note, npbl gives the max
!           num of levels which are permitted to be within the boundary layer.
!-----------------------------------------------------------------------
!-----------------------------------------------------------------------
! 	... first set values above boundary layer
!-----------------------------------------------------------------------
    do k = 1,plev-npbl
       do m = 1,pcnst
          qmx(:,k,m) = qp1(:,k,m)
       end do
    end do
    do k = 2,plev
       potbar(:,k) = pintm1(:,k)/(.5d0*(tm1(:,k) + tm1(:,k-1)))
    end do
    potbar(:,plevp) = pintm1(:,plevp)/tm1(:,plev)

!-----------------------------------------------------------------------
! 	... now focus on the boundary layer
!-----------------------------------------------------------------------
    ztodtgor = ztodt*gravit/rair
    do k = plev-npbl+1,plev
       do i = 1,plonl
          tmp1(i) = ztodtgor*rpdel(i,k)
       end do
       do m = 1,pcnst
          do i = 1,plonl
             qmx(i,k,m) = qp1(i,k,m) + tmp1(i)*(potbar(i,k+1)*kvh(i,k+1)* &
                          cgq(i,k+1,m) - potbar(i,k)*kvh(i,k)*cgq(i,k,m))
          end do
       end do
    end do

!-----------------------------------------------------------------------
! 	... check for neg qs in each constituent and put the original vertical
!           profile back if a neg value is found. a neg value implies that the
!           quasi-equilibrium conditions assumed for the countergradient term are
!           strongly violated.
!           original code rewritten by rosinski 7/8/91 to vectorize in longitude.
!-----------------------------------------------------------------------
    do m = 1,pcnst
       ilogic(:plonl) = 0
       do k = plev-npbl+1,plev
          do i = 1,plonl
             if( qmx(i,k,m) < qmincg(m) ) then
                ilogic(i) = 1
             end if
          end do
       end do
!-----------------------------------------------------------------------
! 	... find long indices of those columns for which negatives were found
!-----------------------------------------------------------------------
       nval = count( ilogic(:plonl) == 1 )

!-----------------------------------------------------------------------
! 	... replace those columns with original values
!-----------------------------------------------------------------------
       if( nval > 0 ) then
          do k = plev-npbl+1,plev
             where( ilogic(:plonl) == 1 )
                qmx(:plonl,k,m) = qp1(:plonl,k,m)
             endwhere
          end do
       end if
    end do

!-----------------------------------------------------------------------
! 	... determine superdiagonal (ca(k)) and subdiagonal (cc(k)) coeffs
!           of the tridiagonal diffusion matrix. the diagonal elements are a
!           combination of ca and cc; they are not explicitly provided to the 
!           solver
!-----------------------------------------------------------------------
    gorsq = (gravit/rair)**2
    do k = ntopfl,plev-1
       do i = 1,plonl
          tmp2 = ztodt*gorsq*rpdeli(i,k)*(potbar(i,k+1)**2)
          cah(i,k  ) = kvh(i,k+1)*tmp2*rpdel(i,k  )
          cch(i,k+1) = kvh(i,k+1)*tmp2*rpdel(i,k+1)
       end do
    end do
!-----------------------------------------------------------------------
! 	... the last element of the upper diagonal is zero.
!-----------------------------------------------------------------------
    do i = 1,plonl
       cah(i,plev) = 0.d0
    end do
!-----------------------------------------------------------------------
! 	... calculate e(k) for heat vertical diffusion.  this term is 
!           required in solution of tridiagonal matrix defined by implicit 
!           diffusion eqn.
!-----------------------------------------------------------------------
    do i = 1,plonl
       termh(i,ntopfl) = 1.d0/(1.d0 + cah(i,ntopfl))
       zeh(i,ntopfl) = cah(i,ntopfl)*termh(i,ntopfl)
    end do
    do k = ntopfl+1,plev-1
       do i = 1,plonl
          termh(i,k) = 1.d0/(1.d0 + cah(i,k) + cch(i,k) - cch(i,k)*zeh(i,k-1))
          zeh(i,k) = cah(i,k)*termh(i,k)
       end do
    end do
!-----------------------------------------------------------------------
! 	... diffuse constituents
!-----------------------------------------------------------------------
    call qvdiff( pcnst, qmx, dqbot, cch, zeh, &
	         termh, qp1, plonl )
!-----------------------------------------------------------------------
! 	... identify and correct constituents exceeding user defined bounds
!-----------------------------------------------------------------------
!      call qneg3( 'vdiff   ', lat, qp1(1,1,1), plonl )
!     simplified treatment
    where (qp1 < 0.d0)
       qp1 = 0.d0
    endwhere
    
    !Output values from local variables to arguments.(ccc, 11/17/09)
    as2(:,lat,:,:) = qp1
    
  END SUBROUTINE VDIFFAR
!EOC
!------------------------------------------------------------------------------
!          Harvard University Atmospheric Chemistry Modeling Group            !
!------------------------------------------------------------------------------
!BOP
!
! !IROUTINE: pbldifar
!
! !DESCRIPTION: Subroutine PBLDIFAR is a modified version of pbldif which only
!  calculates cgq given cgs.
!\\
!\\
! !INTERFACE:
!
  SUBROUTINE PBLDIFAR( t, pmid, cflx, cgs, cgq, plonl )
! 
! !USES:
!
    implicit none
!
! !INPUT PARAMETERS: 
!
    integer, intent(in) :: &
         plonl
    real*8, intent(in) :: &
         t(plonl,plev), &        ! temperature (used for density)
         pmid(plonl,plev), &     ! midpoint pressures
         cflx(plonl,pcnst), &     ! surface constituent flux (kg/m2/s)
         cgs(plonl,plevp)        ! counter-gradient star (cg/flux)
!
! !OUTPUT PARAMETERS: 
!
    real*8, intent(out) :: &
         cgq(plonl,plevp,pcnst)  ! counter-gradient term for constituents
!
! !REVISION HISTORY: 
!  02 Mar 2011 - R. Yantosca - Bug fixes for PGI compiler: these mostly
!                              involve explicitly using "D" exponents
!EOP
!------------------------------------------------------------------------------
!BOC
!
! !LOCAL VARIABLES:
!
    integer :: &
         i, &                 ! longitude index
         k, &                 ! level index
         m                    ! constituent index
    real*8 :: &
         rrho(plonl), &          ! 1./bottom level density
         kqfs(plonl,pcnst)       ! sfc kinematic constituent flux [m/s]

    !=================================================================
    ! pbldifar begins here!
    !=================================================================

!------------------------------------------------------------------------
! 	... compute kinematic surface fluxes
!------------------------------------------------------------------------
    rrho(:) = rair*t(:,plev)/pmid(:,plev)
    do m = 1,pcnst
       kqfs(:,m) = cflx(:,m)*rrho(:)
    end do
!------------------------------------------------------------------------
! 	... initialize output arrays with free atmosphere values
!------------------------------------------------------------------------
    do m = 1,pcnst
       do k = 1,plevp
          cgq(:,k,m) = 0.d0
       end do
    end do
!------------------------------------------------------------------------
! 	... compute the counter-gradient terms:
!------------------------------------------------------------------------
    do k = plev,plev-npbl+2,-1
       do m = 1,pcnst
          cgq(:,k,m) = kqfs(:,m)*cgs(:,k)
       end do
    end do

  END SUBROUTINE PBLDIFAR
!EOC
!------------------------------------------------------------------------------
!          Harvard University Atmospheric Chemistry Modeling Group            !
!------------------------------------------------------------------------------
!BOP
!
! !IROUTINE: vdinti
!
! !DESCRIPTION: Subroutine VDINTI initializes time independent fields for 
!  vertical diffusion. Calls initialization routine for boundary layer scheme.
!\\
!\\
! !INTERFACE:
!
  SUBROUTINE VDINTI
!
! !USES:
! 
    USE PRESSURE_MOD, ONLY : GET_AP, GET_BP
    USE ERROR_MOD,    ONLY : ALLOC_ERR
    
    implicit none
!
! !REVISION HISTORY: 
!  02 Mar 2011 - R. Yantosca - Bug fixes for PGI compiler: these mostly
!                              involve explicitly using "D" exponents
!EOP
!------------------------------------------------------------------------------
!BOC
!
! !LOCAL VARIABLES:
!
    real*8, parameter :: pbl_press = 400.e2         ! pressure cap for pbl (pa)
    integer :: k, &                               ! vertical loop index
               m
    
    integer :: AS
    
#if defined( DEVEL )
    real*8, allocatable :: ref_pmid(:)
#else
    real*8 :: ref_pmid(LLPAR)
#endif

    !=================================================================
    ! vdinti begins here!
    !=================================================================

#if defined( DEVEL )
    ALLOCATE( ref_pmid(LLPAR), STAT=AS )
    IF ( AS /= 0 ) CALL ALLOC_ERR( 'ref_pmid' )
    ref_pmid = 0.d0
    plevp = plev+1
#endif
!-----------------------------------------------------------------------
! 	... hard-wired numbers.
!           zkmin = minimum k = kneutral*f(ri)
!-----------------------------------------------------------------------
    zkmin = .01d0

!-----------------------------------------------------------------------
! 	... set physical constants for vertical diffusion and pbl
!-----------------------------------------------------------------------

    ! REF_PMID is indexed with K=1 being the atm. top and K=PLEV being 
    ! the surface.  Eliminate call to UPSIDEDOWN (bmy, 12/21/10)
    do k = 1, plev
       ref_pmid(plev-k+1) = 0.5d0*( GET_AP(k  )*100.d0 + GET_BP(k  )*1.d5 + &
                                    GET_AP(k+1)*100.d0 + GET_BP(k+1)*1.d5 )
    enddo

!-----------------------------------------------------------------------
! 	... derived constants
!           ntopfl = top level to which v-diff is applied
!           npbl   = max number of levels (from bottom) in pbl
!-----------------------------------------------------------------------
    do k = plev,1,-1
       if( ref_pmid(k) < pbl_press ) then
          exit
       end if
    end do
    npbl = max( 1,plev - k )
    write(*,*) 'vdinti: pbl height will be limited to bottom ',npbl, &
               ' model levels. top is ',1.d-2*ref_pmid(plevp-npbl),' hpa'
    if( plev == 1 ) then
       ntopfl = 0
    else
       ntopfl = 1
    end if

!-----------------------------------------------------------------------
! 	... set the square of the mixing lengths
!-----------------------------------------------------------------------
#if defined( DEVEL )
    ALLOCATE( ml2(plevp), STAT=AS )
    IF ( AS /= 0 ) CALL ALLOC_ERR( 'ml2' )
#endif

    ml2(1) = 0.d0
    do k = 2,plev
       ml2(k) = (30.d0)**2
    end do
    ml2(plevp) = 0.d0
!-----------------------------------------------------------------------
! 	... set the minimum mixing ratio for the counter-gradient term.
!           normally this should be the same as qmin.
!-----------------------------------------------------------------------
    
    ALLOCATE( qmincg(pcnst), STAT=AS )
    IF ( AS /= 0 ) CALL ALLOC_ERR( 'DETRAINE' )
    
    do m = 1,pcnst
       qmincg(m) = 0.d0
    end do

!-----------------------------------------------------------------------
! 	... initialize pbl variables
!-----------------------------------------------------------------------
    call pbinti( gravit)

  END SUBROUTINE VDINTI
!EOC
!------------------------------------------------------------------------------
!          Harvard University Atmospheric Chemistry Modeling Group            !
!------------------------------------------------------------------------------
!BOP
!
! !IROUTINE: vdiffdr
!
! !DESCRIPTION: Subroutine VDIFFDR calculates the vertical diffusion on a 
!  latitude slice of data.
!
!  \begin{enumerate}
!  \item The dummy argument as2 is in v\/v. (lin, 06/04/08)
!  \item TCVV and TRACER\_MW\_KG assume 12 g/mol for all HCs. Thus, when using 
!         them to convert units of HCs to be the inputs for vdiffdr, the
!         converted units are NOT kg/kg for concentrations and kg/m2/s for 
!         surface flux. However, since the units for both inputs are 
!         consistent, there should not be any problem. (lin, 06/04/08)
!  \end{enumerate}
!
! !INTERFACE:
!
#if defined( DEVEL )
  SUBROUTINE VDIFFDR( as2, LOCAL_MET )
#else
  SUBROUTINE VDIFFDR(as2)
#endif
!
! !USES:
! 
    USE TRACER_MOD,   ONLY : N_TRACERS,  TRACER_MW_KG, TCVV, &
                             ID_EMITTED, TRACER_COEFF, TRACER_COEFF, &
                             TRACER_NAME
    USE TRACER_MOD,   ONLY : ITS_A_TAGOX_SIM, ITS_A_TAGCO_SIM
    USE TRACER_MOD,   ONLY : ITS_A_CH4_SIM
    USE DAO_MOD,      ONLY : USTAR,          &
                             BXHEIGHT,       &
                            !PS    => PSC2,  &
                             shp   => SPHU,  &
                             AD,             &
                             PBL
#if !defined( DEVEL )
    USE DAO_MOD,      ONLY : um1   => UWND,  &
                             vm1   => VWND,  &
                             tadv  => T,     &
                             hflx  => HFLUX, &
                             eflux => EFLUX
#endif
    USE PRESSURE_MOD, ONLY : GET_PEDGE, GET_PCENTER
    USE TIME_MOD,     ONLY : GET_TS_CONV, GET_TS_EMIS
    USE COMODE_MOD,   ONLY : JLOP,      REMIS,   VOLUME
    USE DRYDEP_MOD,   ONLY : DEPNAME, NUMDEP, NTRAIND, DEPSAV
    USE PBL_MIX_MOD,  ONLY : GET_PBL_TOP_m, COMPUTE_PBL_HEIGHT, &
                             GET_PBL_MAX_L, GET_FRAC_UNDER_PBLTOP

!    USE VDIFF_PRE_MOD, ONLY : IIPAR, JJPAR, IDEMS, NEMIS, NCS, ND15, ND44, &
!                              NDRYDEP, emis_save
!
!    USE DIAG_MOD,     ONLY : TURBFLUP, AD44
    USE VDIFF_PRE_MOD, ONLY : IIPAR, JJPAR, IDEMS, NEMIS, NCS, ND44, &
                              NDRYDEP, emis_save

    USE DIAG_MOD,     ONLY : AD44
    USE GRID_MOD,     ONLY : GET_AREA_M2

    USE TRACER_MOD,   ONLY : ITS_A_MERCURY_SIM ! (cdh 8/28/09)
    USE DEPO_MERCURY_MOD, ONLY : ADD_Hg2_DD, ADD_HgP_DD
    USE DEPO_MERCURY_MOD, ONLY : ADD_Hg2_SNOWPACK
    USE TRACERID_MOD, ONLY : IS_Hg0, IS_Hg2, IS_HgP
    USE LOGICAL_MOD,  ONLY : LDYNOCEAN, LGTMM !cdh
    USE DAO_MOD,      ONLY : LWI, IS_ICE, IS_LAND, SNOMAS, SNOW !cdh
    USE DAO_MOD,      ONLY : FRSNO, FRLANDIC, FROCEAN ! jaf
    USE OCEAN_MERCURY_MOD,  ONLY : LHg2HalfAerosol !cdh
    USE DRYDEP_MOD,   ONLY : DRYHg0, DRYHg2, DRYHgP !cdh
    USE TRACER_MOD,   ONLY: ITS_A_FULLCHEM_SIM  !bmy
    USE OCEAN_MERCURY_MOD, ONLY : Fp, Fg !hma

#if defined( DEVEL )
    USE GC_TYPE_MOD,  ONLY : GC_MET_LOCAL
#endif

#   include "define.h"

    implicit none
!
! !INPUT PARAMETERS: 
!
#if defined( DEVEL )
      TYPE(GC_MET_LOCAL), INTENT(IN) :: LOCAL_MET  ! Obj w/ met fields
#endif
!
! !INPUT/OUTPUT PARAMETERS: 
!
    real*8, intent(inout), TARGET :: as2(IIPAR,JJPAR,LLPAR,N_TRACERS) ! advected species

!    REAL*8                :: SNOW_HT !cdh - obsolete
    REAL*8                :: FRAC_NO_HG0_DEP !jaf 
    LOGICAL               :: ZERO_HG0_DEP !jaf 
!
! !REVISION HISTORY:
!
! (1 ) Calls to vdiff and vdiffar are now done with full arrays as arguments.
!       (ccc, 11/19/09)
!  04 Jun 2010 - C. Carouge  - Updates for mercury simulations with GTMM 
!  25 Aug 2010 - R. Yantosca - Treat MERRA in the same way as GEOS-5
!  24 Sep 2010 - J. Lin      - Move ND15 to vdiff.  
!  21 Dec 2010 - R. Yantosca - Add logical flags for different sim types
!  21 Dec 2010 - R. Yantosca - Now call ITS_A_FULLCHEM_SIM instead of
!                              relying on NCS == 0
!  22 Dec 2010 - C. Carouge  - Combine array flipping w/ unit conversion 
!                              to save on operations
!  02 Mar 2011 - R. Yantosca - Bug fixes for PGI compiler: these mostly
!                              involve explicitly using "D" exponents
!  26 Apr 2011 - J. Fisher   - Use MERRA land fraction information
!  25 Oct 2011 - H. Amos     - bring Hg2 gas-particle partitioning code into
!                              v9-01-02
!  08 Feb 2012 - R. Yantosca - Treat GEOS-5.7.2 in the same way as MERRA
!  01 Mar 2012 - R. Yantosca - Now use GET_AREA_CM2(I,J,L) from grid_mod.F90
!  22 Jun 2012 - R. Yantosca - Now use pointers to flip arrays in vertical
!EOP
!------------------------------------------------------------------------------
!BOC
!
! !LOCAL VARIABLES:
!
    integer :: I,J,L,JLOOP,N,NN

    real*8, TARGET, dimension(IIPAR,JJPAR,LLPAR) :: pmid, rpdel, rpdeli, zm
    real*8, TARGET, dimension(IIPAR,JJPAR,LLPAR+1) :: pint
    real*8, TARGET, dimension(IIPAR,JJPAR,N_TRACERS) :: sflx
    real*8, TARGET, dimension(IIPAR,JJPAR,N_TRACERS) :: eflx, dflx ! surface flux
    real*8, TARGET, dimension(IIPAR,JJPAR,LLPAR+1) :: cgs, kvh, kvm
    real*8, TARGET, dimension(IIPAR,JJPAR) :: pblh, tpert, qpert
    real*8, TARGET, dimension(IIPAR,JJPAR,LLPAR) :: thp         ! potential temperature
    real*8, TARGET, dimension(IIPAR,JJPAR) :: shflx    ! water vapor flux
    real*8, TARGET, dimension(IIPAR,JJPAR,LLPAR) :: t1
    real*8, TARGET, dimension(IIPAR,JJPAR,LLPAR,N_TRACERS) :: as ! save tracer MR 
                                                         ! before vdiffdr
    real*8 :: vtemp
    real*8 :: p0 = 1.d5
    real*8 :: dtime
    real*8 :: wk1, wk2
    integer :: pbl_top
      
    REAL*8  :: DEP_KG !(cdh, 8/28/09)

    ! Array to store a single level of the AS2 array,
    ! so as not to blow up the parallelization (ccc, 12/22.10)
    REAL*8, dimension(IIPAR, JJPAR, N_TRACERS)  :: as2_scal

    ! Add flags
    LOGICAL :: IS_CH4, IS_FULLCHEM, IS_Hg, IS_TAGOx, IS_TAGCO

    ! Pointers 
    REAL*8,  POINTER :: p_um1   (:,:,:  )
    REAL*8,  POINTER :: p_vm1   (:,:,:  )
    REAL*8,  POINTER :: p_tadv  (:,:,:  )
    REAL*8,  POINTER :: p_pmid  (:,:,:  )
    REAL*8,  POINTER :: p_pint  (:,:,:  )
    REAL*8,  POINTER :: p_rpdel (:,:,:  ) 
    REAL*8,  POINTER :: p_rpdeli(:,:,:  )
    REAL*8,  POINTER :: p_zm    (:,:,:  )
    REAL*8,  POINTER :: p_thp   (:,:,:  )
    REAL*8,  POINTER :: p_kvh   (:,:,:  )
    REAL*8,  POINTER :: p_kvm   (:,:,:  )
    REAL*8,  POINTER :: p_cgs   (:,:,:  )
    REAL*8,  POINTER :: p_shp   (:,:,:  )
    REAL*8,  POINTER :: p_t1    (:,:,:  )
    REAL*8,  POINTER :: p_as2   (:,:,:,:)

    !=================================================================
    ! vdiffdr begins here!
    !=================================================================

    !### Debug
    IF ( LPRT ) CALL DEBUG_MSG( '### VDIFFDR: VDIFFDR begins' )
    
    ! Initialize local arrays. (ccc, 12/21/10)
    pmid    = 0d0
    rpdel   = 0d0
    rpdeli  = 0d0
    zm      = 0d0
    pint    = 0d0
    sflx    = 0d0
    eflx    = 0d0
    dflx    = 0d0
    cgs     = 0d0
    kvh     = 0d0
    kvm     = 0d0
    pblh    = 0d0
    tpert   = 0d0
    qpert   = 0d0
    thp     = 0d0
    shflx   = 0d0
    t1      = 0d0
    as2_scal= 0d0

    ! Test for different types of simulations and save in local variables/
    ! These are used in the parallel DO loops below (bmy, 12/21/10)
    IS_CH4      = ITS_A_CH4_SIM()
    IS_FULLCHEM = ITS_A_FULLCHEM_SIM()
    IS_Hg       = ITS_A_MERCURY_SIM()
    IS_TAGCO    = ITS_A_TAGCO_SIM()
    IS_TAGOX    = ITS_A_TAGOX_SIM()

    dtime = GET_TS_CONV()*60d0 ! min -> second
    
#if defined( DEVEL )
    shflx = LOCAL_MET%EFLUX / latvap ! latent heat -> water vapor flux
#else
    shflx = eflux / latvap ! latent heat -> water vapor flux
#endif

! (Turn off parallelization for now, skim 6/20/12)
    
!$OMP PARALLEL DO DEFAULT( SHARED ) PRIVATE( I, J, L )
    do J = 1, JJPAR
    do I = 1, IIPAR

    ! calculate variables related to pressure
    do L = 1, LLPAR
       pmid(I,J,L) = GET_PCENTER(I,J,L)*100.d0 ! hPa -> Pa
       pint(I,J,L) = GET_PEDGE(I,J,L)*100.d0   ! hPa -> Pa
       ! calculate potential temperature
#if defined( DEVEL )
       thp(I,J,L) = LOCAL_MET%T(I,J,L)*(p0/pmid(I,J,L))**cappa
#else
       thp(I,J,L) = tadv(I,J,L)*(p0/pmid(I,J,L))**cappa
#endif
    enddo
    pint(I,J,LLPAR+1) = GET_PEDGE(I,J,LLPAR+1)
    
    enddo
    enddo
!$OMP END PARALLEL DO

!$OMP PARALLEL DO DEFAULT( SHARED ) PRIVATE( I, J, L )
    do J = 1, JJPAR
    do I = 1, IIPAR
    do L = 1, LLPAR
    ! Corrected calculation of zm.
    ! Use temperature instead of virtual temperature to be consistent with 
    ! the calculation of BXHEIGHT. (lin, 06/02/08)
    !zm(I,J,L) = sum(BXHEIGHT(I,J,1:L))
#if defined( DEVEL )
       zm(I,J,L) = sum( LOCAL_MET%BXHEIGHT(I,J,1:L)) &
                 - log( pmid(I,J,L)/pint(I,J,L+1) )  &
                 * r_g * LOCAL_MET%T(I,J,L)
#else
       zm(I,J,L) = sum(BXHEIGHT(I,J,1:L)) &
                   - log(pmid(I,J,L)/pint(I,J,L+1)) * r_g * tadv(I,J,L)
#endif
    enddo
    enddo
    enddo
!$OMP END PARALLEL DO

    ! Have to separate the calculations of pmid/pint and rpdel/rpdeli.
    ! (Lin, 06/02/08)
!$OMP PARALLEL DO DEFAULT( SHARED ) PRIVATE( I, J, L )
    do J = 1, JJPAR
    do I = 1, IIPAR
       do L = 1, LLPAR
          rpdel(I,J,L) = 1.d0 / (pint(I,J,L) - pint(I,J,L+1))
       enddo

       !rpdeli(I,J,1) = 1.d0 / (PS(I,J) - pmid(I,J,1))
       rpdeli(I,J,1) = 0.d0 ! follow mozart setup (shown in mo_physlic.F90) 

       do L = 2, LLPAR
          rpdeli(I,J,L) = 1.d0 / (pmid(I,J,L-1) - pmid(I,J,L))
       enddo
    enddo
    enddo
!$OMP END PARALLEL DO

    !!! calculate surface flux = emissions - dry deposition !!!

    ! Define slice of AS2, so as not to blow up the parallelization
    ! (ccc, bmy, 12/20/10)
    as2_scal = as2(:,:,1,:)

!$OMP PARALLEL DO       &
!$OMP DEFAULT( SHARED ) &
!$OMP PRIVATE( I, J, L, N, NN, JLOOP, wk1, wk2, pbl_top, DEP_KG ) &
!!$OMP PRIVATE( SNOW_HT ) &
!$OMP PRIVATE( FRAC_NO_HG0_DEP, ZERO_HG0_DEP )
    do J = 1, JJPAR
    do I = 1, IIPAR

       !----------------------------------------------------------------
       ! Add emissions for full-chemistry simulation
       !----------------------------------------------------------------
       IF ( IS_FULLCHEM .and. NCS > 0 ) THEN

          do N = 1, NEMIS(NCS)
             NN = IDEMS(N)

             ! for emissions in the lowest model layer only
             IF ( NN > 0 ) THEN
                JLOOP = JLOP(I,J,1)
                eflx(I,J,NN) = REMIS(JLOOP,N) * TRACER_MW_KG(NN)
             ENDIF

          enddo

          ! additional step to convert from molec spec/cm3/s to kg/m2/s
#if defined( DEVEL )
          eflx(I,J,:) = eflx(I,J,:) * LOCAL_MET%BXHEIGHT(I,J,1) / &
                        6.022d23    * 1.d6
#else
          eflx(I,J,:) = eflx(I,J,:) * BXHEIGHT(I,J,1) / 6.022d23 * 1.d6
#endif

          !add the tracer coef. (i.e., one ISOP molecule has five carbon atoms)
          ! (lin, 06/07/08) 
          do N = 1, N_TRACERS
             if ( ID_EMITTED(N) .le. 0 ) cycle
             eflx(I,J,N) = eflx(I,J,N) * TRACER_COEFF(N,ID_EMITTED(N))
          enddo

          ! add surface emis of aerosols 
          ! (after converting kg/box/timestep to kg/m2/s)
          ! Should NOT use ID_EMITTED here, since it is only for gases 
          ! for SMVGEAR. (Lin, 06/10/08)
          do N = 1, N_TRACERS
             eflx(I,J,N) = eflx(I,J,N) + emis_save(I,J,N)       &
                                       / GET_AREA_M2( I, J, 1 ) &
                                       / GET_TS_EMIS() / 60.d0
          enddo

       ENDIF

       !----------------------------------------------------------------
       ! Zero emissions for tagged CO simulation
       !
       ! CO emis are considered in tagged_co_mod.f.  This over-
       ! simplified treatment may be inconsistent with the full 
       ! chemistry simulation. Hopefully this simplification wouldn't 
       ! cause too much problem, since the std. tagged_co simulation 
       ! is also approximate, anyway. (Lin, 06/20/09) 
       !----------------------------------------------------------------
       IF ( IS_TAGCO ) THEN
          eflx(I,J,:) = 0d0 
       ENDIF

       !----------------------------------------------------------------
       ! Add emissions for offline CH4 simulation
       !----------------------------------------------------------------
       IF ( IS_CH4 ) THEN
          ! add surface emis
          ! (after converting kg/box/timestep to kg/m2/s)
          ! Should NOT use ID_EMITTED here, since it is only for gases 
          ! for SMVGEAR. (Lin, 06/10/08)
          do N = 1, N_TRACERS
             eflx(I,J,N) = eflx(I,J,N) + emis_save(I,J,N) &
                         / GET_AREA_M2( I, J, 1 )         &
                         / GET_TS_EMIS() / 60.d0
          enddo
       endif

       !----------------------------------------------------------------
       ! Add emissions for offline mercury simulation
       !----------------------------------------------------------------
       IF ( IS_Hg ) THEN
          do N = 1, N_TRACERS
             eflx(I,J,N) = eflx(I,J,N) + emis_save(I,J,N) & 
                         / GET_AREA_M2( I, J, 1 )         &
                         / GET_TS_EMIS() / 60.d0
          enddo
       ENDIF

       !----------------------------------------------------------------
       ! Apply dry deposition frequencies
       !----------------------------------------------------------------
       do N = 1, NUMDEP ! NUMDEP includes all gases/aerosols
          ! Now include sea salt dry deposition (jaegle 5/11/11)
          IF (TRIM( DEPNAME(N) ) == 'DST1'.OR. &
              TRIM( DEPNAME(N) ) == 'DST2'.OR. &
              TRIM( DEPNAME(N) ) == 'DST3'.OR. &
              TRIM( DEPNAME(N) ) == 'DST4') CYCLE
              !TRIM( DEPNAME(N) ) == 'SALA'.OR. &
              !TRIM( DEPNAME(N) ) == 'SALC') CYCLE

          ! gases + aerosols for full chemistry 
          NN   = NTRAIND(N)
          if (NN == 0) CYCLE

          ! adding the backward consistency with previous GEOS-Chem drydep 
          ! calculation. (Lin, 06/04/2008) 
          ! given that as2 is in v/v
          !dflx(I,J,NN) = DEPSAV(I,J,N) * as2(I,J,1,NN) / TCVV(NN) 
          
          ! use mean concentration within the PBL for calculating drydep 
          ! fluxes
          if (pbl_mean_drydep) then 
             wk1 = 0.d0
             wk2 = 0.d0
             pbl_top = GET_PBL_MAX_L() ! the highest layer the PBL reaches, 
             ! globally
             do L = 1, pbl_top
#if defined( DEVEL )
                wk1 = wk1 + as2(I,J,L,NN) * LOCAL_MET%AD(I,J,L)* &
                      GET_FRAC_UNDER_PBLTOP(I,J,L)
                wk2 = wk2 + LOCAL_MET%AD(I,J,L) * &
                      GET_FRAC_UNDER_PBLTOP(I,J,L)
#else
                wk1 = wk1 + as2(I,J,L,NN)*AD(I,J,L)* &
                      GET_FRAC_UNDER_PBLTOP(I,J,L)
                wk2 = wk2 + AD(I,J,L)*GET_FRAC_UNDER_PBLTOP(I,J,L)
#endif
             enddo
             ! since we only use the ratio of wk1 / wk2, there should not be
             ! a problem even if the PBL top is lower than the top of the 
             ! first (lowest) model layer
             ! given that as2 is in v/v
             dflx(I,J,NN) = DEPSAV(I,J,N) * (wk1/(wk2+1.d-30)) / TCVV(NN)
             
             ! consistency with the standard GEOS-Chem setup (Lin, 07/14/08)
             if (drydep_back_cons) then 
#if defined( DEVEL )
                dflx(I,J,NN) = dflx(I,J,NN) * (wk2+1.d-30) / &
                               LOCAL_MET%AD(I,J,1)         * &
                               LOCAL_MET%BXHEIGHT(I,J,1)   / &
                               GET_PBL_TOP_m(I,J)
#else
                dflx(I,J,NN) = dflx(I,J,NN) * (wk2+1.d-30) / AD(I,J,1) * &
                               BXHEIGHT(I,J,1) / GET_PBL_TOP_m(I,J)
#endif
             endif
          else

             ! only use the lowest model layer for calculating drydep fluxes
             ! given that as2 is in v/v
             ! NOTE: Now use as2_scal(I,J,NN), instead of as2(I,J,1,NN) to 
             ! avoid seg faults in parallelization (ccarouge, bmy, 12/20/10)
             dflx(I,J,NN) = DEPSAV(I,J,N) * as2_scal(I,J,NN) / TCVV(NN)

             !------------------------------------------------------------------
             !Prior to 25 Oct 2011, H Amos
             !! If flag is set to treat Hg2 as half aerosol, half gas, then
             !! use average deposition velocity (cdh, 9/01/09)
             !IF ( LHG2HALFAEROSOL .AND. IS_HG2(NN) ) THEN
             !
             !   ! NOTE: Now use as2_scal(I,J,NN), instead of as2(I,J,1,NN) to 
             !   ! avoid seg faults in parallelization (ccarouge, bmy, 12/20/10)
             !   dflx(I,J,NN) =  &
             !        ( DEPSAV(I,J,DRYHg2) +  DEPSAV(I,J,DRYHgP) ) / 2D0 * &
             !        as2_scal(I,J,NN) / TCVV(NN) 
             !   
             !ENDIF
             !
             IF ( IS_HG2(NN) ) THEN

                IF ( LHG2HALFAEROSOL ) THEN
                   ! NOTE: Now use as2_scal(I,J,NN), instead of as2(I,J,1,NN) to 
                   ! avoid seg faults in parallelization (ccarouge, bmy, 12/20/10)

                   ! partition Hg2 50/50 gas/particle
                   dflx(I,J,NN) =  &
                        ( DEPSAV(I,J,DRYHg2) +  DEPSAV(I,J,DRYHgP) ) / 2D0 * &
                        as2_scal(I,J,NN) / TCVV(NN) 
                ELSE
                   
                   ! temperature-dependent Hg2 partitioning
                   dflx(I,J,NN) = ( DEPSAV(I,J,DRYHg2)*Fg(I,J,1) + &
                                    DEPSAV(I,J,DRYHgP)*Fp(I,J,1) ) * &
                                    as2_scal(I,J,NN) / TCVV(NN) 
                ENDIF
                   
             ENDIF
             !------------------------------------------------------------------
          endif
          
!--jaf.start          
          ! Restructure to use fractional land cover info available in
          ! MERRA (jaf,4/26/11)
!          ! Hg(0) exchange with the ocean is handled by ocean_mercury_mod
!          ! so disable deposition over water here.
!          ! LWI is exactly zero for water (includes some fresh water) 
!          ! in GEOS-5. Note LWI is not exactly zero for earlier GEOS versions,
!          ! but non-local PBL mixing is only defined for GEOS-5.
!          ! ocean_mercury_mod defines ocean based on fraction 
!          ! land, albedo and mixed layer depth. The difference with LWI is
!          ! small. (cdh, 8/28/09) 
!          IF ( IS_Hg .AND. IS_HG0(NN) .AND. LWI(I,J) == 0 ) THEN
!             DFLX(I,J,NN) = 0D0
!          ENDIF
!
!          ! CDH (9/11/09)
!          ! Turn off Hg(0) deposition to snow and ice because we haven't yet
!          ! included emission from these surfaces and most field studies
!          ! suggest Hg(0) emissions exceed deposition during sunlit hours.
!#if   defined( GEOS_5 ) || defined( MERRA )
!          ! GEOS5 snow height (water equivalent) in mm. (Docs wrongly say m)
!          SNOW_HT = SNOMAS(I,J)
!#else
!          ! GEOS1-4 snow heigt (water equivalent) in mm
!          SNOW_HT = SNOW(I,J)
!#endif 
!
!          IF ( IS_Hg .AND. IS_HG0(NN) .AND. &
!               ( IS_ICE(I,J) .OR. (IS_LAND(I,J) .AND. SNOW_HT > 10d0) ) ) THEN
!             DFLX(I,J,NN) = 0D0
!          ENDIF

          ! Hg(0) exchange with the ocean is handled by ocean_mercury_mod
          ! so disable deposition over water here.
          ! Turn off Hg(0) deposition to snow and ice because we haven't yet
          ! included emission from these surfaces and most field studies
          ! suggest Hg(0) emissions exceed deposition during sunlit hours.

          ! Except in MERRA, we assume entire grid box is water or ice
          ! if conditions are met (jaf, 4/26/11)
          FRAC_NO_HG0_DEP = 1d0

#if defined( DEVEL )

#if   defined( MERRA ) || defined( GEOS_57 )
          FRAC_NO_HG0_DEP = MIN( LOCAL_MET%FROCEAN(I,J) + &
                                 LOCAL_MET%FRSNO(I,J)   + &
                                 LOCAL_MET%FRLANDIC(I,J), 1d0)
          ZERO_HG0_DEP    = ( FRAC_NO_HG0_DEP > 0d0 )

#elif defined( GEOS_5 )
          ! GEOS5 snow height (water equivalent) in mm. (Docs wrongly say m)
          ZERO_HG0_DEP = (( LOCAL_MET%LWI(I,J) == 0      )  .OR.  &
                          ( IS_ICE ( I, J, LOCAL_MET     )) .OR.  &
                          ( IS_LAND( I, J, LOCAL_MET     )  .AND. &
                            LOCAL_MET%SNOMAS(I,J) > 10d0 ))

#else
          ! GEOS1-4 snow heigt (water equivalent) in mm
          ZERO_HG0_DEP = (( LOCAL_MET%LWI(I,J) == 0      )  .OR.  &
                          ( IS_ICE ( I, J, LOCAL_MET     )) .OR.  &
                          ( IS_LAND( I, J, LOCAL_MET     )  .AND. &
                            LOCAL_MET%SNOW(I,J)   > 10d0 ))
#endif

#else

#if   defined( MERRA ) || defined( GEOS_57 )
          FRAC_NO_HG0_DEP = &
               MIN(FROCEAN(I,J) + FRSNO(I,J) + FRLANDIC(I,J), 1d0)
          ZERO_HG0_DEP = ( FRAC_NO_HG0_DEP > 0d0 )
#elif defined( GEOS_5 )
          ! GEOS5 snow height (water equivalent) in mm. (Docs wrongly say m)
          ZERO_HG0_DEP = ( (LWI(I,J) == 0) .OR. &
                          (IS_ICE(I,J)) .OR.   &
                          (IS_LAND(I,J) .AND. SNOMAS(I,J) > 10d0) )
#else
          ! GEOS1-4 snow heigt (water equivalent) in mm
          ZERO_HG0_DEP = ( (LWI(I,J) == 0) .OR. &
                          (IS_ICE(I,J)) .OR.   &
                          (IS_LAND(I,J) .AND. SNOW(I,J) > 10d0) )
#endif

#endif 
          
          IF ( IS_Hg .AND. IS_HG0(NN) ) THEN
             IF ( ZERO_HG0_DEP ) THEN
                DFLX(I,J,NN) = DFLX(I,J,NN) * &
                               MAX(1d0 - FRAC_NO_HG0_DEP,0d0)
             ENDIF
          ENDIF

!--jaf.end

       enddo

       !----------------------------------------------------------------
       ! Apply dry deposition frequencies for Tagged Ox simulation
       ! (Jintai Lin, 06/21/08)
       !----------------------------------------------------------------
       IF ( IS_TAGOX ) THEN
          do N = 2, N_TRACERS ! the first species, Ox, has been done above
             if (pbl_mean_drydep) then
                wk1 = 0.d0
                wk2 = 0.d0
                pbl_top = GET_PBL_MAX_L() ! the highest layer the PBL reaches,
                                          ! globally
                do L = 1, pbl_top
#if defined( DEVEL )
                   wk1 = wk1 + as2(I,J,L,N) * LOCAL_MET%AD(I,J,L) * &
                               GET_FRAC_UNDER_PBLTOP(I,J,L)
                   wk2 = wk2 + LOCAL_MET%AD(I,J,L) * &
                               GET_FRAC_UNDER_PBLTOP(I,J,L)
#else
                   wk1 = wk1 + as2(I,J,L,N)*AD(I,J,L)* &
                               GET_FRAC_UNDER_PBLTOP(I,J,L)
                   wk2 = wk2 + AD(I,J,L)*GET_FRAC_UNDER_PBLTOP(I,J,L)
#endif
                enddo
                ! since we only use the ratio of wk1 / wk2, there should not be
                ! a problem even if the PBL top is lower than the top of the 
                ! first (lowest) model layer
                ! given that as2 is in v/v
                dflx(I,J,N) = DEPSAV(I,J,1) * (wk1/(wk2+1.d-30)) / TCVV(1)

                ! Consistent with the standard GEOS-Chem setup.(Lin, 07/14/08) 
                if (drydep_back_cons) then 
#if defined( DEVEL )
                   dflx(I,J,N) = dflx(I,J,N) * (wk2+1.d-30) / &
                                 LOCAL_MET%AD(I,J,1)        * &
                                 LOCAL_MET%BXHEIGHT(I,J,1)  / &
                                 GET_PBL_TOP_m(I,J)
#else
                   dflx(I,J,N) = dflx(I,J,N) * (wk2+1.d-30) / AD(I,J,1) * &
                                 BXHEIGHT(I,J,1) / GET_PBL_TOP_m(I,J)
#endif
                endif
             else 
                ! only use the lowest model layer for calculating drydep fluxes
                ! given that as2 is in v/v
                ! NOTE: Now use as2_scal(I,J,NN), instead of as2(I,J,1,NN) to 
                ! avoid seg faults in parallelization (ccarouge, bmy, 12/20/10)
                dflx(I,J,N) = DEPSAV(I,J,1) * as2_scal(I,J,N) / TCVV(1) 
             endif
          enddo
       endif

       ! virtual temperature in the lowest model layer
       ! vtemp = tadv(I,J,1)*(1. + zvir*shp(I,J,1))
       ! for deposition: additional step to convert from s-1 to kg/m2/s
       ! dflx(I,J,:) = dflx(I,J,:) * pmid(I,J,1) / rair / vtemp * BXHEIGHT(I,J,1)
       ! alternate method to convert from s-1 to kg/m2/s
#if defined( DEVEL )
       dflx(I,J,:) = dflx(I,J,:) * LOCAL_MET%AD(I,J,1) / &
                     GET_AREA_M2( I, J, 1 ) 
#else
       dflx(I,J,:) = dflx(I,J,:) * AD(I,J,1) / GET_AREA_M2( I, J, 1 ) 
#endif

       ! surface flux = emissions - dry deposition
       sflx(I,J,:) = eflx(I,J,:) - dflx(I,J,:) ! kg/m2/s


       !----------------------------------------------------------------
       ! Archive Hg deposition for surface reservoirs (cdh, 08/28/09)
       !----------------------------------------------------------------
       IF ( IS_Hg ) THEN
          
          ! Loop over # of drydep species
          DO N = 1, NUMDEP
             
             ! GEOS_Chem tracer number
             NN = NTRAIND(N)
             
             ! Deposition mass, kg
             DEP_KG = dflx( I, J, NN ) * GET_AREA_M2( I, J, 1 ) &
                    * GET_TS_CONV()    * 60d0

             IF ( IS_Hg2(NN) ) THEN 
                
                CALL ADD_HG2_DD( I, J, NN, DEP_KG )
#if defined( DEVEL )
               CALL ADD_Hg2_SNOWPACK( I, J, NN, DEP_KG, LOCAL_MET )
#else
               CALL ADD_Hg2_SNOWPACK( I, J, NN, DEP_KG )
#endif

             ELSE IF ( IS_HgP( NN ) ) THEN
                
                CALL ADD_HGP_DD( I, J, NN, DEP_KG )
#if defined( DEVEL )
                CALL ADD_Hg2_SNOWPACK( I, J, NN, DEP_KG, LOCAL_MET )
#else
                CALL ADD_Hg2_SNOWPACK( I, J, NN, DEP_KG )
#endif

             ENDIF

          ENDDO
       ENDIF

    enddo
    enddo
!$OMP END PARALLEL DO

    ! drydep fluxes diag. for SMVGEAR mechanism 
    ! for gases -- moved from DRYFLX in drydep_mod.f to here
    ! for aerosols -- 
    if (ND44 > 0 .or. LGTMM ) then 

       do N = 1, NUMDEP
          SELECT CASE ( DEPNAME(N) )
             ! non gases + aerosols for fully chemistry 
             !CASE ( 'DST1', 'DST2', 'DST3', 'DST4', 'SALA', &
             !       'SALC' )
	     ! now include sea salt dry deposition (jaegle 5/11/11)
             CASE ( 'DST1', 'DST2', 'DST3', 'DST4')
                CYCLE
             CASE DEFAULT
                ! Locate position of each tracer in DEPSAV
                NN   = NTRAIND(N)
                if (NN == 0) CYCLE
                ! only for the lowest model layer
                ! Convert : kg/m2/s -> molec/cm2/s
                ! consider timestep difference between convection and emissions
                AD44(:,:,N,1) = AD44(:,:,N,1) + dflx(:,:,NN) &
                                / TRACER_MW_KG(NN) * 6.022d23 * 1.d-4 &
                                * GET_TS_CONV() / GET_TS_EMIS() 
          END SELECT
       enddo

       ! Add ITS_A_TAGOX_SIM (Lin, 06/21/08)
       IF ( IS_TAGOX ) THEN
          ! The first species, Ox, has been done above
          do N = 2, N_TRACERS 
             ! Convert : kg/m2/s -> molec/cm2/s
             ! Consider timestep difference between convection and emissions
             AD44(:,:,N,1) = AD44(:,:,N,1) + dflx(:,:,N) &
                             / TRACER_MW_KG(1) * 6.022d23 * 1.d-4 &
                             * GET_TS_CONV() / GET_TS_EMIS()
             AD44(:,:,N,2) = AD44(:,:,1,2) ! drydep velocity
          enddo
       endif


    endif

    !### Debug
    IF ( LPRT ) CALL DEBUG_MSG( '### VDIFFDR: after emis. and depdrp' )

    if( divdiff ) then
      
       if ( pblh_ar ) then
       do J = 1, JJPAR
       do I = 1, IIPAR
         pblh(I,J) = GET_PBL_TOP_m(I,J) ! obtain archived PBLH
       enddo
       enddo
       endif

       !-------------------------------------------------------------------
       ! Now use pointers to flip arrays in the vertical (bmy, 6/22/15)
       !-------------------------------------------------------------------

       ! 3-D fields on level centers
#if defined( DEVEL )
       p_um1              => LOCAL_MET%U( :, :, LLPAR  :1:-1    )   
       p_vm1              => LOCAL_MET%V( :, :, LLPAR  :1:-1    )
       p_tadv             => LOCAL_MET%T( :, :, LLPAR  :1:-1    )
#else
       p_um1              => um1   ( :, :, LLPAR  :1:-1    )   
       p_vm1              => vm1   ( :, :, LLPAR  :1:-1    )
       p_tadv             => tadv  ( :, :, LLPAR  :1:-1    )
#endif
       p_pmid             => pmid  ( :, :, LLPAR  :1:-1    )
       p_rpdel            => rpdel ( :, :, LLPAR  :1:-1    )
       p_rpdeli           => rpdeli( :, :, LLPAR  :1:-1    )
       p_zm               => zm    ( :, :, LLPAR  :1:-1    )
       p_thp              => thp   ( :, :, LLPAR  :1:-1    )
!#if defined( DEVEL )
!       p_shp              => LOCAL_MET%SPHU( :, :, LLPAR  :1:-1    )
!#else
       p_shp              => shp   ( :, :, LLPAR  :1:-1    )
!#endif
       ! 3-D fields on level edges
       p_pint             => pint  ( :, :, LLPAR+1:1:-1    )
       p_kvh              => kvh   ( :, :, LLPAR+1:1:-1    )
       p_kvm              => kvm   ( :, :, LLPAR+1:1:-1    )
       p_cgs              => cgs   ( :, :, LLPAR+1:1:-1    )

       ! Tracer concentration fields
       p_as2              => as2   ( :, :, LLPAR  :1:-1, : )

       ! Convert v/v -> m/m (i.e., kg/kg)
       DO N = 1, N_TRACERS
          p_as2(:,:,:,N)  =  p_as2(:,:,:,N) / TCVV(N) 
       ENDDO

       ! Convert g/kg -> kg/kg
       p_shp              =  p_shp * 1.d-3 

       !### Debug
       IF ( LPRT ) CALL DEBUG_MSG( '### VDIFFDR: before vdiff' )

!$OMP PARALLEL DO DEFAULT( SHARED )      &
!$OMP PRIVATE( J )     
#if defined( DEVEL )
       do J = 1, JJPAR
          call vdiff( J,        1,      p_um1,  p_vm1,           &
                      p_tadv,   p_pmid, p_pint, p_rpdel,         &
                      p_rpdeli, dtime,  p_zm,   LOCAL_MET%HFLUX, &
                      sflx,     p_thp,  p_as2,  pblh,            &
                      p_kvh,    p_kvm,  tpert,  qpert,           &
                      p_cgs,    p_shp,  shflx,  IIPAR,           &
                      LOCAL_MET,        ustar_arg=ustar )
       enddo
#else
       do J = 1, JJPAR
          call vdiff( J,      1,      p_um1,   p_vm1,    p_tadv,          &
                      p_pmid, p_pint, p_rpdel, p_rpdeli, dtime,           &
                      p_zm,   hflx,   sflx,    p_thp,    p_as2,           &
                      pblh,   p_kvh,  p_kvm,   tpert,    qpert,           &
                      p_cgs,  p_shp,  shflx,   IIPAR,    ustar_arg=ustar )
       enddo
#endif
!$OMP END PARALLEL DO

       !### Debug
       IF ( LPRT ) CALL DEBUG_MSG( '### VDIFFDR: after vdiff' )

       ! Convert kg/kg -> v/v
       DO N = 1, N_TRACERS
          p_as2(:,:,:,N) = p_as2(:,:,:,N) * TCVV(N)
       ENDDO

       ! Convert kg/kg -> g/kg
       p_shp    = p_shp * 1.d3

       ! Free pointers
       NULLIFY( p_um1,   p_vm1,    p_tadv, p_pmid, p_pint )
       NULLIFY( p_rpdel, p_rpdeli, p_zm,   p_thp,  p_cgs  )
       NULLIFY( p_kvh,   p_kvm,    p_shp,  p_as2          )

    else if( arvdiff ) then
!-----------------------------------------------------------------------
!  	... vertical diffusion using archived values of cgs and kvh.
!
!       %%% NOTE: THIS SECTION IS NORMALLY NOT EXECUTED %%%
!       %%% BECAUSE ARVDIFF IS SET TO .FALSE. ABOVE     %%% 
!-----------------------------------------------------------------------

       !-------------------------------------------------------------------
       ! Now use pointers to flip arrays in the vertical (bmy, 6/22/15)
       !-------------------------------------------------------------------

       ! INPUTS: 3-D fields on level centers
#if defined( DEVEL )
       p_tadv   => LOCAL_MET%T( :, :, LLPAR  :1:-1   )
#else
       p_tadv   => tadv  ( :, :, LLPAR  :1:-1   )
#endif
       p_pmid   => pmid  ( :, :, LLPAR  :1:-1   )
       p_rpdel  => rpdel ( :, :, LLPAR  :1:-1   )
       p_rpdeli => rpdeli( :, :, LLPAR  :1:-1   )

       ! INPUTS: 3-D fields on level edges
       p_pint   => pint  ( :, :, LLPAR+1:1:-1   )
       p_kvh    => kvh   ( :, :, LLPAR+1:1:-1   )
       p_cgs    => cgs   ( :, :, LLPAR+1:1:-1   )

       ! INPUTS: Tracer concentration fields
       p_as2    => as2   ( :, :, LLPAR:1:-1,  : )

       ! Convert from v/v -> m/m (i.e., kg/kg)
       do N = 1, N_TRACERS
          p_as2(:,:,:,N) = p_as2(:,:,:,N) / TCVV(N) 
       enddo

       !### Debug
       IF ( LPRT ) CALL DEBUG_MSG( '### VDIFFDR: before vdiffar' )

!!$OMP PARALLEL DO DEFAULT( SHARED )   &
!!$OMP PRIVATE( J )
       do J = 1, JJPAR
          call vdiffar( J,      p_tadv, p_pmid, p_pint, p_rpdel, p_rpdeli,  &
                        dtime,  sflx,   p_as2,  p_kvh,  p_cgs,   IIPAR     )
      enddo
!!$OMP END PARALLEL DO

       !### Debug
       IF ( LPRT ) CALL DEBUG_MSG( '### VDIFFDR: after vdiffar' )

       ! Convert from m/m (i.e. kg/kg) -> v/v
       do N = 1, N_TRACERS
          p_as2(:,:,:,N) = p_as2(:,:,:,N) * TCVV(N) 
       enddo

       ! Free pointers
       NULLIFY( p_tadv, p_pmid, p_rpdel, p_rpdeli )
       NULLIFY( p_pint, p_kvh,  p_cgs,   p_as2    )

    end if

    !-------------------------------------------------------------------
    ! re-compute PBL variables wrt derived pblh (in m)
    !-------------------------------------------------------------------
    if (.not. pblh_ar) then

       ! PBL is in m 
       PBL = pblh 

#if defined( DEVEL )
       CALL COMPUTE_PBL_HEIGHT( LOCAL_MET )
#else
       CALL COMPUTE_PBL_HEIGHT
#endif
    endif

!      !### Debug
    IF ( LPRT ) CALL DEBUG_MSG( '### VDIFFDR: VDIFFDR finished' )

  END SUBROUTINE VDIFFDR
!EOC
!------------------------------------------------------------------------------
!          Harvard University Atmospheric Chemistry Modeling Group            !
!------------------------------------------------------------------------------
!BOP
!
! !IROUTINE: do_pbl_mix_2
!
! !DESCRIPTION: Subroutine DO\_PBL\_MIX\_2 is the driver routine for planetary 
!  boundary layer mixing. The PBL layer height and related quantities are 
!  always computed.   Mixing of tracers underneath the PBL top is toggled 
!  by the DO\_TURBDAY switch. 
!\\
!\\
! !INTERFACE:
!
#if defined( DEVEL )
  SUBROUTINE DO_PBL_MIX_2( DO_TURBDAY, LOCAL_MET )
#else
  SUBROUTINE DO_PBL_MIX_2( DO_TURBDAY )
#endif
!
! !USES:
!
    USE LOGICAL_MOD,   ONLY : LTURB, LPRT
    USE TRACER_MOD,    ONLY : N_TRACERS, STT, TCVV, ITS_A_FULLCHEM_SIM
    USE PBL_MIX_MOD,   ONLY : INIT_PBL_MIX, COMPUTE_PBL_HEIGHT 

    USE VDIFF_PRE_MOD, ONLY : EMISRR, EMISRRN
    USE ERROR_MOD,     ONLY : DEBUG_MSG
    USE TIME_MOD,      ONLY : ITS_TIME_FOR_EMIS

#if defined( DEVEL )
    USE GC_TYPE_MOD,   ONLY : GC_MET_LOCAL
#endif

    IMPLICIT NONE
#     include "define.h"
!
! !INPUT PARAMETERS:
!
    LOGICAL, INTENT(IN) :: DO_TURBDAY  ! Switch which turns on PBL mixing of 
                                       ! tracers
#if defined( DEVEL )
    TYPE(GC_MET_LOCAL), INTENT(IN) :: LOCAL_MET  ! Obj w/ met fields
#endif
!
! !REVISION HISTORY: 
!  11 Feb 2005 - R. Yantosca - Initial version
!  21 Dec 2010 - R. Yantosca - Now only call SETEMIS for fullchem simulations
!  22 Dec 2010 - R. Yantosca - Bug fix: print debug output only if LPRT=T
!EOP
!------------------------------------------------------------------------------
!BOC
!
! !LOCAL VARIABLES:
!
    LOGICAL, SAVE :: FIRST = .TRUE.

    !=================================================================
    ! DO_PBL_MIX2 begins here!
    !=================================================================
    !call flush(6)
    
    ! First-time initialization
    IF ( FIRST ) THEN
       CALL INIT_PBL_MIX
       call vdinti
       FIRST = .FALSE.
    ENDIF

    ! Compute PBL height and related quantities
#if defined( DEVEL )
    CALL COMPUTE_PBL_HEIGHT( LOCAL_MET )
#else
    CALL COMPUTE_PBL_HEIGHT
#endif

    !=================================================================
    ! For full-chemistry simulations, call routine SETEMIS
    ! which sets up the emission rates array REMIS
    !=================================================================
    IF ( ITS_A_FULLCHEM_SIM() ) THEN

       ! If it's time to do emissions, call SETEMIS
       IF ( ITS_TIME_FOR_EMIS() ) THEN 
<<<<<<< HEAD
#if defined( DEVEL )
          CALL SETEMIS( EMISRR, EMISRRN, .TRUE., LOCAL_MET )
#else
          CALL SETEMIS( EMISRR, EMISRRN, .TRUE. )
#endif
=======
!-------------------------------------------------------------------------------
! Prior to 10/2/12:
! Need to also pass a value to the am_I_Root argument of setemis.F
! (mpayer, bmy, 10/2/12)
!          CALL SETEMIS( EMISRR, EMISRRN )
!-------------------------------------------------------------------------------
          CALL SETEMIS( EMISRR, EMISRRN, .TRUE. )

>>>>>>> f2884239
          IF ( LPRT ) CALL DEBUG_MSG( '### DO_PBL_MIX_2: aft SETEMIS' )
       ENDIF

    ENDIF

    ! Do mixing of tracers in the PBL (if necessary)
    IF ( DO_TURBDAY ) THEN 
#if defined( DEVEL )
       CALL VDIFFDR( STT, LOCAL_MET )
#else
       CALL VDIFFDR( STT )
#endif
       IF( LPRT ) CALL DEBUG_MSG( '### DO_PBL_MIX_2: after VDIFFDR' )
    ENDIF


  END SUBROUTINE DO_PBL_MIX_2
!EOC  
END MODULE vdiff_mod
<|MERGE_RESOLUTION|>--- conflicted
+++ resolved
@@ -2775,22 +2775,17 @@
 
        ! If it's time to do emissions, call SETEMIS
        IF ( ITS_TIME_FOR_EMIS() ) THEN 
-<<<<<<< HEAD
-#if defined( DEVEL )
-          CALL SETEMIS( EMISRR, EMISRRN, .TRUE., LOCAL_MET )
-#else
-          CALL SETEMIS( EMISRR, EMISRRN, .TRUE. )
-#endif
-=======
 !-------------------------------------------------------------------------------
 ! Prior to 10/2/12:
 ! Need to also pass a value to the am_I_Root argument of setemis.F
 ! (mpayer, bmy, 10/2/12)
 !          CALL SETEMIS( EMISRR, EMISRRN )
 !-------------------------------------------------------------------------------
+#if defined( DEVEL )
+          CALL SETEMIS( EMISRR, EMISRRN, .TRUE., LOCAL_MET )
+#else
           CALL SETEMIS( EMISRR, EMISRRN, .TRUE. )
-
->>>>>>> f2884239
+#endif
           IF ( LPRT ) CALL DEBUG_MSG( '### DO_PBL_MIX_2: aft SETEMIS' )
        ENDIF
 
