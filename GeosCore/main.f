! $Id: main.f,v 1.8 2010/03/15 19:33:23 ccarouge Exp $
      PROGRAM GEOS_CHEM
! 
!******************************************************************************
!                                                                       
!                                                                       
!     GGGGGG  EEEEEEE  OOOOO  SSSSSSS       CCCCCC H     H EEEEEEE M     M    
!    G        E       O     O S            C       H     H E       M M M M    
!    G   GGG  EEEEEE  O     O SSSSSSS      C       HHHHHHH EEEEEE  M  M  M    
!    G     G  E       O     O       S      C       H     H E       M     M    
!     GGGGGG  EEEEEEE  OOOOO  SSSSSSS       CCCCCC H     H EEEEEEE M     M    
!                                                                       
!                                                                       
!                 (formerly known as the Harvard-GEOS model)
!           for 4 x 5, 2 x 2.5 global grids and 1 x 1 nested grids
!
!       Contact: GEOS-Chem Support Team (geos-chem-support@as.harvard.edu)
!                                                                     
!******************************************************************************
!
!  See the GEOS-Chem Web Site:
!
!     http://acmg.seas.harvard.edu/geos/
!
!  and  the GEOS-Chem User's Guide:
!
!     http://acmg.seas.harvard.edu/geos/doc/man/
!
!  and the GEOS-Chem wiki:
!
!     http://wiki.seas.harvard.edu/geos-chem/
!
!  for the most up-to-date GEOS-Chem documentation on the following topics:
!
!     - installation, compilation, and execution
!     - coding practice and style
!     - input files and met field data files
!     - horizontal and vertical resolution
!     - modification history
!
!******************************************************************************
!
      ! References to F90 modules 
      USE A3_READ_MOD,       ONLY : GET_A3_FIELDS
      USE A3_READ_MOD,       ONLY : OPEN_A3_FIELDS
      USE A3_READ_MOD,       ONLY : UNZIP_A3_FIELDS
      USE A6_READ_MOD,       ONLY : GET_A6_FIELDS
      USE A6_READ_MOD,       ONLY : OPEN_A6_FIELDS
      USE A6_READ_MOD,       ONLY : UNZIP_A6_FIELDS
      USE BENCHMARK_MOD,     ONLY : STDRUN
      ! (hotp 5/24/09) Modified for SOA from aroms
      !USE CARBON_MOD,        ONLY : WRITE_GPROD_APROD
      USE CHEMISTRY_MOD,     ONLY : DO_CHEMISTRY
      USE CONVECTION_MOD,    ONLY : DO_CONVECTION
      USE COMODE_MOD,        ONLY : INIT_COMODE
      USE GCKPP_COMODE_MOD,  ONLY : INIT_GCKPP_COMODE
      USE DIAG_MOD,          ONLY : DIAGCHLORO
      USE DIAG41_MOD,        ONLY : DIAG41,          ND41
      USE DIAG42_MOD,        ONLY : DIAG42,          ND42
      USE DIAG48_MOD,        ONLY : DIAG48,          ITS_TIME_FOR_DIAG48
      USE DIAG49_MOD,        ONLY : DIAG49,          ITS_TIME_FOR_DIAG49
      USE DIAG50_MOD,        ONLY : DIAG50,          DO_SAVE_DIAG50
      USE DIAG51_MOD,        ONLY : DIAG51,          DO_SAVE_DIAG51
      USE DIAG51b_MOD,       ONLY : DIAG51b,         DO_SAVE_DIAG51b
      USE DIAG_OH_MOD,       ONLY : PRINT_DIAG_OH
      USE DAO_MOD,           ONLY : AD,              AIRQNT  
      USE DAO_MOD,           ONLY : AVGPOLE,         CLDTOPS
      USE DAO_MOD,           ONLY : CONVERT_UNITS,   COPY_I6_FIELDS
      USE DAO_MOD,           ONLY : COSSZA,          INIT_DAO
      USE DAO_MOD,           ONLY : INTERP,          PS1
      USE DAO_MOD,           ONLY : PS2,             PSC2          
      USE DAO_MOD,           ONLY : T,               TS            
!----------------------------------------------------------------------
! Prior to 4/28/10:
! Remove obsolete SUNCOSB (bmy, 4/28/10)
!      USE DAO_MOD,           ONLY : SUNCOS,          SUNCOSB
!----------------------------------------------------------------------
      USE DAO_MOD,           ONLY : SUNCOS
      USE DAO_MOD,           ONLY : MAKE_RH
      !Add MAKE_GTMM_RESTART for mercury simulation (ccc, 11/19/09)
      USE DEPO_MERCURY_MOD,  ONLY : MAKE_GTMM_RESTART, UPDATE_DEP
      USE DRYDEP_MOD,        ONLY : DO_DRYDEP
      USE EMISSIONS_MOD,     ONLY : DO_EMISSIONS
      USE ERROR_MOD,         ONLY : DEBUG_MSG,       ERROR_STOP
      USE FILE_MOD,          ONLY : IU_BPCH,         IU_DEBUG
      USE FILE_MOD,          ONLY : IU_ND48,         IU_SMV2LOG    
      USE FILE_MOD,          ONLY : CLOSE_FILES
      USE GLOBAL_CH4_MOD,    ONLY : INIT_GLOBAL_CH4, CH4_AVGTP
      USE GCAP_READ_MOD,     ONLY : GET_GCAP_FIELDS
      USE GCAP_READ_MOD,     ONLY : OPEN_GCAP_FIELDS
      USE GCAP_READ_MOD,     ONLY : UNZIP_GCAP_FIELDS
      USE GWET_READ_MOD,     ONLY : GET_GWET_FIELDS
      USE GWET_READ_MOD,     ONLY : OPEN_GWET_FIELDS
      USE GWET_READ_MOD,     ONLY : UNZIP_GWET_FIELDS
      USE I6_READ_MOD,       ONLY : GET_I6_FIELDS_1
      USE I6_READ_MOD,       ONLY : GET_I6_FIELDS_2
      USE I6_READ_MOD,       ONLY : OPEN_I6_FIELDS
      USE I6_READ_MOD,       ONLY : UNZIP_I6_FIELDS
      USE INPUT_MOD,         ONLY : READ_INPUT_FILE
      USE LAI_MOD,           ONLY : RDISOLAI
      USE LIGHTNING_NOX_MOD, ONLY : LIGHTNING
      USE LOGICAL_MOD,       ONLY : LEMIS,     LCHEM, LUNZIP,  LDUST
      USE LOGICAL_MOD,       ONLY : LLIGHTNOX, LPRT,  LSTDRUN, LSVGLB
      USE LOGICAL_MOD,       ONLY : LWAIT,     LTRAN, LUPBD,   LCONV
      USE LOGICAL_MOD,       ONLY : LWETD,     LTURB, LDRYD,   LMEGAN  
      USE LOGICAL_MOD,       ONLY : LDYNOCEAN, LSOA,  LVARTROP,LKPP
      USE LOGICAL_MOD,       ONLY : LLINOZ,    LWINDO
      ! Add LGTMM logical for mercury simulation (ccc, 11/19/09)
      USE LOGICAL_MOD,       ONLY : LGTMM
      USE MEGAN_MOD,         ONLY : INIT_MEGAN
      USE MEGAN_MOD,         ONLY : UPDATE_T_15_AVG
      USE MEGAN_MOD,         ONLY : UPDATE_T_DAY
      USE PBL_MIX_MOD,       ONLY : DO_PBL_MIX
      USE OCEAN_MERCURY_MOD, ONLY : MAKE_OCEAN_Hg_RESTART
      USE OCEAN_MERCURY_MOD, ONLY : READ_OCEAN_Hg_RESTART
      USE PLANEFLIGHT_MOD,   ONLY : PLANEFLIGHT
      USE PLANEFLIGHT_MOD,   ONLY : SETUP_PLANEFLIGHT 
      USE PRESSURE_MOD,      ONLY : INIT_PRESSURE
      USE PRESSURE_MOD,      ONLY : SET_FLOATING_PRESSURE, get_pedge
      ! add support for saving APROD, GPROD (dkh, 11/09/06)  
      USE SOAPROD_MOD,       ONLY : SET_SOAPROD, MAKE_SOAPROD_FILE
      USE SOAPROD_MOD,       ONLY : READ_SOAPROD_FILE
      ! hotp 5/25/09
      USE SOAPROD_MOD,       ONLY : FIRST_APRODGPROD

      USE TIME_MOD,          ONLY : GET_NYMDb,        GET_NHMSb
      USE TIME_MOD,          ONLY : GET_NYMD,         GET_NHMS
      USE TIME_MOD,          ONLY : GET_A3_TIME,      GET_FIRST_A3_TIME
      USE TIME_MOD,          ONLY : GET_A6_TIME,      GET_FIRST_A6_TIME
      USE TIME_MOD,          ONLY : GET_I6_TIME,      GET_MONTH
      USE TIME_MOD,          ONLY : GET_TAU,          GET_TAUb
      USE TIME_MOD,          ONLY : GET_TS_CHEM,      GET_TS_DYN
      USE TIME_MOD,          ONLY : GET_ELAPSED_SEC,  GET_TIME_AHEAD
      USE TIME_MOD,          ONLY : GET_DAY_OF_YEAR,  ITS_A_NEW_DAY
      USE TIME_MOD,          ONLY : ITS_A_NEW_SEASON, GET_SEASON
      USE TIME_MOD,          ONLY : ITS_A_NEW_MONTH,  GET_NDIAGTIME
      USE TIME_MOD,          ONLY : ITS_A_LEAPYEAR,   GET_YEAR
      USE TIME_MOD,          ONLY : ITS_TIME_FOR_A3,  ITS_TIME_FOR_A6
      USE TIME_MOD,          ONLY : ITS_TIME_FOR_I6,  ITS_TIME_FOR_CHEM
      USE TIME_MOD,          ONLY : ITS_TIME_FOR_CONV,ITS_TIME_FOR_DEL
      USE TIME_MOD,          ONLY : ITS_TIME_FOR_DIAG,ITS_TIME_FOR_DYN
      USE TIME_MOD,          ONLY : ITS_TIME_FOR_EMIS,ITS_TIME_FOR_EXIT
      USE TIME_MOD,          ONLY : ITS_TIME_FOR_UNIT,ITS_TIME_FOR_UNZIP
      USE TIME_MOD,          ONLY : ITS_TIME_FOR_BPCH
      USE TIME_MOD,          ONLY : SET_CT_CONV,      SET_CT_DYN
      USE TIME_MOD,          ONLY : SET_CT_EMIS,      SET_CT_CHEM
      USE TIME_MOD,          ONLY : SET_CT_DIAG
      USE TIME_MOD,          ONLY : SET_DIAGb,        SET_DIAGe
      USE TIME_MOD,          ONLY : SET_CURRENT_TIME, PRINT_CURRENT_TIME
      USE TIME_MOD,          ONLY : SET_ELAPSED_MIN,  SYSTEM_TIMESTAMP
      USE TIME_MOD,          ONLY : TIMESTAMP_DIAG
      USE TPCORE_BC_MOD,     ONLY : SAVE_GLOBAL_TPCORE_BC
      USE TRACER_MOD,        ONLY : CHECK_STT, N_TRACERS, STT, TCVV
      USE TRACER_MOD,        ONLY : ITS_AN_AEROSOL_SIM
      USE TRACER_MOD,        ONLY : ITS_A_CH4_SIM
      USE TRACER_MOD,        ONLY : ITS_A_FULLCHEM_SIM
      USE TRACER_MOD,        ONLY : ITS_A_H2HD_SIM
      USE TRACER_MOD,        ONLY : ITS_A_MERCURY_SIM
      USE TRACER_MOD,        ONLY : ITS_A_TAGCO_SIM
      USE TRANSPORT_MOD,     ONLY : DO_TRANSPORT
      USE TROPOPAUSE_MOD,    ONLY : READ_TROPOPAUSE, CHECK_VAR_TROP
      USE RESTART_MOD,       ONLY : MAKE_RESTART_FILE, READ_RESTART_FILE
      USE UPBDFLX_MOD,       ONLY : DO_UPBDFLX,        UPBDFLX_NOY
      USE UVALBEDO_MOD,      ONLY : READ_UVALBEDO
      USE WETSCAV_MOD,       ONLY : INIT_WETSCAV,      DO_WETDEP
      USE XTRA_READ_MOD,     ONLY : GET_XTRA_FIELDS,   OPEN_XTRA_FIELDS
      USE XTRA_READ_MOD,     ONLY : UNZIP_XTRA_FIELDS
      USE ERROR_MOD,         ONLY : IT_IS_NAN, IT_IS_FINITE   !yxw
      USE ERROR_MOD,         ONLY : SAFE_DIV
      ! To save CSPEC_FULL restart (dkh, 02/12/09)
      USE LOGICAL_MOD,       ONLY : LSVCSPEC
      USE RESTART_MOD,       ONLY : MAKE_CSPEC_FILE
      ! Added (lin, 03/31/09)
      USE LOGICAL_MOD,       ONLY : LNLPBL
      USE VDIFF_MOD,         ONLY : DO_PBL_MIX_2
      USE LINOZ_MOD,         ONLY : LINOZ_READ

      USE TRACERID_MOD,      ONLY : IS_Hg2
      ! For GTMM for mercury simulations. (ccc, 6/7/10)
      USE WETSCAV_MOD,  ONLY : GET_WETDEP_IDWETD  

      ! Force all variables to be declared explicitly
      IMPLICIT NONE
      
      ! Header files 
#     include "CMN_SIZE"          ! Size parameters
#     include "CMN_DIAG"          ! Diagnostic switches, NJDAY
#     include "CMN_GCTM"          ! Physical constants
#     include "comode.h" 

      ! Local variables
      LOGICAL            :: FIRST = .TRUE.
      LOGICAL            :: LXTRA 
      INTEGER            :: I,           IOS,   J,         K,      L
      INTEGER            :: N,           JDAY,  NDIAGTIME, N_DYN,  NN
      INTEGER            :: N_DYN_STEPS, NSECb, N_STEP,    DATE(2)
      INTEGER            :: YEAR,        MONTH, DAY,       DAY_OF_YEAR
      INTEGER            :: SEASON,      NYMD,  NYMDb,     NHMS
      INTEGER            :: ELAPSED_SEC, NHMSb, RC
      REAL*8             :: TAU,         TAUb         
      CHARACTER(LEN=255) :: ZTYPE

      !=================================================================
      ! GEOS-CHEM starts here!                                            
      !=================================================================

      RC=0 ! Error flag. Default 0 is "no error"
      
      ! Display current grid resolution and data set type
      CALL DISPLAY_GRID_AND_MODEL

      !=================================================================
      !            ***** I N I T I A L I Z A T I O N *****
      !=================================================================

      ! Read input file and call init routines from other modules
      CALL READ_INPUT_FILE 
      IF ( LPRT ) CALL DEBUG_MSG( '### MAIN: a READ_INPUT_FILE' )

      ! Initialize met field arrays from "dao_mod.f"
      CALL INIT_DAO
      IF ( LPRT ) CALL DEBUG_MSG( '### MAIN: a INIT_DAO' )

      ! Initialize diagnostic arrays and counters
      CALL INITIALIZE( 2 )
      CALL INITIALIZE( 3 )
      IF ( LPRT ) CALL DEBUG_MSG( '### MAIN: a INITIALIZE' )

      ! Initialize the new hybrid pressure module.  Define Ap and Bp.
      CALL INIT_PRESSURE
      IF ( LPRT ) CALL DEBUG_MSG( '### MAIN: a INIT_PRESSURE' )

      ! Read annual mean tropopause if not a variable tropopause
      ! read_tropopause is obsolete with variable tropopause
      IF ( .not. LVARTROP ) THEN
         CALL READ_TROPOPAUSE
         IF ( LPRT ) CALL DEBUG_MSG( '### MAIN: a READ_TROPOPAUSE' )
      ENDIF

      ! Initialize allocatable SMVGEAR/KPP arrays
      IF ( LEMIS .or. LCHEM ) THEN
         IF ( ITS_A_FULLCHEM_SIM() ) CALL INIT_COMODE
         IF ( ITS_AN_AEROSOL_SIM() ) CALL INIT_COMODE
         IF ( LKPP )  CALL INIT_GCKPP_COMODE( IIPAR, JJPAR, LLTROP,
     $        ITLOOP, NMTRATE, IGAS, RC )
         IF ( RC == 1 )
     $        CALL ERROR_STOP( "Alloc error", "INIT_GCKPP_COMODE" )
         IF ( LPRT ) CALL DEBUG_MSG( '### MAIN: a INIT_COMODE' )
      ENDIF
         
      ! Added to read input file for linoz strat (dbj, jliu, bmy, 10/16/09)
      IF ( LLINOZ ) CALL LINOZ_READ

      ! Allocate arrays from "global_ch4_mod.f" for CH4 run 
      IF ( ITS_A_CH4_SIM() ) CALL INIT_GLOBAL_CH4

      ! Initialize MEGAN arrays, get 15-day avg temperatures
      IF ( LMEGAN ) THEN
         CALL INIT_MEGAN
         CALL INITIALIZE( 2 )
         CALL INITIALIZE( 3 )
         IF ( LPRT ) CALL DEBUG_MSG( '### MAIN: a INIT_MEGAN' )
      ENDIF

      ! Local flag for reading XTRA fields for GEOS-3
      !LXTRA = ( LDUST .or. LMEGAN )
      LXTRA = LMEGAN

      ! Define time variables for use below
      NHMS  = GET_NHMS()
      NHMSb = GET_NHMSb()
      NYMD  = GET_NYMD()
      NYMDb = GET_NYMDb()
      TAU   = GET_TAU()
      TAUb  = GET_TAUb()

      !=================================================================
      !   ***** U N Z I P   M E T   F I E L D S  @ start of run *****
      !=================================================================
      IF ( LUNZIP ) THEN

         !---------------------
         ! Remove all files
         !---------------------

         ! Type of unzip operation
         ZTYPE = 'remove all'
         
         ! Remove any leftover A-3, A-6, I-6, in temp dir
         CALL UNZIP_A3_FIELDS( ZTYPE )
         CALL UNZIP_A6_FIELDS( ZTYPE )
         CALL UNZIP_I6_FIELDS( ZTYPE )

#if   defined( GEOS_3 )
         ! Remove GEOS-3 GWET and XTRA files 
         IF ( LDUST ) CALL UNZIP_GWET_FIELDS( ZTYPE )
         IF ( LXTRA ) CALL UNZIP_XTRA_FIELDS( ZTYPE )
#endif

#if   defined( GCAP )
         ! Unzip GCAP PHIS field (if necessary)
         CALL UNZIP_GCAP_FIELDS( ZTYPE )
#endif

         !---------------------
         ! Unzip in foreground
         !---------------------

         ! Type of unzip operation
         ZTYPE = 'unzip foreground'

         ! Unzip A-3, A-6, I-6 files for START of run
         CALL UNZIP_A3_FIELDS( ZTYPE, NYMDb )
         CALL UNZIP_A6_FIELDS( ZTYPE, NYMDb )
         CALL UNZIP_I6_FIELDS( ZTYPE, NYMDb )

#if   defined( GEOS_3 )
         ! Unzip GEOS-3 GWET and XTRA fields for START of run
         IF ( LDUST ) CALL UNZIP_GWET_FIELDS( ZTYPE, NYMDb )
         IF ( LXTRA ) CALL UNZIP_XTRA_FIELDS( ZTYPE, NYMDb )
#endif

#if   defined( GCAP )
         ! Unzip GCAP PHIS field (if necessary)
         CALL UNZIP_GCAP_FIELDS( ZTYPE )
#endif

         !### Debug output
         IF ( LPRT ) CALL DEBUG_MSG( '### MAIN: a UNZIP' )
      ENDIF
      
      !=================================================================
      !    ***** R E A D   M E T   F I E L D S  @ start of run *****
      !=================================================================

      ! Open and read A-3 fields
      DATE = GET_FIRST_A3_TIME()
      CALL OPEN_A3_FIELDS( DATE(1), DATE(2) )
      CALL GET_A3_FIELDS(  DATE(1), DATE(2) )
      IF ( LPRT ) CALL DEBUG_MSG( '### MAIN: a 1st A3 TIME' )

      ! For MEGAN biogenics, update hourly temps w/in 15-day window
      IF ( LMEGAN ) THEN
         CALL UPDATE_T_DAY
         IF ( LPRT ) CALL DEBUG_MSG( '### MAIN: UPDATE T_DAY' )
      ENDIF

      ! Open & read A-6 fields
      DATE = GET_FIRST_A6_TIME()
      CALL OPEN_A6_FIELDS( DATE(1), DATE(2) ) 
      CALL GET_A6_FIELDS(  DATE(1), DATE(2) )      
      IF ( LPRT ) CALL DEBUG_MSG( '### MAIN: a 1st A6 TIME' )

      ! Open & read I-6 fields
      DATE = (/ NYMD, NHMS /)
      CALL OPEN_I6_FIELDS(  DATE(1), DATE(2) )
      CALL GET_I6_FIELDS_1( DATE(1), DATE(2) )
      IF ( LPRT ) CALL DEBUG_MSG( '### MAIN: a 1st I6 TIME' )
      
#if   defined( GEOS_3 )
      ! Open & read GEOS-3 GWET fields
      IF ( LDUST ) THEN
         DATE = GET_FIRST_A3_TIME()
         CALL OPEN_GWET_FIELDS( DATE(1), DATE(2) )
         CALL GET_GWET_FIELDS(  DATE(1), DATE(2) ) 
         IF ( LPRT ) CALL DEBUG_MSG( '### MAIN: a 1st GWET TIME' )
      ENDIF

      ! Open & read GEOS-3 XTRA fields
      IF ( LXTRA ) THEN
         DATE = GET_FIRST_A3_TIME()
         CALL OPEN_XTRA_FIELDS( DATE(1), DATE(2) )
         CALL GET_XTRA_FIELDS(  DATE(1), DATE(2) ) 
         IF ( LPRT ) CALL DEBUG_MSG( '### MAIN: a 1st XTRA TIME' )
      ENDIF
#endif

#if   defined( GCAP )
      ! Read GCAP PHIS and LWI fields (if necessary)
      CALL OPEN_GCAP_FIELDS
      CALL GET_GCAP_FIELDS

      ! Remove temporary file (if necessary)
      IF ( LUNZIP ) THEN
         CALL UNZIP_GCAP_FIELDS( 'remove date' )
      ENDIF
#endif

      ! Compute avg surface pressure near polar caps
      CALL AVGPOLE( PS1 )
      IF ( LPRT ) CALL DEBUG_MSG( '### MAIN: a AVGPOLE' )

      ! Call AIRQNT to compute air mass quantities from PS1
      CALL SET_FLOATING_PRESSURE( PS1 )
      IF ( LPRT ) CALL DEBUG_MSG( '### MAIN: a SET_FLT_PRS' )

      CALL AIRQNT
      IF ( LPRT ) CALL DEBUG_MSG( '### MAIN: a AIRQNT' )

      ! Compute lightning NOx emissions [molec/box/6h]
      IF ( LLIGHTNOX ) THEN
         CALL LIGHTNING
         IF ( LPRT ) CALL DEBUG_MSG( '### MAIN: a LIGHTNING' )
      ENDIF

      ! Read land types and fractions from "vegtype.global"
      CALL RDLAND   
      IF ( LPRT ) CALL DEBUG_MSG( '### MAIN: a RDLAND' )

      ! Initialize PBL quantities but do not do mixing
      ! Add option for non-local PBL (Lin, 03/31/09) 
      IF (.NOT. LNLPBL) THEN
        CALL DO_PBL_MIX( .FALSE. )
        IF ( LPRT ) CALL DEBUG_MSG( '### MAIN: a TURBDAY:1' )
      ELSE
        CALL DO_PBL_MIX_2( .FALSE. )
        IF ( LPRT ) CALL DEBUG_MSG( '### MAIN: a NLPBL 1' )
      ENDIF

      !=================================================================
      !       *****  I N I T I A L   C O N D I T I O N S *****
      !=================================================================

      ! Read initial tracer conditions
      CALL READ_RESTART_FILE( NYMDb, NHMSb )
      IF ( LPRT ) CALL DEBUG_MSG( '### MAIN: a READ_RESTART_FILE' )

      ! add support for making restart files of APROD and GPROD (dkh, 11/09/06)  
      IF ( LSOA ) THEN

         !! use this to make initial soaprod files  
         !CALL SET_SOAPROD
         !CALL FIRST_APRODGPROD()
         !CALL MAKE_SOAPROD_FILE( GET_NYMDb(), GET_NHMSb() )
         !goto 9999
         !!

         CALL SET_SOAPROD
         CALL READ_SOAPROD_FILE( GET_NYMDb(), GET_NHMSb() )

      ENDIF


      ! Read ocean Hg initial conditions (if necessary)
      IF ( ITS_A_MERCURY_SIM() .and. LDYNOCEAN ) THEN
         CALL READ_OCEAN_Hg_RESTART( NYMDb, NHMSb )
         IF ( LPRT ) CALL DEBUG_MSG( '### MAIN: a READ_OCEAN_RESTART' )
      ENDIF

      ! Save initial tracer masses to disk for benchmark runs
      IF ( LSTDRUN ) CALL STDRUN( LBEGIN=.TRUE. )

      !=================================================================
      !      ***** 6 - H O U R   T I M E S T E P   L O O P  *****
      !=================================================================      

      ! Echo message before first timestep
      WRITE( 6, '(a)' )
      WRITE( 6, '(a)' ) REPEAT( '*', 44 )
      WRITE( 6, '(a)' ) '* B e g i n   T i m e   S t e p p i n g !! *'
      WRITE( 6, '(a)' ) REPEAT( '*', 44 )
      WRITE( 6, '(a)' ) 

      ! NSTEP is the number of dynamic timesteps w/in a 6-h interval
      N_DYN_STEPS = 360 / GET_TS_DYN()

      ! Start a new 6-h loop
      DO 

      ! Compute time parameters at start of 6-h loop
      CALL SET_CURRENT_TIME

      ! NSECb is # of seconds at the start of 6-h loop
      NSECb = GET_ELAPSED_SEC()

      ! Get dynamic timestep in seconds
      N_DYN = 60d0 * GET_TS_DYN()

      !=================================================================
      !     ***** D Y N A M I C   T I M E S T E P   L O O P *****
      !=================================================================
      DO N_STEP = 1, N_DYN_STEPS
    
         ! Compute & print time quantities at start of dyn step
         CALL SET_CURRENT_TIME
         CALL PRINT_CURRENT_TIME

         ! Set time variables for dynamic loop
         DAY_OF_YEAR = GET_DAY_OF_YEAR()
         ELAPSED_SEC = GET_ELAPSED_SEC()
         MONTH       = GET_MONTH()
         NHMS        = GET_NHMS()
         NYMD        = GET_NYMD()
         TAU         = GET_TAU()
         YEAR        = GET_YEAR()
         SEASON      = GET_SEASON()

         !### Debug
         IF ( LPRT ) CALL DEBUG_MSG( '### MAIN: a SET_CURRENT_TIME' )

         !==============================================================
         !   ***** W R I T E   D I A G N O S T I C   F I L E S *****
         !==============================================================
         IF ( ITS_TIME_FOR_BPCH() ) THEN
            
            ! Set time at end of diagnostic timestep
            CALL SET_DIAGe( TAU )

            ! Write bpch file
            CALL DIAG3  

            ! Flush file units
            CALL CTM_FLUSH

            !===========================================================
            !    *****  W R I T E   R E S T A R T   F I L E S  *****
            !===========================================================
            IF ( LSVGLB ) THEN

               ! Make atmospheric restart file
               CALL MAKE_RESTART_FILE( NYMD, NHMS, TAU )
                  
               ! Make ocean mercury restart file
               IF ( ITS_A_MERCURY_SIM() .and. LDYNOCEAN ) THEN
                  CALL MAKE_OCEAN_Hg_RESTART( NYMD, NHMS, TAU )
               ENDIF

               ! (dkh, 11/09/06)  
!               ! Save SOA quantities GPROD & APROD
!               IF ( LSOA .and. LCHEM ) THEN 
!                  CALL WRITE_GPROD_APROD( NYMD, NHMS, TAU )
!               ENDIF

               IF ( LSOA .and. LCHEM ) THEN
                  CALL MAKE_SOAPROD_FILE( GET_NYMD(), GET_NHMS() )

                  !### Debug
                  IF ( LPRT ) THEN
                     CALL DEBUG_MSG( '### MAIN: a MAKE_SOAPROD_FILE' )
                  ENDIF
               ENDIF

               ! Save species concentrations (CSPEC_FULL). (dkh, 02/12/09)
               IF ( LCHEM .and. LSVCSPEC ) THEN 
                  CALL MAKE_CSPEC_FILE( NYMD, NHMS )
               ENDIF 

               !### Debug
               IF ( LPRT ) THEN
                  CALL DEBUG_MSG( '### MAIN: a MAKE_RESTART_FILE' )
               ENDIF
            ENDIF

            ! Set time at beginning of next diagnostic timestep
            CALL SET_DIAGb( TAU )

            !===========================================================
            !        ***** Z E R O   D I A G N O S T I C S *****
            !===========================================================
            CALL INITIALIZE( 2 ) ! Zero arrays
            CALL INITIALIZE( 3 ) ! Zero counters
         ENDIF

         !=============================================================
         !   ***** W R I T E   MERCURY RESTART  F I L E *****
         !     ***** MUST be done after call to diag3 *****
         !=============================================================
         ! Make land restart file: for GTMM runs only, beginning of each 
         ! month but not start of the run.
         IF ( LGTMM .AND. ITS_A_NEW_MONTH() .AND. NYMD /= NYMDb ) THEN
            IF (.NOT.( ITS_TIME_FOR_BPCH() )) THEN
               N = 1
               NN = GET_WETDEP_IDWETD( N )
               DO WHILE( .NOT.(IS_Hg2( NN )) )
               
                  N = N + 1
                  ! Tracer number
                  NN = GET_WETDEP_IDWETD( N )

               ENDDO

               CALL UPDATE_DEP( N )
            ENDIF
            CALL MAKE_GTMM_RESTART( NYMD, NHMS, TAU )
         ENDIF

         !==============================================================
         !       ***** T E S T   F O R   E N D   O F   R U N *****
         !==============================================================
         IF ( ITS_TIME_FOR_EXIT() ) GOTO 9999

         !===============================================================
         !        ***** U N Z I P   M E T   F I E L D S *****
         !===============================================================
         IF ( LUNZIP .and. ITS_TIME_FOR_UNZIP() ) THEN
            
            ! Get the date & time for 12h (720 mins) from now
            DATE = GET_TIME_AHEAD( 720 )

            ! If LWAIT=T then wait for the met fields to be
            ! fully unzipped before proceeding w/ the run.
            ! Otherwise, unzip fields in the background
            IF ( LWAIT ) THEN
               ZTYPE = 'unzip foreground'
            ELSE
               ZTYPE = 'unzip background'
            ENDIF
            
            ! Unzip A3, A6, I6 fields
            CALL UNZIP_A3_FIELDS( ZTYPE, DATE(1) )
            CALL UNZIP_A6_FIELDS( ZTYPE, DATE(1) )
            CALL UNZIP_I6_FIELDS( ZTYPE, DATE(1) )

#if   defined( GEOS_3 )
            ! Unzip GEOS-3 GWET & XTRA fields
            IF ( LDUST ) CALL UNZIP_GWET_FIELDS( ZTYPE, DATE(1) )
            IF ( LXTRA ) CALL UNZIP_XTRA_FIELDS( ZTYPE, DATE(1) )
#endif
         ENDIF     

         !===============================================================
         !        ***** R E M O V E   M E T   F I E L D S *****  
         !===============================================================
         IF ( LUNZIP .and. ITS_TIME_FOR_DEL() ) THEN

            ! Type of operation
            ZTYPE = 'remove date'

            ! Remove A-3, A-6, and I-6 files only for the current date
            CALL UNZIP_A3_FIELDS( ZTYPE, NYMD )
            CALL UNZIP_A6_FIELDS( ZTYPE, NYMD )
            CALL UNZIP_I6_FIELDS( ZTYPE, NYMD )

#if   defined( GEOS_3 )
            ! Remove GEOS-3 GWET & XTRA fields only for the current date
            IF ( LDUST ) CALL UNZIP_GWET_FIELDS( ZTYPE, NYMD )
            IF ( LXTRA ) CALL UNZIP_XTRA_FIELDS( ZTYPE, NYMD )
#endif
         ENDIF   

         !==============================================================
         !          ***** R E A D   A - 3   F I E L D S *****
         !==============================================================
         IF ( ITS_TIME_FOR_A3() ) THEN

            ! Get the date/time for the next A-3 data block
            DATE = GET_A3_TIME()

            ! Open & read A-3 fields
            CALL OPEN_A3_FIELDS( DATE(1), DATE(2) )
            CALL GET_A3_FIELDS(  DATE(1), DATE(2) )

            ! Update daily mean temperature archive for MEGAN biogenics
            IF ( LMEGAN ) CALL UPDATE_T_DAY 

#if   defined( GEOS_3 )
            ! Read GEOS-3 GWET fields
            IF ( LDUST ) THEN
               CALL OPEN_GWET_FIELDS( DATE(1), DATE(2) )
               CALL GET_GWET_FIELDS(  DATE(1), DATE(2) )           
            ENDIF
            
            ! Read GEOS-3 PARDF, PARDR, SNOW fields
            IF ( LXTRA ) THEN
               CALL OPEN_XTRA_FIELDS( DATE(1), DATE(2) )
               CALL GET_XTRA_FIELDS(  DATE(1), DATE(2) )           
            ENDIF
#endif
         ENDIF

         !==============================================================
         !          ***** R E A D   A - 6   F I E L D S *****   
         !==============================================================
         IF ( ITS_TIME_FOR_A6() ) THEN
            
            ! Get the date/time for the next A-6 data block
            DATE = GET_A6_TIME()

            ! Open and read A-6 fields
            CALL OPEN_A6_FIELDS( DATE(1), DATE(2) )
            CALL GET_A6_FIELDS(  DATE(1), DATE(2) )

            ! Since CLDTOPS is an A-6 field, update the
            ! lightning NOx emissions [molec/box/6h]
            IF ( LLIGHTNOX ) CALL LIGHTNING
         ENDIF

         !==============================================================
         !          ***** R E A D   I - 6   F I E L D S *****   
         !==============================================================
         IF ( ITS_TIME_FOR_I6() ) THEN

            ! Get the date/time for the next I-6 data block
            DATE = GET_I6_TIME()

            ! Open and read files
            CALL OPEN_I6_FIELDS(  DATE(1), DATE(2) )
            CALL GET_I6_FIELDS_2( DATE(1), DATE(2) )

            ! Compute avg pressure at polar caps 
            CALL AVGPOLE( PS2 )
         ENDIF

         !==============================================================
         ! ***** M O N T H L Y   O R   S E A S O N A L   D A T A *****
         !==============================================================

         ! UV albedoes
         IF ( LCHEM .and. ITS_A_NEW_MONTH() ) THEN
            CALL READ_UVALBEDO( MONTH )
         ENDIF

         ! Fossil fuel emissions (SMVGEAR)
         IF ( ITS_A_FULLCHEM_SIM() .or. ITS_A_TAGCO_SIM() ) THEN
            IF ( LEMIS .and. ITS_A_NEW_SEASON() ) THEN
               CALL ANTHROEMS( SEASON )              
            ENDIF
         ENDIF

         !==============================================================
         !              ***** D A I L Y   D A T A *****
         !==============================================================
         IF ( ITS_A_NEW_DAY() ) THEN 

            ! Read leaf-area index (needed for drydep)
            ! Now include the year (mpb,11/19/09)
            CALL RDLAI( DAY_OF_YEAR, MONTH, YEAR )

            ! For MEGAN biogenics ...
            IF ( LMEGAN ) THEN

               ! Read daily leaf-area-index
               ! Now include the year (mpb,11/19/09)
               CALL RDISOLAI( DAY_OF_YEAR, MONTH, YEAR )

               ! Compute 15-day average temperature for MEGAN
               CALL UPDATE_T_15_AVG
            ENDIF

            ! For mercury simulations ...
            IF ( ITS_A_MERCURY_SIM() ) THEN

               ! Read AVHRR daily leaf-area-index
               CALL RDISOLAI( DAY_OF_YEAR, MONTH, YEAR )

            ENDIF 
               
            ! Also read soil-type info for fullchem simulation
            IF ( ITS_A_FULLCHEM_SIM() .or. ITS_A_H2HD_SIM() ) THEN
               CALL RDSOIL 
            ENDIF

            !### Debug
            IF ( LPRT ) CALL DEBUG_MSG ( '### MAIN: a DAILY DATA' )
         ENDIF

         !==============================================================
         !   ***** I N T E R P O L A T E   Q U A N T I T I E S *****   
         !==============================================================
         
         ! Interpolate I-6 fields to current dynamic timestep, 
         ! based on their values at NSEC and NSEC+N_DYN
         CALL INTERP( NSECb, ELAPSED_SEC, N_DYN )

         ! Case of variable tropopause:
         ! Check LLTROP and set LMIN, LMAX, and LPAUSE
         ! since this is not done with READ_TROPOPAUSE anymore.
         ! (Need to double-check that LMIN, Lmax are not used before-phs) 
         IF ( LVARTROP ) CALL CHECK_VAR_TROP
         
         ! If we are not doing transport, then make sure that
         ! the floating pressure is set to PSC2 (bdf, bmy, 8/22/02)
         IF ( .not. LTRAN ) CALL SET_FLOATING_PRESSURE( PSC2 )

         ! Compute airmass quantities at each grid box 
         CALL AIRQNT

         ! Compute the cosine of the solar zenith angle array SUNCOS
         CALL COSSZA( DAY_OF_YEAR, SUNCOS )

         ! Compute tropopause height for ND55 diagnostic
         IF ( ND55 > 0 ) CALL TROPOPAUSE

#if   defined( GEOS_3 )

         ! 1998 GEOS-3 carries the ground temperature and not the air
         ! temperature -- thus TS will be 2-3 K too high.  As a quick fix, 
         ! copy the temperature at the first sigma level into TS. 
         ! (mje, bnd, bmy, 7/3/01)
         IF ( YEAR == 1998 ) TS(:,:) = T(:,:,1)
#endif

         ! Update dynamic timestep
         CALL SET_CT_DYN( INCREMENT=.TRUE. )

         !### Debug
         IF ( LPRT ) CALL DEBUG_MSG( '### MAIN: a INTERP, etc' )

         ! Get averaging intervals for local-time diagnostics
         ! (NOTE: maybe improve this later on)
         ! Placed after interpolation to get correct value of TROPP. 
         ! (ccc, 12/9/08)
         CALL DIAG_2PM

         !==============================================================
         !   ***** U N I T   C O N V E R S I O N  ( kg -> v/v ) *****
         !==============================================================
         IF ( ITS_TIME_FOR_UNIT() ) THEN
            CALL CONVERT_UNITS( 1,  N_TRACERS, TCVV, AD, STT )

            !### Debug
            IF ( LPRT ) CALL DEBUG_MSG( '### MAIN: a CONVERT_UNITS:1' )
         ENDIF

         !==============================================================
         !     ***** S T R A T O S P H E R I C   F L U X E S *****
         !==============================================================
         IF ( LUPBD ) CALL DO_UPBDFLX

         !==============================================================
         !              ***** T R A N S P O R T *****
         !==============================================================
         IF ( ITS_TIME_FOR_DYN() ) THEN

            ! Output BC's
            ! Save boundary conditions (global grid) for future nested run
            IF ( LWINDO ) CALL SAVE_GLOBAL_TPCORE_BC

            ! Call the appropritate version of TPCORE
            IF ( LTRAN ) CALL DO_TRANSPORT               

            ! Reset air mass quantities
            CALL AIRQNT

            ! Repartition [NOy] species after transport
            IF ( LUPBD .and. ITS_A_FULLCHEM_SIM() ) THEN
               CALL UPBDFLX_NOY( 2 )
            ENDIF   

#if   !defined( GEOS_5 )
            ! Get relative humidity (after recomputing pressures)
            ! NOTE: for GEOS-5 we'll read this from disk instead
            CALL MAKE_RH
#endif

            ! Initialize wet scavenging and wetdep fields after
            ! the airmass quantities are reset after transport
            IF ( LCONV .or. LWETD ) CALL INIT_WETSCAV
         ENDIF


         !-------------------------------
         ! Test for emission timestep
         !-------------------------------
         IF ( LNLPBL .AND. ITS_TIME_FOR_EMIS() ) THEN

            IF ( ITS_TIME_FOR_UNIT() )
     &         CALL CONVERT_UNITS( 2, N_TRACERS, TCVV, AD, STT ) ! v/v -> kg

            ! Increment emission counter
            CALL SET_CT_EMIS( INCREMENT=.TRUE. )

            !========================================================
            !         ***** D R Y   D E P O S I T I O N *****
            !========================================================
            IF ( LDRYD .and. ( .not. ITS_A_H2HD_SIM() ) ) CALL DO_DRYDEP

            !========================================================
            !             ***** E M I S S I O N S *****
            !========================================================
            IF ( LEMIS ) CALL DO_EMISSIONS

            IF ( ITS_TIME_FOR_UNIT() )
     &         CALL CONVERT_UNITS( 1, N_TRACERS, TCVV, AD, STT ) ! kg -> v/v

         ENDIF

         !-------------------------------
         ! Test for convection timestep
         !-------------------------------
         IF ( ITS_TIME_FOR_CONV() ) THEN

            ! Increment the convection timestep
            CALL SET_CT_CONV( INCREMENT=.TRUE. )

            !===========================================================
            !      ***** M I X E D   L A Y E R   M I X I N G *****
            !===========================================================
            ! Add option for non-local PBL. (Lin, 03/31/09)
            IF (.NOT. LNLPBL) THEN
               CALL DO_PBL_MIX( LTURB )
               IF ( LPRT ) CALL DEBUG_MSG( '### MAIN: a TURBDAY:1' )
            ELSE
               CALL DO_PBL_MIX_2( LTURB )
               IF ( LPRT ) CALL DEBUG_MSG( '### MAIN: a NLPBL 2' )
            ENDIF

            !### Debug
            IF ( LPRT ) CALL DEBUG_MSG( '### MAIN: a TURBDAY:2' )

            !===========================================================
            !        ***** C L O U D   C O N V E C T I O N *****
            !===========================================================
            IF ( LCONV ) THEN
               
<<<<<<< HEAD
               ! Partition Hg(II) between aerosol and gas
               IF ( ITS_A_MERCURY_SIM() .AND. LHG2HALFAEROSOL )THEN
!--- Prior to (ccc, 7/7/10)
! Use SAFE_DIV for the division to avoid NaN or overflow.
!                  HGPFRAC = STT(:,:,:,ID_HGP(1)) / 
!     &                 ( STT(:,:,:,ID_HGP(1)) +
!     &                   0.5D0 * STT(:,:,:,ID_HG2(1)) )
!$OMP PARALLEL DO      
!$OMP+DEFAULT(SHARED)  
!$OMP+PRIVATE(L, J, I)
                  DO L=1,LLPAR
                  DO J=1,JJPAR
                  DO I=1,IIPAR
                     HGPFRAC(I, J, L) = SAFE_DIV( STT(I,J,L,ID_HGP(1)),
     &                    STT(I,J,L,ID_HGP(1)) +
     &                    0.5D0 * STT(I,J,L,ID_HG2(1)),
     &                    1.D0 )

                     STT(I,J,L,ID_HGP(1)) = STT(I,J,L,ID_HGP(1)) +
     &                    0.5D0 * STT(I,J,L,ID_HG2(1))
                     STT(I,J,L,ID_HG2(1)) = 0.5D0 * STT(I,J,L,ID_HG2(1))
                  ENDDO
                  ENDDO
                  ENDDO
!$OMP END PARALLEL DO
               ENDIF
=======
>>>>>>> 0fba09a6
               CALL DO_CONVECTION

               !### Debug
               IF ( LPRT ) CALL DEBUG_MSG( '### MAIN: a CONVECTION' )
            ENDIF 
         ENDIF 


         !==============================================================
         !    ***** U N I T   C O N V E R S I O N  ( v/v -> kg ) *****
         !==============================================================
         IF ( ITS_TIME_FOR_UNIT() ) THEN 
            CALL CONVERT_UNITS( 2, N_TRACERS, TCVV, AD, STT )

            !### Debug
            IF ( LPRT ) CALL DEBUG_MSG( '### MAIN: a CONVERT_UNITS:2' )
         ENDIF

         !-------------------------------
         ! Test for emission timestep
         !-------------------------------
         IF ( ( .NOT. LNLPBL ) .AND. ITS_TIME_FOR_EMIS() ) THEN

            ! Increment emission counter
            CALL SET_CT_EMIS( INCREMENT=.TRUE. )

            !========================================================
            !         ***** D R Y   D E P O S I T I O N *****
            !========================================================
            IF ( LDRYD .and. ( .not. ITS_A_H2HD_SIM() ) ) CALL DO_DRYDEP

            !========================================================
            !             ***** E M I S S I O N S *****
            !========================================================
            IF ( LEMIS ) CALL DO_EMISSIONS
         ENDIF    


         !===========================================================
         !               ***** C H E M I S T R Y *****
         !===========================================================    

         ! Also need to compute avg P, T for CH4 chemistry (bmy, 1/16/01)
         IF ( ITS_A_CH4_SIM() ) CALL CH4_AVGTP

         ! Every chemistry timestep...
         IF ( ITS_TIME_FOR_CHEM() ) THEN

            ! Increment chemistry timestep counter
            CALL SET_CT_CHEM( INCREMENT=.TRUE. )

            ! Call the appropriate chemistry routine
            CALL DO_CHEMISTRY

         ENDIF 

 
         !==============================================================
         ! ***** W E T   D E P O S I T I O N  (rainout + washout) *****
         !==============================================================
         IF ( LWETD .and. ITS_TIME_FOR_DYN() ) THEN

<<<<<<< HEAD
            ! Partition Hg(II) between aerosol and gas
            IF ( ITS_A_MERCURY_SIM() .AND. LHG2HALFAEROSOL )THEN
!--- Prior to (ccc, 7/7/10)
! Use SAFE_DIV for the division to avoid NaN or overflow.
!                  HGPFRAC = STT(:,:,:,ID_HGP(1)) / 
!     &                 ( STT(:,:,:,ID_HGP(1)) +
!     &                   0.5D0 * STT(:,:,:,ID_HG2(1)) )
!$OMP PARALLEL DO      
!$OMP+DEFAULT(SHARED)  
!$OMP+PRIVATE(L, J, I)
                  DO L=1,LLPAR
                  DO J=1,JJPAR
                  DO I=1,IIPAR
                     HGPFRAC(I, J, L) = SAFE_DIV( STT(I,J,L,ID_HGP(1)),
     &                    STT(I,J,L,ID_HGP(1)) +
     &                    0.5D0 * STT(I,J,L,ID_HG2(1)),
     &                    0.66D0 )

                     STT(I,J,L,ID_HGP(1)) = STT(I,J,L,ID_HGP(1)) +
     &                    0.5D0 * STT(I,J,L,ID_HG2(1))
                     STT(I,J,L,ID_HG2(1)) = 0.5D0 * STT(I,J,L,ID_HG2(1))
                  ENDDO
                  ENDDO
                  ENDDO
!$OMP END PARALLEL DO
            ENDIF
            
=======
>>>>>>> 0fba09a6
            CALL DO_WETDEP
            
         ENDIF



         !==============================================================
         !   ***** I N C R E M E N T   E L A P S E D   T I M E *****
         !============================================================== 
         ! Moved before diagnostics to count the last timestep as done.
         ! Need to save timestamps for filenames.
         ! (ccc, 5/13/09)
 
         ! Plane following diagnostic
         IF ( ND40 > 0 ) THEN 
         
            ! Call SETUP_PLANEFLIGHT routine if necessary
            IF ( ITS_A_NEW_DAY() ) THEN
               
               ! If it's a full-chemistry simulation but LCHEM=F,
               ! or if it's an offline simulation, call setup routine 
               IF ( ITS_A_FULLCHEM_SIM() ) THEN
                  IF ( .not. LCHEM ) CALL SETUP_PLANEFLIGHT
               ELSE
                  CALL SETUP_PLANEFLIGHT
               ENDIF
            ENDIF
         ENDIF

         CALL TIMESTAMP_DIAG
         CALL SET_ELAPSED_MIN
         CALL SET_CURRENT_TIME
         IF ( LPRT ) CALL DEBUG_MSG( '### MAIN: after SET_ELAPSED_MIN' )

         
         !==============================================================
         !       ***** A R C H I V E   D I A G N O S T I C S *****
         !==============================================================
         IF ( ITS_TIME_FOR_DIAG() ) THEN

            !### Debug
            IF ( LPRT ) CALL DEBUG_MSG( '### MAIN: b DIAGNOSTICS' )

            ! Accumulate several diagnostic quantities
            CALL DIAG1
            IF ( LPRT ) CALL DEBUG_MSG( '### MAIN: after DIAG1' )

            ! ND41: save PBL height in 1200-1600 LT (amf)
            ! (for comparison w/ Holzworth, 1967)
            IF ( ND41 > 0 ) CALL DIAG41
            IF ( LPRT ) CALL DEBUG_MSG( '### MAIN: after DIAG41' )

            ! ND42: SOA concentrations [ug/m3]
            IF ( ND42 > 0 ) CALL DIAG42
            IF ( LPRT ) CALL DEBUG_MSG( '### MAIN: after DIAG42' )

            ! 24-hr timeseries
            IF ( DO_SAVE_DIAG50 ) CALL DIAG50

            ! Increment diagnostic timestep counter. (ccc, 5/13/09)
            CALL SET_CT_DIAG( INCREMENT=.TRUE. )

            ! Plane following diagnostic
            IF ( ND40 > 0 ) THEN 
               
               print*, 'Call planeflight'
               ! Archive data along the flight track
               CALL PLANEFLIGHT
            ENDIF
            IF ( LPRT ) CALL DEBUG_MSG( '### MAIN: after DIAG40' )

            !### Debug
            IF ( LPRT ) CALL DEBUG_MSG( '### MAIN: a DIAGNOSTICS' )
         ENDIF

         !==============================================================
         !   ***** T I M E S E R I E S   D I A G N O S T I C S  *****
         !
         ! NOTE: Since we are saving soluble tracers, we must move
         !       the ND40, ND49, and ND52 timeseries diagnostics
         !       to after the call to DO_WETDEP (bmy, 4/22/04)
         !============================================================== 

         IF ( LPRT ) CALL DEBUG_MSG( '### MAIN: before TIMESERIES' )

         ! Station timeseries
         IF ( ITS_TIME_FOR_DIAG48() ) CALL DIAG48
         IF ( LPRT ) CALL DEBUG_MSG( '### MAIN: after DIAG48' )

         ! 3-D timeseries
         IF ( ITS_TIME_FOR_DIAG49() ) CALL DIAG49
         IF ( LPRT ) CALL DEBUG_MSG( '### MAIN: after DIAG49' )

         ! Morning or afternoon timeseries
         IF ( DO_SAVE_DIAG51 ) CALL DIAG51 
         IF ( DO_SAVE_DIAG51b ) CALL DIAG51b 
         IF ( LPRT ) CALL DEBUG_MSG( '### MAIN: after DIAG51' )

         ! Comment out for now 
         !! Column timeseries
         !IF ( ND52 > 0 .and. ITS_TIME_FOR_ND52() ) THEN
         !   CALL DIAG52
         !   IF ( LPRT ) CALL DEBUG_MSG( '### MAIN: a ND52' )
         !ENDIF

         !### After diagnostics
         IF ( LPRT ) CALL DEBUG_MSG( '### MAIN: after TIMESERIES' )

         !==============================================================
         !  ***** E N D   O F   D Y N A M I C   T I M E S T E P *****
         !==============================================================

         ! Check for NaN, Negatives, Infinities in STT each time diag are
         ! saved. (ccc, 5/13/09)
         IF ( ITS_TIME_FOR_DIAG() ) THEN
            CALL CHECK_STT( 'End of Dynamic Loop' )
         ENDIF
          
      ENDDO

      !=================================================================
      !            ***** C O P Y   I - 6   F I E L D S *****
      !
      !        The I-6 fields at the end of this timestep become
      !        the fields at the beginning of the next timestep
      !=================================================================
      CALL COPY_I6_FIELDS
      IF ( LPRT ) CALL DEBUG_MSG( '### MAIN: after COPY_I6_FIELDS' )

      ENDDO

      !=================================================================
      !         ***** C L E A N U P   A N D   Q U I T *****
      !=================================================================
 9999 CONTINUE

      ! Remove all files from temporary directory 
      IF ( LUNZIP ) THEN
         
         ! Type of operation
         ZTYPE = 'remove all'

         ! Remove A3, A6, I6 fields
         CALL UNZIP_A3_FIELDS( ZTYPE )
         CALL UNZIP_A6_FIELDS( ZTYPE )
         CALL UNZIP_I6_FIELDS( ZTYPE )

#if   defined( GEOS_3 )
         ! Remove GEOS-3 GWET & XTRA fields
         IF ( LDUST ) CALL UNZIP_GWET_FIELDS( ZTYPE )
         IF ( LXTRA ) CALL UNZIP_XTRA_FIELDS( ZTYPE )
#endif

#if   defined( GCAP )
         ! Remove GCAP PHIS field (if necessary)
         CALL UNZIP_GCAP_FIELDS( ZTYPE )
#endif

      ENDIF

      ! Print the mass-weighted mean OH concentration (if applicable)
      CALL PRINT_DIAG_OH

      ! For model benchmarking, save final masses of 
      ! Rn,Pb,Be or Ox to a binary punch file 
      IF ( LSTDRUN ) CALL STDRUN( LBEGIN=.FALSE. )

      ! Close all files
      CALL CLOSE_FILES
      IF ( LPRT ) CALL DEBUG_MSG( '### MAIN: a CLOSE_FILES' )

      ! Deallocate dynamic module arrays
      CALL CLEANUP

#if defined( GTMM_Hg )
      ! Deallocate arrays from GTMM model for mercury simulation
      IF ( LGTMM ) CALL CleanupCASAarrays
#endif

      IF ( LPRT ) CALL DEBUG_MSG( '### MAIN: a CLEANUP' )

      ! Print ending time of simulation
      CALL DISPLAY_END_TIME
!
!******************************************************************************
!  Internal procedures -- Use the F90 CONTAINS command to inline 
!  subroutines that only can be called from this main program. 
!
!  All variables referenced in the main program (local variables, F90 
!  module variables, or common block variables) also have scope within 
!  internal subroutines. 
!
!  List of Internal Procedures:
!  ============================================================================
!  (1 ) DISPLAY_GRID_AND_MODEL : Displays resolution, data set, & start time
!  (2 ) GET_NYMD_PHIS          : Gets YYYYMMDD for the PHIS data field
!  (3 ) DISPLAY_SIGMA_LAT_LON  : Displays sigma, lat, and lon information
!  (4 ) GET_WIND10M            : Wrapper for MAKE_WIND10M (from "dao_mod.f")
!  (5 ) CTM_FLUSH              : Flushes diagnostic files to disk
!  (6 ) DISPLAY_END_TIME       : Displays ending time of simulation
!  (7 ) MET_FIELD_DEBUG        : Prints min and max of met fields for debug
!******************************************************************************
!
      CONTAINS

!-----------------------------------------------------------------------------

      SUBROUTINE DISPLAY_GRID_AND_MODEL

      !=================================================================
      ! Internal Subroutine DISPLAY_GRID_AND_MODEL displays the 
      ! appropriate messages for the given model grid and machine type.
      ! It also prints the starting time and date (local time) of the
      ! GEOS-CHEM simulation. (bmy, 12/2/03, 10/18/05)
      !=================================================================

      ! For system time stamp
      CHARACTER(LEN=16) :: STAMP

      !-----------------------
      ! Print resolution info
      !-----------------------
#if   defined( GRID4x5   )
      WRITE( 6, '(a)' )                   
     &    REPEAT( '*', 13 )                                      //
     &    '   S T A R T I N G   4 x 5   G E O S--C H E M   '     //
     &    REPEAT( '*', 13 )

#elif defined( GRID2x25  )
      WRITE( 6, '(a)' ) 
     &    REPEAT( '*', 13 )                                      // 
     &    '   S T A R T I N G   2 x 2.5   G E O S--C H E M   '   //
     &    REPEAT( '*', 13 )

#elif defined( GRID1x125 )
      WRITE( 6, '(a)' ) 
     &    REPEAT( '*', 13 )                                      // 
     &    '   S T A R T I N G   1 x 1.25   G E O S--C H E M   '  //
     &    REPEAT( '*', 13 )

#elif defined( GRID1x1 )
      WRITE( 6, '(a)' ) 
     &    REPEAT( '*', 13 )                                      // 
     &    '   S T A R T I N G   1 x 1   G E O S -- C H E M   '     //
     &    REPEAT( '*', 13 )

#endif

      !-----------------------
      ! Print machine info
      !-----------------------

      ! Get the proper FORMAT statement for the model being used
#if   defined( COMPAQ    )
      WRITE( 6, '(a)' ) 'Created w/ HP/COMPAQ Alpha compiler'
#elif defined( IBM_AIX   )
      WRITE( 6, '(a)' ) 'Created w/ IBM-AIX compiler'
#elif defined( LINUX_PGI )
      WRITE( 6, '(a)' ) 'Created w/ LINUX/PGI compiler'
#elif defined( LINUX_IFORT )
      WRITE( 6, '(a)' ) 'Created w/ LINUX/IFORT compiler'
      WRITE( 6, '(a)' ) 'Use ifort -V to print version information'
#elif defined( SGI_MIPS  )
      WRITE( 6, '(a)' ) 'Created w/ SGI MIPSpro compiler'
#elif defined( SPARC     )
      WRITE( 6, '(a)' ) 'Created w/ Sun/SPARC compiler'
#endif

      !-----------------------
      ! Print met field info
      !-----------------------
#if   defined( GEOS_3     )
      WRITE( 6, '(a)' ) 'Using GEOS-3 met fields'
#elif defined( GEOS_4     )
      WRITE( 6, '(a)' ) 'Using GEOS-4/fvDAS met fields'
#elif defined( GEOS_5     )
      WRITE( 6, '(a)' ) 'Using GEOS-5/fvDAS met fields'
#elif defined( GCAP       )
      WRITE( 6, '(a)' ) 'Using GCAP/GISS met fields'
#endif

      !-----------------------
      ! System time stamp
      !-----------------------
      STAMP = SYSTEM_TIMESTAMP()
      WRITE( 6, 100 ) STAMP
 100  FORMAT( /, '===> SIMULATION START TIME: ', a, ' <===', / )

      ! Return to MAIN program
      END SUBROUTINE DISPLAY_GRID_AND_MODEL

!-----------------------------------------------------------------------------

      SUBROUTINE CTM_FLUSH

      !================================================================
      ! Internal subroutine CTM_FLUSH flushes certain diagnostic
      ! file buffers to disk. (bmy, 8/31/00, 7/1/02)
      !
      ! CTM_FLUSH should normally be called after each diagnostic 
      ! output, so that in case the run dies, the output files from 
      ! the last diagnostic timestep will not be lost.  
      !
      ! FLUSH is an intrinsic FORTRAN subroutine and takes as input 
      ! the unit number of the file to be flushed to disk.
      !================================================================
      CALL FLUSH( IU_ND48    )  
      CALL FLUSH( IU_BPCH    )  
      CALL FLUSH( IU_SMV2LOG )  
      CALL FLUSH( IU_DEBUG   ) 

      ! Return to MAIN program
      END SUBROUTINE CTM_FLUSH

!------------------------------------------------------------------------------

      SUBROUTINE DISPLAY_END_TIME

      !=================================================================
      ! Internal subroutine DISPLAY_END_TIME prints the ending time of
      ! the GEOS-CHEM simulation (bmy, 5/3/05)
      !=================================================================

      ! Local variables
      CHARACTER(LEN=16) :: STAMP

      ! Print system time stamp
      STAMP = SYSTEM_TIMESTAMP()
      WRITE( 6, 100 ) STAMP
 100  FORMAT( /, '===> SIMULATION END TIME: ', a, ' <===', / )

      ! Echo info
      WRITE ( 6, 3000 ) 
 3000 FORMAT
     &   ( /, '**************   E N D   O F   G E O S -- C H E M   ',
     &        '**************' )

      ! Return to MAIN program
      END SUBROUTINE DISPLAY_END_TIME

!------------------------------------------------------------------------------
!
!      SUBROUTINE MET_FIELD_DEBUG
!
!      !=================================================================
!      ! Internal subroutine MET_FIELD_DEBUG prints out the maximum
!      ! and minimum, and sum of DAO met fields for debugging 
!      !=================================================================
!
!      ! References to F90 modules
!      USE DAO_MOD, ONLY : AD,       AIRDEN,  AIRVOL,   ALBD1,  ALBD2
!      USE DAO_MOD, ONLY : ALBD,     AVGW,    BXHEIGHT, CLDFRC, CLDF     
!      USE DAO_MOD, ONLY : CLDMAS,   CLDTOPS, DELP     
!      USE DAO_MOD, ONLY : DTRAIN,   GWETTOP, HFLUX,    HKBETA, HKETA     
!      USE DAO_MOD, ONLY : LWI,      MOISTQ,  OPTD,     OPTDEP, PBL      
!      USE DAO_MOD, ONLY : PREACC,   PRECON,  PS1,      PS2,    PSC2     
!      USE DAO_MOD, ONLY : RADLWG,   RADSWG,  RH,       SLP,    SNOW     
!      USE DAO_MOD, ONLY : SPHU1,    SPHU2,   SPHU,     SUNCOS, SUNCOSB  
!      USE DAO_MOD, ONLY : TMPU1,    TMPU2,   T,        TROPP,  TS       
!      USE DAO_MOD, ONLY : TSKIN,    U10M,    USTAR,    UWND1,  UWND2     
!      USE DAO_MOD, ONLY : UWND,     V10M,    VWND1,    VWND2,  VWND     
!      USE DAO_MOD, ONLY : Z0,       ZMEU,    ZMMD,     ZMMU     
!
!      ! Local variables
!      INTEGER :: I, J, L, IJ
!
!      !=================================================================
!      ! MET_FIELD_DEBUG begins here!
!      !=================================================================
!
!      ! Define box to print out
!      I  = 23
!      J  = 34
!      L  = 1
!      IJ = ( ( J-1 ) * IIPAR ) + I
!
!      !=================================================================
!      ! Print out met fields at (I,J,L)
!      !=================================================================
!      IF ( ALLOCATED( AD       ) ) PRINT*, 'AD      : ', AD(I,J,L)        
!      IF ( ALLOCATED( AIRDEN   ) ) PRINT*, 'AIRDEN  : ', AIRDEN(L,I,J) 
!      IF ( ALLOCATED( AIRVOL   ) ) PRINT*, 'AIRVOL  : ', AIRVOL(I,J,L) 
!      IF ( ALLOCATED( ALBD1    ) ) PRINT*, 'ALBD1   : ', ALBD1(I,J) 
!      IF ( ALLOCATED( ALBD2    ) ) PRINT*, 'ALBD2   : ', ALBD2(I,J) 
!      IF ( ALLOCATED( ALBD     ) ) PRINT*, 'ALBD    : ', ALBD(I,J) 
!      IF ( ALLOCATED( AVGW     ) ) PRINT*, 'AVGW    : ', AVGW(I,J,L) 
!      IF ( ALLOCATED( BXHEIGHT ) ) PRINT*, 'BXHEIGHT: ', BXHEIGHT(I,J,L) 
!      IF ( ALLOCATED( CLDFRC   ) ) PRINT*, 'CLDFRC  : ', CLDFRC(I,J)
!      IF ( ALLOCATED( CLDF     ) ) PRINT*, 'CLDF    : ', CLDF(L,I,J) 
!      IF ( ALLOCATED( CLDMAS   ) ) PRINT*, 'CLDMAS  : ', CLDMAS(I,J,L) 
!      IF ( ALLOCATED( CLDTOPS  ) ) PRINT*, 'CLDTOPS : ', CLDTOPS(I,J) 
!      IF ( ALLOCATED( DELP     ) ) PRINT*, 'DELP    : ', DELP(L,I,J) 
!      IF ( ALLOCATED( DTRAIN   ) ) PRINT*, 'DTRAIN  : ', DTRAIN(I,J,L) 
!      IF ( ALLOCATED( GWETTOP  ) ) PRINT*, 'GWETTOP : ', GWETTOP(I,J) 
!      IF ( ALLOCATED( HFLUX    ) ) PRINT*, 'HFLUX   : ', HFLUX(I,J) 
!      IF ( ALLOCATED( HKBETA   ) ) PRINT*, 'HKBETA  : ', HKBETA(I,J,L) 
!      IF ( ALLOCATED( HKETA    ) ) PRINT*, 'HKETA   : ', HKETA(I,J,L) 
!      IF ( ALLOCATED( LWI      ) ) PRINT*, 'LWI     : ', LWI(I,J) 
!      IF ( ALLOCATED( MOISTQ   ) ) PRINT*, 'MOISTQ  : ', MOISTQ(L,I,J) 
!      IF ( ALLOCATED( OPTD     ) ) PRINT*, 'OPTD    : ', OPTD(L,I,J) 
!      IF ( ALLOCATED( OPTDEP   ) ) PRINT*, 'OPTDEP  : ', OPTDEP(L,I,J) 
!      IF ( ALLOCATED( PBL      ) ) PRINT*, 'PBL     : ', PBL(I,J) 
!      IF ( ALLOCATED( PREACC   ) ) PRINT*, 'PREACC  : ', PREACC(I,J) 
!      IF ( ALLOCATED( PRECON   ) ) PRINT*, 'PRECON  : ', PRECON(I,J) 
!      IF ( ALLOCATED( PS1      ) ) PRINT*, 'PS1     : ', PS1(I,J) 
!      IF ( ALLOCATED( PS2      ) ) PRINT*, 'PS2     : ', PS2(I,J) 
!      IF ( ALLOCATED( PSC2     ) ) PRINT*, 'PSC2    : ', PSC2(I,J)
!      IF ( ALLOCATED( RADLWG   ) ) PRINT*, 'RADLWG  : ', RADLWG(I,J)
!      IF ( ALLOCATED( RADSWG   ) ) PRINT*, 'RADSWG  : ', RADSWG(I,J)
!      IF ( ALLOCATED( RH       ) ) PRINT*, 'RH      : ', RH(I,J,L) 
!      IF ( ALLOCATED( SLP      ) ) PRINT*, 'SLP     : ', SLP(I,J) 
!      IF ( ALLOCATED( SNOW     ) ) PRINT*, 'SNOW    : ', SNOW(I,J) 
!      IF ( ALLOCATED( SPHU1    ) ) PRINT*, 'SPHU1   : ', SPHU1(I,J,L) 
!      IF ( ALLOCATED( SPHU2    ) ) PRINT*, 'SPHU2   : ', SPHU2(I,J,L) 
!      IF ( ALLOCATED( SPHU     ) ) PRINT*, 'SPHU    : ', SPHU(I,J,L) 
!      IF ( ALLOCATED( SUNCOS   ) ) PRINT*, 'SUNCOS  : ', SUNCOS(IJ) 
!      IF ( ALLOCATED( SUNCOSB  ) ) PRINT*, 'SUNCOSB : ', SUNCOSB(IJ) 
!      IF ( ALLOCATED( TMPU1    ) ) PRINT*, 'TMPU1   : ', TMPU1(I,J,L) 
!      IF ( ALLOCATED( TMPU2    ) ) PRINT*, 'TMPU2   : ', TMPU2(I,J,L) 
!      IF ( ALLOCATED( T        ) ) PRINT*, 'TMPU    : ', T(I,J,L)
!      IF ( ALLOCATED( TROPP    ) ) PRINT*, 'TROPP   : ', TROPP(I,J) 
!      IF ( ALLOCATED( TS       ) ) PRINT*, 'TS      : ', TS(I,J) 
!      IF ( ALLOCATED( TSKIN    ) ) PRINT*, 'TSKIN   : ', TSKIN(I,J) 
!      IF ( ALLOCATED( U10M     ) ) PRINT*, 'U10M    : ', U10M(I,J) 
!      IF ( ALLOCATED( USTAR    ) ) PRINT*, 'USTAR   : ', USTAR(I,J) 
!      IF ( ALLOCATED( UWND1    ) ) PRINT*, 'UWND1   : ', UWND1(I,J,L) 
!      IF ( ALLOCATED( UWND2    ) ) PRINT*, 'UWND2   : ', UWND2(I,J,L) 
!      IF ( ALLOCATED( UWND     ) ) PRINT*, 'UWND    : ', UWND(I,J,L) 
!      IF ( ALLOCATED( V10M     ) ) PRINT*, 'V10M    : ', V10M(I,J)  
!      IF ( ALLOCATED( VWND1    ) ) PRINT*, 'VWND1   : ', VWND1(I,J,L) 
!      IF ( ALLOCATED( VWND2    ) ) PRINT*, 'VWND2   : ', VWND2(I,J,L) 
!      IF ( ALLOCATED( VWND     ) ) PRINT*, 'VWND    : ', VWND(I,J,L) 
!      IF ( ALLOCATED( Z0       ) ) PRINT*, 'Z0      : ', Z0(I,J) 
!      IF ( ALLOCATED( ZMEU     ) ) PRINT*, 'ZMEU    : ', ZMEU(I,J,L) 
!      IF ( ALLOCATED( ZMMD     ) ) PRINT*, 'ZMMD    : ', ZMMD(I,J,L) 
!      IF ( ALLOCATED( ZMMU     ) ) PRINT*, 'ZMMU    : ', ZMMU(I,J,L) 
!
!      ! Flush the output buffer
!      CALL FLUSH( 6 )
!
!      ! Return to MAIN program
!      END SUBROUTINE MET_FIELD_DEBUG
!
!-----------------------------------------------------------------------------

      ! End of program
      END PROGRAM GEOS_CHEM
<|MERGE_RESOLUTION|>--- conflicted
+++ resolved
@@ -903,35 +903,6 @@
             !===========================================================
             IF ( LCONV ) THEN
                
-<<<<<<< HEAD
-               ! Partition Hg(II) between aerosol and gas
-               IF ( ITS_A_MERCURY_SIM() .AND. LHG2HALFAEROSOL )THEN
-!--- Prior to (ccc, 7/7/10)
-! Use SAFE_DIV for the division to avoid NaN or overflow.
-!                  HGPFRAC = STT(:,:,:,ID_HGP(1)) / 
-!     &                 ( STT(:,:,:,ID_HGP(1)) +
-!     &                   0.5D0 * STT(:,:,:,ID_HG2(1)) )
-!$OMP PARALLEL DO      
-!$OMP+DEFAULT(SHARED)  
-!$OMP+PRIVATE(L, J, I)
-                  DO L=1,LLPAR
-                  DO J=1,JJPAR
-                  DO I=1,IIPAR
-                     HGPFRAC(I, J, L) = SAFE_DIV( STT(I,J,L,ID_HGP(1)),
-     &                    STT(I,J,L,ID_HGP(1)) +
-     &                    0.5D0 * STT(I,J,L,ID_HG2(1)),
-     &                    1.D0 )
-
-                     STT(I,J,L,ID_HGP(1)) = STT(I,J,L,ID_HGP(1)) +
-     &                    0.5D0 * STT(I,J,L,ID_HG2(1))
-                     STT(I,J,L,ID_HG2(1)) = 0.5D0 * STT(I,J,L,ID_HG2(1))
-                  ENDDO
-                  ENDDO
-                  ENDDO
-!$OMP END PARALLEL DO
-               ENDIF
-=======
->>>>>>> 0fba09a6
                CALL DO_CONVECTION
 
                !### Debug
@@ -994,36 +965,6 @@
          !==============================================================
          IF ( LWETD .and. ITS_TIME_FOR_DYN() ) THEN
 
-<<<<<<< HEAD
-            ! Partition Hg(II) between aerosol and gas
-            IF ( ITS_A_MERCURY_SIM() .AND. LHG2HALFAEROSOL )THEN
-!--- Prior to (ccc, 7/7/10)
-! Use SAFE_DIV for the division to avoid NaN or overflow.
-!                  HGPFRAC = STT(:,:,:,ID_HGP(1)) / 
-!     &                 ( STT(:,:,:,ID_HGP(1)) +
-!     &                   0.5D0 * STT(:,:,:,ID_HG2(1)) )
-!$OMP PARALLEL DO      
-!$OMP+DEFAULT(SHARED)  
-!$OMP+PRIVATE(L, J, I)
-                  DO L=1,LLPAR
-                  DO J=1,JJPAR
-                  DO I=1,IIPAR
-                     HGPFRAC(I, J, L) = SAFE_DIV( STT(I,J,L,ID_HGP(1)),
-     &                    STT(I,J,L,ID_HGP(1)) +
-     &                    0.5D0 * STT(I,J,L,ID_HG2(1)),
-     &                    0.66D0 )
-
-                     STT(I,J,L,ID_HGP(1)) = STT(I,J,L,ID_HGP(1)) +
-     &                    0.5D0 * STT(I,J,L,ID_HG2(1))
-                     STT(I,J,L,ID_HG2(1)) = 0.5D0 * STT(I,J,L,ID_HG2(1))
-                  ENDDO
-                  ENDDO
-                  ENDDO
-!$OMP END PARALLEL DO
-            ENDIF
-            
-=======
->>>>>>> 0fba09a6
             CALL DO_WETDEP
             
          ENDIF
