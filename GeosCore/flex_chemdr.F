!------------------------------------------------------------------------------
!                  GEOS-Chem Global Chemical Transport Model                  !
!------------------------------------------------------------------------------
!BOP
!
! !ROUTINE: flex_chemdr
!
! !DESCRIPTION: Subroutine FLEX\_CHEMDR is the driver subroutine for
!  full chemistry with KPP.
!\\
!\\
! !INTERFACE:
!
      SUBROUTINE FLEX_CHEMDR( am_I_Root, Input_Opt, 
     &                        State_Met, State_Chm, RC  )
!
! !USES:
!
      USE AEROSOL_MOD,          ONLY : SOILDUST, AEROSOL_CONC, RDAER
      USE COMODE_MOD,           ONLY : JLOP, TAREA, ERADIUS ! <--!!
<<<<<<< HEAD
      USE COMODE_LOOP_MOD,      ONLY : BK, NAMEGAS, SMAL2
=======
      USE COMODE_LOOP_MOD,      ONLY : BK, NAMEGAS, CONSVAP
>>>>>>> bc6c247d
      USE CHEMGRID_MOD,         ONLY : ITS_IN_THE_CHEMGRID
      USE CHEMGRID_MOD,         ONLY : ITS_IN_THE_NOCHEMGRID
      USE CMN_FJX_MOD
      USE CMN_SIZE_MOD,         ONLY : IIPAR, JJPAR, LLPAR
      USE DAO_MOD
      USE DIAG_OH_MOD,          ONLY : DO_DIAG_OH
      USE DUST_MOD
      USE ERROR_MOD,            ONLY : DEBUG_MSG
      USE ERROR_MOD,            ONLY : ERROR_STOP
      USE FAST_JX_MOD
      USE FLEXCHEM_SETUP_MOD,   ONLY : STTTOCSPEC, CSPECTOKPP, HSAVE_KPP
      USE FUTURE_EMISSIONS_MOD, ONLY : GET_FUTURE_YEAR
      USE GIGC_ErrCode_Mod
      USE GIGC_Input_Opt_Mod,   ONLY : OptInput
      USE GIGC_State_Chm_Mod,   ONLY : ChmState, Get_Indx
      USE GIGC_State_Met_Mod,   ONLY : MetState
      USE GRID_MOD,             ONLY : GET_YMID
      USE HCO_DIAGN_MOD,        ONLY : Diagn_Update
      USE HCO_ERROR_MOD,        ONLY : HCO_SUCCESS
      USE PRECISION_MOD
      USE PRESSURE_MOD        
      USE TIME_MOD,             ONLY : GET_TS_CHEM
      USE TIME_MOD,             ONLY : GET_MONTH
      USE TIME_MOD,             ONLY : GET_YEAR
      USE TRACERID_MOD,         ONLY : IDTCH4
      USE UCX_MOD,              ONLY : CALC_STRAT_AER

      ! mje
      USE GCKPP_HETRATES,       ONLY : SET_HET
      USE GCKPP_MONITOR,        ONLY : SPC_NAMES
      USE GCKPP_PARAMETERS
      USE GCKPP_INTEGRATOR,     ONLY : INTEGRATE, NHnew
      USE GCKPP_FUNCTION 
      USE GCKPP_MODEL
      USE GCKPP_GLOBAL
      USE GCKPP_RATES,          ONLY : UPDATE_RCONST, RCONST
      USE GCKPP_INITIALIZE,     ONLY : Init_KPP => Initialize

      IMPLICIT NONE
!
! !INPUT PARAMETERS:
!
      LOGICAL,        INTENT(IN)    :: am_I_Root ! Is this the root CPU?
      TYPE(OptInput), INTENT(IN)    :: Input_Opt ! Input Options object
!
! !INPUT/OUTPUT PARAMETERS:
!
      TYPE(MetState), INTENT(INOUT) :: State_Met ! Meteorology State object
      TYPE(ChmState), INTENT(INOUT) :: State_Chm ! Chemistry State object
!
! !OUTPUT PARAMETERS:
!
      INTEGER,        INTENT(OUT)   :: RC ! Success or failure
! 
! !REVISION HISTORY:
!  14 Dec 2015 - M.S. Long   - Initial version
!  18 Dec 2015 - M. Sulprizio- Add calls to OHSAVE and DO_DIAG_OH
!  22 Dec 2015 - M. Sulprizio- Set NUMDEN to State_Met%AIRNUMDEN for conversions
!                              between v/v and molec/cm3
!EOP
!------------------------------------------------------------------------------
!BOC
!
! !LOCAL VARIABLES:
!
      INTEGER             :: I, J, L, N, S1, S2, JLOOP, MONTH, YEAR
      INTEGER             :: WAVELENGTH
      INTEGER             :: HCRC
      INTEGER             :: N_TRACERS
      LOGICAL             :: prtDebug
      LOGICAL             :: LDUST
      CHARACTER(LEN=155)  :: DiagnName

      ! SAVEd variables
      LOGICAL, SAVE       :: FIRSTCHEM = .TRUE.
      INTEGER, SAVE       :: CH4_YEAR  = -1

      ! For grid-box latitude
      REAL(fp)            :: YLAT

      ! For interannually-varying Methane
      REAL(fp)            :: C3090S, C0030S, C0030N, C3090N

      ! mje Variables for holding rate diagnoastics
      ! mje DERIV: Concentrations derivatives for one box d[X]/dt
      ! mje GLOB_DERIV: Store global values of concentrations devivatives
      ! mje GLOB_RATES: Stores global values of fluxes through each reaction
      REAL(kind=dp)       :: DERIV(NSPEC)
      REAL(kind=dp)       :: GLOB_DERIV(IIPAR,JJPAR,LLPAR,NSPEC)
      REAL(kind=dp)       :: GLOB_RATES(IIPAR,JJPAR,LLPAR,NREACT)
      REAL(kind=dp)       :: GLOB_RCONST(IIPAR,JJPAR,LLPAR,NREACT)

      ! mje KPP variables
      INTEGER             :: IERR
      REAL(kind=fp)       :: T, TIN, TOUT
      REAL(kind=dp)       :: RCNTRL(20)
      REAL(kind=dp)       :: RSTATE(20)
      INTEGER             :: ICNTRL(20)
      INTEGER             :: ISTATUS(20)

      ! mje Array to hold the molecular mass of the species
      REAL(kind=fp)       :: TCVV(Input_Opt%N_TRACERS)

      ! mje STT holds the concentrations of Tracers
      REAL(kind=fp), POINTER :: STT(:,:,:,:)

      ! mje Array for bug checking
      REAL(kind=fp)       :: AverageVAR(NSPEC)
      REAL(kind=fp)       :: Mass, Start, Finish, rtim, itim

      CHARACTER(LEN=255)  :: ERR_MSG

      ! MSL - Temporary variables for the family kludge (see below)
      REAL(kind=fp)       ::   SUM(IIPAR,JJPAR,LLPAR)
      REAL(kind=fp)       :: QTEMP(IIPAR,JJPAR,LLPAR)

      REAL(kind=fp)       :: SCOEFF(IIPAR,JJPAR,LLPAR,3)

      prtDebug = Input_Opt%LPRT
      LDUST    = Input_Opt%LDUST

      ! Get month and year
      MONTH     = GET_MONTH()
      YEAR      = GET_YEAR()

      ! mje Copy Number of tracers (advected species) into N_TRACERS
      N_TRACERS = Input_Opt%N_TRACERS

      ! mje Copy the molecular mass of the Tracers into TCVV
      TCVV      = Input_Opt%TCVV

      ! mje link the STT Pointer to the State_Chm%Tracers stucture
      STT =>  State_Chm%Tracers

      ! Locate the tropopsheric boxes
      CALL RURALBOX( State_Met )

#if defined( EXTERNAL_GRID ) || defined( EXTERNAL_FORCING )
      !-----------------------------------------------------------------
      !         %%%%%%% GEOS-Chem HP (with ESMF & MPI) %%%%%%%
      !
      ! Do nothing, since we will call these setup routines from the 
      ! init method of the ESMF interface (bmy, 10/24/12)
      !-----------------------------------------------------------------
#else
      !-----------------------------------------------------------------
      !         %%%%%%% GEOS-Chem CLASSIC (with OpenMP) %%%%%%%
      !
      ! Call the following chemistry setup routines only on the very
      ! first chemistry timestep.  This is current practice in the
      ! std GEOS-Chem. (bmy, 10/24/12)
      !-----------------------------------------------------------------
      IF ( FIRSTCHEM ) THEN

         !---------------------------------
         ! Set global concentration of CH4
         !---------------------------------
         ! Check that CH4 is not a defined tracer
         IF ( IDTCH4 == 0 .and. IND_CH4 > 0 .and. 
     &      ( CH4_YEAR /= YEAR ) ) THEN

            ! If CH4 is a species, then call GET_GLOBAL_CH4
            ! to return the globally-varying CH4 conc. as a function of
            ! year and latitude bin. (bnd, bmy, 7/1/03)
            !
            ! If we are using the future emissions, then get the CH4
            ! concentrations for FUTURE_YEAR.  Otherwise get the CH4
            ! concentrations for the current met field year. 
            ! (swu, havala, bmy, 1/24/08)
            IF ( Input_Opt%LFUTURE ) THEN
               CH4_YEAR = GET_FUTURE_YEAR()
            ELSE
               CH4_YEAR = YEAR
            ENDIF

            ! Get CH4 [ppbv] in 4 latitude bins for each year
            CALL GET_GLOBAL_CH4( CH4_YEAR,  .TRUE.,  C3090S,
     &                           C0030S,    C0030N,  C3090N, 
     &                           am_I_Root, Input_Opt        )
         ENDIF

      ENDIF
#endif

      !================================================================
      ! Get concentrations of aerosols in [kg/m3] 
      ! for FAST-JX and optical depth diagnostics
      !=================================================================
      IF ( Input_Opt%LSULF .or. Input_Opt%LCARB .or. 
     &     Input_Opt%LDUST .or. Input_Opt%LSSALT ) THEN

#if defined( UCX )
         ! Calculate stratospheric aerosol properties (SDE 04/18/13)
         CALL CALC_STRAT_AER( am_I_Root, Input_Opt, 
     &                        State_Met, State_Chm, RC )
         IF ( prtDebug ) 
     &      CALL DEBUG_MSG( '### FLEX_CHEMDR: after CALC_PSC' )
#endif

         ! Skip this section if all these are turned off
         CALL AEROSOL_CONC
     &      ( am_I_Root, Input_Opt, State_Met, State_Chm, RC )

      ENDIF
      !=================================================================
      ! Call RDAER -- computes aerosol optical depths
      !=================================================================

      ! Call RDAER to compute AOD for FAST-JX (skim, 02/03/11)
      WAVELENGTH = 0
      CALL RDAER( am_I_Root, Input_Opt, State_Met,  RC,
     &            MONTH,     YEAR,      WAVELENGTH      )

      !### Debug
      IF ( prtDebug ) THEN 
         CALL DEBUG_MSG( '### FLEX_CHEMDR: after RDAER' )
      ENDIF

      !=================================================================
      ! If LDUST is turned on, then we have online dust aerosol in
      ! GEOS-CHEM...so just pass SOILDUST to RDUST_ONLINE in order to
      ! compute aerosol optical depth for FAST-JX, etc.
      !
      ! If LDUST is turned off, then we do not have online dust aerosol
      ! in GEOS-CHEM...so read monthly-mean dust files from disk.
      ! (rjp, tdf, bmy, 4/1/04)
      !=================================================================
      IF ( LDUST ) THEN
         CALL RDUST_ONLINE( am_I_Root, Input_Opt,  State_Met,
     &                      SOILDUST,  WAVELENGTH, RC         )
      ELSE
#if !defined( TOMAS )
         ! Don't read dust emissions from disk when using TOMAS,
         ! because TOMAS uses a different set of dust tracers than the 
         ! std code (win, bmy, 1/25/10)
         CALL RDUST_OFFLINE( am_I_Root, Input_Opt, State_Met,
     &                       MONTH,     YEAR,      WAVELENGTH, RC )
#endif
      ENDIF

      !### Debug
      IF ( prtDebug ) THEN
         CALL DEBUG_MSG( '### FLEX_CHEMDR: after RDUST' )
      ENDIF

      ! MSL  For calculating hetchem rates
      DO L = 1, LLPAR
      DO J = 1, JJPAR
      DO I = 1, IIPAR

         ! Get 1-D index
         JLOOP = JLOP(I,J,L)

         ! If this is a valid grid box
         IF ( JLOOP > 0 ) THEN

            ! Copy aerosol areas into State_Chm
            !  -- Should be moved to AerosolMod once JLOOP is gone
            State_Chm%AeroArea(I,J,L,:) = TAREA(JLOOP,:)
            State_Chm%AeroRadi(I,J,L,:) = ERADIUS(JLOOP,:)

         ENDIF

      END DO
      END DO
      END DO

      ! Loop over tracers and grid boxes
      DO N = 1, N_TRACERS
      DO L = 1, LLPAR
      DO J = 1, JJPAR
      DO I = 1, IIPAR

         ! Convert STT from kg to molec/cm3
         STT(I,J,L,N) = STT(I,J,L,N) * Input_Opt%XNUMOL(N) /
     &                  ( State_Met%AIRVOL(I,J,L) * 1e+6_fp *
     &                  Input_Opt%TRACER_COEFF(N,1) )

         ! Copy STT to State_Chm%Species [molec/cm3]
         IF (STTTOCSPEC(N) .NE. 0) THEN 
            State_Chm%Species(I,J,L,STTTOCSPEC(N)) = STT(I,J,L,N)
         ENDIF

      ENDDO
      ENDDO
      ENDDO
      ENDDO
      
      ! K -- L -- U -- D -- G -- E -- C -- O -- D -- E -- ! -- ! -- ! -- !
      ! THIS IS A TEMPORARY FIX AND NEEDS TO BE RESOLVED THROUGHOUT
      ! THE MODEL AS SOON AS IT APPEARS POSSIBLE TO DO SO!
      ! -- The following code ensures that the two remaining tracer
      !    families are dealt with appropriately.
      !    The Tracer MMN is a sum of the species MVKN and MACRN
      !    The Tracer ISOPN is a sum of ISOPND and ISOPNB
      !       The tracer restart file for the pre-flex GEOS-Chem, includes
      !    these families, but the removal of the routines
      !    "lump" and "partition" killed the code resposible for them.
      !       Here, we want to install a hard-code fix with the complete
      !    expectation that we will no longer use species families. Thus,
      !    when possible, the two remaining families need to be removed, 
      !    and this kludge disabled.
      !   M.S.L. - Jan., 5 2016
      !
      ! Part 1: From Tracers to Species
      ! -- Process MMN family
      ! -- Get the tracer and species indices. Currently hardwired.
      N  = 60   ! MMN
      S1 = 122  ! MVKN
      S2 = 121  ! MACRN
      STT(:,:,:,N) = STT(:,:,:,N)*Input_Opt%TRACER_COEFF(N,1) ! A correction...
      ! ... to account for the division by TRACER_COEFF above.
      SUM   = (State_Chm%Species(:,:,:,S1)*Input_Opt%TRACER_COEFF(N,1))
     &       +(State_Chm%Species(:,:,:,S2)*Input_Opt%TRACER_COEFF(N,2))
      ! -- -- First, do MVKN
      QTEMP = (State_Chm%Species(:,:,:,S1)*Input_Opt%TRACER_COEFF(N,1))
     &        / SUM
      State_Chm%Species(:,:,:,S1) = MAX( QTEMP*STT(:,:,:,N), 1.E-99_fp )
      ! -- -- Then, do MACRN
      QTEMP = (State_Chm%Species(:,:,:,S2)*Input_Opt%TRACER_COEFF(N,2))
     &        / SUM
      State_Chm%Species(:,:,:,S2) = MAX( QTEMP*STT(:,:,:,N), 1.E-99_fp )
      ! -- Process ISOPN family
      ! -- Get the tracer and species indices
      N  = 55  ! ISOPN Tracer
      S1 = 109 ! ISOPND Species Index
      S2 = 110 ! ISOPNB Species Index
      STT(:,:,:,N) = STT(:,:,:,N)*Input_Opt%TRACER_COEFF(N,1) ! A correction...
      ! ... to account for the division by TRACER_COEFF above.
      SUM   = (State_Chm%Species(:,:,:,S1)*Input_Opt%TRACER_COEFF(N,1))
     &       +(State_Chm%Species(:,:,:,S2)*Input_Opt%TRACER_COEFF(N,2))
      ! -- -- First, do ISOPND
      QTEMP = (State_Chm%Species(:,:,:,S1)*Input_Opt%TRACER_COEFF(N,1))
     &        / SUM
      State_Chm%Species(:,:,:,S1) = MAX( QTEMP*STT(:,:,:,N), 1.E-99_fp )
      ! -- -- Then, do ISOPNB
      QTEMP = (State_Chm%Species(:,:,:,S2)*Input_Opt%TRACER_COEFF(N,2))
     &        / SUM
      State_Chm%Species(:,:,:,S2) = MAX( QTEMP*STT(:,:,:,N), 1.E-99_fp )
      ! E -- N -- D -- O -- F -- K -- L -- U -- D -- G -- E -- -- P -- T -- 1
 
      ! Convert STT from molec/cm3 back to kg (required for gckpp_HetRates.F90)
      ! NOTE: When we remove the tracer families we can get rid of this step
      ! by converting units when we copy STT to State_Chm%Species and leaving
      ! STT in units kg (mps, 1/28/16)
      DO N = 1, N_TRACERS
      DO L = 1, LLPAR
      DO J = 1, JJPAR
      DO I = 1, IIPAR
         STT(I,J,L,N) = STT(I,J,L,N) / Input_Opt%XNUMOL(N) *
     &                  ( State_Met%AIRVOL(I,J,L) * 1e+6_fp *
     &                  Input_Opt%TRACER_COEFF(N,1) )
      ENDDO
      ENDDO
      ENDDO
      ENDDO

      !     imje  Calculate photolysis rates
      !=================================================================
      ! Call photolysis routine to compute J-Values
      !=================================================================
      CALL FAST_JX( WAVELENGTH, am_I_Root, Input_Opt, State_Met, 
     &              State_Chm,  RC )

      ! mje Set up conditions for the integration
      ! mje chemical timestep and convert it to seconds.
      DT   = GET_TS_CHEM() * 60d0
      T    = 0d0
      TIN  = T
      TOUT = T + DT

      ! mje Set up integration convergence conditions
      !RTOL = 1.d-1
      !ATOL = 1.d0
      RTOL = 2e-1_dp
      ATOL = 1e-2_dp
      
      ! mje Set up internal integrator parameters 
      ICNTRL = 0
      RCNTRL = 0.
      
      ICNTRL(1) = 1             ! Autonomous
      ICNTRL(2) = 0             ! Nonautonomous
      
      ! Select Integrator
      ! ICNTRL(3)  -> selection of a particular method.
      ! For Rosenbrock, options are:
      ! = 0 :  default method is Rodas3
      ! = 1 :  method is  Ros2
      ! = 2 :  method is  Ros3 
      ! = 3 :  method is  Ros4 
      ! = 4 :  method is  Rodas3
      ! = 5:   method is  Rodas4
      ICNTRL(3) = 4
      ICNTRL(7) = 1             ! No adjoint

      ! mje setup some internal diagnostics
      AVERAGEVAR(:) = 0.d0
      MASS          = 0.d0

      !=================================================================
      ! Solve Chemistry
      !=================================================================
 100  format('No. of function calls:', i6, /,
     &       'No. of jacobian calls:', i6, /,
     &       'No. of steps:         ', i6, /,
     &       'No. of accepted steps:', i6, /,
     &       'No. of rejected steps ', i6, /,
     $       '       (except at very beginning)',          /,
     &       'No. of LU decompositions:             ', i6, /,
     &       'No. of forward/backward substitutions:', i6, /,
     &       'No. of singular matrix decompositions:', i6, /,
     &       /,
     &       'Texit, the time corresponding to the      ',        /,
     &       '       computed Y upon return:            ', f11.4, /,
     &       'Hexit, last accepted step before exit:    ', f11.4, /,
     &       'Hnew, last predicted step (not yet taken):', f11.4 )

!$OMP PARALLEL DO
!$OMP+DEFAULT( SHARED )
!$OMP+PRIVATE( I, J, L, start, finish )
!!$OMP+PRIVATE( PHOTOL )
!$OMP+PRIVATE( DERIV )
!$OMP+PRIVATE( ISTATUS, RSTATE, IERR )
!!$OMP+PRIVATE( ITEMPK, RO1D, RO1DplH2O, RO1DplH2, H2O )
!$OMP+SCHEDULE( DYNAMIC )
      DO L = 1, LLPAR
      DO J = 1, JJPAR
      DO I = 1, IIPAR

         ! mje If we are not in the troposphere don't do the chemistry!
         IF (.not. ITS_IN_THE_CHEMGRID(I,J,L,State_Met)) CYCLE

         call cpu_time(start)
         HET(:,:) = 0.
         CALL SET_HET(I,J,L,State_Chm,State_Met,Input_Opt,
     &        scoeff(I,J,L,1:3))

         ! Grid-box latitude index
         YLAT  = GET_YMID( I,J,L )

         ! mje Set up the physical conditions for the current box
         ! mje These variables are defined by the KPP definition files gckpp.kpp
         ! mje #INLINE F90_GLOBAL    
         TEMP   = State_Met%T(I,J,L)
         PRESS  = GET_PCENTER(I,J,L)

         ! mje Calculate NUMDEN based on ideal gas law (# cm-3)
         NUMDEN = State_Met%AIRNUMDEN(I,J,L)

         ! mje H2O arrives in g/kg needs to be in mol cm-3 
         H2O = State_Met%AVGW(I,J,L)*State_Met%AIRNUMDEN(I,J,L)

!         H2O    = State_Met%SPHU(I,J,L)*
!     &            (0.21*32d0+0.79*28d0)/(18d0)/1000.
!         H2O    = H2O * NUMDEN

         ! Set up te photolysis rates the order here is the order in the Fast-J
         ! definition files
         ! I've assumed that these are the same as in the text files but this
         ! may have been changed. 
         ! This needs to be checked through more thoroughly
         CALL PHOTRATE_ADJ( am_I_root, State_Met, 
     &                      State_Chm, Input_Opt, 
     &                      I, J, L, H2O, NUMDEN, IERR )
         PHOTOL(1:JVN_) =    ZPJ(L,1:JVN_,I,J)

         ! mje Set up the initial conditions of the variable species
         ! mje The Integrator works in # cm-3
         DO N=1,NSPEC
            IF ( CSPECTOKPP(N) .eq. 0) CYCLE
            C(N)=State_Chm%Species(I,J,L,CSPECTOKPP(N))
         ENDDO

         ! Debug
         IF (I .eq. 10 .and. J .eq. 10 .and. L .eq. 10) THEN
            DO N = 1,NSPEC
               write(*,'(2a,e12.4)') '<> b ', SPC_NAMES(N), C(N)
            ENDDO
         ENDIF

!------------------------------------------------------------------------------
! Prior to 2/10/16:
! Set CH4 according to latitude (mps, 2/10/16)
!         C(ind_CH4) = 1770.e-9_dp * NUMDEN
!------------------------------------------------------------------------------
!------------------------------------------------------------------------------
! Prior to 2/12/16:
! Default concentrations of MOH and H2 are now handled in flexchem_setup.F90
!  - MOH is set according to region (continental BL, marine BL, free trop)
!  - H2  is set to default values from globchem.dat (5.0e-7)
! (mps, 2/12/16)
!         C(ind_MOH) = 0.5e-9_dp   * NUMDEN
!         C(ind_H2)  = 0.5e-6_dp   * NUMDEN
!------------------------------------------------------------------------------

         ! Set CH4 according to latitude
         ! Convert from [ppbv CH4] to [molec CH4/cm3]
         IF ( YLAT < -30e+0_fp ) THEN
            C(ind_CH4) = C3090S * 1e-9_dp * NUMDEN
         ELSE IF ( YLAT >= -30e+0_fp .and. YLAT < 0e+0_fp  ) THEN
            C(ind_CH4) = C0030S * 1e-9_dp * NUMDEN
         ELSE IF ( YLAT >=   0e+0_fp .and. YLAT < 30e+0_fp ) THEN
            C(ind_CH4) = C0030N * 1e-9_dp * NUMDEN
         ELSE
            C(ind_CH4) = C3090N * 1e-9_dp * NUMDEN
         ENDIF

         ! starting value for integration time step
         RCNTRL(3) = HSAVE_KPP(I,J,L)

         ! mje  Update KPP's rates
         CALL Update_RCONST( )
         call cpu_time(finish)
         rtim = rtim + finish - start
         GLOB_RCONST(I,J,L,:) = RCONST(:)

         ! mje Integrate the box forwards
         call cpu_time(start)
         call Integrate( TIN,    TOUT,    ICNTRL, 
     &                   RCNTRL, ISTATUS, RSTATE, IERR )
         call cpu_time(finish)
         itim = itim + finish - start


         ! Try another time if it failed
!         IF ( IERR < 0 ) THEN
!            write(6,*) ''
!            write(6,100) istatus(1:8),rstate(1:3)
!            write(6,*) ''
!            write(ERR_MSG,'(a,i3)') 'Integrator error code :',IERR
!            write(6,*)  'I, J, L ', I, J, L
!
!            ! Reset first time step and start concentrations
!            ! Retry the integration with non-optimized
!            ! settings
!            RCNTRL(3)  = 0e+0_fp
!!            CALL Init_KPP( )
!            CALL Update_RCONST( )
!            call Integrate( TIN,    TOUT,    ICNTRL, 
!     &                      RCNTRL, ISTATUS, RSTATE, IERR )
!            IF ( IERR < 0 ) THEN 
!               print*, 'failed twice !!! '
!!               CALL ERROR_STOP(ERR_MSG, 'INTEGRATE_KPP')
!            ENDIF
!            
!         ENDIF

         ! mje calculate some diagnostics
         ! mje calculate d[X]/dt for all the species
         !CALL FUN(VAR, FIX, RCONST, DERIV)

         ! mje Copy d[X]/dt for this box into the global array
         ! mje x Copy Fluxes through each reation into the global array
         !GLOB_DERIV(I,J,L,:)=DERIV
         !GLOB_RATES(I,J,L,:)=A

         ! mje some simple diagnostics to check that things make sense
         ! mje these can be removed once we are happy with everything
         DO N=1,NSPEC
            AVERAGEVAR(N)=AVERAGEVAR(N)+
     &                    C(N)*State_Met%AD(I,J,L)
         ENDDO
         MASS=MASS+State_Met%AD(I,J,L)

         ! Debug
         IF (I .eq. 10 .and. J .eq. 10 .and. L .eq. 10) THEN
            DO N = 1,NSPEC
               write(*,'(2a,e12.4)') '<> a ', SPC_NAMES(N), C(N)
            ENDDO
         ENDIF

         ! mje Check we have no negative values and copy the concentrations
         ! mje calculated into State_Chm%Species
         DO N=1,NSPEC
            C(N) = MAX( C(N), 0E0_dp )
            IF ( CSPECTOKPP(N) .eq. 0) CYCLE
            State_Chm%Species(I,J,L,CSPECTOKPP(N))= real(C(N),kind=fp)
         ENDDO

         ! save next integration time step
         HSAVE_KPP(I,J,L) = RSTATE(Nhnew)

      ENDDO
      ENDDO
      ENDDO
!$OMP END PARALLEL DO

      write(*,'(a,F7.3)') 'Flex Rate Time: ', rtim
      write(*,*) 'Flex Intg Time: ', itim

!     mje write out tropospheric mass weighted averages
!      DO N=1,NSPEC
!         WRITE (6,*) SPC_NAMES(N), AVERAGEVAR(N)/MASS
!      ENDDO	

      ! Convert STT from kg to molec/cm3
      ! NOTE: When we remove the tracer families we can get rid of this step
      ! because STT will be left in units kg and we can convert units from
      ! molec/cm3/s to kg when we copy State_Chm%Species to STT (mps, 1/28/16)
      DO N = 1, N_TRACERS
      DO L = 1, LLPAR
      DO J = 1, JJPAR
      DO I = 1, IIPAR
         STT(I,J,L,N) = STT(I,J,L,N) * Input_Opt%XNUMOL(N) /
     &                  ( State_Met%AIRVOL(I,J,L) * 1e+6_fp *
     &                  Input_Opt%TRACER_COEFF(N,1) )
      ENDDO
      ENDDO
      ENDDO
      ENDDO

      ! K -- L -- U -- D -- G -- E -- -- P -- T -- 2
      ! Part 2: From Species to Tracers
      ! -- Process MMN family
      ! -- Get the tracer and species indices
      N  = 60  ! MMN
      S1 = 122 ! MVKN
      S2 = 121 ! MACRN
      STT(:,:,:,N) = 
     &        (State_Chm%Species(:,:,:,S1)*Input_Opt%TRACER_COEFF(N,1))
     &       +(State_Chm%Species(:,:,:,S2)*Input_Opt%TRACER_COEFF(N,2))
      ! -- Process ISOPN family
      ! -- Get the tracer and species indices
      N  = 55  ! ISOPN
      S1 = 109 ! ISOPND
      S2 = 110 ! ISOPNB
      STT(:,:,:,N) = 
     &        (State_Chm%Species(:,:,:,S1)*Input_Opt%TRACER_COEFF(N,1))
     &       +(State_Chm%Species(:,:,:,S2)*Input_Opt%TRACER_COEFF(N,2))
      ! E -- N -- D -- O -- F -- K -- L -- U -- D -- G -- E -- -- P -- T -- 2

      ! Loop over tracers
      DO N=1,N_TRACERS
      DO L = 1, LLPAR
      DO J = 1, JJPAR
      DO I = 1, IIPAR

         ! Copy new tracer concentrations from State_Chm%Species to STT
         ! [molec/cm3]
         IF (STTTOCSPEC(N) .NE. 0) THEN
            STT(I,J,L,N) = State_Chm%Species(I,J,L,STTTOCSPEC(N))
         ENDIF
         
         ! Convert STT from molec/cm3 back to kg
         STT(I,J,L,N) = STT(I,J,L,N) / Input_Opt%XNUMOL(N) *
     &                  ( State_Met%AIRVOL(I,J,L) * 1e+6_fp *
     &                  Input_Opt%TRACER_COEFF(N,1) )
      ENDDO
      ENDDO
      ENDDO
      ENDDO

      !=================================================================
      ! Call OHSAVE which saves info on OH AND HO2 concentrations
      !=================================================================
      CALL OHSAVE( State_Met, State_Chm )

      !### Debug
      IF ( prtDebug ) THEN
         CALL DEBUG_MSG( '### FLEX_CHEMDR: after OHSAVE' )
      ENDIF

      !=================================================================
      ! Save quantities for computing mean OH lifetime
      !=================================================================
      CALL DO_DIAG_OH( State_Met, State_Chm )

      !### Debug
      IF ( prtDebug ) THEN
         CALL DEBUG_MSG( '### FLEX_CHEMDR: after DO_DIAG_OH' )
      ENDIF


!%%%%%%%%%%%%%%%%%%%%%%%%%%%%%%%%%%%%%%%%%%%%%%%%%%%%%%%%%%%%%%%%%%%%%%%%%%%%%
! FOR DIAGNOSTIC PURPOSES ONLY:
      ! mje  STT currently in kg / grid box convert to v/v
      CALL CONVERT_UNITS( 1, N_TRACERS, TCVV, State_Met%AD, STT)

      DO N=1,N_TRACERS

            ! Construct diagnostic name
            DiagnName = TRIM( Input_Opt%TRACER_NAME(N) )
            
            ! Update the deposition velocity diagostics 
            CALL Diagn_Update( am_I_Root,
     &                         cName   = TRIM( DiagnName ),
     &                         Array3D = STT(:,:,:,N),
     &                         COL     = Input_Opt%DIAG_COLLECTION,
     &                         RC      = HCRC )

            ! Stop with error if the diagnostics were unsuccessful
            IF ( HCRC /= HCO_SUCCESS ) THEN
               CALL ERROR_STOP( 'Cannot update tracer 
     &                           concentration diagnostics',
     &                          'Flex_Chemdr')
            ENDIF
      ENDDO

      ! mje convert the STT array from v/v to kg / grid box
      CALL CONVERT_UNITS( 2, N_TRACERS, TCVV, State_Met%AD, STT)

      DO N=1,NSPEC

            ! Construct diagnostic name
            DiagnName = 'SPC_'//TRIM( SPC_NAMES(N) )
            
            ! Update the deposition velocity diagostics 
            CALL Diagn_Update( am_I_Root,
     &                 cName   = TRIM( DiagnName ),
     &                 Array3D = State_Chm%Species(:,:,:,CSPECTOKPP(N)),
     &                 COL     = Input_Opt%DIAG_COLLECTION,
     &                 RC      = HCRC )

            ! Stop wieth error if the diagnostics were unsuccessful
            IF ( HCRC /= HCO_SUCCESS ) THEN
               CALL ERROR_STOP( 'Cannot update tracer 
     &                           concentration diagnostics',
     &                          'Flex_Chemdr')
            ENDIF
      ENDDO
!%%%%%%%%%%%%%%%%%%%%%%%%%%%%%%%%%%%%%%%%%%%%%%%%%%%%%%%%%%%%%%%%%%%%%%%%%%%%%

      ! Write out Rate values
      DO N=1,NREACT
         ! Construct diagnostic name
         write(DiagnName,'(a)')
     &        'RR_' // TRIM( ADJUSTL(EQN_NAMES(N)) )
            
         ! Update the diagostics 
         CALL Diagn_Update( am_I_Root,
     &        cName   = TRIM( DiagnName ),
     &        Array3D = GLOB_RCONST(:,:,:,N),
     &        COL     = Input_Opt%DIAG_COLLECTION,
     &        RC      = HCRC )

         ! Stop wieth error if the diagnostics were unsuccessful
         IF ( HCRC /= HCO_SUCCESS ) THEN
            CALL ERROR_STOP( 'Cannot update tracer 
     &           concentration diagnostics',
     &          'Flex_Chemdr')
         ENDIF
      ENDDO

      ! Update the diagostics 
      CALL Diagn_Update( am_I_Root,
     &     cName   = TRIM( 'T' ),
     &     Array3D = State_Met%T(:,:,:),
     &     COL     = Input_Opt%DIAG_COLLECTION,
     &     RC      = HCRC )

      ! Stop with error if the diagnostics were unsuccessful
      IF ( HCRC /= HCO_SUCCESS ) THEN
         CALL ERROR_STOP( 'Cannot update temperature diagnostic',
     &        'Flex_Chemdr')
      ENDIF

      CALL Diagn_Update( am_I_Root,
     &     cName   = TRIM( 'STK_N2O5' ),
     &     Array3D = SCOEFF(:,:,:,1),
     &     COL     = Input_Opt%DIAG_COLLECTION,
     &     RC      = HCRC )

      CALL Diagn_Update( am_I_Root,
     &     cName   = TRIM( 'STK_HBr' ),
     &     Array3D = SCOEFF(:,:,:,2),
     &     COL     = Input_Opt%DIAG_COLLECTION,
     &     RC      = HCRC )

      CALL Diagn_Update( am_I_Root,
     &     cName   = TRIM( 'STK_HBrICE' ),
     &     Array3D = SCOEFF(:,:,:,3),
     &     COL     = Input_Opt%DIAG_COLLECTION,
     &     RC      = HCRC )

      ! mje set rid of the pointers created
      NULLIFY (STT)

      ! Set FIRSTCHEM = .FALSE. -- we have gone thru one chem step
      FIRSTCHEM = .FALSE.

      END SUBROUTINE FLEX_CHEMDR
!EOC

<|MERGE_RESOLUTION|>--- conflicted
+++ resolved
@@ -18,11 +18,7 @@
 !
       USE AEROSOL_MOD,          ONLY : SOILDUST, AEROSOL_CONC, RDAER
       USE COMODE_MOD,           ONLY : JLOP, TAREA, ERADIUS ! <--!!
-<<<<<<< HEAD
-      USE COMODE_LOOP_MOD,      ONLY : BK, NAMEGAS, SMAL2
-=======
-      USE COMODE_LOOP_MOD,      ONLY : BK, NAMEGAS, CONSVAP
->>>>>>> bc6c247d
+      USE COMODE_LOOP_MOD,      ONLY : BK, NAMEGAS, CONSVAP, SMAL2
       USE CHEMGRID_MOD,         ONLY : ITS_IN_THE_CHEMGRID
       USE CHEMGRID_MOD,         ONLY : ITS_IN_THE_NOCHEMGRID
       USE CMN_FJX_MOD
