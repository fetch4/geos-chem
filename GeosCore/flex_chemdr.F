!------------------------------------------------------------------------------
!                  GEOS-Chem Global Chemical Transport Model                  !
!------------------------------------------------------------------------------
!BOP
!
! !ROUTINE: flex_chemdr
!
! !DESCRIPTION: Subroutine FLEX\_CHEMDR is the driver subroutine for
!  full chemistry with KPP.
!\\
!\\
! !INTERFACE:
!
      SUBROUTINE FLEX_CHEMDR( am_I_Root, Input_Opt, 
     &                        State_Met, State_Chm, RC  )
!
! !USES:
!
      USE AEROSOL_MOD,          ONLY : SOILDUST, AEROSOL_CONC, RDAER
      USE COMODE_MOD,           ONLY : JLOP, TAREA, ERADIUS ! <--!!
      USE COMODE_LOOP_MOD,      ONLY : BK, NAMEGAS, CONSVAP!, SMAL2
      USE CHEMGRID_MOD,         ONLY : ITS_IN_THE_CHEMGRID
      USE CHEMGRID_MOD,         ONLY : ITS_IN_THE_NOCHEMGRID
      USE CMN_FJX_MOD
      USE CMN_SIZE_MOD,         ONLY : IIPAR, JJPAR, LLPAR
      USE DAO_MOD
      USE DIAG_OH_MOD,          ONLY : DO_DIAG_OH
      USE DUST_MOD
      USE ERROR_MOD,            ONLY : DEBUG_MSG
      USE ERROR_MOD,            ONLY : ERROR_STOP
      USE FAST_JX_MOD
      USE FLEXCHEM_SETUP_MOD,   ONLY : STTTOCSPEC, CSPECTOKPP, HSAVE_KPP
      USE FUTURE_EMISSIONS_MOD, ONLY : GET_FUTURE_YEAR
      USE GIGC_ErrCode_Mod
      USE GIGC_Input_Opt_Mod,   ONLY : OptInput
      USE GIGC_State_Chm_Mod,   ONLY : ChmState, Get_Indx
      USE GIGC_State_Met_Mod,   ONLY : MetState
      USE GRID_MOD,             ONLY : GET_YMID
      USE HCO_DIAGN_MOD,        ONLY : Diagn_Update
      USE HCO_ERROR_MOD,        ONLY : HCO_SUCCESS
      USE PRECISION_MOD
      USE PRESSURE_MOD        
      USE TIME_MOD,             ONLY : GET_TS_CHEM
      USE TIME_MOD,             ONLY : GET_MONTH
      USE TIME_MOD,             ONLY : GET_YEAR
      USE TRACERID_MOD,         ONLY : IDTCH4
      USE UCX_MOD,              ONLY : CALC_STRAT_AER

      ! mje
      USE GCKPP_HETRATES,       ONLY : SET_HET
      USE GCKPP_MONITOR,        ONLY : SPC_NAMES
      USE GCKPP_PARAMETERS
      USE GCKPP_INTEGRATOR,     ONLY : INTEGRATE, NHnew
      USE GCKPP_FUNCTION 
      USE GCKPP_MODEL
      USE GCKPP_GLOBAL
      USE GCKPP_RATES,          ONLY : UPDATE_RCONST, RCONST
      USE GCKPP_INITIALIZE,     ONLY : Init_KPP => Initialize

      IMPLICIT NONE
!
! !INPUT PARAMETERS:
!
      LOGICAL,        INTENT(IN)    :: am_I_Root ! Is this the root CPU?
      TYPE(OptInput), INTENT(IN)    :: Input_Opt ! Input Options object
!
! !INPUT/OUTPUT PARAMETERS:
!
      TYPE(MetState), INTENT(INOUT) :: State_Met ! Meteorology State object
      TYPE(ChmState), INTENT(INOUT) :: State_Chm ! Chemistry State object
!
! !OUTPUT PARAMETERS:
!
      INTEGER,        INTENT(OUT)   :: RC ! Success or failure
! 
! !REVISION HISTORY:
!  14 Dec 2015 - M.S. Long   - Initial version
!  18 Dec 2015 - M. Sulprizio- Add calls to OHSAVE and DO_DIAG_OH
!  22 Dec 2015 - M. Sulprizio- Set NUMDEN to State_Met%AIRNUMDEN for conversions
!                              between v/v and molec/cm3
!EOP
!------------------------------------------------------------------------------
!BOC
!
! !LOCAL VARIABLES:
!
      INTEGER             :: I, J, L, N, S1, S2, JLOOP, MONTH, YEAR
      INTEGER             :: WAVELENGTH
      INTEGER             :: HCRC
      INTEGER             :: N_TRACERS
      LOGICAL             :: prtDebug
      LOGICAL             :: LDUST
      CHARACTER(LEN=155)  :: DiagnName

      ! SAVEd variables
      LOGICAL, SAVE       :: FIRSTCHEM = .TRUE.
      INTEGER, SAVE       :: CH4_YEAR  = -1

      ! For grid-box latitude
      REAL(fp)            :: YLAT

      ! For interannually-varying Methane
      REAL(fp)            :: C3090S, C0030S, C0030N, C3090N

      ! mje Variables for holding rate diagnoastics
      ! mje DERIV: Concentrations derivatives for one box d[X]/dt
      ! mje GLOB_DERIV: Store global values of concentrations devivatives
      ! mje GLOB_RATES: Stores global values of fluxes through each reaction
      REAL(kind=dp)       :: DERIV(NSPEC)
      REAL(kind=dp)       :: GLOB_DERIV(IIPAR,JJPAR,LLPAR,NSPEC)
      REAL(kind=dp)       :: GLOB_RATES(IIPAR,JJPAR,LLPAR,NREACT)
      REAL(kind=dp)       :: GLOB_RCONST(IIPAR,JJPAR,LLPAR,NREACT)

      ! mje KPP variables
      INTEGER             :: IERR
      REAL(kind=fp)       :: T, TIN, TOUT
      REAL(kind=dp)       :: RCNTRL(20)
      REAL(kind=dp)       :: RSTATE(20)
      INTEGER             :: ICNTRL(20)
      INTEGER             :: ISTATUS(20)

      ! mje Array to hold the molecular mass of the species
      REAL(kind=fp)       :: TCVV(Input_Opt%N_TRACERS)

      ! mje STT holds the concentrations of Tracers
      REAL(kind=fp), POINTER :: STT(:,:,:,:)

      ! mje Array for bug checking
      REAL(kind=fp)       :: AverageVAR(NSPEC)
      REAL(kind=fp)       :: Mass, Start, Finish, rtim, itim

      CHARACTER(LEN=255)  :: ERR_MSG

      ! MSL - Temporary variables for the family kludge (see below)
      REAL(kind=fp)       ::   SUM(IIPAR,JJPAR,LLPAR)
      REAL(kind=fp)       :: QTEMP(IIPAR,JJPAR,LLPAR)

      REAL(kind=fp)       :: SCOEFF(IIPAR,JJPAR,LLPAR,3)

      prtDebug = Input_Opt%LPRT
      LDUST    = Input_Opt%LDUST

      ! Get month and year
      MONTH     = GET_MONTH()
      YEAR      = GET_YEAR()

      ! mje Copy Number of tracers (advected species) into N_TRACERS
      N_TRACERS = Input_Opt%N_TRACERS

      ! mje Copy the molecular mass of the Tracers into TCVV
      TCVV      = Input_Opt%TCVV

      ! mje link the STT Pointer to the State_Chm%Tracers stucture
      STT =>  State_Chm%Tracers

      ! Locate the tropopsheric boxes
      CALL RURALBOX( State_Met )

#if defined( EXTERNAL_GRID ) || defined( EXTERNAL_FORCING )
      !-----------------------------------------------------------------
      !         %%%%%%% GEOS-Chem HP (with ESMF & MPI) %%%%%%%
      !
      ! Do nothing, since we will call these setup routines from the 
      ! init method of the ESMF interface (bmy, 10/24/12)
      !-----------------------------------------------------------------
#else
      !-----------------------------------------------------------------
      !         %%%%%%% GEOS-Chem CLASSIC (with OpenMP) %%%%%%%
      !
      ! Call the following chemistry setup routines only on the very
      ! first chemistry timestep.  This is current practice in the
      ! std GEOS-Chem. (bmy, 10/24/12)
      !-----------------------------------------------------------------
      IF ( FIRSTCHEM ) THEN

         !---------------------------------
         ! Set global concentration of CH4
         !---------------------------------
         ! Check that CH4 is not a defined tracer
         IF ( IDTCH4 == 0 .and. IND_CH4 > 0 .and. 
     &      ( CH4_YEAR /= YEAR ) ) THEN

            ! If CH4 is a species, then call GET_GLOBAL_CH4
            ! to return the globally-varying CH4 conc. as a function of
            ! year and latitude bin. (bnd, bmy, 7/1/03)
            !
            ! If we are using the future emissions, then get the CH4
            ! concentrations for FUTURE_YEAR.  Otherwise get the CH4
            ! concentrations for the current met field year. 
            ! (swu, havala, bmy, 1/24/08)
            IF ( Input_Opt%LFUTURE ) THEN
               CH4_YEAR = GET_FUTURE_YEAR()
            ELSE
               CH4_YEAR = YEAR
            ENDIF

            ! Get CH4 [ppbv] in 4 latitude bins for each year
            CALL GET_GLOBAL_CH4( CH4_YEAR,  .TRUE.,  C3090S,
     &                           C0030S,    C0030N,  C3090N, 
     &                           am_I_Root, Input_Opt        )
         ENDIF

      ENDIF
#endif

      !================================================================
      ! Get concentrations of aerosols in [kg/m3] 
      ! for FAST-JX and optical depth diagnostics
      !=================================================================
      IF ( Input_Opt%LSULF .or. Input_Opt%LCARB .or. 
     &     Input_Opt%LDUST .or. Input_Opt%LSSALT ) THEN

#if defined( UCX )
         ! Calculate stratospheric aerosol properties (SDE 04/18/13)
         CALL CALC_STRAT_AER( am_I_Root, Input_Opt, 
     &                        State_Met, State_Chm, RC )
         IF ( prtDebug ) 
     &      CALL DEBUG_MSG( '### FLEX_CHEMDR: after CALC_PSC' )
#endif

         ! Skip this section if all these are turned off
         CALL AEROSOL_CONC
     &      ( am_I_Root, Input_Opt, State_Met, State_Chm, RC )

      ENDIF
      !=================================================================
      ! Call RDAER -- computes aerosol optical depths
      !=================================================================

      ! Call RDAER to compute AOD for FAST-JX (skim, 02/03/11)
      WAVELENGTH = 0
      CALL RDAER( am_I_Root, Input_Opt, State_Met,  RC,
     &            MONTH,     YEAR,      WAVELENGTH      )

      !### Debug
      IF ( prtDebug ) THEN 
         CALL DEBUG_MSG( '### FLEX_CHEMDR: after RDAER' )
      ENDIF

      !=================================================================
      ! If LDUST is turned on, then we have online dust aerosol in
      ! GEOS-CHEM...so just pass SOILDUST to RDUST_ONLINE in order to
      ! compute aerosol optical depth for FAST-JX, etc.
      !
      ! If LDUST is turned off, then we do not have online dust aerosol
      ! in GEOS-CHEM...so read monthly-mean dust files from disk.
      ! (rjp, tdf, bmy, 4/1/04)
      !=================================================================
      IF ( LDUST ) THEN
         CALL RDUST_ONLINE( am_I_Root, Input_Opt,  State_Met,
     &                      SOILDUST,  WAVELENGTH, RC         )
      ELSE
#if !defined( TOMAS )
         ! Don't read dust emissions from disk when using TOMAS,
         ! because TOMAS uses a different set of dust tracers than the 
         ! std code (win, bmy, 1/25/10)
         CALL RDUST_OFFLINE( am_I_Root, Input_Opt, State_Met,
     &                       MONTH,     YEAR,      WAVELENGTH, RC )
#endif
      ENDIF

      !### Debug
      IF ( prtDebug ) THEN
         CALL DEBUG_MSG( '### FLEX_CHEMDR: after RDUST' )
      ENDIF

      ! MSL  For calculating hetchem rates
      DO L = 1, LLPAR
      DO J = 1, JJPAR
      DO I = 1, IIPAR

         ! Get 1-D index
         JLOOP = JLOP(I,J,L)

         ! If this is a valid grid box
         IF ( JLOOP > 0 ) THEN

            ! Copy aerosol areas into State_Chm
            !  -- Should be moved to AerosolMod once JLOOP is gone
            State_Chm%AeroArea(I,J,L,:) = TAREA(JLOOP,:)
            State_Chm%AeroRadi(I,J,L,:) = ERADIUS(JLOOP,:)

         ENDIF

      END DO
      END DO
      END DO

      ! Loop over tracers and grid boxes
      DO N = 1, N_TRACERS
      DO L = 1, LLPAR
      DO J = 1, JJPAR
      DO I = 1, IIPAR

         ! Convert STT from kg to molec/cm3
         STT(I,J,L,N) = STT(I,J,L,N) * Input_Opt%XNUMOL(N) /
     &                  ( State_Met%AIRVOL(I,J,L) * 1e+6_fp *
     &                  Input_Opt%TRACER_COEFF(N,1) )

         ! Copy STT to State_Chm%Species [molec/cm3]
         IF (STTTOCSPEC(N) .NE. 0) THEN 
            State_Chm%Species(I,J,L,STTTOCSPEC(N)) = STT(I,J,L,N)
         ENDIF

      ENDDO
      ENDDO
      ENDDO
      ENDDO
      
      ! K -- L -- U -- D -- G -- E -- C -- O -- D -- E -- ! -- ! -- ! -- !
      ! THIS IS A TEMPORARY FIX AND NEEDS TO BE RESOLVED THROUGHOUT
      ! THE MODEL AS SOON AS IT APPEARS POSSIBLE TO DO SO!
      ! -- The following code ensures that the two remaining tracer
      !    families are dealt with appropriately.
      !    The Tracer MMN is a sum of the species MVKN and MACRN
      !    The Tracer ISOPN is a sum of ISOPND and ISOPNB
      !       The tracer restart file for the pre-flex GEOS-Chem, includes
      !    these families, but the removal of the routines
      !    "lump" and "partition" killed the code resposible for them.
      !       Here, we want to install a hard-code fix with the complete
      !    expectation that we will no longer use species families. Thus,
      !    when possible, the two remaining families need to be removed, 
      !    and this kludge disabled.
      !   M.S.L. - Jan., 5 2016
      !
      ! Part 1: From Tracers to Species
      ! -- Process MMN family
      ! -- Get the tracer and species indices. Currently hardwired.
      N  = 60   ! MMN
      S1 = 122  ! MVKN
      S2 = 121  ! MACRN
      STT(:,:,:,N) = STT(:,:,:,N)*Input_Opt%TRACER_COEFF(N,1) ! A correction...
      ! ... to account for the division by TRACER_COEFF above.
      SUM   = (State_Chm%Species(:,:,:,S1)*Input_Opt%TRACER_COEFF(N,1))
     &       +(State_Chm%Species(:,:,:,S2)*Input_Opt%TRACER_COEFF(N,2))
      ! -- -- First, do MVKN
      QTEMP = (State_Chm%Species(:,:,:,S1)*Input_Opt%TRACER_COEFF(N,1))
     &        / SUM
      State_Chm%Species(:,:,:,S1) = MAX( QTEMP*STT(:,:,:,N), 1.E-99_fp )
      ! -- -- Then, do MACRN
      QTEMP = (State_Chm%Species(:,:,:,S2)*Input_Opt%TRACER_COEFF(N,2))
     &        / SUM
      State_Chm%Species(:,:,:,S2) = MAX( QTEMP*STT(:,:,:,N), 1.E-99_fp )
      ! -- Process ISOPN family
      ! -- Get the tracer and species indices
      N  = 55  ! ISOPN Tracer
      S1 = 109 ! ISOPND Species Index
      S2 = 110 ! ISOPNB Species Index
      STT(:,:,:,N) = STT(:,:,:,N)*Input_Opt%TRACER_COEFF(N,1) ! A correction...
      ! ... to account for the division by TRACER_COEFF above.
      SUM   = (State_Chm%Species(:,:,:,S1)*Input_Opt%TRACER_COEFF(N,1))
     &       +(State_Chm%Species(:,:,:,S2)*Input_Opt%TRACER_COEFF(N,2))
      ! -- -- First, do ISOPND
      QTEMP = (State_Chm%Species(:,:,:,S1)*Input_Opt%TRACER_COEFF(N,1))
     &        / SUM
      State_Chm%Species(:,:,:,S1) = MAX( QTEMP*STT(:,:,:,N), 1.E-99_fp )
      ! -- -- Then, do ISOPNB
      QTEMP = (State_Chm%Species(:,:,:,S2)*Input_Opt%TRACER_COEFF(N,2))
     &        / SUM
      State_Chm%Species(:,:,:,S2) = MAX( QTEMP*STT(:,:,:,N), 1.E-99_fp )
      ! E -- N -- D -- O -- F -- K -- L -- U -- D -- G -- E -- -- P -- T -- 1
 
      ! Convert STT from molec/cm3 back to kg (required for gckpp_HetRates.F90)
      ! NOTE: When we remove the tracer families we can get rid of this step
      ! by converting units when we copy STT to State_Chm%Species and leaving
      ! STT in units kg (mps, 1/28/16)
      DO N = 1, N_TRACERS
      DO L = 1, LLPAR
      DO J = 1, JJPAR
      DO I = 1, IIPAR
         STT(I,J,L,N) = STT(I,J,L,N) / Input_Opt%XNUMOL(N) *
     &                  ( State_Met%AIRVOL(I,J,L) * 1e+6_fp *
     &                  Input_Opt%TRACER_COEFF(N,1) )
      ENDDO
      ENDDO
      ENDDO
      ENDDO

      !     imje  Calculate photolysis rates
      !=================================================================
      ! Call photolysis routine to compute J-Values
      !=================================================================
      CALL FAST_JX( WAVELENGTH, am_I_Root, Input_Opt, State_Met, 
     &              State_Chm,  RC )

      ! mje Set up conditions for the integration
      ! mje chemical timestep and convert it to seconds.
      DT   = GET_TS_CHEM() * 60d0
      T    = 0d0
      TIN  = T
      TOUT = T + DT

      ! mje Set up integration convergence conditions
      !RTOL = 1.d-1
      !ATOL = 1.d0
#if defined (UCX )
      RTOL = 2e-2_dp
#else
      RTOL = 2e-1_dp
#endif
      ATOL = 1e-2_dp
      
      ! mje Set up internal integrator parameters 
      ICNTRL = 0
      RCNTRL = 0.
      
      ICNTRL(1) = 1	! 0 - non-autonomous, 1 - autonomous
      ICNTRL(2) = 0	! 0 - vector tolerances, 1 - scalars
      
      ! Select Integrator
      ! ICNTRL(3)  -> selection of a particular method.
      ! For Rosenbrock, options are:
      ! = 0 :  default method is Rodas3
      ! = 1 :  method is  Ros2
      ! = 2 :  method is  Ros3 
      ! = 3 :  method is  Ros4 
      ! = 4 :  method is  Rodas3
      ! = 5:   method is  Rodas4
      ICNTRL(3) = 4
      ICNTRL(7) = 1     ! No adjoint

      ! mje setup some internal diagnostics
      AVERAGEVAR(:) = 0.d0
      MASS          = 0.d0

      !=================================================================
      ! Solve Chemistry
      !=================================================================
 100  format('No. of function calls:', i6, /,
     &       'No. of jacobian calls:', i6, /,
     &       'No. of steps:         ', i6, /,
     &       'No. of accepted steps:', i6, /,
     &       'No. of rejected steps ', i6, /,
     $       '       (except at very beginning)',          /,
     &       'No. of LU decompositions:             ', i6, /,
     &       'No. of forward/backward substitutions:', i6, /,
     &       'No. of singular matrix decompositions:', i6, /,
     &       /,
     &       'Texit, the time corresponding to the      ',        /,
     &       '       computed Y upon return:            ', f11.4, /,
     &       'Hexit, last accepted step before exit:    ', f11.4, /,
     &       'Hnew, last predicted step (not yet taken):', f11.4 )

      write(*,'(a,e12.4,i)') '<> CO2 : ', C(ind_CO2), ind_CO2

!$OMP PARALLEL DO
!$OMP+DEFAULT( SHARED )
!$OMP+PRIVATE( I, J, L, N )
!$OMP+PRIVATE( start, finish, YLAT, MASS )
!$OMP+PRIVATE( ISTATUS, RSTATE, IERR )
!$OMP+SCHEDULE( DYNAMIC )
      DO L = 1, LLPAR
      DO J = 1, JJPAR
      DO I = 1, IIPAR

         ! mje If we are not in the troposphere don't do the chemistry!
         IF (.not. ITS_IN_THE_CHEMGRID(I,J,L,State_Met)) CYCLE

         ! Skipping buffer zone (lzh, 08/10/2014)
         IF ( Input_Opt%ITS_A_NESTED_GRID ) THEN
           IF ( J <=         Input_Opt%NESTED_J0W ) CYCLE
           IF ( J >  JJPAR - Input_Opt%NESTED_J0E ) CYCLE
           IF ( I <=         Input_Opt%NESTED_I0W ) CYCLE
           IF ( I >  IIPAR - Input_Opt%NESTED_I0E ) CYCLE
         ENDIF

         call cpu_time(start)
         HET(:,:) = 0.
         CALL SET_HET(I,J,L,State_Chm,State_Met,Input_Opt,
     &        scoeff(I,J,L,1:3))

         ! Grid-box latitude index
         YLAT  = GET_YMID( I,J,L )

         ! mje Set up the physical conditions for the current box
         ! mje These variables are defined by the KPP definition files gckpp.kpp
         ! mje #INLINE F90_GLOBAL    
         TEMP   = State_Met%T(I,J,L)
         PRESS  = GET_PCENTER(I,J,L)

         ! mje Calculate NUMDEN based on ideal gas law (# cm-3)
         NUMDEN = State_Met%AIRNUMDEN(I,J,L)

         ! mje H2O arrives in g/kg needs to be in mol cm-3 
         H2O = State_Met%AVGW(I,J,L)*State_Met%AIRNUMDEN(I,J,L)

!         H2O    = State_Met%SPHU(I,J,L)*
!     &            (0.21*32d0+0.79*28d0)/(18d0)/1000.
!         H2O    = H2O * NUMDEN

         ! Set up te photolysis rates the order here is the order in the Fast-J
         ! definition files
         ! I've assumed that these are the same as in the text files but this
         ! may have been changed. 
         ! This needs to be checked through more thoroughly
         CALL PHOTRATE_ADJ( am_I_root, State_Met, 
     &                      State_Chm, Input_Opt, 
     &                      I, J, L, H2O, NUMDEN, IERR )
         PHOTOL(1:JVN_) =    ZPJ(L,1:JVN_,I,J)

         ! mje Set up the initial conditions of the variable species
         ! mje The Integrator works in # cm-3
         DO N=1,NSPEC
            IF ( CSPECTOKPP(N) .eq. 0) THEN
               C(N)=0d0
            ELSE
               C(N)=State_Chm%Species(I,J,L,CSPECTOKPP(N))
            ENDIF
         ENDDO

         ! Debug
         IF (I .eq. 10 .and. J .eq. 10 .and. L .eq. 10) THEN
<<<<<<< HEAD
            DO N = 1,NSPEC
               write(*,'(2a,e12.4,i)') '<> b ', SPC_NAMES(N), C(N), N
=======
            DO N = 1,Input_Opt%N_SPECIES
               write(*,'(2a,e12.4)') '<> b ', NAMEGAS(N),
     &                                        State_Chm%Species(I,J,L,N)
>>>>>>> ddf82a28
            ENDDO
         ENDIF

!------------------------------------------------------------------------------
! Prior to 2/10/16:
! Set CH4 according to latitude (mps, 2/10/16)
!         C(ind_CH4) = 1770.e-9_dp * NUMDEN
!------------------------------------------------------------------------------
!------------------------------------------------------------------------------
! Prior to 2/12/16:
! Default concentrations of MOH and H2 are now handled in flexchem_setup.F90
!  - MOH is set according to region (continental BL, marine BL, free trop)
!  - H2  is set to default values from globchem.dat (5.0e-7)
! (mps, 2/12/16)
!         C(ind_MOH) = 0.5e-9_dp   * NUMDEN
!         C(ind_H2)  = 0.5e-6_dp   * NUMDEN
!------------------------------------------------------------------------------

         ! Set CH4 according to latitude
         ! Convert from [ppbv CH4] to [molec CH4/cm3]
         IF ( YLAT < -30e+0_fp ) THEN
            C(ind_CH4) = C3090S * 1e-9_dp * NUMDEN
         ELSE IF ( YLAT >= -30e+0_fp .and. YLAT < 0e+0_fp  ) THEN
            C(ind_CH4) = C0030S * 1e-9_dp * NUMDEN
         ELSE IF ( YLAT >=   0e+0_fp .and. YLAT < 30e+0_fp ) THEN
            C(ind_CH4) = C0030N * 1e-9_dp * NUMDEN
         ELSE
            C(ind_CH4) = C3090N * 1e-9_dp * NUMDEN
         ENDIF

         ! starting value for integration time step
         RCNTRL(3) = HSAVE_KPP(I,J,L)

         ! mje  Update KPP's rates
         CALL Update_RCONST( )
         call cpu_time(finish)
         rtim = rtim + finish - start

         ! VAR and FIX are chunks of array C (mps, 2/24/16)
         VAR(:) = C(1:NVAR)
         FIX(:) = C(NVAR+1:NSPEC)

         ! mje Integrate the box forwards
         call cpu_time(start)
         call Integrate( TIN,    TOUT,    ICNTRL, 
     &                   RCNTRL, ISTATUS, RSTATE, IERR )
         call cpu_time(finish)
         itim = itim + finish - start

         ! Try another time if it failed
!         IF ( IERR < 0 ) THEN
!            write(6,*) ''
!            write(6,100) istatus(1:8),rstate(1:3)
!            write(6,*) ''
!            write(ERR_MSG,'(a,i3)') 'Integrator error code :',IERR
!            write(6,*)  'I, J, L ', I, J, L
!
!            ! Reset first time step and start concentrations
!            ! Retry the integration with non-optimized
!            ! settings
!            RCNTRL(3)  = 0e+0_fp
!!            CALL Init_KPP( )
!            CALL Update_RCONST( )
!            call Integrate( TIN,    TOUT,    ICNTRL, 
!     &                      RCNTRL, ISTATUS, RSTATE, IERR )
!            IF ( IERR < 0 ) THEN 
!               print*, 'failed twice !!! '
!!               CALL ERROR_STOP(ERR_MSG, 'INTEGRATE_KPP')
!            ENDIF
!            
!         ENDIF

         ! mje calculate some diagnostics
         ! mje calculate d[X]/dt for all the species
         !CALL FUN(VAR, FIX, RCONST, DERIV)

         ! mje Copy d[X]/dt for this box into the global array
         ! mje x Copy Fluxes through each reation into the global array
         !GLOB_DERIV(I,J,L,:)=DERIV
         !GLOB_RATES(I,J,L,:)=A

         ! Copy VAR and FIX back into C (mps, 2/24/16)
         C(1:NVAR)       = VAR(:)
         C(NVAR+1:NSPEC) = FIX(:)

         ! save next integration time step
         HSAVE_KPP(I,J,L) = RSTATE(Nhnew)

         GLOB_RCONST(I,J,L,:) = RCONST(:)

         ! mje some simple diagnostics to check that things make sense
         ! mje these can be removed once we are happy with everything
         DO N=1,NSPEC
            AVERAGEVAR(N)=AVERAGEVAR(N)+
     &                    C(N)*State_Met%AD(I,J,L)
         ENDDO
         MASS=MASS+State_Met%AD(I,J,L)

         ! mje Check we have no negative values and copy the concentrations
         ! mje calculated into State_Chm%Species
         DO N=1,NSPEC
            C(N) = MAX( C(N), 0E0_dp )
            IF ( CSPECTOKPP(N) .eq. 0) CYCLE
            State_Chm%Species(I,J,L,CSPECTOKPP(N))= real(C(N),kind=fp)
         ENDDO

         ! Debug
         IF (I .eq. 10 .and. J .eq. 10 .and. L .eq. 10) THEN
            DO N = 1,Input_Opt%N_SPECIES
               write(*,'(2a,e12.4)') '<> a ', NAMEGAS(N),
     &                                        State_Chm%Species(I,J,L,N)
            ENDDO
         ENDIF

      ENDDO
      ENDDO
      ENDDO
!$OMP END PARALLEL DO

      write(*,'(a,F7.3)') 'Flex Rate Time: ', rtim
      write(*,*) 'Flex Intg Time: ', itim

!     mje write out tropospheric mass weighted averages
!      DO N=1,NSPEC
!         WRITE (6,*) SPC_NAMES(N), AVERAGEVAR(N)/MASS
!      ENDDO	

      ! Convert STT from kg to molec/cm3
      ! NOTE: When we remove the tracer families we can get rid of this step
      ! because STT will be left in units kg and we can convert units from
      ! molec/cm3/s to kg when we copy State_Chm%Species to STT (mps, 1/28/16)
      DO N = 1, N_TRACERS
      DO L = 1, LLPAR
      DO J = 1, JJPAR
      DO I = 1, IIPAR
         STT(I,J,L,N) = STT(I,J,L,N) * Input_Opt%XNUMOL(N) /
     &                  ( State_Met%AIRVOL(I,J,L) * 1e+6_fp *
     &                  Input_Opt%TRACER_COEFF(N,1) )
      ENDDO
      ENDDO
      ENDDO
      ENDDO

      ! K -- L -- U -- D -- G -- E -- -- P -- T -- 2
      ! Part 2: From Species to Tracers
      ! -- Process MMN family
      ! -- Get the tracer and species indices
      N  = 60  ! MMN
      S1 = 122 ! MVKN
      S2 = 121 ! MACRN
      STT(:,:,:,N) = 
     &        (State_Chm%Species(:,:,:,S1)*Input_Opt%TRACER_COEFF(N,1))
     &       +(State_Chm%Species(:,:,:,S2)*Input_Opt%TRACER_COEFF(N,2))
      ! -- Process ISOPN family
      ! -- Get the tracer and species indices
      N  = 55  ! ISOPN
      S1 = 109 ! ISOPND
      S2 = 110 ! ISOPNB
      STT(:,:,:,N) = 
     &        (State_Chm%Species(:,:,:,S1)*Input_Opt%TRACER_COEFF(N,1))
     &       +(State_Chm%Species(:,:,:,S2)*Input_Opt%TRACER_COEFF(N,2))
      ! E -- N -- D -- O -- F -- K -- L -- U -- D -- G -- E -- -- P -- T -- 2

      ! Loop over tracers
      DO N=1,N_TRACERS
      DO L = 1, LLPAR
      DO J = 1, JJPAR
      DO I = 1, IIPAR

         ! Copy new tracer concentrations from State_Chm%Species to STT
         ! [molec/cm3]
         IF (STTTOCSPEC(N) .NE. 0) THEN
            STT(I,J,L,N) = State_Chm%Species(I,J,L,STTTOCSPEC(N))
         ENDIF
         
         ! Convert STT from molec/cm3 back to kg
         STT(I,J,L,N) = STT(I,J,L,N) / Input_Opt%XNUMOL(N) *
     &                  ( State_Met%AIRVOL(I,J,L) * 1e+6_fp *
     &                  Input_Opt%TRACER_COEFF(N,1) )
      ENDDO
      ENDDO
      ENDDO
      ENDDO

      !=================================================================
      ! Call OHSAVE which saves info on OH AND HO2 concentrations
      !=================================================================
      CALL OHSAVE( State_Met, State_Chm )

      !### Debug
      IF ( prtDebug ) THEN
         CALL DEBUG_MSG( '### FLEX_CHEMDR: after OHSAVE' )
      ENDIF

      !=================================================================
      ! Save quantities for computing mean OH lifetime
      !=================================================================
      CALL DO_DIAG_OH( State_Met, State_Chm )

      !### Debug
      IF ( prtDebug ) THEN
         CALL DEBUG_MSG( '### FLEX_CHEMDR: after DO_DIAG_OH' )
      ENDIF


!%%%%%%%%%%%%%%%%%%%%%%%%%%%%%%%%%%%%%%%%%%%%%%%%%%%%%%%%%%%%%%%%%%%%%%%%%%%%%
! FOR DIAGNOSTIC PURPOSES ONLY:
#if defined( DEVEL )
      ! mje  STT currently in kg / grid box convert to v/v
      CALL CONVERT_UNITS( 1, N_TRACERS, TCVV, State_Met%AD, STT)

      DO N=1,N_TRACERS

            ! Construct diagnostic name
            DiagnName = TRIM( Input_Opt%TRACER_NAME(N) )
            
            ! Update the deposition velocity diagostics 
            CALL Diagn_Update( am_I_Root,
     &                         cName   = TRIM( DiagnName ),
     &                         Array3D = STT(:,:,:,N),
     &                         COL     = Input_Opt%DIAG_COLLECTION,
     &                         RC      = HCRC )

            ! Stop with error if the diagnostics were unsuccessful
            IF ( HCRC /= HCO_SUCCESS ) THEN
               CALL ERROR_STOP( 'Cannot update tracer 
     &                           concentration diagnostics',
     &                          'Flex_Chemdr')
            ENDIF
      ENDDO

      ! mje convert the STT array from v/v to kg / grid box
      CALL CONVERT_UNITS( 2, N_TRACERS, TCVV, State_Met%AD, STT)

      DO N=1,NSPEC

            ! Construct diagnostic name
            DiagnName = 'SPC_'//TRIM( SPC_NAMES(N) )
            
            ! Update the deposition velocity diagostics 
            CALL Diagn_Update( am_I_Root,
     &                 cName   = TRIM( DiagnName ),
     &                 Array3D = State_Chm%Species(:,:,:,CSPECTOKPP(N)),
     &                 COL     = Input_Opt%DIAG_COLLECTION,
     &                 RC      = HCRC )

            ! Stop wieth error if the diagnostics were unsuccessful
            IF ( HCRC /= HCO_SUCCESS ) THEN
               CALL ERROR_STOP( 'Cannot update tracer 
     &                           concentration diagnostics',
     &                          'Flex_Chemdr')
            ENDIF
      ENDDO

      ! Write out Rate values
      DO N=1,NREACT
         ! Construct diagnostic name
         write(DiagnName,'(a)')
     &        'RR_' // TRIM( ADJUSTL(EQN_NAMES(N)) )
            
         ! Update the diagostics 
         CALL Diagn_Update( am_I_Root,
     &        cName   = TRIM( DiagnName ),
     &        Array3D = GLOB_RCONST(:,:,:,N),
     &        COL     = Input_Opt%DIAG_COLLECTION,
     &        RC      = HCRC )

         ! Stop wieth error if the diagnostics were unsuccessful
         IF ( HCRC /= HCO_SUCCESS ) THEN
            CALL ERROR_STOP( 'Cannot update tracer 
     &           concentration diagnostics',
     &          'Flex_Chemdr')
         ENDIF
      ENDDO

      ! Update the diagostics 
      CALL Diagn_Update( am_I_Root,
     &     cName   = TRIM( 'T' ),
     &     Array3D = State_Met%T(:,:,:),
     &     COL     = Input_Opt%DIAG_COLLECTION,
     &     RC      = HCRC )

      ! Stop with error if the diagnostics were unsuccessful
      IF ( HCRC /= HCO_SUCCESS ) THEN
         CALL ERROR_STOP( 'Cannot update temperature diagnostic',
     &        'Flex_Chemdr')
      ENDIF

      CALL Diagn_Update( am_I_Root,
     &     cName   = TRIM( 'STK_N2O5' ),
     &     Array3D = SCOEFF(:,:,:,1),
     &     COL     = Input_Opt%DIAG_COLLECTION,
     &     RC      = HCRC )

      CALL Diagn_Update( am_I_Root,
     &     cName   = TRIM( 'STK_HBr' ),
     &     Array3D = SCOEFF(:,:,:,2),
     &     COL     = Input_Opt%DIAG_COLLECTION,
     &     RC      = HCRC )

      CALL Diagn_Update( am_I_Root,
     &     cName   = TRIM( 'STK_HBrICE' ),
     &     Array3D = SCOEFF(:,:,:,3),
     &     COL     = Input_Opt%DIAG_COLLECTION,
     &     RC      = HCRC )
#endif
!%%%%%%%%%%%%%%%%%%%%%%%%%%%%%%%%%%%%%%%%%%%%%%%%%%%%%%%%%%%%%%%%%%%%%%%%%%%%%

      ! mje set rid of the pointers created
      NULLIFY (STT)

      ! Set FIRSTCHEM = .FALSE. -- we have gone thru one chem step
      FIRSTCHEM = .FALSE.

      END SUBROUTINE FLEX_CHEMDR
!EOC

<|MERGE_RESOLUTION|>--- conflicted
+++ resolved
@@ -510,14 +510,9 @@
 
          ! Debug
          IF (I .eq. 10 .and. J .eq. 10 .and. L .eq. 10) THEN
-<<<<<<< HEAD
-            DO N = 1,NSPEC
-               write(*,'(2a,e12.4,i)') '<> b ', SPC_NAMES(N), C(N), N
-=======
             DO N = 1,Input_Opt%N_SPECIES
                write(*,'(2a,e12.4)') '<> b ', NAMEGAS(N),
      &                                        State_Chm%Species(I,J,L,N)
->>>>>>> ddf82a28
             ENDDO
          ENDIF
 
