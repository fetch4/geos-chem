!------------------------------------------------------------------------------
!             University of Minnesota Atmospheric Chemistry Group
!------------------------------------------------------------------------------
!BOP
!
! !MODULE: retro_mod 
!
! !DESCRIPTION: Module RETRO\_MOD reads emissions from the RETRO emissions 
!  inventory
!\\
!\\
! !INTERFACE:
!
      MODULE RETRO_MOD

      IMPLICIT NONE
      PRIVATE
!
! !PUBLIC DATA MEMBERS:
!      
      REAL*4, ALLOCATABLE :: RETRO_ALK4(:,:)
      REAL*4, ALLOCATABLE :: RETRO_ACET(:,:)
      REAL*4, ALLOCATABLE :: RETRO_MEK(:,:)
      REAL*4, ALLOCATABLE :: RETRO_ALD2(:,:)
      REAL*4, ALLOCATABLE :: RETRO_PRPE(:,:)
      REAL*4, ALLOCATABLE :: RETRO_C3H8(:,:)
      REAL*4, ALLOCATABLE :: RETRO_C2H6(:,:)
      REAL*4, ALLOCATABLE :: RETRO_CH2O(:,:)
      REAL*4, ALLOCATABLE :: RETRO_BENZ(:,:)
      REAL*4, ALLOCATABLE :: RETRO_TOLU(:,:)
      REAL*4, ALLOCATABLE :: RETRO_XYLE(:,:)
      REAL*4, ALLOCATABLE :: RETRO_C2H4(:,:)
      REAL*4, ALLOCATABLE :: RETRO_C2H2(:,:)
!
! !PUBLIC MEMBER FUNCTIONS:
!  
      PUBLIC  :: CLEANUP_RETRO
      PUBLIC  :: EMISS_RETRO
      PUBLIC  :: GET_RETRO_ANTHRO
!
! !PRIVATE MEMBER FUNCTIONS:
!
      PRIVATE :: INIT_RETRO
      PRIVATE :: READ_RETRO
      PRIVATE :: TOTAL_ANTHRO_Tg
!
! !REVISION HISTORY:
!  08 Mar 2011 - W. Reinhart - Initial version
!  18 Aug 2011 - D. Millet   - Partition ketones into 25% MEK and 75% ACET
!  18 Aug 2011 - D. Millet   - Remove call to GET_ANNUAL_SCALAR
!  22 Aug 2011 - R. Yantosca - Added ProTeX headers
!  01 Mar 2012 - R. Yantosca - Now reference new grid_mod.F90
!  22 Mar 2012 - M. Payer    - RETRO C2H6 emissions are too low. Use
!                              Yaping Xiao's C2H6 emissions instead.
!EOP
!------------------------------------------------------------------------------
!BOC
      CONTAINS

!----------------------------------------------------------------------- 

      SUBROUTINE EMISS_RETRO( am_I_Root, Input_Opt, State_Chm, RC )
!
!***********************************************************************
!  Subroutine EMISS_RETRO reads all RETRO emissions at the beginning of
!  each month. (wfr, 3/8/11)
!***********************************************************************

!
! !USES:
!
      USE BPCH2_MOD,            ONLY : GET_NAME_EXT_2D
      USE BPCH2_MOD,            ONLY : GET_RES_EXT
      USE FILE_MOD,             ONLY : IOERROR
      USE DIRECTORY_MOD,        ONLY : DATA_DIR
      USE FUTURE_EMISSIONS_MOD, ONLY : GET_FUTURE_SCALE_ALK4ff
      USE FUTURE_EMISSIONS_MOD, ONLY : GET_FUTURE_SCALE_PRPEff
      USE FUTURE_EMISSIONS_MOD, ONLY : GET_FUTURE_SCALE_C3H8ff
      USE FUTURE_EMISSIONS_MOD, ONLY : GET_FUTURE_SCALE_C2H6ff
      USE FUTURE_EMISSIONS_MOD, ONLY : GET_FUTURE_SCALE_VOCff
      USE GIGC_ErrCode_Mod
      USE GIGC_Input_Opt_Mod,   ONLY : OptInput
      USE GIGC_State_Chm_Mod,   ONLY : ChmState
      USE TIME_MOD,             ONLY : EXPAND_DATE
      USE TIME_MOD,             ONLY : GET_MONTH
      USE CMN_SIZE_MOD

#if defined( DEVEL )
      USE TRACERID_MOD,         ONLY : IDTALK4, IDTACET, IDTMEK,
     & IDTALD2, IDTPRPE, IDTC3H8, IDTC2H6, IDTCH2O, IDTBENZ,
     & IDTTOLU, IDTXYLE, IDTC2H4, IDTC2H2
      USE GRID_MOD,             ONLY : GET_AREA_CM2
      USE ERROR_MOD,            ONLY : ALLOC_ERR
#endif
!
! !INPUT PARAMETERS:
!
      LOGICAL,        INTENT(IN)    :: am_I_Root   ! Are we on the root CPU?
      TYPE(OptInput), INTENT(IN)    :: Input_Opt   ! Input Options object
!
! !INPUT/OUTPUT PARAMETERS:
!
      TYPE(ChmState), INTENT(INOUT) :: State_Chm   ! Chemistry State object
!
! !OUTPUT PARAMETERS:
!
      INTEGER,        INTENT(OUT)   :: RC          ! Success or failure?
!    
! !REVISION HISTORY: 
!  08 Mar 2011 - W. Reinhart - Initial version
!  22 Aug 2011 - R. Yantosca - Added ProTeX header
!  25 Mar 2013 - R. Yantosca - Now accept am_I_Root, Input_Opt, State_Chm, RC
!EOP
!------------------------------------------------------------------------------
!BOC
!
! !LOCAL VARIABLES:
      LOGICAL, SAVE      :: FIRST = .TRUE.
      INTEGER            :: I,      J,      THISMONTH, YYYYMMDD
      REAL*8             :: ALK4ff, PRPEff, C3H8ff
      REAL*8             :: C2H6ff, VOCff
      CHARACTER(LEN=255) :: FILENAME

#if defined( DEVEL )
      REAL*8, ALLOCATABLE   :: A(:,:)
      INTEGER AS
#endif

      ! For fields from Input_Opt
      LOGICAL         :: LFUTURE
      INTEGER         :: N_TRACERS
      REAL*8          :: TRACER_MW_KG(Input_Opt%N_TRACERS)

      !=================================================================
      !  EMISS_RETRO begins here
      !=================================================================

      ! Assume success
      RC           =  GIGC_SUCCESS

      ! Copy values from Input_Opt
      LFUTURE      = Input_Opt%LFUTURE
      N_TRACERS    = Input_Opt%N_TRACERS
      TRACER_MW_KG = Input_Opt%TRACER_MW_KG(1:N_TRACERS)

      ! First-time initialization
      IF ( FIRST ) THEN

         ! Allocate arrays
#if defined( DEVEL )
         ALLOCATE( A( IIPAR, JJPAR ), STAT=AS )
         IF ( AS /= 0 ) CALL ALLOC_ERR( 'EMISS_EPA_NEI:A' )
         A = 0d0
#endif         

         CALL INIT_RETRO( am_I_Root, Input_Opt, RC )

         ! Reset first-time flag
         FIRST = .FALSE.

      ENDIF

      ! Get month
      THISMONTH = GET_MONTH()

      ! Get date for 2000 emissions
      YYYYMMDD = 20000000 + ( THISMONTH * 100 ) + 01

      ! Echo info
      WRITE(6, '(a)' ) REPEAT( '=', 79)
      WRITE(6, 100   )
 100  FORMAT( 'R E T R O    E M I S S I O N S',
     &        '  --  Baseline Year: 2000', / )

      !=================================================================
      !  Read RETRO average annual anthropogenic emissions
      !=================================================================

      ! Anthro file name
      FILENAME = TRIM( DATA_DIR ) // 'RETRO_201103/' //
     &                  'YYYYMM.' // GET_RES_EXT()

      ! Replace date in filename
      CALL EXPAND_DATE( FILENAME, YYYYMMDD, 000000 )

      ! Read data
      CALL READ_RETRO( FILENAME,   RETRO_ALK4, RETRO_ACET, RETRO_MEK,
     &                 RETRO_ALD2, RETRO_PRPE, RETRO_C3H8, RETRO_C2H6,
     &                 RETRO_CH2O, RETRO_BENZ, RETRO_TOLU, RETRO_XYLE,
     &                 RETRO_C2H4, RETRO_C2H2                         )

      DO J = 1, JJPAR
      DO I = 1, IIPAR


         !-----------------------------------
         !  Calculate IPCC future emissions
         !-----------------------------------
         IF ( LFUTURE ) THEN

            ! Future anthro scale factors
            ALK4ff  = GET_FUTURE_SCALE_ALK4ff( I, J )
            VOCff   = GET_FUTURE_SCALE_VOCff(  I, J )
            PRPEff  = GET_FUTURE_SCALE_PRPEff( I, J )
            C3H8ff  = GET_FUTURE_SCALE_C3H8ff( I, J )
            C2H6ff  = GET_FUTURE_SCALE_C2H6ff( I, J )

            ! Apply scale factors
            RETRO_ALK4 (I,J) = RETRO_ALK4 (I,J) * ALK4ff
            RETRO_ACET (I,J) = RETRO_ACET (I,J) * VOCff
            RETRO_MEK  (I,J) = RETRO_MEK  (I,J) * VOCff
            RETRO_ALD2 (I,J) = RETRO_ALD2 (I,J) * VOCff
            RETRO_PRPE (I,J) = RETRO_PRPE (I,J) * PRPEff
            RETRO_C3H8 (I,J) = RETRO_C3H8 (I,J) * C3H8ff
            RETRO_C2H6 (I,J) = RETRO_C2H6 (I,J) * C2H6ff
            RETRO_CH2O (I,J) = RETRO_CH2O (I,J) * VOCff
            RETRO_BENZ (I,J) = RETRO_BENZ (I,J) * VOCff
            RETRO_TOLU (I,J) = RETRO_TOLU (I,J) * VOCff
            RETRO_XYLE (I,J) = RETRO_XYLE (I,J) * VOCff
            RETRO_C2H4 (I,J) = RETRO_C2H4 (I,J) * VOCff
            RETRO_C2H2 (I,J) = RETRO_C2H2 (I,J) * VOCff
         ENDIF
      ENDDO
      ENDDO

      ! Print totals to log
      CALL TOTAL_ANTHRO_TG( THISMONTH )

      ! Fancy output
      WRITE(6, '(a)' ) REPEAT( '=', 79)

#if defined( DEVEL )
      write(6,*)' ##### DEVEL BLOCK'
      call flush(6)
      DO I=1,IIPAR
      DO J=1,JJPAR
         A(I,J)  = GET_AREA_CM2( I, J, 1 ) 
      ENDDO
      ENDDO


      IF ( IDTALK4 > 0 ) 
     & State_Chm%TRAC_TEND(:,:,1,IDTALK4) = RETRO_ALK4(:,:) * 
     & A * 6.0225d-23 * TRACER_MW_KG(IDTALK4)

      IF ( IDTACET > 0 ) 
     & State_Chm%TRAC_TEND(:,:,1,IDTACET) = RETRO_ACET(:,:) * 
     & A * 6.0225d-23 * TRACER_MW_KG(IDTACET)

      IF ( IDTMEK  > 0 ) 
     & State_Chm%TRAC_TEND(:,:,1,IDTMEK)  = RETRO_MEK(:,:)  * 
     & A * 6.0225d-23 * TRACER_MW_KG(IDTMEK)

      IF ( IDTALD2 > 0 ) 
     & State_Chm%TRAC_TEND(:,:,1,IDTALD2) = RETRO_ALD2(:,:) * 
     & A * 6.0225d-23 * TRACER_MW_KG(IDTALD2)

      IF ( IDTPRPE > 0 ) 
     & State_Chm%TRAC_TEND(:,:,1,IDTPRPE) = RETRO_PRPE(:,:) * 
     & A * 6.0225d-23 * TRACER_MW_KG(IDTPRPE)

      IF ( IDTC3H8 > 0 ) 
     & State_Chm%TRAC_TEND(:,:,1,IDTC3H8) = RETRO_C3H8(:,:) * 
     & A * 6.0225d-23 * TRACER_MW_KG(IDTC3H8)

      IF ( IDTC2H6 > 0 ) 
     & State_Chm%TRAC_TEND(:,:,1,IDTC2H6) = RETRO_C2H6(:,:) * 
     & A * 6.0225d-23 * TRACER_MW_KG(IDTC2H6)

      IF ( IDTCH2O > 0 ) 
     & State_Chm%TRAC_TEND(:,:,1,IDTCH2O) = RETRO_CH2O(:,:) * 
     & A * 6.0225d-23 * TRACER_MW_KG(IDTCH2O)

      IF ( IDTBENZ > 0 ) 
     & State_Chm%TRAC_TEND(:,:,1,IDTBENZ) = RETRO_BENZ(:,:) * 
     & A * 6.0225d-23 * TRACER_MW_KG(IDTBENZ)

      IF ( IDTTOLU > 0 ) 
     & State_Chm%TRAC_TEND(:,:,1,IDTTOLU) = RETRO_TOLU(:,:) * 
     & A * 6.0225d-23 * TRACER_MW_KG(IDTTOLU)

      IF ( IDTXYLE > 0 ) 
     & State_Chm%TRAC_TEND(:,:,1,IDTXYLE) = RETRO_XYLE(:,:) * 
     & A * 6.0225d-23 * TRACER_MW_KG(IDTXYLE)

      IF ( IDTC2H4 > 0 ) 
     & State_Chm%TRAC_TEND(:,:,1,IDTC2H4) = RETRO_C2H4(:,:) * 
     & A * 6.0225d-23 * TRACER_MW_KG(IDTC2H4)

      IF ( IDTC2H2 > 0 ) 
     & State_Chm%TRAC_TEND(:,:,1,IDTC2H2) = RETRO_C2H2(:,:) * 
     & A * 6.0225d-23 * TRACER_MW_KG(IDTC2H2)

#endif

      ! Return to calling program
      END SUBROUTINE EMISS_RETRO
!EOC
!------------------------------------------------------------------------------
!             University of Minnesota Atmospheric Chemistry Group
!------------------------------------------------------------------------------
!BOP
!
! !IROUTINE: read_retro
!
! !DESCRIPTION: Subroutine READ\_RETRO reads a BPCH file created from 
!  RETRO data.  The data has units of [atoms C/cm2/s].
!\\
!\\
! !INTERFACE:
!
      SUBROUTINE READ_RETRO( FILENAME, ALK4, ACET, MEK,  ALD2, PRPE,
     &                       C3H8,     C2H6, CH2O, BENZ, TOLU, XYLE, 
     &                       C2H4,     C2H2                          )
!
! !USES:
!
      USE BPCH2_MOD,        ONLY : OPEN_BPCH2_FOR_READ
      USE FILE_MOD,         ONLY : IOERROR
      USE inquireMod,       ONLY : findFreeLUN
      USE TRANSFER_MOD,     ONLY : TRANSFER_2D
      USE SCALE_ANTHRO_MOD, ONLY : GET_ANNUAL_SCALAR
      USE TIME_MOD,         ONLY : GET_YEAR
      USE CMN_SIZE_MOD           ! Size parameters
      USE CMN_O3_MOD             ! FSCLYR
!
! !INPUT PARAMETERS: 
!
      ! Name of file to read
      CHARACTER(LEN=*), INTENT(IN)    :: FILENAME 
!
! !INPUT/OUTPUT PARAMETERS: 
!
      ! RETRO emissions for various VOC species [molec/cm2/s]
      REAL*4,           INTENT(INOUT) :: ALK4(IIPAR,JJPAR)
      REAL*4,           INTENT(INOUT) :: ACET(IIPAR,JJPAR)
      REAL*4,           INTENT(INOUT) :: MEK (IIPAR,JJPAR)
      REAL*4,           INTENT(INOUT) :: ALD2(IIPAR,JJPAR)
      REAL*4,           INTENT(INOUT) :: PRPE(IIPAR,JJPAR)
      REAL*4,           INTENT(INOUT) :: C3H8(IIPAR,JJPAR)
      REAL*4,           INTENT(INOUT) :: CH2O(IIPAR,JJPAR)
      REAL*4,           INTENT(INOUT) :: C2H6(IIPAR,JJPAR)
      REAL*4,           INTENT(INOUT) :: BENZ(IIPAR,JJPAR)
      REAL*4,           INTENT(INOUT) :: TOLU(IIPAR,JJPAR)
      REAL*4,           INTENT(INOUT) :: XYLE(IIPAR,JJPAR)
      REAL*4,           INTENT(INOUT) :: C2H4(IIPAR,JJPAR)
      REAL*4,           INTENT(INOUT) :: C2H2(IIPAR,JJPAR)
! 
! !REVISION HISTORY: 
!  08 Mar 2011 - W. Reinhart - Initial Version 
!  18 Aug 2011 - D. Millet   - Remove call to GET_ANNUAL_SCALAR
!  22 Aug 2011 - R. Yantosca - Added ProTeX headers
!  03 Aug 2012 - R. Yantosca - Move calls to findFreeLUN out of DEVEL block
!  07 Aug 2012 - R. Yantosca - Now print LUN used to open file
!EOP
!------------------------------------------------------------------------------
!BOC
!
! !LOCAL VARIABLES:
!
      INTEGER           :: I, IU_FILE, J, L, N, IOS
      INTEGER           :: NI, NJ, NL
      INTEGER           :: IFIRST, JFIRST, LFIRST
      INTEGER           :: NTRACER, NSKIP
      INTEGER           :: HALFPOLAR, CENTER180
      INTEGER           :: SCALEYEAR  !, BASEYEAR (dbm, 8/18/11)
      REAL*4            :: LONRES, LATRES
      REAL*4            :: ARRAY(IIPAR,JJPAR,1)
      REAL*4            :: SC(IIPAR,JJPAR)
      REAL*8            :: ZTAU0, ZTAU1
      CHARACTER(LEN=20) :: MODELNAME
      CHARACTER(LEN=40) :: CATEGORY
      CHARACTER(LEN=40) :: UNIT
      CHARACTER(LEN=40) :: RESERVED

      !=================================================================
      !  READ_RETRO begins here
      !=================================================================

      ! Find a free file LUN
      IU_FILE = findFreeLUN()

      ! Echo info
      WRITE( 6, 100 ) TRIM( FILENAME ), IU_FILE
 100  FORMAT( 'READ_RETRO: Reading ', a, ' on unit ', i4 )

      ! Open file
      CALL OPEN_BPCH2_FOR_READ( IU_FILE, FILENAME )

      ! Read the entire file in one pass
      DO

         ! Read 1st data block header
         READ( IU_FILE, IOSTAT=IOS )
     &   MODELNAME, LONRES, LATRES, HALFPOLAR, CENTER180

         ! Check for EOF or errors
         IF ( IOS < 0 ) EXIT
         IF ( IOS > 0 ) CALL IOERROR( IOS, IU_FILE, 'read_data:2' )

         ! Read 2nd data block header line
         READ (IU_FILE, IOSTAT=IOS )
     &   CATEGORY, NTRACER, UNIT, ZTAU0, ZTAU1, RESERVED,
     &   NI, NJ, NL, IFIRST, JFIRST, LFIRST, NSKIP


         ! Error check
         IF ( IOS /= 0 ) CALL IOERROR( IOS, IU_FILE, 'read_data:3' )

         ! Read data
         READ( IU_FILE, IOSTAT=IOS )
     &        ( ( ( ARRAY(I,J,L), I=1,NI ), J=1,NJ ), L=1,NL )

         ! Error check
         IF ( IOS /= 0 ) CALL IOERROR( IOS, IU_FILE, 'read_data:4' )

         !==============================================================
         !  Save into tracer arrays
         !==============================================================
         SELECT CASE ( NTRACER )
            CASE( 5  )
               CALL TRANSFER_2D( ARRAY(:,:,1), ALK4 )
            CASE( 9  )
               CALL TRANSFER_2D( ARRAY(:,:,1), ACET )
            CASE( 10 )
               CALL TRANSFER_2D( ARRAY(:,:,1), MEK  )
            CASE( 11 )
               CALL TRANSFER_2D( ARRAY(:,:,1), ALD2 )
            CASE( 18 )
               CALL TRANSFER_2D( ARRAY(:,:,1), PRPE )
            CASE( 19 )
               CALL TRANSFER_2D( ARRAY(:,:,1), C3H8 )
            CASE( 20 )
               CALL TRANSFER_2D( ARRAY(:,:,1), CH2O )
            CASE( 21 )
               CALL TRANSFER_2D( ARRAY(:,:,1), C2H6 )
            CASE( 59 )
               CALL TRANSFER_2D( ARRAY(:,:,1), BENZ )
            CASE( 60 )
               CALL TRANSFER_2D( ARRAY(:,:,1), TOLU )
            CASE( 61 )
               CALL TRANSFER_2D( ARRAY(:,:,1), XYLE )
            CASE( 65 )
               CALL TRANSFER_2D( ARRAY(:,:,1), C2H4 )
            CASE( 66 )
               CALL TRANSFER_2D( ARRAY(:,:,1), C2H2 )
            CASE DEFAULT
               ! Nothing
         END SELECT
      END DO

      ! Close file
      CLOSE( IU_FILE )

      ! Apply annual scalar factor
      IF ( FSCALYR < 0 ) THEN
         SCALEYEAR = GET_YEAR()
      ELSE
         SCALEYEAR = FSCALYR
      ENDIF

<<<<<<< HEAD
=======
!------------------------------------------------------------------------------
! Prior to 8/18/11:
! This shouldn't be here (dbm, 8/18/2011)
!      ! Set base year to 2000
!      BASEYEAR = 2000
!
!      CALL GET_ANNUAL_SCALAR( 71, BASEYEAR, SCALEYEAR, SC)
!      ALK4(:,:) = ALK4(:,:) * SC(:,:)
!-----------------------------------------------------------------------------

      ! Return to calling program
>>>>>>> 0080c1f1
      END SUBROUTINE READ_RETRO
!EOC
!------------------------------------------------------------------------------
!             University of Minnesota Atmospheric Chemistry Group
!------------------------------------------------------------------------------
!BOP
!
! !IROUTINE: TOTAL_ANTHRO_Tg
!
! !DESCRIPTION: Subroutine TOTAL\_ANTHRO\_Tg to print total RETRO 
!  anthropogenic VOC emissions each month in [Tg C].
!\\
!\\
! !INTERFACE:
!
      SUBROUTINE TOTAL_ANTHRO_Tg( THISMONTH )
!
! !USES:
!
      USE GRID_MOD,     ONLY : GET_AREA_CM2
      USE TRACER_MOD,   ONLY : TRACER_MW_KG
      USE TRACERID_MOD, ONLY : IDTALK4, IDTMEK,  IDTPRPE, IDTC3H8
      USE TRACERID_MOD, ONLY : IDTCH2O, IDTC2H6, IDTBENZ, IDTTOLU
      USE TRACERID_MOD, ONLY : IDTXYLE, IDTC2H4, IDTC2H2
      USE TRACERID_MOD, ONLY : IDTACET, IDTALD2
      USE CMN_SIZE_MOD       ! Size parameters
!
! !INPUT PARAMETERS: 
!
      INTEGER, INTENT(IN) :: THISMONTH   ! Current month
! 
! !REVISION HISTORY: 
!  08 Mar 2011 - W. Reinhart - Initial Version 
!  22 Aug 2011 - R. Yantosca - Added ProTeX headers
!  01 Mar 2012 - R. Yantosca - Now use GET_AREA_CM2(I,J,L) from grid_mod.F90
!  22 Mar 2012 - M. Payer    - Remove print for C2H6 emissions
!EOP
!------------------------------------------------------------------------------
!BOC
!
! !LOCAL VARIABLES:
!
      INTEGER          :: I, J
      REAL*8           :: ALK4, MEK,  ALD2, PRPE, C3H8, CH2O
      REAL*8           :: BENZ, TOLU, XYLE, C2H4, C2H2, C2H6, ACET
      REAL*8           :: F_ALK4, F_MEK,  F_PRPE, F_C3H8, F_CH2O
      REAL*8           :: F_BENZ, F_TOLU, F_XYLE, F_C2H4, F_C2H2
      REAL*8           :: F_C2H6, F_ALD2, F_ACET
      REAL*8           :: A
      CHARACTER(LEN=6) :: UNIT

      ! Days per month
      INTEGER          :: D(12) = (/ 31, 28, 31, 30, 31, 30,
     &                               31, 31, 30, 31, 30, 31 /)

      !=================================================================
      ! TOTAL_ANTHRO_Tg begins here
      !=================================================================

      ! Summing variables for anthro
      ALK4 = 0d0
      ACET = 0d0
      MEK  = 0d0
      ALD2 = 0d0
      PRPE = 0d0
      C3H8 = 0d0
      CH2O = 0d0
      C2H6 = 0d0
      BENZ = 0d0
      TOLU = 0d0
      XYLE = 0d0
      C2H4 = 0d0
      C2H2 = 0d0

      ! Molecular weights
      F_ALK4 = 0d0
      F_ACET = 0d0
      F_MEK  = 0d0
      F_ALD2 = 0d0
      F_PRPE = 0d0
      F_C3H8 = 0d0
      F_CH2O = 0d0
      F_C2H6 = 0d0
      F_BENZ = 0d0
      F_TOLU = 0d0
      F_XYLE = 0d0
      F_C2H4 = 0d0
      F_C2H2 = 0d0

      ! Prevent array out of bounds error for undefined tracers
      IF ( IDTALK4 > 0 ) F_ALK4 = TRACER_MW_KG(IDTALK4)
      IF ( IDTACET > 0 ) F_ACET = TRACER_MW_KG(IDTACET)
      IF ( IDTMEK  > 0 ) F_MEK  = TRACER_MW_KG(IDTMEK )
      IF ( IDTALD2 > 0 ) F_ALD2 = TRACER_MW_KG(IDTALD2)
      IF ( IDTPRPE > 0 ) F_PRPE = TRACER_MW_KG(IDTPRPE)
      IF ( IDTC2H6 > 0 ) F_C2H6 = TRACER_MW_KG(IDTC2H6)
      IF ( IDTC3H8 > 0 ) F_C3H8 = TRACER_MW_KG(IDTC3H8)
      IF ( IDTCH2O > 0 ) F_CH2O = TRACER_MW_KG(IDTCH2O)
      IF ( IDTBENZ > 0 ) F_BENZ = TRACER_MW_KG(IDTBENZ)
      IF ( IDTTOLU > 0 ) F_TOLU = TRACER_MW_KG(IDTTOLU)
      IF ( IDTXYLE > 0 ) F_XYLE = TRACER_MW_KG(IDTXYLE)
      IF ( IDTC2H4 > 0 ) F_C2H4 = TRACER_MW_KG(IDTC2H4)
      IF ( IDTC2H2 > 0 ) F_C2H2 = TRACER_MW_KG(IDTC2H2)

      !=================================================================
      !  Sum anthropogenic emissions
      !=================================================================

      ! Loop over surface boxes
      DO J = 1, JJPAR
      DO I = 1, IIPAR

         ! Surface area [cm2] * seconds in the month / Avogadro's number
         ! Also multiply by the factor 1d-9 to convert kg to Tg
         A     = GET_AREA_CM2( I, J, 1 ) 
     &         * ( D(THISMONTH) * 86400d-9 ) / 6.0225d23

         ! Anthro emissions
         ALK4  = ALK4  + RETRO_ALK4(I,J)  * A * F_ALK4
         ACET  = ACET  + RETRO_ACET(I,J)  * A * F_ACET
         MEK   = MEK   + RETRO_MEK(I,J)   * A * F_MEK
         ALD2  = ALD2  + RETRO_ALD2(I,J)  * A * F_ALD2
         PRPE  = PRPE  + RETRO_PRPE(I,J)  * A * F_PRPE
         C3H8  = C3H8  + RETRO_C3H8(I,J)  * A * F_C3H8
         CH2O  = CH2O  + RETRO_CH2O(I,J)  * A * F_CH2O
         C2H6  = C2H6  + RETRO_C2H6(I,J)  * A * F_C2H6
         BENZ  = BENZ  + RETRO_BENZ(I,J)  * A * F_BENZ
         TOLU  = TOLU  + RETRO_TOLU(I,J)  * A * F_TOLU
         XYLE  = XYLE  + RETRO_XYLE(I,J)  * A * F_XYLE
         C2H4  = C2H4  + RETRO_C2H4(I,J)  * A * F_C2H4
         C2H2  = C2H2  + RETRO_C2H2(I,J)  * A * F_C2H2

      ENDDO
      ENDDO

      !==============================================================
      !  Print info
      !==============================================================
      WRITE( 6, '(a)' )
      WRITE( 6, 100   ) 'ALK4', THISMONTH, ALK4, ' C'
      WRITE( 6, 100   ) 'ACET', THISMONTH, ACET, ' C'
      WRITE( 6, 100   ) 'MEK',  THISMONTH, MEK,  ' C'
      WRITE( 6, 100   ) 'ALD2', THISMONTH, ALD2, ' C'
      WRITE( 6, 100   ) 'PRPE', THISMONTH, PRPE, ' C'
      WRITE( 6, 100   ) 'C3H8', THISMONTH, C3H8, ' C'
      WRITE( 6, 100   ) 'CH2O', THISMONTH, CH2O, ' C'
      WRITE( 6, 100   ) 'BENZ', THISMONTH, BENZ, ' C'
      WRITE( 6, 100   ) 'TOLU', THISMONTH, TOLU, ' C'
      WRITE( 6, 100   ) 'XYLE', THISMONTH, XYLE, ' C'
      WRITE( 6, 100   ) 'C2H4', THISMONTH, C2H4, ' C'
      WRITE( 6, 100   ) 'C2H2', THISMONTH, C2H2, ' C'
 100  FORMAT( 'Total anthro ', a4, ' for 2000/',
     &         i2.2, ': ', f13.6, ' Tg', a2 )

      WRITE( 6, '(/,a,/)' ) 'RETRO_MOD: RETRO C2H6 anthro ' //
     &   'emissions are too low. Using offline C2H6 '       //
     &   'emissions from Yaping Xiao.'

      END SUBROUTINE TOTAL_ANTHRO_TG
!EOC
!------------------------------------------------------------------------------
!             University of Minnesota Atmospheric Chemistry Group
!------------------------------------------------------------------------------
!BOP
!
! !IROUTINE: get_retro_anthro
!
! !DESCRIPTION: Function GET\_RETRO\_ANTHRO returns the monthly average
!  anthropogenic VOC emissions at GEOS-Chem grid box (I,J).  Data will
!  be returned in units of [atoms C/cm2/s].
!\\
!\\
! !INTERFACE:
!
      FUNCTION GET_RETRO_ANTHRO( I, J, N ) RESULT( RETRO )
!
! !USES:
!
      USE TRACERID_MOD, ONLY : IDTALK4, IDTMEK,  IDTPRPE, IDTC3H8
      USE TRACERID_MOD, ONLY : IDTCH2O, IDTC2H6, IDTBENZ, IDTTOLU
      USE TRACERID_MOD, ONLY : IDTXYLE, IDTC2H4, IDTC2H2
      USE TRACERID_MOD, ONLY : IDTACET, IDTALD2
      USE CMN_SIZE_MOD       ! Size parameters
!
! !INPUT PARAMETERS: 
!
      INTEGER, INTENT(IN) :: I   ! GEOS-Chem longitude index
      INTEGER, INTENT(IN) :: J   ! GEOS-Chem latitude index
      INTEGER, INTENT(IN) :: N   ! GEOS-Chem tracer index
!
! !RETURN VALUE:
!
      REAL*8              :: RETRO   ! RETRO emissions [mole
! 
! !REVISION HISTORY: 
!  08 Mar 2011 - W. Reinhart - Initial Version 
!  18 Aug 2011 - D. Millet   - Partition RETRO ketones into 75% acetone 
!                              and 25% MEK
!  22 Mar 2012 - M. Payer    - RETRO C2H6 emissions are too low. Use
!                              Yaping Xiao's C2H6 emissions instead.
!EOP
!------------------------------------------------------------------------------
!BOC
!
! !LOCAL VARIABLES
!

      !=================================================================
      !  GET_RETRO_ANTHRO begins here
      !=================================================================

      IF ( N == IDTALK4 )      THEN
         RETRO = RETRO_ALK4(I,J)
!------------------------------------------------------------------------------
!      ! Partition RETRO ketones into 75% acetone and 25% MEK (dbm, 8/18/2011)
!      ELSE IF ( N == IDTACET ) THEN
!         RETRO = RETRO_ACET(I,J)
!      ELSE IF ( N == IDTMEK )  THEN
!         RETRO = RETRO_MEK(I,J)
!------------------------------------------------------------------------------
      ELSE IF ( N == IDTACET ) THEN
<<<<<<< HEAD
         RETRO = 0.75d0*RETRO_MEK(I,J)   ! RETRO ketones --> 75% ACET
      ELSE IF ( N == IDTMEK )  THEN
         RETRO = 0.25d0*RETRO_MEK(I,J)   ! RETRO ketones --> 25% MEK 
=======
         RETRO = 0.75d0*RETRO_MEK(I,J) ! RETRO ketones --> 75% ACET
      ELSE IF ( N == IDTMEK )  THEN
         RETRO = 0.25d0*RETRO_MEK(I,J) ! RETRO ketones --> 25% MEK 
>>>>>>> 0080c1f1
      ELSE IF ( N == IDTALD2 ) THEN
         RETRO = RETRO_ALD2(I,J)
      ELSE IF ( N == IDTPRPE ) THEN
         RETRO = RETRO_PRPE(I,J)
      ELSE IF ( N == IDTC3H8 ) THEN
         RETRO = RETRO_C3H8(I,J)
      ELSE IF ( N == IDTCH2O ) THEN
         RETRO = RETRO_CH2O(I,J)
      ELSE IF ( N == IDTC2H6 ) THEN
         RETRO = -1d0
      ELSE IF ( N == IDTBENZ ) THEN
         RETRO = RETRO_BENZ(I,J)
      ELSE IF ( N == IDTTOLU ) THEN
         RETRO = RETRO_TOLU(I,J)
      ELSE IF ( N == IDTXYLE ) THEN
         RETRO = RETRO_XYLE(I,J)
      ELSE IF ( N == IDTC2H4 ) THEN
         RETRO = RETRO_C2H4(I,J)
      ELSE IF ( N == IDTC2H2 ) THEN
         RETRO = RETRO_C2H2(I,J)
      ELSE
         RETRO = -1d0
      ENDIF

      END FUNCTION GET_RETRO_ANTHRO
!EOC
!------------------------------------------------------------------------------
!             University of Minnesota Atmospheric Chemistry Group
!------------------------------------------------------------------------------
!BOP
!
! !IROUTINE: init_retro
!
! !DESCRIPTION: Subroutine INIT\_RETRO allocates and zeroes all module arrays.
!\\
!\\
! !INTERFACE:
!
      SUBROUTINE INIT_RETRO( am_I_Root, Input_Opt, RC )
!
! !USES:
!
      USE CMN_SIZE_MOD
      USE ERROR_MOD,          ONLY : ALLOC_ERR
      USE GIGC_ErrCode_Mod
      USE GIGC_Input_Opt_Mod, ONLY : OptInput
!
! !INPUT PARAMETERS:
!
      LOGICAL,        INTENT(IN)    :: am_I_Root   ! Are we on the root CPU?
      TYPE(OptInput), INTENT(IN)    :: Input_Opt   ! Input Options object
!
! !OUTPUT PARAMETERS:
!
      INTEGER,        INTENT(OUT)   :: RC          ! Success or failure?
! 
! !REVISION HISTORY: 
!  08 Mar 2011 - W. Reinhart - Initial Version 
!  22 Aug 2011 - R. Yantosca - Added ProTeX headers

!EOP
!------------------------------------------------------------------------------
!BOC
!
! !LOCAL VARIABLES:
! 
      INTEGER :: AS

      !=================================================================
      !  INIT_RETRO begins here
      !=================================================================

      ! Assume success
      RC        =  GIGC_SUCCESS
      
      ! Return if we LRETRO = .FALSE.
      IF (.not. Input_Opt%LRETRO ) RETURN

      ALLOCATE( RETRO_ALK4( IIPAR, JJPAR ), STAT=AS )
      IF ( AS /= 0 ) CALL ALLOC_ERR( 'RETRO_ALK4' )
      RETRO_ALK4 = 0e0

      ALLOCATE( RETRO_ACET( IIPAR, JJPAR ), STAT=AS )
      IF ( AS /= 0 ) CALL ALLOC_ERR( 'RETRO_ACET' )
      RETRO_ACET = 0e0

      ALLOCATE( RETRO_MEK( IIPAR, JJPAR ), STAT=AS )
      IF ( AS /= 0 ) CALL ALLOC_ERR( 'RETRO_MEK' )
      RETRO_MEK = 0e0

      ALLOCATE( RETRO_ALD2( IIPAR, JJPAR ), STAT=AS )
      IF ( AS /= 0 ) CALL ALLOC_ERR( 'RETRO_ALD2' )
      RETRO_ALD2 = 0e0

      ALLOCATE( RETRO_PRPE( IIPAR, JJPAR ), STAT=AS )
      IF ( AS /= 0 ) CALL ALLOC_ERR( 'RETRO_PRPE' )
      RETRO_PRPE = 0e0

      ALLOCATE( RETRO_C3H8( IIPAR, JJPAR ), STAT=AS )
      IF ( AS /= 0 ) CALL ALLOC_ERR( 'RETRO_C3H8' )
      RETRO_C3H8 = 0e0

      ALLOCATE( RETRO_CH2O( IIPAR, JJPAR ), STAT=AS )
      IF ( AS /= 0 ) CALL ALLOC_ERR( 'RETRO_CH2O' )
      RETRO_CH2O = 0e0

      ALLOCATE( RETRO_C2H6( IIPAR, JJPAR ), STAT=AS )
      IF ( AS /= 0 ) CALL ALLOC_ERR( 'RETRO_C2H6' )
      RETRO_C2H6 = 0e0

      ALLOCATE( RETRO_BENZ( IIPAR, JJPAR ), STAT=AS )
      IF ( AS /= 0 ) CALL ALLOC_ERR( 'RETRO_BENZ' )
      RETRO_BENZ = 0e0

      ALLOCATE( RETRO_TOLU( IIPAR, JJPAR ), STAT=AS )
      IF ( AS /= 0 ) CALL ALLOC_ERR( 'RETRO_TOLU' )
      RETRO_TOLU = 0e0

      ALLOCATE( RETRO_XYLE( IIPAR, JJPAR ), STAT=AS )
      IF ( AS /= 0 ) CALL ALLOC_ERR( 'RETRO_XYLE' )
      RETRO_XYLE = 0e0

      ALLOCATE( RETRO_C2H4( IIPAR, JJPAR ), STAT=AS )
      IF ( AS /= 0 ) CALL ALLOC_ERR( 'RETRO_C2H4' )
      RETRO_C2H4 = 0e0

      ALLOCATE( RETRO_C2H2( IIPAR, JJPAR ), STAT=AS )
      IF ( AS /= 0 ) CALL ALLOC_ERR( 'RETRO_C2H2' )
      RETRO_C2H2 = 0e0

      END SUBROUTINE INIT_RETRO
!EOC
!------------------------------------------------------------------------------
!             University of Minnesota Atmospheric Chemistry Group
!------------------------------------------------------------------------------
!BOP
!
! !IROUTINE: cleanup_retro
!
! !DESCRIPTION: Subroutine CLEANUP\_RETRO deallocates all module arrays.
!\\
!\\
! !INTERFACE:
!
      SUBROUTINE CLEANUP_RETRO
! 
! !REVISION HISTORY: 
!  08 Mar 2011 - W. Reinhart - Initial Version 
!  22 Aug 2011 - R. Yantosca - Added ProTeX headers
!EOP
!------------------------------------------------------------------------------
!BOC
      !=================================================================
      !  CLEANUP_RETRO begins here
      !=================================================================
      IF ( ALLOCATED( RETRO_ALK4 ) ) DEALLOCATE( RETRO_ALK4 )
      IF ( ALLOCATED( RETRO_ACET ) ) DEALLOCATE( RETRO_ACET )
      IF ( ALLOCATED( RETRO_MEK  ) ) DEALLOCATE( RETRO_MEK  )
      IF ( ALLOCATED( RETRO_ALD2 ) ) DEALLOCATE( RETRO_ALD2 )
      IF ( ALLOCATED( RETRO_PRPE ) ) DEALLOCATE( RETRO_PRPE )
      IF ( ALLOCATED( RETRO_C3H8 ) ) DEALLOCATE( RETRO_C3H8 )
      IF ( ALLOCATED( RETRO_CH2O ) ) DEALLOCATE( RETRO_CH2O )
      IF ( ALLOCATED( RETRO_C2H6 ) ) DEALLOCATE( RETRO_C2H6 )
      IF ( ALLOCATED( RETRO_BENZ ) ) DEALLOCATE( RETRO_BENZ )
      IF ( ALLOCATED( RETRO_TOLU ) ) DEALLOCATE( RETRO_TOLU )
      IF ( ALLOCATED( RETRO_XYLE ) ) DEALLOCATE( RETRO_XYLE )
      IF ( ALLOCATED( RETRO_C2H4 ) ) DEALLOCATE( RETRO_C2H4 )
      IF ( ALLOCATED( RETRO_C2H2 ) ) DEALLOCATE( RETRO_C2H2 )

      END SUBROUTINE CLEANUP_RETRO
!EOC
      END MODULE RETRO_MOD<|MERGE_RESOLUTION|>--- conflicted
+++ resolved
@@ -459,20 +459,6 @@
          SCALEYEAR = FSCALYR
       ENDIF
 
-<<<<<<< HEAD
-=======
-!------------------------------------------------------------------------------
-! Prior to 8/18/11:
-! This shouldn't be here (dbm, 8/18/2011)
-!      ! Set base year to 2000
-!      BASEYEAR = 2000
-!
-!      CALL GET_ANNUAL_SCALAR( 71, BASEYEAR, SCALEYEAR, SC)
-!      ALK4(:,:) = ALK4(:,:) * SC(:,:)
-!-----------------------------------------------------------------------------
-
-      ! Return to calling program
->>>>>>> 0080c1f1
       END SUBROUTINE READ_RETRO
 !EOC
 !------------------------------------------------------------------------------
@@ -694,15 +680,9 @@
 !         RETRO = RETRO_MEK(I,J)
 !------------------------------------------------------------------------------
       ELSE IF ( N == IDTACET ) THEN
-<<<<<<< HEAD
          RETRO = 0.75d0*RETRO_MEK(I,J)   ! RETRO ketones --> 75% ACET
       ELSE IF ( N == IDTMEK )  THEN
          RETRO = 0.25d0*RETRO_MEK(I,J)   ! RETRO ketones --> 25% MEK 
-=======
-         RETRO = 0.75d0*RETRO_MEK(I,J) ! RETRO ketones --> 75% ACET
-      ELSE IF ( N == IDTMEK )  THEN
-         RETRO = 0.25d0*RETRO_MEK(I,J) ! RETRO ketones --> 25% MEK 
->>>>>>> 0080c1f1
       ELSE IF ( N == IDTALD2 ) THEN
          RETRO = RETRO_ALD2(I,J)
       ELSE IF ( N == IDTPRPE ) THEN
