!------------------------------------------------------------------------------
!          Harvard University Atmospheric Chemistry Modeling Group            !
!------------------------------------------------------------------------------
!BOP
!
! !ROUTINE: emfossil
!
! !DESCRIPTION: Subroutine EMFOSSIL emits fossil fuels into the EMISRR and 
!  EMISRRN arrays, which are then passed to SMVGEAR. 
!\\
!\\
! !INTERFACE:
!
      SUBROUTINE EMFOSSIL( I, J, N, NN, IREF, JREF, JSCEN, Input_Opt )
!
! !USES:
!
      USE GIGC_Input_Opt_Mod, ONLY : OptInput
      USE BRAVO_MOD,          ONLY : GET_BRAVO_ANTHRO, GET_BRAVO_MASK
      USE CAC_ANTHRO_MOD,     ONLY : GET_CANADA_MASK,  GET_CAC_ANTHRO
      !USE DAO_MOD,            ONLY : IS_WATER
      USE DIAG_MOD,           ONLY : AD29,   AD32_an,  AD36
      USE EDGAR_MOD,          ONLY : GET_EDGAR_CO,     GET_EDGAR_NOx
      USE EDGAR_MOD,          ONLY : GET_EDGAR_TODN
      USE EMEP_MOD,           ONLY : GET_EMEP_ANTHRO,  GET_EUROPE_MASK
      USE EPA_NEI_MOD,        ONLY : GET_EPA_ANTHRO,   GET_USA_MASK
      USE GRID_MOD,           ONLY : GET_AREA_CM2
<<<<<<< HEAD
      USE RETRO_MOD,          ONLY : GET_RETRO_ANTHRO
      USE C2H6_MOD,           ONLY : GET_C2H6_ANTHRO
=======
      USE LOGICAL_MOD,        ONLY : LBRAVO, LEMEP,    LNEI99
      USE LOGICAL_MOD,        ONLY : LEDGARNOx,        LEDGARCO
      USE LOGICAL_MOD,        ONLY : LSTREETS,         LCAC
      USE LOGICAL_MOD,        ONLY : LEDGARSHIP,       LARCSHIP
      USE LOGICAL_MOD,        ONLY : LEMEPSHIP,        LVISTAS
      USE LOGICAL_MOD,        ONLY : LICARTT,          LNEI05
      USE LOGICAL_MOD,        ONLY : LRETRO
      USE LOGICAL_MOD,        ONLY : LRCP,             LRCPSHIP!(cdh, 10/14/11)
      USE RETRO_MOD,          ONLY : GET_RETRO_ANTHRO
      USE RCP_MOD,            ONLY : GET_RCP_EMISSION
>>>>>>> 0080c1f1
      USE NEI2005_ANTHRO_MOD, ONLY : GET_NEI2005_ANTHRO
      USE NEI2005_ANTHRO_MOD, ONLY : NEI05_MASK => USA_MASK
      USE LOGICAL_MOD,        ONLY : LICOADSSHIP !(cklee, 6/30/09)
                              
      USE STREETS_ANTHRO_MOD, ONLY : GET_SE_ASIA_MASK
      USE STREETS_ANTHRO_MOD, ONLY : GET_STREETS_ANTHRO
      USE TIME_MOD,           ONLY : GET_TS_EMIS
      USE TIME_MOD,           ONLY : GET_DAY_OF_WEEK_LT
      USE TIME_MOD,           ONLY : GET_HOUR
      USE TRACERID_MOD,       ONLY : IDENO,    IDEO3,    IDEHNO3
      USE TRACERID_MOD,       ONLY : IDTCO,    IDTHNO3
      USE TRACERID_MOD,       ONLY : IDTC2H6,  IDTNO2
      USE VISTAS_ANTHRO_MOD,  ONLY : GET_VISTAS_ANTHRO
      USE ICOADS_SHIP_MOD,    ONLY : GET_ICOADS_SHIP !(cklee, 7/09/09)

      USE CMN_SIZE_MOD             ! Size parameters
      USE COMODE_LOOP_MOD          ! IHOUR
      USE CMN_O3_MOD               ! EMISR, EMISRR, etc...
      USE CMN_DIAG_MOD             ! Diagnostic switches & arrays

      ! 10/24/12, ckeller: NOX diurnal scale factors fix:
      USE TIME_MOD,           ONLY : GET_LOCALTIME
 
      IMPLICIT NONE
#     include "define.h"
!
! !INPUT PARAMETERS: 
!
      INTEGER, INTENT(IN)   :: I       ! GEOS-Chem longitude index
      INTEGER, INTENT(IN)   :: J       ! GEOS-Chem latitude index
      INTEGER, INTENT(IN)   :: N       ! GEOS-Chem emission species index
      INTEGER, INTENT(IN)   :: NN      ! GEOS-Chem advected tracer index
      INTEGER, INTENT(IN)   :: IREF    ! Offset index I+I0
      INTEGER, INTENT(IN)   :: JREF    ! Offset index J+J0
      INTEGER, INTENT(IN)   :: JSCEN   ! Day index (Sat=1, Sun=2, Weekday=3)
      TYPE(OptInput), INTENT(IN) :: Input_Opt   ! Input Options object
!
! !REMARKS:
!  In most cases, I0=J0=0, so IREF=I and JREF=J.  The offsets I0 and J0 are
!  mostly historical baggage.
!                                                                             .
!  NOTE: The source code for ship emissions has been commented out, but left
!  in place.  Although PARANOX computes ship emissions in CALCRATE, we may
!  have to disable this for the Grid-Independent model (because we have to
!  have a clean separation between emissions & chemistry).
! 
! !REVISION HISTORY: 
!  19 Apr 1999 - R. Yantosca - Initial version
!  (1 ) Uses the correct seasonal NOx and multi-level NOx (anthroems.f)
!  (2 ) Uses anthro scale factors for years since 1985 (from anthroems.f)
!  (3 ) Scales emissions based on weekday/weekend (emf_scale.f)
!  (4 ) Preserves old sensitivity study cases (emf_scale.f, emissdr.f)
!  (5 ) Scales emissions based on time of day (emfossil.f)
!  (6 ) Get rid of all GISS and PLUMES code (bmy, 4/19/99)
!  (7 ) Now use F90 syntax for declarations, etc. (bmy, 4/19/99)
!  (8 ) Now use allocatable arrays for ND29 and ND36 diagnostics.
!        Also made minor cosmetic changes & updated comments. (bmy, 3/16/00)
!  (9 ) Eliminate obsolete code and ND63 diagnostic (bmy, 4/12/00)
!  (10) Enhance anthropogenic CO emission by 8%, to account for CO production
!        from oxidation of anthropogenic VOC's (bnd, bmy, 1/2/01)
!  (11) Comment out scaling by 1.08 for anthro CO (bmy, 2/12/01)
!  (12) Eliminate obsolete commented-out code (bmy, 4/20/01)
!  (13) Now use 2% as the enhancment factor for CO instead of 1.08,
!        according to new jal numbers (bmy, 4/26/01)
!  (14) Now references "tracerid_mod.f" (bmy, 11/6/02)
!  (15) Now replaced DXYP(JREF)*1d4 with GET_AREA_CM2(J).  Now use function
!        GET_TS_EMIS() from "time_mod.f" (bmy, 2/11/03)
!  (16) Now can overwrite existing emissions with EPA/NEI data over the 
!        continental USA if LNEI99=T.  Now reference LNEI99 from F90
!        module "logical_mod.f".  Now reference GET_EPA_ANTHRO and
!        GET_USA_MASK from "epa_nei_mod.f". (rch, rjp, bmy, 11/5/04)
!  (17) Now references GET_DAY_OF_WEEK from "time_mod.f" to correctly figure
!        out if this is a weekday or weekend. (bmy, 7/6/05)
!  (18) Now make sure all USE statements are USE, ONLY (bmy, 10/3/05)
!  (19) Now references XNUMOL from "tracer_mod.f" (bmy, 10/25/05)
!  (20) Now apply EMEP European emissions if necessary.  Remove reference
!        to CMN, it's now obsolete. (bdf, bmy, 11/1/05)
!  (21) Rewrite IF statements to avoid seg fault errors when LEMEP and LNEI99 
!        are turned off. (bmy, 2/1/06)
!  (22) Now apply BRAVO Mexican emissions if necessary (rjp, kfb, bmy, 6/26/06)
!  (23) Now apply EDGAR emissions if necessary.  Also now only do the the 
!        EDGAR, EPA, EMEP, and BRAVO function calls in the LL=1 block.
!        (avd, bmy, 7/10/06)
!  (24) Now do BRAVO emissions before EPA/NEI99 emissions in order to avoid 
!        zero emissions in some boxes.  Now add David Streets emissions for 
!        NOx over SE Asia and CO over just China (yxw, bmy, 8/17/06)
!  (25) Bug fix: Now only execute EDGAR CO block if the tracer is CO.
!        Also, David Streets' CO is now applied over SE ASIA. (bmy, 9/8/06)
!  (26) Now references ITS_A_TAGCO_SIM from "tracer_mod.f".  Enhance CO prod
!        by 18.5% for tagged CO sim here instead of in "tagged_co_mod.f".
!        (bmy, 2/14/08)
!  (27) Use more robust test to only screen out "missing" values in EMEP,
!        BRAVO, and David Streets emissions. (avd, phs, bmy, 11/19/08)   
!  (28) Ship NOx is emitted as HNO3+10*O3  (phs, 3/4/08)
!  (29) Apply spatially-varying diurnal scalars for NOx (amv, 08/24/07)
!  (30) Now apply CAC Canadian emissions if necessary (amv, 01/09/08)
!  (31) Moved down BRAVO parts and add BRAVO and EPA emissions where they 
!        overlap (phs, 5/7/08)
!  (32) Now overwrite USA NOx with VISTAS if necessary (amv, 12/02/08)
!  (33) Modified CO scaling (jaf, 2/25/09)
!  (34) Add a test on existing emissions for EPA/NEI. (hotp, ccc, 5/29/09)
!  (35) Updated ship treatment (phs, 7/0/09)
!  (36) Add NEI2005 (amv, phs, 10/20/09)
!  (37) Bug fix for tagged CO and 0.5 x 0.666 Nested Grid (yxw, bmy, 11/23/09)
!  (38) Bug fix for array EMISRR, if emissions are already present in this 
!        array (e.g. ship O3 or HNO3) they no longer get overwritten.
!        (gvinken, 11/16/10)
!  19 Nov 2010 - R. Yantosca - Added ProTeX headers
!  24 Feb 2012 - M. Payer    - Commented out ship emissions, which has been
!                              moved to calcrate.F for PARANOX.  Left original
!                              code in place, but commented out.
!  01 Mar 2012 - R. Yantosca - Now use GET_AREA_CM2(I,J,L) from grid_mod.F90
!  22 Mar 2012 - M. Payer    - Update for C2H6. RETRO ethane emissions are too
!                              low so we will use Yaping Xiao's offline emiss.
!  24 Oct 2012 - C. Keller   - Use localtime instead of UTC to derive NOx 
!                              diurnal scale factors.
!  14 Mar 2013 - M. Payer    - Replace NOx and Ox emissions with NO and O3
!                              emissions as part of removal of NOx-Ox
!                              partitioning
!  18 Apr 2013 - M. Payer    - Convert NOx using XNUMOL for NO2 since original
!                              NOx emissions are in mass units of NO2
!  25 Mar 2013 - R. Yantosca - Now use logical fields from Input_Opt
!  14 Jun 2013 - R. Yantosca - Now determine weekday/weekend with respect to
!                              the local time at each grid box.  (Formerly,
!                              this had been done w/r/t the GMT time.
!EOP
!------------------------------------------------------------------------------
!BOC
!
! !LOCAL VARIABLES:
!
      LOGICAL :: WEEKDAY
      INTEGER :: L, LL, K, DOW_LT, HOUR
      REAL*8  :: TODX, DTSRCE, AREA_CM2           
      REAL*8  :: EMX(NOXLEVELS)  
      REAL*8  :: XEMISR
      REAL*8  :: XEMISRN(NOXLEVELS)
      REAL*8  :: BRAVO, EPA_NEI, EMEP,   EDGAR, STREETS
      REAL*8  :: CAC,   SHIP,    VISTAS, NEI05
<<<<<<< HEAD
      REAL*8  :: RETRO
      REAL*8  :: C2H6_ANTHRO
      ! 10/24/12, ckeller: NOX diurnal scale factors fix:
      INTEGER :: NOXHOUR

      ! For fields from Input_Opt
      LOGICAL :: LBRAVO
      LOGICAL :: LEMEP
      LOGICAL :: LNEI99
      LOGICAL :: LEDGARNOx
      LOGICAL :: LEDGARCO
      LOGICAL :: LSTREETS
      LOGICAL :: LCAC
      LOGICAL :: LEDGARSHIP
      LOGICAL :: LARCSHIP
      LOGICAL :: LEMEPSHIP
      LOGICAL :: LVISTAS
      LOGICAL :: LICARTT
      LOGICAL :: LNEI05
      LOGICAL :: LRETRO
      LOGICAL :: LHIST
      LOGICAL :: ITS_A_TAGCO_SIM
      INTEGER :: N_TRACERS
      REAL*8  :: XNUMOL(Input_Opt%N_TRACERS)
=======
      REAL*8  :: RETRO, RCP
>>>>>>> 0080c1f1

      !=================================================================
      ! EMFOSSIL begins here!
      !=================================================================

      ! Copy values from Input_Opt
      LBRAVO          = Input_Opt%LBRAVO
      LEMEP           = Input_Opt%LEMEP 
      LNEI99          = Input_Opt%LNEI99
      LEDGARNOx       = Input_Opt%LEDGARNOx
      LEDGARCO        = Input_Opt%LEDGARCO
      LSTREETS        = Input_Opt%LSTREETS  
      LCAC            = Input_Opt%LCAC
      LEDGARSHIP      = Input_Opt%LEDGARSHIP
      LARCSHIP        = Input_Opt%LARCSHIP
      LEMEPSHIP       = Input_Opt%LEMEPSHIP
      LVISTAS         = Input_Opt%LVISTAS
      LICARTT         = Input_Opt%LICARTT
      LNEI05          = Input_Opt%LNEI05
      LRETRO          = Input_Opt%LRETRO
      LHIST           = Input_Opt%LHIST
      ITS_A_TAGCO_SIM = Input_Opt%ITS_A_TAGCO_SIM
      N_TRACERS       = Input_Opt%N_TRACERS
      XNUMOL          = Input_Opt%XNUMOL(1:N_TRACERS)

      ! Emission timestep [s]
      DTSRCE   = GET_TS_EMIS() * 60d0

      ! Surface area of grid box
      AREA_CM2 = GET_AREA_CM2( I, J, 1 )

      ! GMT hour of day
      HOUR     = GET_HOUR()

      ! Determine if we should use weekday or weekend NEI
      ! emissions at grid box (I,J,L).  Since NEI is over
      ! the US, then weekend is Sat/Sun.
      DOW_LT   = GET_DAY_OF_WEEK_LT( I, J, 1 )
      WEEKDAY  = ( DOW_LT > 0 .and. DOW_LT < 6 )

      !=================================================================
      ! Call EMF_SCALE to do the following:
      ! (1) Save original values of EMISR, EMISRN
      ! (2) If LFFNOX=F, turn off NOx, Ox emissions
      ! (3) Scale emissions to weekend/weekday usage
      !=================================================================
      CALL EMF_SCALE( I, J, N, NN, IREF, JREF, JSCEN, XEMISR, XEMISRN )       

      !=================================================================    
      ! ADD ANTHROPOGENIC EMISSIONS TO TRACER TOTALS
      ! NOTE APPROPRIATE TIME-OF-DAY FACTOR (TOD) MUST BE
      ! ESTABLISHED FOR EACH TRACER; 
      ! WITH IHOUR = 1-6 (1 = 10pm-2am)
      ! and tracer index distinguishing NOx-HC- BIO
      !
      ! NOx only: account for all NOx levels (LL=1,NOXLEVELS)
      !=================================================================    
      ! Replaced NOx emissions with NO emissions (mpayer, 3/14/13)
      IF ( N == IDENO ) THEN

         ! Initialize work variables
         EMX(:)  = 0d0

         ! 10/24/12, ckeller: fix for EDGAR diurnal scale factors:
         NOXHOUR = MIN( 23, NINT( GET_LOCALTIME ( I, J, 1 ) ) )
         TODX = GET_EDGAR_TODN(I,J,NOXHOUR)

         ! Use spatially varying diurnal scale factors 
         ! from EDGAR (amv, phs, 3/10/08)
!         TODX = GET_EDGAR_TODN(I,J,HOUR)

         ! Loop over all of the emission levels for NOx (e.g. surface, 100m)
         DO LL = 1, NOXLEVELS
            EMX(LL)  = TODX * EMISRN(IREF,JREF,LL)

            !-----------------------------------------------------------
            ! Get NOx from the EDGAR or RCP inventory (global)
            !-----------------------------------------------------------

            ! If we are using EDGAR emissions
            IF ( LEDGARNOx ) THEN

               ! Put all emissions into 1st level
               IF ( LL == 1 ) THEN

                  ! Get EDGAR emissions for NOx [molec/cm2/s]
                  EDGAR   = GET_EDGAR_NOx( I, J, MOLEC_CM2_S=.TRUE. )

                  ! Apply EDGAR time-of-day factor
                  EDGAR   = EDGAR * TODX

                  ! Replace GEIA with EPA/NEI emissions at surface
                  EMX(LL) = EDGAR * ( DTSRCE * AREA_CM2 ) /
     &                      XNUMOL(IDTNO2) 
            
               ELSE 
            
                  ! Zero EDGAR emissions in the 2nd level 
                  EMX(LL) = 0d0                   
                  
               ENDIF

            ! If we are using RCP emissions (cdh, 10/14/11)
            ELSEIF ( LRCP ) THEN

               ! Put all emissions into 1st level
               IF ( LL == 1 ) THEN
                  
                  ! Get RCP emissions for NOx [molec/cm2/s]
                  RCP   = GET_RCP_EMISSION( I, J, NN, 
     &                                      LAND=.TRUE., SHIP=.FALSE. )

                  ! Apply EDGAR time-of-day factor
                  RCP   = RCP * TODX

                  ! Replace GEIA with RCP emissions at surface
                  EMX(LL) = RCP * ( DTSRCE * AREA_CM2 ) / XNUMOL(NN) 

               ELSE 
            
                  ! Zero RCP emissions in the 2nd level 
                  EMX(LL) = 0d0                   
                  
               ENDIF                  
            ENDIF

            !-----------------------------------------------------------
            ! Get NOx from EMEP inventory over Europe 
            !-----------------------------------------------------------

            ! If we are using EMEP ...
![eml Don't apply regional overwrites of NOx over global historical emissions
            IF ( LEMEP .and. .not. LHIST ) THEN
!eml]
               ! If we are over the European region ...
               IF ( GET_EUROPE_MASK( I, J ) > 0d0 ) THEN 

                  IF ( LL == 1 ) THEN
            
                     ! Get EMEP emissions for NOx 
                     EMEP    = GET_EMEP_ANTHRO( I, J, NN, KG_S=.FALSE. )

                     ! Apply time-of-day factor
                     EMEP    = EMEP * TODX

                     ! Replace GEIA with EMEP emissions at surface
                     EMX(LL) = EMEP * ( DTSRCE * AREA_CM2 ) /
     &                         XNUMOL(IDTNO2) 
                  
                  ELSE 
            
                     ! Zero GEIA emissions in the 2nd level 
                     ! where the EMEP emissions are nonzero
                     EMX(LL) = 0d0                   
                  
                  ENDIF

               ENDIF
            ENDIF

            !-----------------------------------------------------------
            ! Get NOx from EPA/NEI or VISTAS inventory over the USA 
            !-----------------------------------------------------------

            ! If we are using EPA/NEI emissions
![eml 
            IF ( LNEI99 .and. .not. LHIST ) THEN
!eml]

               ! If we are over the USA ...               
               IF ( GET_USA_MASK( I, J ) > 0d0 ) THEN 
            
                  IF ( LL == 1 ) THEN
                  
                     ! Get EPA emissions for NOx 
                     EPA_NEI = GET_EPA_ANTHRO( I, J, NN, WEEKDAY )

                     ! Apply time-of-day factor
                     EPA_NEI = EPA_NEI * TODX

                     ! Replace GEIA with EPA/NEI emissions at surface
                     EMX(LL) = EPA_NEI * 
     &                         ( DTSRCE * AREA_CM2 ) / XNUMOL(IDTNO2) 
            
                  ELSE 
            
                     ! Zero GEIA emissions in the 2nd level 
                     ! where the EPA/NEI emissions are nonzero
                     EMX(LL) = 0d0                   
                  
                  ENDIF
               ENDIF
            ENDIF

![eml
            IF ( LVISTAS .and. .not. LHIST ) THEN
!eml]
               ! If we are over the USA ...
               IF ( GET_USA_MASK( I, J ) > 0d0 ) THEN

                  IF ( LL == 1 ) THEN

                     ! Get VISTAS emissions for NOx 
                     VISTAS = GET_VISTAS_ANTHRO( I, J, NN, WEEKDAY )

                     ! Apply time-of-day factor
                     VISTAS = VISTAS * TODX

                     ! Replace with VISTAS emissions at surface
                     EMX(LL) = VISTAS * 
     &                         ( DTSRCE * AREA_CM2 ) / XNUMOL(IDTNO2)

                  ELSE 

                     EMX(LL) = 0d0

                  ENDIF
               ENDIF
            ENDIF

            !-----------------------------------------------------------
            ! Get NOx from the David Streets' inventory (SE Asia)
            !-----------------------------------------------------------

            ! If we are using David Streets' emissions
![eml
            IF ( LSTREETS .and. .not. LHIST ) THEN
!eml]
               ! If we are over the SE Asia region
               IF ( GET_SE_ASIA_MASK( I, J ) > 0d0 ) THEN

                  ! Put all emissions into 1st level
                  IF ( LL == 1 ) THEN

                     ! Get David Streets' emissions for NOx [molec/cm2/s]
                     STREETS = GET_STREETS_ANTHRO( I, J, NN, 
     &                                             MOLEC_CM2_S=.TRUE. )

                     ! Apply time-of-day factor
                     STREETS = STREETS * TODX

                     ! Replace base emissions with STREETS
                     EMX(LL) = STREETS * 
     &                         ( DTSRCE * AREA_CM2 ) / XNUMOL(IDTNO2) 
            
                  ELSE 
            
                     ! Zero EDGAR emissions in the 2nd level 
                     EMX(LL) = 0d0                   
                  
                  ENDIF
               ENDIF
            ENDIF


            !-----------------------------------------------------------
            ! Get NOx from BRAVO inventory over MEXICO
            !-----------------------------------------------------------

            ! If we are using BRAVO ...
![eml
            IF ( LBRAVO .and. .not. LHIST ) THEN
!eml]
               ! If we are over the Mexican region ...
               IF ( GET_BRAVO_MASK( I, J ) > 0d0 ) THEN 

                  IF ( LL == 1 ) THEN

                     ! Get BRAVO emissions for NOx 
                     ! (and apply time-of-day factor)
                     BRAVO   = GET_BRAVO_ANTHRO( I, J, NN ) * TODX

                     ! Replace GEIA with BRAVO emissions at surface
                     ! Now, if on border, add to NEI99 emissions (phs, 5/7/08)
                     IF ( LNEI99 ) THEN 
                        IF ( GET_USA_MASK( I, J ) > 0d0 ) THEN

                           EMX(LL) = EMX(LL) + BRAVO * ( DTSRCE *
     &                               AREA_CM2 ) / XNUMOL(IDTNO2) 
                        ENDIF                           
                     ELSE
                        EMX(LL) = BRAVO * ( DTSRCE*AREA_CM2 ) /
     &                            XNUMOL(IDTNO2) 

                     ENDIF

                  ELSE 
            
                     ! Zero GEIA emissions in the 2nd level 
                     ! where the BRAVO emissions are nonzero
                     EMX(LL) = 0d0                   
                  
                  ENDIF
               ENDIF
            ENDIF

            !-----------------------------------------------------------
            ! Get NOx from the CAC inventory (Canada)
            !-----------------------------------------------------------

            ! If we are using CAC emissions
![eml
            IF ( LCAC .and. .not. LHIST ) THEN
!eml]
               ! If we are over the SE Asia region
               IF ( GET_CANADA_MASK( I, J ) > 0d0 ) THEN

                  ! Put all emissions into 1st level
                  IF ( LL == 1 ) THEN

                     ! Get CAC emissions for NOx [molec/cm2/s]
                     CAC = GET_CAC_ANTHRO( I, J, NN,
     &                                             MOLEC_CM2_S=.TRUE. )

                     ! Apply time-of-day factor
                     CAC = CAC * TODX

                     IF ( LNEI99 ) THEN

                        ! If on border, add to NEI99 emissions (which has
                        ! no Canadian component)
                        IF ( GET_USA_MASK( I, J ) > 0d0 ) THEN
                           EMX(LL) = EMX(LL) + CAC * ( DTSRCE * 
     &                               AREA_CM2 ) / XNUMOL(IDTNO2)
                        ELSE
                           EMX(LL) = CAC * ( DTSRCE * AREA_CM2 ) /
     &                               XNUMOL(IDTNO2)
                        ENDIF
                     ELSE

                        ! Replace base emissions with CAC
                        EMX(LL) = CAC * ( DTSRCE * AREA_CM2 ) /
     &                            XNUMOL(IDTNO2)
                     ENDIF

                  ELSE

                     ! Zero CAC emissions in the 2nd level
                     EMX(LL) = 0d0

                  ENDIF
               ENDIF
            ENDIF

![eml
            IF ( LNEI05 .and. .not. LHIST ) THEN
!eml]

               ! If we are over the USA and CAN/MEX
               IF ( NEI05_MASK( I, J ) > 0d0 ) THEN

                  ! Get EPA emissions for NOx
                  NEI05 = GET_NEI2005_ANTHRO( I, J, LL, NN, WEEKDAY,
     &                                        MOLEC_CM2_s = .TRUE.)

                  ! Apply time-of-day factor
                  NEI05 = NEI05 * TODX

                  ! Replace GEIA with EPA/NEI emissions at surface
                  EMX(LL) = NEI05 *
     &                      ( DTSRCE * AREA_CM2 ) / XNUMOL(IDTNO2)

               ENDIF

            ENDIF

<<<<<<< HEAD
!%%%%%%%%%%%%%%%%%%%%%%%%%%%%%%%%%%%%%%%%%%%%%%%%%%%%%%%%%%%%%%%%%%%%%%%%%%%%%%
! Prior to 2/24/12:
! Comment this out and leave this here, in case we have to re-install it
! in the context of the Grid-Independent model (bmy, 2/24/12) 
!
!            !SHIP EMISSIONS NOW DONE IN CALCRATE.F (gvinken, 07/27/10)
!
!            !-----------------------------------------------------------
!            ! Add ship emissions emitted as HNO3 and 10*O3,
!            ! i.e., ozone production efficiency (OPE)=10.
!            ! See : Chen, G., et al. (2005), An investigation of the 
!            ! chemistry of ship emission plumes during ITCT 2002, 
!            ! J. Geophys. Res., 110, D10S90, doi:10.1029/2004JD005236.
!            ! (djj, phs, 3/4/08)
!            ! Now also process EMEP NOx ship emissions, available
!            ! from 1990 with EMEP 2005 (phs, 6/08)
!            ! Correctly handle LEMEPSHIP=.TRUE. (phs 7/9/09) 
!            !-----------------------------------------------------------
!
!
!            ! DO it only once (1st level)
!            IF ( LL == 1 ) THEN
!
!               ! Reset
!               SHIP = 0D0
!
!               ! handle global inventory first
!               IF ( LEDGARSHIP ) THEN 
!
!                  ! Get SHIP EDGAR emissions for NOx [molec/cm2/s]
!                  SHIP = GET_EDGAR_NOx( I, J, 
!     &                                  MOLEC_CM2_S=.TRUE., SHIP=.TRUE.)
!                  
!               ! ICOADS ship emissions (cklee,7/09/09)
!               ELSE IF ( LICOADSSHIP ) THEN
!
!                  ! Get ICOADS  emissions for NOx [molec/cm2/s]
!                  SHIP = GET_ICOADS_SHIP( I, J, NN, MOLEC_CM2_S=.TRUE. )
!                  
!               ENDIF
!
!               ! Overwrite Europe
!               IF ( LEMEPSHIP ) THEN
!                 
!                  IF ( GET_EUROPE_MASK( I, J ) > 0d0 )
!
!                  ! Get SHIP EMEP emissions for NOx [molec/cm2/s]
!     &            SHIP = GET_EMEP_ANTHRO( I, J, NN, SHIP=.TRUE.)
!
!               ENDIF
!                  
!               ! Store as HNO3 and O3
!               ! Convert molec/cm2/s to molec/box/s (cdh, 10/20/2011)
!               EMISRR(I,J,IDEHNO3) = SHIP * AREA_CM2
!               EMISRR(I,J,IDEOX)   = 10D0 * SHIP * AREA_CM2 
=======
            !-----------------------------------------------------------
            ! Add ship emissions emitted as HNO3 and 10*O3,
            ! i.e., ozone production efficiency (OPE)=10.
            ! See : Chen, G., et al. (2005), An investigation of the 
            ! chemistry of ship emission plumes during ITCT 2002, 
            ! J. Geophys. Res., 110, D10S90, doi:10.1029/2004JD005236.
            ! (djj, phs, 3/4/08)
            ! Now also process EMEP NOx ship emissions, available
            ! from 1990 with EMEP 2005 (phs, 6/08)
            ! Correctly handle LEMEPSHIP=.TRUE. (phs 7/9/09) 
            !-----------------------------------------------------------
            ! DO it only once (1st level)
            IF ( LL == 1 ) THEN

               ! Reset
               SHIP = 0D0

               ! handle global inventory first
               IF ( LEDGARSHIP ) THEN 

                  ! Get SHIP EDGAR emissions for NOx [molec/cm2/s]
                  SHIP = GET_EDGAR_NOx( I, J, 
     &                                  MOLEC_CM2_S=.TRUE., SHIP=.TRUE.)
                  
               ! RCP ship emissions (cdh, 10/14/11)
               ELSE IF ( LRCPSHIP ) THEN

                  ! Get SHIP RCP emissions for NOx [molec/cm2/s]
                  SHIP = GET_RCP_EMISSION( I, J, NN,  
     &                 LAND=.FALSE., SHIP=.TRUE.)

               ! ICOADS ship emissions (cklee,7/09/09)
               ELSE IF ( LICOADSSHIP ) THEN

                  ! Get ICOADS  emissions for NOx [molec/cm2/s]
                  SHIP = GET_ICOADS_SHIP( I, J, NN, MOLEC_CM2_S=.TRUE. )
                  
               ENDIF

               ! Overwrite Europe
               IF ( LEMEPSHIP ) THEN
                 
                  IF ( GET_EUROPE_MASK( I, J ) > 0d0 )

                  ! Get SHIP EMEP emissions for NOx [molec/cm2/s]
     &            SHIP = GET_EMEP_ANTHRO( I, J, NN, SHIP=.TRUE.)

               ENDIF
                  

!---------------------------------------------------------------               
! Prior to cdh 10/20/2011, HNO3 and O3 emissions were incorrectly scaled
!     to ship NOx, due to molar masses being in the wrong place
!               ! Convert molec/cm2/s to kg/box/timestep to get same
!               ! units as EMISRN, ie default GEIA emiss (phs, 7/9/09)
!               SHIP = SHIP * ( DTSRCE * AREA_CM2 ) / XNUMOL(NN) 
!         
!               ! Store as HNO3 and O3
!               EMISRR(I,J,IDEHNO3) = SHIP * XNUMOL(IDTHNO3) / DTSRCE
!               EMISRR(I,J,IDEOX)   = 10D0 * SHIP * 
!     &                               XNUMOL(IDTOX) / DTSRCE
>>>>>>> 0080c1f1
!               
!               ! ND36 = Anthro source diagnostic...store as [molec/cm2]
!               ! and convert to [molec/cm2/s] in DIAG3.F
!               IF ( ND36 > 0 ) THEN
!
<<<<<<< HEAD
!                  AD36(I,J,IDEHNO3) = AD36(I,J,IDEHNO3) + SHIP * DTSRCE
!
!                  AD36(I,J,IDEOX) = AD36(I,J,IDEOX) + 10D0 * SHIP * 
!     &                              DTSRCE
!                  
!               ENDIF
!                  
!            ENDIF
!%%%%%%%%%%%%%%%%%%%%%%%%%%%%%%%%%%%%%%%%%%%%%%%%%%%%%%%%%%%%%%%%%%%%%%%%%%%%%%
=======
!                  AD36(I,J,IDEHNO3) = AD36(I,J,IDEHNO3) + SHIP * 
!     &                                XNUMOL(IDTHNO3) / AREA_CM2
!
!                  AD36(I,J,IDEOX) = AD36(I,J,IDEOX) + SHIP * 
!     &                              10D0 * XNUMOL(IDTOX) / AREA_CM2
!                  
!               ENDIF
!---------------------------------------------------------------               
               ! Store as HNO3 and O3
               ! Convert molec/cm2/s to molec/box/s (cdh, 10/20/2011)
               EMISRR(I,J,IDEHNO3) = SHIP * AREA_CM2
               EMISRR(I,J,IDEOX)   = 10D0 * SHIP * AREA_CM2 
               
               ! ND36 = Anthro source diagnostic...store as [molec/cm2]
               ! and convert to [molec/cm2/s] in DIAG3.F
               IF ( ND36 > 0 ) THEN

                  AD36(I,J,IDEHNO3) = AD36(I,J,IDEHNO3) + SHIP * DTSRCE

                  AD36(I,J,IDEOX) = AD36(I,J,IDEOX) + 10D0 * SHIP * 
     &                              DTSRCE
                  
               ENDIF
                  
            ENDIF
>>>>>>> 0080c1f1


            !-----------------------------------------------------------
            ! Store in EMISRRN array and archive diagnostics
            !-----------------------------------------------------------

            ! EMISRRN [molec/box/s] is referenced by LL
            EMISRRN(I,J,LL) = EMISRRN(I,J,LL) +
     &                       ( EMX(LL) * XNUMOL(IDTNO2) / DTSRCE )

            ! ND32 = save anthro NOx for levels L=1,NOXEXTENT [molec/cm2/s]
            IF ( ND32 > 0 ) THEN
               AD32_an(I,J,LL) = AD32_an(I,J,LL) + 
     &              ( EMX(LL) * XNUMOL(IDTNO2) / ( DTSRCE * AREA_CM2 ) )   
            ENDIF

            ! ND36 = save anthro emissions in [molec/cm2]
            ! and then convert to [molec/cm2/s] in DIAG3.F
            IF ( ND36 > 0 ) THEN
               AD36(I,J,N) = AD36(I,J,N) +
     &            ( EMX(LL) * XNUMOL(IDTNO2) / AREA_CM2 )
            ENDIF    
         ENDDO     

      !=================================================================    
      ! All other emitted tracers except NOx! 
      !=================================================================    
      ELSE

         ! Initialize work variables
         EMX(:)  = 0d0

         ! Use appropriate scale factor for time of day
         ! Replaced Ox emissions with O3 emissions (mpayer, 3/14/13)
         IF ( N == IDEO3 ) THEN
            TODX = TODN(IHOUR)
         ELSE
            TODX = TODH(IHOUR)
         ENDIF

         EMX(1) = TODX * EMISR(IREF,JREF,N) 
 
         !--------------------------------------------------------------
         ! Get CO emissions from the EDGAR inventory (global)
         !--------------------------------------------------------------

         ! If we are using EDGAR CO ...
         IF ( NN == IDTCO .and. LEDGARCO ) THEN
         
            ! Get EDGAR CO
            EDGAR  = GET_EDGAR_CO( I, J, MOLEC_CM2_S=.TRUE. )

            ! Apply time of day factor
            EDGAR  = EDGAR * TODX
         
            ! Convert from molec/cm2/s to kg/box/timestep in order
            ! to be in the proper units for EMISRR array
            EMX(1) = EDGAR * ( DTSRCE * AREA_CM2 ) / XNUMOL(NN) 

         ENDIF

         !--------------------------------------------------------------
         ! Get hydrocarbon emissions from RETRO inventory
         !--------------------------------------------------------------
        
         ! If we are using RETRO emissions ...
         IF ( LRETRO ) THEN

	    ! Get RETRO emissions
            RETRO = GET_RETRO_ANTHRO( I, J, NN )

	    ! -1 indicates tracer NN does not have RETRO emissions
            IF ( .not. ( RETRO < 0d0 ) ) THEN

	       ! Apply time-of-day factor
	       RETRO = RETRO * TODX

               ! Convert from molec/cm2/s to kg/box/timestep in order
               ! to be in the proper units for EMISRR array
	       EMX(1) = RETRO * ( DTSRCE * AREA_CM2 ) / XNUMOL(NN)	    

	    ENDIF  
         ENDIF

         !--------------------------------------------------------------
<<<<<<< HEAD
         ! Get C2H6 emissions from Yaping Xiao's inventory (mpayer, 3/22/12)
         !--------------------------------------------------------------

         ! If C2H6 is a defined tracer ...
         IF ( NN == IDTC2H6 ) THEN

               C2H6_ANTHRO = GET_C2H6_ANTHRO( I, J, NN )

               ! Apply time-of-day factor
	       C2H6_ANTHRO = C2H6_ANTHRO * TODX

               ! Convert from molC/cm2/s to kg/box/timestep in order
               ! to be in the proper units for EMISRR array
               EMX(1) = C2H6_ANTHRO * ( DTSRCE * AREA_CM2 ) / XNUMOL(NN)

         ENDIF
  
=======
         ! Get CO & hydrocarbons emissions from RCP inventory
         ! (cdh, 10/14/11)
         !--------------------------------------------------------------

         IF ( LRCP ) THEN

	    ! Get RCP emissions
            IF (NN==IDTCO) THEN
               ! Ship CO emissions are handled separately below
               RCP = GET_RCP_EMISSION( I, J, NN, 
     &              LAND=.TRUE., SHIP=.FALSE. )
            ELSE
               ! Land and ship emissions for all hydrocarbons
               RCP = GET_RCP_EMISSION( I, J, NN, 
     &              LAND=.TRUE., SHIP=.TRUE. )
            ENDIF

	    ! -1 means tracer NN does not have RCP emissions
            IF ( RCP >= 0d0 ) THEN

	       ! Apply time-of-day factor
	       RCP = RCP * TODX

               ! Convert from molec/cm2/s to kg/box/timestep in order
               ! to be in the proper units for EMISRR array
               EMX(1) = RCP * ( DTSRCE * AREA_CM2 ) / XNUMOL(NN)	    

	    ENDIF  

         ENDIF

>>>>>>> 0080c1f1
         !--------------------------------------------------------------
         ! Get CO & Hydrocarbons from EMEP inventory over Europe
         !--------------------------------------------------------------

         ! If we are using EMEP emissions ...
         IF ( LEMEP ) THEN

            ! If we are over the European region ...
            IF ( GET_EUROPE_MASK( I, J ) > 0d0 ) THEN
         
               ! Get EMEP emissions 
               EMEP = GET_EMEP_ANTHRO( I, J, NN )

               ! -1 indicates tracer NN does not have EMEP emissions
               IF ( .not. ( EMEP < 0d0 ) ) THEN

                  ! Apply time-of-day factor
                  EMEP   = EMEP * TODX

                  ! Convert from molec/cm2/s to kg/box/timestep in order
                  ! to be in the proper units for EMISRR array
                  EMX(1) = EMEP * ( DTSRCE * AREA_CM2 ) / XNUMOL(NN) 

               ENDIF
            ENDIF
         ENDIF


         !--------------------------------------------------------------
         ! Get CO & Hydrocarbons from EPA/NEI inventory over the USA 
         !--------------------------------------------------------------

         ! If we are using EPA/NEI99 emissions ...
         IF ( LNEI99 ) THEN

            ! If we are over the USA ...
            IF ( GET_USA_MASK( I, J ) > 0d0 ) THEN
         
               ! Get EPA/NEI emissions (and apply time-of-day factor)
               EPA_NEI = GET_EPA_ANTHRO( I, J, NN, WEEKDAY )

               ! -1 indicates tracer NN does not have EPA/NEI emissions
               IF ( .not. ( EPA_NEI < 0d0 ) ) THEN

                  ! Apply time-of-day factor
                  EPA_NEI = EPA_NEI * TODX
         
                  ! Convert from molec/cm2/s to kg/box/timestep in order
                  ! to be in the proper units for EMISRR array
                  EMX(1)  = EPA_NEI * ( DTSRCE * AREA_CM2 ) / XNUMOL(NN) 

               ENDIF
            ENDIF
         ENDIF

         !--------------------------------------------------------------
         ! Get CO from David Streets' inventory over Europe
         !--------------------------------------------------------------

         ! If we are using David Streets' emissions ...
         IF ( LSTREETS ) THEN

            ! If we are over the China region ...
            IF ( GET_SE_ASIA_MASK( I, J ) > 0d0 ) THEN
         
               ! Get STREETS emissions 
               STREETS = GET_STREETS_ANTHRO( I, J, NN, 
     &                                       MOLEC_CM2_S=.TRUE. )
         
               ! -1 indicates tracer NN does not have BRAVO emissions
               IF ( .not. ( STREETS < 0d0 ) ) THEN

                  ! Apply time-of-day factor
                  STREETS = STREETS * TODX

                  ! Convert from molec/cm2/s to kg/box/timestep in order
                  ! to be in the proper units for EMISRR array
                  EMX(1) = STREETS * ( DTSRCE * AREA_CM2 ) / XNUMOL(NN) 

               ENDIF
            ENDIF
         ENDIF


         !--------------------------------------------------------------
         ! Get CO from BRAVO inventory over MEXICO
         !--------------------------------------------------------------

         ! If we are using BRAVO emissions ...
         IF ( LBRAVO ) THEN

            ! If we are over the Mexican region ...
            IF ( GET_BRAVO_MASK( I, J ) > 0d0 ) THEN
         
               ! Get BRAVO emissions 
               BRAVO = GET_BRAVO_ANTHRO( I, J, NN )
         
               ! -1 indicates tracer NN does not have BRAVO emissions
               IF ( .not. ( BRAVO < 0d0 ) ) THEN

                  ! Apply time-of-day factor
                  BRAVO  = BRAVO * TODX

                  ! Convert from molec/cm2/s to kg/box/timestep in order
                  ! to be in the proper units for EMISRR array.
                  ! Now, if on border, add to NEI99 emissions (phs, 5/7/08)
                  IF ( LNEI99 ) THEN 
                     IF ( GET_USA_MASK( I, J ) > 0d0 ) THEN

                        EMX(1) = EMX(1) + 
     &                       BRAVO * ( DTSRCE * AREA_CM2 ) / XNUMOL(NN) 
                     ENDIF
                  ELSE

                     EMX(1) = BRAVO * ( DTSRCE * AREA_CM2 ) / XNUMOL(NN)

                  ENDIF

               ENDIF
            ENDIF
         ENDIF


         !--------------------------------------------------------------
         ! Get CAC other emissions over Canada
         !--------------------------------------------------------------

         ! If we are using CAC emissions ...
         IF ( LCAC ) THEN

            ! If we are over the China region ...
            IF ( GET_CANADA_MASK( I, J ) > 0d0 ) THEN

               ! Get CAC emissions 
               CAC = GET_CAC_ANTHRO( I, J, NN, MOLEC_CM2_S=.TRUE. )
         
               ! -1 indicates tracer NN does not have CAC emissions
               IF ( .not. ( CAC < 0d0 ) ) THEN

                  ! Apply time-of-day factor
                  CAC = CAC * TODX

                  IF ( LNEI99 ) THEN
                     ! If on border, add to NEI99 emissions (which contain
                     ! no Canadian component)
                     IF ( GET_USA_MASK( I, J ) > 0d0 ) THEN
                        EMX(1) = EMX(1) + CAC *
     &                           ( DTSRCE * AREA_CM2 ) / XNUMOL(NN)
                     ELSE
                        EMX(1) = CAC *
     &                           ( DTSRCE * AREA_CM2 ) / XNUMOL(NN)
                     ENDIF
                  ELSE

                    ! Else replace base emissions with CAC
                     EMX(1) = CAC *
     &                        ( DTSRCE * AREA_CM2 ) / XNUMOL(NN)
                  ENDIF

               ENDIF
            ENDIF
         ENDIF

         ! If we are using EPA/NEI2005 emissions ...
         IF ( LNEI05 ) THEN

            ! If we are over the USA ...
            IF ( NEI05_MASK( I, J ) > 0d0 ) THEN

               NEI05 = 0D0
               
               ! Loop over all of the emission levels
               ! For now lump levels together (phs, 10/20/09)
               DO LL = 1, NOXLEVELS 
               
                  ! Get EPA/NEI emissions               
                  EPA_NEI = GET_NEI2005_ANTHRO( I, J, LL, NN,
     &                 WEEKDAY, MOLEC_CM2_S=.TRUE. )

                  ! -1 indicates tracer NN does not have EPA/NEI emissions
                  IF ( EPA_NEI < 0d0 )  EXIT

                  NEI05 = NEI05 + EPA_NEI
                  
               ENDDO

               
               IF ( EPA_NEI > -1d0 ) THEN

                  ! Apply time-of-day factor
                  NEI05 = NEI05 * TODX
  
                  ! Convert from molec/cm2/s to kg/box/timestep in order
                  ! to be in the proper units for EMISRR array
                  EMX(1)  = NEI05 * ( DTSRCE * AREA_CM2 ) / XNUMOL(NN)

               ENDIF
            ENDIF              
         ENDIF

         ! Account for CO production from anthropogenic VOC's
         ! -> For Tagged CO, enhance CO production by 18.5%
         ! -> For full-chem, enhance CO production by 2%
         ! (bnd, bmy, 4/26/01; jaf, mak, bmy, 2/14/08)
         ! Scaling factor is now correctly applied after 
         ! calculating emissions. (jaf, ccc, 2/25/09)
         ! Modifications of the scaling using Rynda GRL 2008.
         ! (jaf, ccc, 2/25/09)
         ! Added a nested if (phs, 7/9/09)
         IF ( ITS_A_TAGCO_SIM ) THEN           
            IF ( LICARTT ) THEN
               IF ( GET_USA_MASK(I,J) > 0.d0 ) THEN
                  IF ( NN == IDTCO ) EMX(1) = EMX(1) * 1.39d0
               ELSE
                  IF ( NN == IDTCO ) EMX(1) = EMX(1) * 1.19d0
               ENDIF
            ELSE
               IF ( NN == IDTCO ) EMX(1) = EMX(1) * 1.19d0
            ENDIF
         ELSE
            IF ( NN == IDTCO ) EMX(1) = EMX(1) * 1.02d0
         ENDIF


         !--------------------------------------------------------------
         ! Add ship emissions for CO (phs, 7/9/09)
         !--------------------------------------------------------------
         SHIP = 0D0
         
         IF ( NN == IDTCO ) THEN

            ! get global inventory first
            IF ( LEDGARSHIP ) THEN
               
               SHIP = GET_EDGAR_CO( I, J, MOLEC_CM2_S=.TRUE.,
     $                              SHIP=.TRUE.)
            
            ELSE IF ( LICOADSSHIP ) THEN

               SHIP = GET_ICOADS_SHIP( I, J, NN, MOLEC_CM2_S=.TRUE. )

            ELSE IF ( LRCPSHIP ) THEN

               SHIP = GET_RCP_EMISSION( I, J, NN, 
     &              LAND=.FALSE., SHIP=.TRUE. )

            ENDIF

            ! overwrite Europe
            IF ( LEMEPSHIP ) THEN
            
               ! If we are over the European region ...
               ! (bug fix, now overwrite only EMEP region, cdh 1/2/2013)
               IF ( GET_EUROPE_MASK( I, J ) > 0d0 ) THEN
                  SHIP =  GET_EMEP_ANTHRO( I, J, NN, SHIP=.TRUE.)
               ENDIF

            ENDIF

            ! Convert to same units as EMX(1), and add
            SHIP = SHIP * ( DTSRCE * AREA_CM2 ) / XNUMOL(NN) 

            EMX(1) = EMX(1) + SHIP
            
         ENDIF
     
         !--------------------------------------------------------------
         ! Store in EMISRR array and archive diagnostics
         !--------------------------------------------------------------
         EMISRR(I,J,N) = EMISRR(I,J,N) + EMX(1) * XNUMOL(NN) / DTSRCE

         ! ND29 = CO source diagnostic... 
         ! store as [molec/cm2/s] in AD29(:,:,1)
         IF ( ND29 > 0 .and. NN == IDTCO ) THEN
            AD29(I,J,1) = AD29(I,J,1) +
     &           ( EMX(1) * XNUMOL(NN) / ( DTSRCE * AREA_CM2 ) ) 
         ENDIF

         ! ND36 = Anthro source diagnostic...store as [molec/cm2] 
         ! and convert to [molec/cm2/s] in DIAG3.F
         IF ( ND36 > 0 ) THEN
            AD36(I,J,N) = AD36(I,J,N) + 
     &           ( EMX(1) * XNUMOL(NN) / AREA_CM2 ) 
         ENDIF    

      ENDIF

      !=================================================================
      ! Restore EMISR, EMISRN to original values
      !=================================================================
      IF ( N == IDENO ) THEN
         EMISRN(IREF,JREF,1:NOXLEVELS) = XEMISRN(1:NOXLEVELS)
      ELSE
         EMISR(IREF,JREF,N) = XEMISR
      ENDIF  

      END SUBROUTINE EMFOSSIL
!EOC<|MERGE_RESOLUTION|>--- conflicted
+++ resolved
@@ -25,24 +25,13 @@
       USE EMEP_MOD,           ONLY : GET_EMEP_ANTHRO,  GET_EUROPE_MASK
       USE EPA_NEI_MOD,        ONLY : GET_EPA_ANTHRO,   GET_USA_MASK
       USE GRID_MOD,           ONLY : GET_AREA_CM2
-<<<<<<< HEAD
       USE RETRO_MOD,          ONLY : GET_RETRO_ANTHRO
       USE C2H6_MOD,           ONLY : GET_C2H6_ANTHRO
-=======
-      USE LOGICAL_MOD,        ONLY : LBRAVO, LEMEP,    LNEI99
-      USE LOGICAL_MOD,        ONLY : LEDGARNOx,        LEDGARCO
-      USE LOGICAL_MOD,        ONLY : LSTREETS,         LCAC
-      USE LOGICAL_MOD,        ONLY : LEDGARSHIP,       LARCSHIP
-      USE LOGICAL_MOD,        ONLY : LEMEPSHIP,        LVISTAS
-      USE LOGICAL_MOD,        ONLY : LICARTT,          LNEI05
-      USE LOGICAL_MOD,        ONLY : LRETRO
-      USE LOGICAL_MOD,        ONLY : LRCP,             LRCPSHIP!(cdh, 10/14/11)
-      USE RETRO_MOD,          ONLY : GET_RETRO_ANTHRO
-      USE RCP_MOD,            ONLY : GET_RCP_EMISSION
->>>>>>> 0080c1f1
       USE NEI2005_ANTHRO_MOD, ONLY : GET_NEI2005_ANTHRO
       USE NEI2005_ANTHRO_MOD, ONLY : NEI05_MASK => USA_MASK
       USE LOGICAL_MOD,        ONLY : LICOADSSHIP !(cklee, 6/30/09)
+      USE LOGICAL_MOD,        ONLY : LRCP,             LRCPSHIP!(cdh, 10/14/11)
+      USE RCP_MOD,            ONLY : GET_RCP_EMISSION
                               
       USE STREETS_ANTHRO_MOD, ONLY : GET_SE_ASIA_MASK
       USE STREETS_ANTHRO_MOD, ONLY : GET_STREETS_ANTHRO
@@ -179,11 +168,11 @@
       REAL*8  :: XEMISRN(NOXLEVELS)
       REAL*8  :: BRAVO, EPA_NEI, EMEP,   EDGAR, STREETS
       REAL*8  :: CAC,   SHIP,    VISTAS, NEI05
-<<<<<<< HEAD
       REAL*8  :: RETRO
       REAL*8  :: C2H6_ANTHRO
       ! 10/24/12, ckeller: NOX diurnal scale factors fix:
       INTEGER :: NOXHOUR
+      REAL*8  :: RCP
 
       ! For fields from Input_Opt
       LOGICAL :: LBRAVO
@@ -204,9 +193,6 @@
       LOGICAL :: ITS_A_TAGCO_SIM
       INTEGER :: N_TRACERS
       REAL*8  :: XNUMOL(Input_Opt%N_TRACERS)
-=======
-      REAL*8  :: RETRO, RCP
->>>>>>> 0080c1f1
 
       !=================================================================
       ! EMFOSSIL begins here!
@@ -323,7 +309,7 @@
                   RCP   = RCP * TODX
 
                   ! Replace GEIA with RCP emissions at surface
-                  EMX(LL) = RCP * ( DTSRCE * AREA_CM2 ) / XNUMOL(NN) 
+                  EMX(LL) = RCP * ( DTSRCE * AREA_CM2 ) / XNUMOL(IDTNO2) 
 
                ELSE 
             
@@ -573,7 +559,6 @@
 
             ENDIF
 
-<<<<<<< HEAD
 !%%%%%%%%%%%%%%%%%%%%%%%%%%%%%%%%%%%%%%%%%%%%%%%%%%%%%%%%%%%%%%%%%%%%%%%%%%%%%%
 ! Prior to 2/24/12:
 ! Comment this out and leave this here, in case we have to re-install it
@@ -629,75 +614,11 @@
 !               ! Convert molec/cm2/s to molec/box/s (cdh, 10/20/2011)
 !               EMISRR(I,J,IDEHNO3) = SHIP * AREA_CM2
 !               EMISRR(I,J,IDEOX)   = 10D0 * SHIP * AREA_CM2 
-=======
-            !-----------------------------------------------------------
-            ! Add ship emissions emitted as HNO3 and 10*O3,
-            ! i.e., ozone production efficiency (OPE)=10.
-            ! See : Chen, G., et al. (2005), An investigation of the 
-            ! chemistry of ship emission plumes during ITCT 2002, 
-            ! J. Geophys. Res., 110, D10S90, doi:10.1029/2004JD005236.
-            ! (djj, phs, 3/4/08)
-            ! Now also process EMEP NOx ship emissions, available
-            ! from 1990 with EMEP 2005 (phs, 6/08)
-            ! Correctly handle LEMEPSHIP=.TRUE. (phs 7/9/09) 
-            !-----------------------------------------------------------
-            ! DO it only once (1st level)
-            IF ( LL == 1 ) THEN
-
-               ! Reset
-               SHIP = 0D0
-
-               ! handle global inventory first
-               IF ( LEDGARSHIP ) THEN 
-
-                  ! Get SHIP EDGAR emissions for NOx [molec/cm2/s]
-                  SHIP = GET_EDGAR_NOx( I, J, 
-     &                                  MOLEC_CM2_S=.TRUE., SHIP=.TRUE.)
-                  
-               ! RCP ship emissions (cdh, 10/14/11)
-               ELSE IF ( LRCPSHIP ) THEN
-
-                  ! Get SHIP RCP emissions for NOx [molec/cm2/s]
-                  SHIP = GET_RCP_EMISSION( I, J, NN,  
-     &                 LAND=.FALSE., SHIP=.TRUE.)
-
-               ! ICOADS ship emissions (cklee,7/09/09)
-               ELSE IF ( LICOADSSHIP ) THEN
-
-                  ! Get ICOADS  emissions for NOx [molec/cm2/s]
-                  SHIP = GET_ICOADS_SHIP( I, J, NN, MOLEC_CM2_S=.TRUE. )
-                  
-               ENDIF
-
-               ! Overwrite Europe
-               IF ( LEMEPSHIP ) THEN
-                 
-                  IF ( GET_EUROPE_MASK( I, J ) > 0d0 )
-
-                  ! Get SHIP EMEP emissions for NOx [molec/cm2/s]
-     &            SHIP = GET_EMEP_ANTHRO( I, J, NN, SHIP=.TRUE.)
-
-               ENDIF
-                  
-
-!---------------------------------------------------------------               
-! Prior to cdh 10/20/2011, HNO3 and O3 emissions were incorrectly scaled
-!     to ship NOx, due to molar masses being in the wrong place
-!               ! Convert molec/cm2/s to kg/box/timestep to get same
-!               ! units as EMISRN, ie default GEIA emiss (phs, 7/9/09)
-!               SHIP = SHIP * ( DTSRCE * AREA_CM2 ) / XNUMOL(NN) 
-!         
-!               ! Store as HNO3 and O3
-!               EMISRR(I,J,IDEHNO3) = SHIP * XNUMOL(IDTHNO3) / DTSRCE
-!               EMISRR(I,J,IDEOX)   = 10D0 * SHIP * 
-!     &                               XNUMOL(IDTOX) / DTSRCE
->>>>>>> 0080c1f1
 !               
 !               ! ND36 = Anthro source diagnostic...store as [molec/cm2]
 !               ! and convert to [molec/cm2/s] in DIAG3.F
 !               IF ( ND36 > 0 ) THEN
 !
-<<<<<<< HEAD
 !                  AD36(I,J,IDEHNO3) = AD36(I,J,IDEHNO3) + SHIP * DTSRCE
 !
 !                  AD36(I,J,IDEOX) = AD36(I,J,IDEOX) + 10D0 * SHIP * 
@@ -707,34 +628,6 @@
 !                  
 !            ENDIF
 !%%%%%%%%%%%%%%%%%%%%%%%%%%%%%%%%%%%%%%%%%%%%%%%%%%%%%%%%%%%%%%%%%%%%%%%%%%%%%%
-=======
-!                  AD36(I,J,IDEHNO3) = AD36(I,J,IDEHNO3) + SHIP * 
-!     &                                XNUMOL(IDTHNO3) / AREA_CM2
-!
-!                  AD36(I,J,IDEOX) = AD36(I,J,IDEOX) + SHIP * 
-!     &                              10D0 * XNUMOL(IDTOX) / AREA_CM2
-!                  
-!               ENDIF
-!---------------------------------------------------------------               
-               ! Store as HNO3 and O3
-               ! Convert molec/cm2/s to molec/box/s (cdh, 10/20/2011)
-               EMISRR(I,J,IDEHNO3) = SHIP * AREA_CM2
-               EMISRR(I,J,IDEOX)   = 10D0 * SHIP * AREA_CM2 
-               
-               ! ND36 = Anthro source diagnostic...store as [molec/cm2]
-               ! and convert to [molec/cm2/s] in DIAG3.F
-               IF ( ND36 > 0 ) THEN
-
-                  AD36(I,J,IDEHNO3) = AD36(I,J,IDEHNO3) + SHIP * DTSRCE
-
-                  AD36(I,J,IDEOX) = AD36(I,J,IDEOX) + 10D0 * SHIP * 
-     &                              DTSRCE
-                  
-               ENDIF
-                  
-            ENDIF
->>>>>>> 0080c1f1
-
 
             !-----------------------------------------------------------
             ! Store in EMISRRN array and archive diagnostics
@@ -819,7 +712,6 @@
          ENDIF
 
          !--------------------------------------------------------------
-<<<<<<< HEAD
          ! Get C2H6 emissions from Yaping Xiao's inventory (mpayer, 3/22/12)
          !--------------------------------------------------------------
 
@@ -837,7 +729,7 @@
 
          ENDIF
   
-=======
+         !--------------------------------------------------------------
          ! Get CO & hydrocarbons emissions from RCP inventory
          ! (cdh, 10/14/11)
          !--------------------------------------------------------------
@@ -869,7 +761,6 @@
 
          ENDIF
 
->>>>>>> 0080c1f1
          !--------------------------------------------------------------
          ! Get CO & Hydrocarbons from EMEP inventory over Europe
          !--------------------------------------------------------------
