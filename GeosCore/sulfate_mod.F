!------------------------------------------------------------------------------
!                  GEOS-Chem Global Chemical Transport Model                  !
!------------------------------------------------------------------------------
!BOP
!
! !MODULE: sulfate_mod.F
!
! !DESCRIPTION: Module SULFATE\_MOD contains arrays and routines for performing
!  either a coupled chemistry/aerosol run or an offline sulfate aerosol
!  simulation. Original code taken from Mian Chin's GOCART model and modified
!  accordingly. (rjp, bdf, bmy, 6/22/00, 8/26/10)
!\\
!\\
! !INTERFACE: 
!
      MODULE SULFATE_MOD
!
! !USES:
!
      USE HCO_ERROR_MOD    ! For HEMCO error handling
      USE PhysConstants    ! Physical constants
      USE PRECISION_MOD    ! For GEOS-Chem Precision (fp, f4, f8)

      IMPLICIT NONE
      PRIVATE
!
! !PUBLIC MEMBER FUNCTIONS: 
!
      PUBLIC :: CHEMSULFATE       
      PUBLIC :: CLEANUP_SULFATE   
      PUBLIC :: INIT_SULFATE
#if defined( TOMAS )
      PUBLIC :: EMISSSULFATETOMAS ! JKodros (6/2/15 - this is to connect TOMAS to HEMCO)
#endif
!
! 
! !REMARKS:
!  References:
!  ============================================================================
!  (1 ) Andreae, M.O. & P. Merlet, "Emission of trace gases and aerosols from
!        biomass burning", Global Biogeochem. Cycles, 15, 955-966, 2001.
!  (2 ) Nightingale et al [2000a], J. Geophys. Res, 14, 373-387
!  (3 ) Nightingale et al [2000b], Geophys. Res. Lett, 27, 2117-2120
!  (4 ) Wanninkhof, R., "Relation between wind speed and gas exchange over
!        the ocean", J. Geophys. Res, 97, 7373-7382, 1992.
! 
! !REVISION HISTORY: 
!  (1 ) All module variables are declared PRIVATE (i.e., they can only
!        be seen from within this module (bmy, 6/2/00)
!  (2 ) The routines in "sulfate_mod.f" assume that we are doing chemistry
!        over the global region (e.g. IIPAR=IIPAR, JJPAR=JJPAR). (bmy, 6/8/00)
!  (3 ) Removed obsolete code from DRYDEP_SULFATE (bmy, 12/21/00)
!  (4 ) Removed obsolete commented-out code from module routines (bmy, 4/23/01)
!  (5 ) Now read data files from DATA_DIR/sulfate_sim_200106/ (bmy, 6/19/01)
!  (6 ) Updated comments (bmy, 9/4/01)
!  (7 ) XTRA2(IREF,JREF,5) is now XTRA2(I,J).  Now reference COSSZA from
!        "dao_mod.f". (bmy, 9/27/01)
!  (8 ) Removed obsolete commented out code from 9/01 (bmy, 10/24/01)
!  (9 ) Minor fixes to facilitate compilation on ALPHA (bmy, 11/15/01)
!  (11) Now divide module header into MODULE PRIVATE, MODULE VARIABLES, and
!        MODULE ROUTINES sections.  Updated comments (bmy, 5/28/02)
!  (12) Replaced all instances of IM with IIPAR and JM with JJPAR, in order
!        to prevent namespace confusion for the new TPCORE (bmy, 6/25/02)
!  (13) Now reference "file_mod.f" (bmy, 6/27/02)
!  (14) Now references GET_PEDGE from "pressure_mod.f", which computes P at
!        the bottom edge of grid box (I,J,L).  Also deleted obsolete,
!        commented-out code. (dsa, bdf, bmy, 8/21/02)
!  (15) Added updated code from Rokjin Park and Brendan Field, in order to
!        perform coupled chemistry-aerosol simulations.  Also added parallel
!        DO-loops in several subroutines.  Updated comments, cosmetic
!        changes.  Now reference "error_mod.f" and "wetscav_mod.f".  
!        Now only do chemistry below the tropopause. (rjp, bdf, bmy, 12/6/02)
!  (16) Added ENH3_na array to hold natural source NH3 emissions.  Also now
!        facilitate passing DMS, SO2, SO4, NH3 to SMVGEAR for fullchem
!        simulations.  Added subroutine READ_NATURAL_NH3. (rjp, bmy, 3/23/03)
!  (17) Now references "grid_mod.f" and "time_mod.f".  Also made other minor
!        cosmetic changes. (bmy, 3/27/03)
!  (18) Updated chemistry routines to apply drydep losses throughout the
!        entire PBL. (rjp, bmy, 8/1/03)
!  (19) Now accounts for GEOS-4 PBL being in meters (bmy, 1/15/04)
!  (20) Fix ND44 diag so that we get same results for sp or mp (bmy, 3/24/04)
!  (21) Added COSZM array.  Now use diurnal varying JH2O2 in CHEM_H2O2. 
!        (rjp, bmy, 3/39/04)
!  (22) Added more parallel DO-loops (bmy, 4/14/04)
!  (23) Now add SO2 from ships (bec, bmy, 5/20/04)
!  (24) Now references "directory_mod.f", "logical_mod.f" and "tracer_mod.f".
!        Now removed IJSURF. (bmy, 7/20/04)
!  (25) Can overwrite USA with EPA/NEI99 emissions (rjp, rch, bmy, 11/16/04)
!  (26) Modified for AS, AHS, LET, SO4aq, NH4aq (cas, bmy, 1/11/05)
!  (27) Now also references "pbl_mix_mod.f".  NOTE: Comment out phase 
!        transition  code for now since it is still under development and
!        will take a while to be rewritten. (bmy, 3/15/05)
!  (28) Modified for SO4s, NITs chemistry (bec, 4/13/05)
!  (29) Now reads updated files for SST and offline chemistry.  Now read data
!        for both GCAP and GEOS grids.  Now references "tropopause_mod.f".
!        (bmy, 8/22/05)
!  (30) Now make sure all USE statements are USE, ONLY (bmy, 10/3/05)
!  (31) Now references XNUMOL & XNUMOLAIR from "tracer_mod.f" (bmy, 10/25/05)
!  (32) Now read int'annual SST data on GEOS 1x1 grid (bmy, 11/17/05)
!  (33) Bug fix for offline aerosol sim in SEASALT_CHEM (bec, bmy, 3/29/06)
!  (34) Bug fix in INIT_DRYDEP (bmy, 5/23/06)
!  (35) Now references "bravo_mod.f" (rjp, kfb, bmy, 6/26/06)
!  (36) Now references "streets_anthro_mod.f" (yxw, bmy, 8/17/06)
!  (37) Now references "biomass_mod.f" (bmy, 9/27/06)
!  (38) Now prevent seg fault error in READ_BIOFUEL_SO2 (bmy, 11/3/06)
!  (39) Bug fix in SEASALT_CHEM (havala, bec, bmy, 12/8/06)
!  (40) Extra error check for low RH in GRAV_SETTLING (phs, 6/11/08)
!  (41) Now references "cac_anthro_mod.f".  And apply SO2 yearly scale factor
!        to SO2 from GEIA (amv, phs, 3/11/08)  
!  (41) Bug fixes in reading EDGAR data w/ the right tracer number, 
!        when we are doing offline or nonstd simulations (dkh, 10/31/08)
!  (42) Bug fix for AD13_SO2_sh in SRCSO2 (phs, 2/27/09)
!  (43) Bug fix: need to add CAC_AN to PRIVATE statements (bmy, 5/27/09)
!  (44) Constrain surface emissions to the first level and save them into
!        emis_save (lin, 5/29/09)
!  (45) Last year of SST data is now 2008 (see READ_SST) (bmy, 7/13/09)
!  (46) Updated rxns in CHEM_DMS and CHEM_SO2 to JPL 2006 (jaf, bmy, 10/15/09)
!  (47) Added new volcanic emissions of SO2 (jaf, bmy, 10/15/09)
!  (48) Now accounts for NEI 2005 emissions, and multilevels SOxan emissions
!        (amv, phs, 10/15/2009) 
!  (49) Fixes in SRCSO2 for SunStudio compiler (bmy, 12/3/09)
!  (50) Add new subroutine SRCSF30 for emission to 30bin sulfate (win, 1/25/10)
!  (51) Add new array PSO4_SO2AQ for SO4 produced via aqueous chemistry of SO2 
!        excluding that from heterogeous reaction on sea-salt. (win, 1/25/10)
!  (52) Standardized patch in READ_ANTHRO_NH3 (dkh, bmy, 3/5/10)
!  (53) Use LWC from GEOS-5 met fields (jaf, bmy, 6/30/10)
!  (54) Add module parameters MNYEAR_VOLC and MXYEAR_VOLC to define the 1st 
!       and last year with data for volcanic emissions. (ccc, 9/30/10)
!  (55) Use updated volcanic emissions from 1979 to 2009
!  26 Aug 2010 - R. Yantosca   - Add modifications for MERRA
!  12 Nov 2010 - R. Yantosca   - Avoid div-by-zero when computing L2S, L3S
!  07 Sep 2011 - P. Kasibathla - Modified to include GFED3
!  22 Dec 2011 - M. Payer      - Added ProTeX headers 
!  08 Feb 2012 - R. Yantosca   - Add modifications for GEOS-5.7.2 met
!  01 Mar 2012 - R. Yantosca   - Now reference new grid_mod.F90
!  13 Mar 2012 - M. Cooper     - Changed regrid algorithm to map_a2a
!  28 Nov 2012 - R. Yantosca   - Use SUNCOS fields from the State_Met object
!  04 Mar 2013 - R. Yantosca   - Now call INIT_SULFATE from the init stage
!                                which facilitates connection to GEOS-5 GCM
!  05 Mar 2013 - R. Yantosca   - Now use Input_Opt%LNLPBL instead of LNLPBL
!                                from logical_mod.F
!  13 Mar 2013 - R. Yantosca   - Bug fix: make sure we pass values to the
!                                SOIL_DRYDEP routine even when ND44 is off
!  30 May 2013 - S. Farina     - Merged TOMAS code into sulfate_mod.F
!  20 Aug 2013 - R. Yantosca   - Removed "define.h", this is now obsolete
!  12 Sep 2013 - M. Sulprizio  - Add modifications for acid uptake on dust
!                                aerosol (T.D. Fairlie)
!  18 Sep 2014 - M. Sulprizio  - Get oxidant fields for offline aerosol
!                                simulation from HEMCO 
!  03 Nov 2014 - C. Keller     - Incorporated GET_ALK from seasalt_mod.F
!  20 Nov 2014 - M. Yannetti   - Added PRECISION_MOD
!  04 Mar 2015 - R. Yantosca   - Remove obsolete, commented-out code
!  04 Mar 2015 - R. Yantosca   - Use REAL(f4) for pointer args to HCO_GetPtr
!  22 May 2015 - R. Yantosca   - Remove variables made obsolete by HEMCO
!  12 Jun 2015 - R. Yantosca   - Now remove orphaned ND44 variables
!  12 Jun 2015 - R. Yantosca   - Remove CHEM_NH3 and CHEM_NH4 routines
!                                because drydep is now done in mixing_mod.F90
!  23 Sep 2015 - R. Yantosca   - Remove DRY* flags for most species except
!                                for those used in GRAV_SETTLING
!  05 Jan 2016 - E. Lundgren   - Use global physical parameters
!  04 Aug 2016 - M. Yannetti   - Replace TCVV with spc db MW and phys constant
!  29 Nov 2016 - R. Yantosca   - grid_mod.F90 is now gc_grid_mod.F90
!  24 Aug 2017 - M. Sulprizio  - Remove support for GCAP, GEOS-4, GEOS-5 and
!                                MERRA; Also remove functions GET_VCLDF and
!                                GET_LWC, they're no longer needed
!EOP
!------------------------------------------------------------------------------
!BOC
!
! !DEFINED PARAMETERS:
!
      !========================================================================
      ! MODULE PARAMETERS:
      !
      ! XNUMOL_OH  : Molecules OH  per kg OH          [molec/kg]
      ! XNUMOL_O3  : Molecules O3  per kg O3          [molec/kg]
      ! XNUMOL_NO3 : Molecules NO3 per kg NO3         [molec/kg]
      ! TCVV_S     : Ratio: Molwt air / Molwt S       [unitless]
      !=======================================================================
      REAL(fp),  PARAMETER   :: XNUMOL_OH   = AVO / 17e-3_fp ! hard-coded MW
      REAL(fp),  PARAMETER   :: XNUMOL_O3   = AVO / 48e-3_fp ! hard-coded MW
      REAL(fp),  PARAMETER   :: XNUMOL_NO3  = AVO / 62e-3_fp ! hard-coded MW
      REAL(fp),  PARAMETER   :: XNUMOL_H2O2 = AVO / 34e-3_fp ! hard-coded MW
      REAL(fp),  PARAMETER   :: TCVV_S      = AIRMW / 32e+0_fp ! hard-coded MW
      REAL(fp),  PARAMETER   :: TCVV_N      = AIRMW / 14e+0_fp ! hard-coded MW
      REAL(fp),  PARAMETER   :: SMALLNUM    = 1e-20_fp
      REAL(fp),  PARAMETER   :: CM3PERM3    = 1.e6_fp

#if defined( TOMAS )
      !---------------------------------------------------------------
      ! For TOMAS microphysics: Add parameter for scaling anthro SO2
      !---------------------------------------------------------------
      REAL(fp),  PARAMETER   :: scaleanthso2 = 1.0e+0_fp
#endif
!
! !PRIVATE TYPES:
!
      !========================================================================
      ! MODULE VARIABLES:
      !
      ! DMSo       : DMS oceanic emissions            [v/v/timestep]
      ! DRYSO4s    : Pointer to SO4s  in DEPVEL array [unitless]
      ! DRYNITs    : Pointer to NITs  in DEPVEL array [unitless]
      !
      !%%% NOTE: THESE ARE NOW OBTAINED VIA HEMCO (bmy, 5/22/15) %%%%%%%%%%%
      !% ENH3_an    : NH3 anthropogenic emissions      [kg NH3/box/s]
      !% ENH3_bb    : NH3 biomass emissions            [kg NH3/box/s]
      !% ENH3_bf    : NH3 biofuel emissions            [kg NH3/box/s]
      !% ENH3_na    : NH73 natural source emissions    [kg NH3/box/s]
      !% ESO2_ac    : SO2 aircraft emissions           [kg SO2/box/s]
      !% ESO2_an    : SO2 anthropogenic emissions      [kg SO2/box/s]
      !% ESO2_ev    : SO2 eruptive volcanic em.        [kg SO2/box/s]
      !% ESO2_nv    : SO2 non-eruptive volcanic em.    [kg SO2/box/s]
      !% ESO2_bb    : SO2 biomass burning emissions    [kg SO2/box/s]
      !% ESO2_bf    : SO2 biofuel burning emissions    [kg SO2/box/s]
      !% ESO2_sh    : SO2 ship emissions               [kg SO2/box/s]
      !% ESO4_an    : SO4 anthropogenic emissions      [kg SO4/box/s]
      !%%%%%%%%%%%%%%%%%%%%%%%%%%%%%%%%%%%%%%%%%%%%%%%%%%%%%%%%%%%%%%%%%%%%%
      !
      ! JH2O2      : Monthly mean J(H2O2) values      [s-1]
      ! O3m        : Monthly mean O3 concentration    [v/v]
      ! PH2O2m     : Monthly mean P(H2O2)             [molec/cm3/s]
      ! PMSA_DMS   : P(MSA) from DMS                  [v/v/timestep]
      ! PSO2_DMS   : P(SO2) from DMS                  [v/v/timestep]
      ! PSO4_SO2   : P(SO4) from SO2                  [v/v/timestep]
      ! SSTEMP     : Sea surface temperatures         [K]
      ! Eev        : SO2 em. from eruptive volcanoes  [kg SO2/box/s]
      ! Env        : SO2 em. from non-erup volcanoes  [kg SO2/box/s]
      ! TCOSZ      : Sum of cos(SZA) for offline run  [unitless] 
      ! TTDAY      : Total daylight length at (I,J)   [minutes]
      ! SMALLNUM   : Small number - prevent underflow [unitless]
      ! COSZM      : Array for MAX(cos(SZA)) at (I,J) [unitless]
      ! LVOLC      : Number of volcanic levels (20)   [unitless]
      !========================================================================

      ! Diagnostic flags
      LOGICAL                :: Archive_DryDepChm
      LOGICAL                :: Archive_DryDep

      ! Time variable
      INTEGER                :: ELAPSED_SEC

      ! Allocatable arrays
      REAL(fp),  ALLOCATABLE :: DMSo(:,:) 
      REAL(fp),  ALLOCATABLE :: PMSA_DMS(:,:,:)
      REAL(fp),  ALLOCATABLE :: PSO2_DMS(:,:,:)
      REAL(fp),  ALLOCATABLE :: PSO4_SO2(:,:,:)
      REAL(fp),  ALLOCATABLE :: PSO4_SS(:,:,:)
      REAL(fp),  ALLOCATABLE :: PNITs(:,:,:)
      REAL(fp),  ALLOCATABLE :: PNIT_dust(:,:,:,:) ! tdf
      REAL(fp),  ALLOCATABLE :: PSO4_dust(:,:,:,:) ! tdf
      REAL(f4),  ALLOCATABLE :: SOx_SCALE(:,:)
      REAL(fp),  ALLOCATABLE :: SSTEMP(:,:)
      REAL(fp),  ALLOCATABLE :: TCOSZ(:,:)
      REAL(fp),  ALLOCATABLE :: TTDAY(:,:)
      REAL(fp),  ALLOCATABLE :: COSZM(:,:)

#if   defined( TOMAS )
      !---------------------------------------------------------------
      ! For TOMAS microphysics: Define PSO4_SO2aq array
      !---------------------------------------------------------------
      REAL(fp),  ALLOCATABLE :: PSO4_SO2AQ(:,:,:)
      REAL(fp),  ALLOCATABLE :: SO4_ANTH(:,:,:)
      REAL(fp),  ALLOCATABLE :: SO4_BIOF(:,:)
#endif

      ! These are pointers to fields in the HEMCO data structure.
      ! Declare these with REAL(fp), aka REAL*4. (bmy, 3/4/15)
      REAL(f4), POINTER      :: O3m(:,:,:)      => NULL()
      REAL(f4), POINTER      :: PH2O2m(:,:,:)   => NULL()
      REAL(f4), POINTER      :: JH2O2(:,:,:)    => NULL()
      REAL(f4), POINTER      :: OH(:,:,:)       => NULL()
      REAL(f4), POINTER      :: NO3(:,:,:)      => NULL()
      REAL(f4), POINTER      :: HNO3(:,:,:)     => NULL()
      REAL(f4), POINTER      :: NDENS_SALA(:,:) => NULL()
      REAL(f4), POINTER      :: NDENS_SALC(:,:) => NULL()

      ! Emission timestep (imported from HEMCO)
      REAL(fp)               :: TS_EMIS
      
      ! Species ID flags
      INTEGER                :: id_AS,     id_AHS,    id_AW1   
      INTEGER                :: id_DAL1,   id_DAL2,   id_DAL3  
      INTEGER                :: id_DAL4,   id_DMS,    id_DST1  
      INTEGER                :: id_DST2,   id_DST3,   id_DST4  
      INTEGER                :: id_H2O2,   id_HNO3,   id_LET   
      INTEGER                :: id_MSA,    id_NH3,    id_NH4   
      INTEGER                :: id_NH4aq,  id_NIT,    id_NITd1 
      INTEGER                :: id_NITd2,  id_NITd3,  id_NITd4 
      INTEGER                :: id_NITs,   id_NK1,    id_NK5   
      INTEGER                :: id_NK8,    id_NK10,   id_NK20  
      INTEGER                :: id_NO3,    id_O3,     id_OH    
      INTEGER                :: id_SALA,   id_SALC,   id_SF1   
      INTEGER                :: id_SO2,    id_SO4,    id_SO4aq 
      INTEGER                :: id_SO4d1,  id_SO4d2,  id_SO4d3 
      INTEGER                :: id_SO4d4,  id_SO4s  
      INTEGER                :: id_HOBr,   id_SO4H1,  id_SO4H2

      ! Species drydep ID flags
      INTEGER                :: DRYSO4s,   DRYNITs,   DRYSO4d1 
      INTEGER                :: DRYSO4d2,  DRYSO4d3,  DRYSO4d4 
      INTEGER                :: DRYNITd1,  DRYNITd2,  DRYNITd3 
      INTEGER                :: DRYNITd4

      ! Diagnostic flags
      LOGICAL                :: Archive_LossHNO3onSeaSalt
      LOGICAL                :: Archive_LossNO3byDMS
      LOGICAL                :: Archive_LossOHbyDMS
      LOGICAL                :: Archive_ProdMSAfromDMS
      LOGICAL                :: Archive_ProdNITfromHNO3UptakeOnDust
      LOGICAL                :: Archive_ProdSO2fromDMS
      LOGICAL                :: Archive_ProdSO2fromDMSandNO3
      LOGICAL                :: Archive_ProdSO2fromDMSandOH
      LOGICAL                :: Archive_ProdSO4fromGasPhase
      LOGICAL                :: Archive_ProdSO4fromH2O2inCloud
      LOGICAL                :: Archive_ProdSO4fromHOBrInCloud
      LOGICAL                :: Archive_ProdSO4fromO3InCloud
      LOGICAL                :: Archive_ProdSO4fromO3inSeaSalt
      LOGICAL                :: Archive_ProdSO4fromO3s
      LOGICAL                :: Archive_ProdSO4fromOxidationOnDust
      LOGICAL                :: Archive_ProdSO4fromSRHOBr
      LOGICAL                :: Archive_ProdSO4fromSRO3
      LOGICAL                :: Archive_ProdSO4fromUptakeOfH2SO4g

      !=================================================================
      ! MODULE ROUTINES -- follow below the "CONTAINS" statement
      !=================================================================
      CONTAINS
!EOC
!------------------------------------------------------------------------------
!                  GEOS-Chem Global Chemical Transport Model                  !
!------------------------------------------------------------------------------
!BOP
!
! !IROUTINE: chemsulfate
!
! !DESCRIPTION: Subroutine CHEMSULFATE is the interface between the GEOS-CHEM
!  main program and the sulfate chemistry routines.  The user has the option of
!  running a coupled chemistry-aerosols simulation or an offline aerosol
!  simulation. (rjp, bdf, bmy, 5/31/00, 3/16/06)
!\\
!\\
! !INTERFACE:
!
      SUBROUTINE CHEMSULFATE( am_I_Root, Input_Opt,  State_Met,
     &                        State_Chm, State_Diag, FullRun,   RC )
!
! !USES:
!
      USE CMN_SIZE_MOD                   
      USE ErrCode_Mod
      USE ERROR_MOD
      USE HCO_EMISLIST_MOD,   ONLY : HCO_GetPtr
      USE HCO_INTERFACE_MOD,  ONLY : HcoState
      USE Input_Opt_Mod,      ONLY : OptInput
      USE State_Chm_Mod,      ONLY : ChmState
      USE State_Chm_Mod,      ONLY : Ind_
      USE State_Diag_Mod,     ONLY : DgnState
      USE State_Met_Mod,      ONLY : MetState
      USE TIME_MOD,           ONLY : GET_MONTH
      USE TIME_MOD,           ONLY : GET_TS_CHEM
      USE TIME_MOD,           ONLY : GET_ELAPSED_SEC
      USE TIME_MOD,           ONLY : ITS_A_NEW_MONTH
      USE UCX_MOD,            ONLY : SETTLE_STRAT_AER
      USE UnitConv_Mod,       ONLY : Convert_Spc_Units
!
! !INPUT PARAMETERS:
!
      LOGICAL,        INTENT(IN)    :: am_I_Root   ! Is this the root CPU?
      LOGICAL,        INTENT(IN)    :: FullRun     ! Modify species conc?
      TYPE(OptInput), INTENT(IN)    :: Input_Opt   ! Input Options object
      TYPE(MetState), INTENT(IN)    :: State_Met   ! Meteorology State object
!
! !INPUT/OUTPUT PARAMETERS: 
!
      TYPE(ChmState), INTENT(INOUT) :: State_Chm   ! Chemistry State object
      TYPE(DgnState), INTENT(INOUT) :: State_Diag  ! Diagnostics State object
!
! !OUTPUT PARAMETERS:
!
      INTEGER,        INTENT(OUT)   :: RC          ! Success or failure?
!
! !REVISION HISTORY: 
!  (1 ) Now reference all arguments except FIRSTCHEM and RH from either F90 
!        modules or from common block header files.  Updated comments, 
!        cosmetic changes.  Added NH3, NH4, NITRATE chemistry routines.   
!        Also call MAKE_RH and CONVERT_UNITS from "dao_mod.f".  Now references
!        IDTDMS, IDTSO2 etc. from "tracerid_mod.f".  Now make FIRSTCHEM a 
!        local SAVEd variable.  Now reference DEPSAV from "drydep_mod.f".
!        Also get rid of extraneous dimensions of DEPSAV.  Added NTIME,
!        NHMSb arrays for OHNO3TIME.  (rjp, bdf, bmy, 12/16/02)
!  (2 ) CHEM_DMS is now only called for offline sulfate simulations.  
!        (rjp, bmy, 3/23/03)
!  (3 ) Now remove NTIME, NHMSb from the arg list and call to OHNO3TIME.
!        Now references functions GET_MONTH, GET_TS_CHEM, and GET_ELAPSED_SEC
!        from the new "time_mod.f". (bmy, 3/27/03)
!  (4 ) Now reference STT, TCVV, N_TRACERS, ITS_AN_AEROSOL_SIM from
!        "tracer_mod.f".  Now reference ITS_A_NEW_MONTH from "time_mod.f".
!        Now references LPRT from "logical_mod.f". (bmy, 7/20/04)
!  (5 ) Updated for AS, AHS, LET, SO4aq, NH4aq.  Now references LCRYST from
!        logical_mod.f.  Now locate species in the DEPSAV array w/in 
!        INIT_SULFATE. (bmy, 12/21/04)
!  (6 ) Now handle gravitational settling of SO4s, NITs (bec, bmy, 4/13/05)
!  (7 ) Now make sure all USE statements are USE, ONLY (bmy, 10/3/05)
!  (8 ) Remove reference to MAKE_RH, it's not needed here (bmy, 3/16/06)
!  (9 ) Reference to LTOMAS and add call CHEM_SO4_AQ using aqueous oxidation
!        which is one of the TOMAS microphysics subroutine  (win, 1/25/10)
!  05 Oct 2011 - R. Yantosca - SUNCOS is no longer needed here
!  22 Dec 2011 - M. Payer    - Added ProTeX headers
!  30 Jul 2012 - R. Yantosca - Now accept am_I_Root as an argument when
!                              running with the traditional driver main.F
!  14 Nov 2012 - R. Yantosca - Add Input_Opt, RC as arguments
!  15 Nov 2012 - M. Payer    - Replaced all met field arrays with State_Met
!                              derived type object
!  04 Mar 2013 - R. Yantosca - Remove call to INIT_SULFATE
!  19 Mar 2013 - R. Yantosca - Now copy Input_Opt%TCVV(1:N_TRACERS)
!  25 Mar 2013 - M. Payer    - Now pass State_Chm object via the arg list
!  23 Apr 2013 - R. Yantosca - Remove LTOMAS logical, since we now invoke TOMAS
!                              with either TOMAS=yes or TOMAS40=yes
!  31 May 2013 - R. Yantosca - Now pass am_I_root, Input_Opt, State_Chm
!                              and RC to TOMAS routine CHEM_SO4_AQ
!  12 Sep 2013 - M. Sulprizio- Include gravitational settling of dust_sulfate
!                              and dust_nitrate. Changes made to CHEM_SO2 and
!                              CHEM_SO4 (tdf, 04/07/08)
!  23 Oct 2013 - R. Yantosca - Now pass objects to GET_GLOBAL_OH routine
!  18 Sep 2014 - M. Sulprizio- Get oxidant fields for offline aerosol
!                              simulation from HEMCO
!  30 Sep 2015 - E. Lundgren - Now use UNITCONV_MOD conversion routines
!  29 Apr 2016 - R. Yantosca - Don't initialize pointers in declaration stmts
!  16 Jun 2016 - M. Long     - Remove references to TRACERID_MOD and replace
!                              with STATE_CHM_MOD::Ind_()
!  30 Jun 2016 - R. Yantosca - Remove instances of STT.  Now get the advected
!                              species ID from State_Chm%Map_Advect.
!  11 Aug 2016 - R. Yantosca - Remove temporary tracer-removal code
!  28 Sep 2017 - E. Lundgren - Simplify unit conversions using wrapper routine
!  02 Nov 2017 - R. Yantosca - Now accept State_Diag as an argument
!  03 Jan 2018 - M. Sulprizio- Replace UCX CPP switch with Input_Opt%LUCX
!EOP
!------------------------------------------------------------------------------
!BOC
!
! !LOCAL VARIABLES:
!
      ! SAVEd scalars
      LOGICAL, SAVE            :: FIRSTCHEM = .TRUE.
      INTEGER, SAVE            :: LASTMONTH = -99

      ! Scalars                
      LOGICAL                  :: aIR
      LOGICAL                  :: LPRT
      LOGICAL                  :: LGRAVSTRAT
      LOGICAL                  :: LDSTUP
      LOGICAL                  :: LUCX
      LOGICAL                  :: IT_IS_AN_AEROSOL_SIM
      LOGICAL                  :: prtDebug
      INTEGER                  :: I, J, L, N, MONTH
      REAL(fp)                 :: DTCHEM
      CHARACTER(LEN=63)        :: OrigUnit

      ! Strings
      CHARACTER(LEN=255)       :: ErrMsg, ThisLoc

      ! Pointers
      REAL(fp),        POINTER :: Spc(:,:,:,:)

      !=================================================================
      ! CHEMSULFATE begins here!
      !=================================================================

      ! Initialize
      RC       = GC_SUCCESS
      aIR      = am_I_Root
      ErrMsg   = ''
      ThisLoc  = 
     & ' -> at CHEMSULFATE (in module GeosCore/sulfate_mod.F)'

      ! Copy fields from INPUT_OPT to local variables for use below
      LPRT                 = Input_Opt%LPRT
      LGRAVSTRAT           = Input_Opt%LGRAVSTRAT
      LDSTUP               = Input_Opt%LDSTUP
      LUCX                 = Input_Opt%LUCX
      IT_IS_AN_AEROSOL_SIM = Input_Opt%ITS_AN_AEROSOL_SIM

      ! Initialize pointers
      Spc                  => State_Chm%Species  ! Chemistry species [kg]

      ! Should we print debug output?
      prtDebug             = ( LPRT .and. am_I_Root )

      ! Get current month
      MONTH                = GET_MONTH()

      ! If it's an offline simulation ...
      IF ( IT_IS_AN_AEROSOL_SIM ) THEN

         ! Get offline oxidant fields from HEMCO (mps, 9/18/14)
         IF ( FIRSTCHEM ) THEN

            CALL HCO_GetPtr( aIR, HcoState, 'O3', O3m, RC )
            IF ( RC /= GC_SUCCESS ) THEN
               ErrMsg = 'Cannot get pointer to O3!'
               CALL GC_Error( ErrMsg, RC, ThisLoc )
               RETURN
            ENDIF

            CALL HCO_GetPtr( aIR, HcoState, 'PH2O2', PH2O2m, RC )
            IF ( RC /= GC_SUCCESS ) THEN
               ErrMsg =  'Cannot get pointer to PH2O2!'
               CALL GC_Error( ErrMsg, RC, ThisLoc )
               RETURN
            ENDIF

            CALL HCO_GetPtr( aIR, HcoState, 'JH2O2', JH2O2,  RC )
            IF ( RC /= GC_SUCCESS ) THEN
               ErrMsg = 'Cannot get pointer to JH2O2!'
               CALL GC_Error( ErrMsg, RC, ThisLoc )
               RETURN
            ENDIF

            CALL HCO_GetPtr( aIR, HcoState, 'GLOBAL_OH',  OH,    RC )
            IF ( RC /= GC_SUCCESS ) THEN
               ErrMsg = 'Cannot get pointer to GLOBAL_OH!'
               CALL GC_Error( ErrMsg, RC, ThisLoc )
               RETURN
            ENDIF

            CALL HCO_GetPtr( aIR, HcoState, 'GLOBAL_NO3', NO3,   RC )
            IF ( RC /= GC_SUCCESS ) THEN
               ErrMsg = 'Cannot get pointer to GLOBAL_NO3!'
               CALL GC_Error( ErrMsg, RC, ThisLoc )
               RETURN
            ENDIF

            CALL HCO_GetPtr( aIR, HcoState, 'GLOBAL_HNO3', HNO3, RC )
            IF ( RC /= GC_SUCCESS ) THEN
               ErrMsg = 'Cannot get pointer to GLOBAL_HNO3!'
               CALL GC_Error( ErrMsg, RC, ThisLoc )
               RETURN
            ENDIF
         ENDIF

         ! And compute time scaling arrays for offline OH, NO3
         CALL OHNO3TIME
         
      ENDIF

      ! Store NTIME in a shadow variable
      ELAPSED_SEC = GET_ELAPSED_SEC()

      ! DTCHEM is the chemistry timestep in seconds
      DTCHEM = GET_TS_CHEM() * 60e+0_fp

      ! TS_EMIS is the emission timestep (in seconds). This is a module
      ! variable, hence define only on first call.
      IF ( FIRSTCHEM ) THEN
         IF ( .NOT. ASSOCIATED(HcoState) ) THEN
            ErrMsg = 'Cannot get HEMCO state variable "HCOState"!'
            CALL GC_Error( ErrMsg, RC, ThisLoc )
            IF ( RC /= GC_SUCCESS ) RETURN
         ENDIF
         TS_EMIS = HcoState%TS_EMIS
      ENDIF

      ! Initialize module arrays
      PSO2_DMS   = 0e+0_fp
      PMSA_DMS   = 0e+0_fp
      PSO4_SO2   = 0e+0_fp
      PSO4_SS    = 0e+0_fp
      PNITs      = 0e+0_fp
      PSO4_dust  = 0e+0_fp     ! tdf 04/17/08
      PNIT_dust  = 0e+0_fp     ! tdf 04/17/08
#if   defined( TOMAS )
      PSO4_SO2AQ = 0e+0_fp     ! For TOMAS microphysics
#endif
                  
      !================================================================= 
      ! Call individual chemistry routines for sulfate/aerosol tracers
      !=================================================================

      ! Perform all routines only when doing a "full" run
      IF ( FullRun ) THEN

         ! SO4s [kg] gravitational settling
         IF ( id_SO4s > 0 ) THEN
            CALL GRAV_SETTLING( am_I_Root, Input_Opt,  State_Met,
     &                          State_Chm, State_Diag, id_SO4s,   RC )
            IF ( prtDebug ) THEN
               CALL DEBUG_MSG( '### CHEMSULFATE: GRAV_SET, SO4S' )
            ENDIF
         ENDIF

         ! NITs [kg] gravitational settling
         IF ( id_NITs > 0 ) THEN 
            CALL GRAV_SETTLING( am_I_Root, Input_Opt,  State_Met,
     &                          State_Chm, State_Diag, id_NITs,   RC )
            IF ( prtDebug ) THEN
               CALL DEBUG_MSG( '### CHEMSULFATE: GRAV_SET, NITS' )
            ENDIF
         ENDIF

         !----------------------------------------------------------------
         ! These species are only used for the aciduptake simulations
         !----------------------------------------------------------------
         IF ( LDSTUP ) THEN

            ! SO4d1 [kg] gravitational settling
            IF ( id_SO4d1 > 0 ) THEN
               CALL GRAV_SETTLING( am_I_Root, Input_Opt,  State_Met,
     &                             State_Chm, State_Diag, id_SO4d1, RC )
               IF ( prtDebug ) THEN
                  CALL DEBUG_MSG( '### CHEMSULFATE: GRAV_SET, SO4d1')
               ENDIF
            ENDIF

            ! SO4d2 [kg] gravitational settling
            IF ( id_SO4d2 > 0 ) THEN
               CALL GRAV_SETTLING( am_I_Root, Input_Opt,  State_Met,
     &                             State_Chm, State_Diag, id_SO4d2, RC )
               IF ( prtDebug ) THEN
                  CALL DEBUG_MSG( '### CHEMSULFATE: GRAV_SET, SO4d2')
               ENDIF
            ENDIF

            ! SO4d3 [kg] gravitational settling
            IF ( id_SO4d3 > 0 ) THEN
               CALL GRAV_SETTLING( am_I_Root, Input_Opt,  State_Met,
     &                             State_Chm, State_Diag, id_SO4d3, RC )
               IF ( prtDebug ) THEN
                  CALL DEBUG_MSG( '### CHEMSULFATE: GRAV_SET, SO4d3')
               ENDIF
            ENDIF

            ! SO4d4 [kg] gravitational settling
            IF ( id_SO4d4 > 0 ) THEN
               CALL GRAV_SETTLING( am_I_Root, Input_Opt,  State_Met,
     &                             State_Chm, State_Diag, id_SO4d4, RC )
               IF ( prtDebug ) THEN
                  CALL DEBUG_MSG( '### CHEMSULFATE: GRAV_SET, SO4d4')
               ENDIF
            ENDIF

            ! NITd1 [kg] gravitational settling
            IF ( id_NITd1 > 0 ) THEN
               CALL GRAV_SETTLING( am_I_Root, Input_Opt,  State_Met,
     &                             State_Chm, State_Diag, id_NITd1, RC )
               IF ( prtDebug ) THEN
                  CALL DEBUG_MSG( '### CHEMSULFATE: GRAV_SET, NITd1')
               ENDIF
            ENDIF

            ! NITd2 [kg] gravitational settling
            IF ( id_NITd2 > 0 ) THEN
               CALL GRAV_SETTLING( am_I_Root, Input_Opt,  State_Met,
     &                             State_Chm, State_Diag, id_NITd2, RC )
               IF ( prtDebug ) THEN
                  CALL DEBUG_MSG( '### CHEMSULFATE: GRAV_SET, NITd2')
               ENDIF
            ENDIF

            ! NITd3 [kg] gravitational settling
            IF ( id_NITd3 > 0 ) THEN
               CALL GRAV_SETTLING( am_I_Root, Input_Opt,  State_Met,
     &                             State_Chm, State_Diag, id_NITd3, RC )
               IF ( prtDebug ) THEN
                  CALL DEBUG_MSG( '### CHEMSULFATE: GRAV_SET, NITd3')
               ENDIF
            ENDIF

            ! NITd4 [kg] gravitational settling
            IF ( id_NITd4 > 0 ) THEN
               CALL GRAV_SETTLING( am_I_Root, Input_Opt,  State_Met,
     &                             State_Chm, State_Diag, id_NITd4, RC )
               IF ( prtDebug ) THEN
                  CALL DEBUG_MSG( '### CHEMSULFATE: GRAV_SET, NITd4')
               ENDIF
            ENDIF
         ENDIF

         ! Stratospheric aerosol gravitational settling for UCX simulations
         IF ( LUCX .and. LGRAVSTRAT ) THEN
            CALL SETTLE_STRAT_AER( am_I_Root, Input_Opt, 
     &                             State_Met, State_Chm, RC )
            IF ( prtDebug ) THEN
               CALL DEBUG_MSG( '### CHEMSULFATE: GRAV_SET, STRAT' )
            ENDIF
         ENDIF

         ! Convert species to [v/v dry]
         CALL Convert_Spc_Units( am_I_Root, Input_Opt, State_Met, 
     &                           State_Chm, 'v/v dry', RC, 
     &                           OrigUnit=OrigUnit )
         IF ( RC /= GC_SUCCESS ) THEN
            CALL GC_Error('Unit conversion error', RC, 
     &                    'Start of CHEM_SULFATE in sulfate_mod.F')
            RETURN
         ENDIF
         IF ( prtDebug ) THEN
            CALL DEBUG_MSG( '### CHEMSULFATE: a CONVERT UNITS' )
         ENDIF

         ! For offline runs only ...
         IF ( IT_IS_AN_AEROSOL_SIM ) THEN

            !--------------------------------
            ! DMS chemistry (offline only)
            !--------------------------------
            CALL CHEM_DMS( am_I_Root, Input_Opt,  State_Met,
     &                     State_Chm, State_Diag, RC         )

            ! Trap potential errors
            IF ( RC /= GC_SUCCESS ) THEN
               ErrMsg = 'Error encountered in "Chem_DMS"!'
               CALL GC_Error( ErrMsg, RC, ThisLoc )
               RETURN
            ENDIF

            ! Debug info
            IF ( prtDebug ) THEN
               CALL DEBUG_MSG( '### CHEMSULFATE: a CHEM_DMS' )
            ENDIF

            !--------------------------------
            ! H2O2 (offline only)
            !--------------------------------
            CALL CHEM_H2O2( am_I_Root, Input_Opt,  State_Met, 
     &                      State_Chm, State_Diag, RC         )

            ! Trap potential errors
            IF ( RC /= GC_SUCCESS ) THEN
               ErrMsg = 'Error encountered in "Chem_H2O2"!'
               CALL GC_Error( ErrMsg, RC, ThisLoc )
               RETURN
            ENDIF

            IF ( prtDebug ) THEN
               CALL DEBUG_MSG( '### CHEMSULFATE: a CHEM_H2O2' )
            ENDIF

         ENDIF

         !-----------------------
         ! SO2 chemistry
         !-----------------------
         CALL CHEM_SO2( am_I_Root, Input_Opt,  State_Met,
     &                  State_Chm, State_Diag,  .TRUE.,   RC )

         ! Trap potential errors
         IF ( RC /= GC_SUCCESS ) THEN
            ErrMsg = 'Error encountered in "Chem_SO2"!'
            CALL GC_Error( ErrMsg, RC, ThisLoc )
            RETURN
         ENDIF

         ! Debug info
         IF ( prtDebug ) THEN
            CALL DEBUG_MSG( '### CHEMSULFATE: a CHEM_SO2' )
         ENDIF
      
         !-----------------------
         ! SO4 chemistry
         !-----------------------
         CALL CHEM_SO4( am_I_Root, Input_Opt,  State_Met, 
     &                  State_Chm, State_Diag, RC         )

         ! Trap potential errors
         IF ( RC /= GC_SUCCESS ) THEN
            ErrMsg = 'Error encountered in "Chem_SO4"!'
            CALL GC_Error( ErrMsg, RC, ThisLoc )
            RETURN
         ENDIF

         IF ( prtDebug ) THEN
            CALL DEBUG_MSG( '### CHEMSULFATE: a CHEM_SO4' )
         ENDIF

#if   defined( TOMAS )
         !-----------------------------------------------------------------
         ! For TOMAS microphysics:
         !
         ! SO4 from aqueous chemistry of SO2 (in-cloud oxidation)
         !
         ! SO4 produced via aqueous chemistry is distributed onto 30-bin
         ! aerosol by TOMAS subroutine AQOXID.   NOTE: This may be moved
         ! to tomas_mod.f in the future, but for now it still needs to get
         ! the PSO4_SO2AQ value while CHEMSULFATE is called
         !-----------------------------------------------------------------
         CALL CHEM_SO4_AQ( am_I_Root, Input_Opt, State_Met, 
     &                                State_Chm, RC )
         IF ( LPRT ) CALL DEBUG_MSG( '### CHEMSULFATE: a CHEM_SO4_AQ' )
#endif   

         ! MSA
         CALL CHEM_MSA( am_I_Root, Input_Opt, State_Met, State_Chm, RC )
         IF ( prtDebug ) THEN
            CALL DEBUG_MSG( '### CHEMSULFATE: a CHEM_MSA' )
         ENDIF

         ! Sulfur Nitrate.
         ! CHEM_NIT includes a source term from sea salt aerosols, so keep
         ! here.
         CALL CHEM_NIT( am_I_Root, Input_Opt, State_Met,
     &                  State_Chm, RC )
         IF ( prtDebug ) THEN
            CALL DEBUG_MSG( '### CHEMSULFATE: a CHEM_NIT' )
         ENDIF

      ELSE

         ! Convert species to [v/v dry]
         CALL Convert_Spc_Units( am_I_Root, Input_Opt, State_Met, 
     &                           State_Chm, 'v/v dry', RC, 
     &                           OrigUnit=OrigUnit )
         IF ( RC /= GC_SUCCESS ) THEN
            CALL GC_Error('Unit conversion error', RC, 
     &                    'Start of CHEM_SULFATE in sulfate_mod.F')
            RETURN
         ENDIF
         IF ( prtDebug ) THEN
            CALL DEBUG_MSG( '### CHEMSULFATE: a CONVERT UNITS' )
         ENDIF

         ! Call the SO2 routine to get cloud pH parameters
         CALL CHEM_SO2( am_I_Root, Input_Opt,  State_Met, 
     &                  State_Chm, State_Diag, .FALSE.,   RC )

         ! Trap potential errors
         IF ( RC /= GC_SUCCESS ) THEN
            ErrMsg = 'Error encountered in "Chem_SO2"!'
            CALL GC_Error( ErrMsg, RC, ThisLoc )
            RETURN
         ENDIF

         IF ( prtDebug ) THEN
            CALL DEBUG_MSG( '### CHEMSULFATE: a CHEM_SO2 false' )
         ENDIF

      ENDIF ! FullRun

      ! Convert species units back to original unit 
      CALL Convert_Spc_Units( am_I_Root, Input_Opt, State_Met, 
     &                        State_Chm, OrigUnit,  RC )
      IF ( RC /= GC_SUCCESS ) THEN
         CALL GC_Error('Unit conversion error', RC, 
     &                 'End of CHEM_SULFATE in sulfate_mod.F')
         RETURN
      ENDIF

      ! Free pointer
      Spc => NULL()

      ! We have already gone thru one chemistry iteration
      FIRSTCHEM = .FALSE. 
         
      END SUBROUTINE CHEMSULFATE
!EOC
#if defined( TOMAS )
!------------------------------------------------------------------------------
!                  GEOS-Chem Global Chemical Transport Model                  !
!------------------------------------------------------------------------------
!BOP
!
! !IROUTINE: emisssulfatetomas
!
! !DESCRIPTION: Subroutine EMISSSULFATETOMAS connects HEMCO bulk emissions to 
! the TOMAS tracers. Only use this for TOMAS sims. This should be quite similar 
! to the TOMAS relevant parts of 'emisssulfate' in v9 (Jkodros 6/2/15)
!\\
!\\
! !INTERFACE:
!
      SUBROUTINE EMISSSULFATETOMAS( am_I_Root, Input_Opt,
     &                              State_Met, State_Chm, RC )

! !USES:
      USE CMN_DIAG_MOD
      USE CMN_SIZE_MOD
      USE ErrCode_Mod
      USE ERROR_MOD
      USE Input_Opt_Mod,      ONLY : OptInput
      USE State_Chm_Mod,      ONLY : ChmState
      USE State_Met_Mod,      ONLY : MetState
      USE TOMAS_MOD,          ONLY : IBINS,      ICOMP,   IDIAG
      USE TOMAS_MOD,          ONLY : NH4BULKTOBIN
      USE TOMAS_MOD,          ONLY : SRTNH4
      USE UnitConv_Mod,       ONLY : Convert_Spc_Units
!
! !INPUT PARAMETERS:
!
      LOGICAL,        INTENT(IN)    :: am_I_Root   ! Are we on the root CPU?
      TYPE(OptInput), INTENT(IN)    :: Input_Opt   ! Input Options object
      TYPE(MetState), INTENT(IN)    :: State_Met   ! Meteorology State object

! !INPUT/OUTPUT PARAMETERS:
!
      TYPE(ChmState), INTENT(INOUT) :: State_Chm   ! Chemistry State objectt
!
! !OUTPUT PARAMETERS:
!
      INTEGER,        INTENT(OUT)   :: RC          ! Success or failure?

! Local variables
      ! Fields for TOMAS simulation
      REAL*8           :: BINMASS(IIPAR,JJPAR,LLPAR,IBINS*ICOMP)
      INTEGER          :: TID, I, J, L
      INTEGER          :: ii=53, jj=29, ll=1
      REAL(fp)         :: NH4_CONC
      CHARACTER(LEN=63):: OrigUnit

      ! SAVEd scalars
      LOGICAL, SAVE    :: FIRST = .TRUE.
      
      ! Pointers
      REAL*8,  POINTER :: Spc(:,:,:,:)

      ! Arrays
      REAL(fp)         :: tempnh4(ibins)
      REAL(fp)         :: MK_TEMP2(IBINS)

      !=================================================================
      ! EMISSSULFATETOMAS begins here!
      !=================================================================

      ! First-time setup
      IF ( FIRST ) THEN

         
         ! Reset first-time flag
         FIRST  = .FALSE.
      ENDIF

      ! Convert species to [kg] for TOMAS. This will be removed once 
      ! TOMAS uses mixing ratio instead of mass as tracer units (ewl, 9/11/15)
      CALL Convert_Spc_Units( am_I_Root, Input_Opt, State_Met, 
     &                        State_Chm, 'kg', RC, OrigUnit=OrigUnit )
      IF ( RC /= GC_SUCCESS ) THEN
         CALL GC_Error('Unit conversion error', RC, 
     &                 'Start of EMISSSULFATETOMAS in sulfate_mod.F')
         RETURN
      ENDIF 
      
      ! Point to chemical species array [kg]
      Spc => State_Chm%Species

      IF (id_SF1 > 0 .and. id_NK1 > 0 ) THEN

      !!!  Get NH4 and aerosol water into the same array
         BINMASS(:,:,:,1:IBINS*(ICOMP-IDIAG)) =
     &        Spc(:,:,:,id_SF1:id_SF1+IBINS*(ICOMP-IDIAG) - 1)

         IF ( SRTNH4 > 0 ) THEN
            TID = IBINS*(ICOMP-IDIAG) + 1

!$OMP PARALLEL DO
!$OMP+DEFAULT( SHARED )
!$OMP+PRIVATE( I, J, L, TEMPNH4, MK_TEMP2, NH4_CONC )
!$OMP+SCHEDULE( DYNAMIC )
            DO L=1,LLPAR
            DO J=1,JJPAR
            DO I=1,IIPAR

               ! Change pointer to a variable to avoid array temporary
               ! (bmy, 7/7/17)
               MK_TEMP2 = Spc(I,J,L,id_SF1:id_SF1-1+IBINS)
               NH4_CONC = Spc(I,J,L,id_NH4)
               CALL NH4BULKTOBIN( MK_TEMP2, NH4_CONC, TEMPNH4 )

               BINMASS(I,J,L,TID:TID+IBINS-1) = TEMPNH4(1:IBINS)
            ENDDO
            ENDDO
            ENDDO
!$OMP END PARALLEL DO

         ENDIF

         TID = IBINS*(ICOMP-1) +1
         BINMASS(:,:,:,TID:TID+IBINS-1) =
     &           Spc(:,:,:,id_AW1:id_AW1+IBINS-1)

      !IF ( id_SF1 > 0 ) THEN
         CALL SRCSF30(  Spc(:,:,:,id_NK1:id_NK1+IBINS-1),
     &         BINMASS(:,:,:,:), am_I_Root, Input_Opt, State_Met, RC )

         ! Return the aerosol mass after emission subroutine to Spc
         ! excluding the NH4 aerosol and aerosol water (win, 9/27/08)
         Spc(:,:,:,id_SF1:id_SF1+IBINS*(ICOMP-IDIAG)-1) =
     &        BINMASS(:,:,:,1:IBINS*(ICOMP-IDIAG))
      ENDIF

      ! Free pointer
      NULLIFY( Spc )

      ! Convert species back to original units (ewl, 9/11/15)
      CALL Convert_Spc_Units( am_I_Root, Input_Opt, State_Met, 
     &                        State_Chm, OrigUnit,  RC )
      IF ( RC /= GC_SUCCESS ) THEN
         CALL GC_Error('Unit conversion error', RC, 
     &                 'End of EMISSSULFATETOMAS in sulfate_mod.F')
         RETURN
      ENDIF  

      END SUBROUTINE EMISSSULFATETOMAS
!EOC
#endif
!
!-----------------------------------------------------------------------------
!                  Jack Kodros re-writing this
!-----------------------------------------------------------------------------
#if defined( TOMAS )
      SUBROUTINE SRCSF30( TC1, TC2,
     &     am_I_Root, Input_Opt, State_Met, RC )
!
! !USES:
!
      USE CMN_SIZE_MOD             ! Size parameters
      USE CMN_DIAG_MOD             ! ND13 (for now)
      USE DIAG_MOD,           ONLY : AD59_SULF,     AD59_NUMB
      USE ERROR_MOD,          ONLY : ERROR_STOP,  IT_IS_NAN
      USE Input_Opt_Mod,      ONLY : OptInput
      USE PBL_MIX_MOD,        ONLY : GET_FRAC_OF_PBL, GET_PBL_TOP_L
      USE State_Met_Mod,      ONLY : MetState
      USE TOMAS_MOD,          ONLY : IBINS, AVGMASS, ICOMP
      USE TOMAS_MOD,          ONLY : Xk
      USE TOMAS_MOD,          ONLY : SUBGRIDCOAG, MNFIX
      USE TOMAS_MOD,          ONLY : SRTSO4, SRTNH4,  DEBUGPRINT
      USE HCO_INTERFACE_MOD,  ONLY : HcoState, GetHcoDiagn
!
! !INPUT PARAMETERS:
!
      LOGICAL,        INTENT(IN)  :: am_I_Root   ! Are we on the root CPU?
      TYPE(OptInput), INTENT(IN)  :: Input_Opt   ! Input Options object
      TYPE(MetState), INTENT(IN)  :: State_Met   ! Meteorology State object
! !INPUT/OUTPUT PARAMETERS:
!
      REAL(fp), INTENT(INOUT) :: TC1(IIPAR,JJPAR,LLPAR,IBINS)
      REAL(fp), INTENT(INOUT) :: TC2(IIPAR,JJPAR,LLPAR,IBINS*ICOMP)
! !OUTPUT PARAMETERS:
!
      INTEGER,        INTENT(OUT)   :: RC          ! Success or failure?

! Local variables
      INTEGER                :: I, J, K, L, DOW_LT, NTOP, C, Bi
      REAL*8                 :: SO4(LLPAR), DTSRCE  , EFRAC(LLPAR)
      REAL*8                 :: TSO4,       FEMIS
      REAL*8                 :: AREA_CM2
      REAL*8                 :: SO4an(IIPAR,JJPAR,LLPAR)
      REAL*8                 :: SO4bf(IIPAR,JJPAR)
      REAL*8                 :: SO4anbf(IIPAR,JJPAR,2)
      REAL*8 BFRAC(IBINS)     ! Mass fraction emitted to each bin

#if  defined( TOMAS12) || defined( TOMAS15)
      DATA BFRAC/
# if  defined( TOMAS15)
     &           0.0d0     , 0.0d0     , 0.0d0,
# endif
     &           4.3760E-02, 6.2140E-02, 3.6990E-02, 1.8270E-02,
     &           4.2720E-02, 1.1251E-01, 1.9552E-01, 2.2060E-01,
     &           1.6158E-01, 7.6810E-02, 2.8884E-02, 2.0027E-04/

#else

      DATA BFRAC/
# if  defined( TOMAS40)
     &           0.000d00 , 0.000d00 , 0.000d00 , 0.000d00 , 0.000d00 ,
     &           0.000d00 , 0.000d00 , 0.000d00 , 0.000d00 , 0.000d00 ,
# endif
     &           1.728d-02, 2.648d-02, 3.190d-02, 3.024d-02, 2.277d-02,
     &           1.422d-02, 9.029d-03, 9.241d-03, 1.531d-02, 2.741d-02,
     &           4.529d-02, 6.722d-02, 8.932d-02, 1.062d-01, 1.130d-01,
     &           1.076d-01, 9.168d-02, 6.990d-02, 4.769d-02, 2.912d-02,
     &           1.591d-02, 7.776d-03, 3.401d-03, 1.331d-03, 4.664d-04,
     &           1.462d-04, 4.100d-05, 1.029d-05, 2.311d-06, 4.645d-07/
#endif

      REAL(fp)               :: NDISTINIT(IBINS)
      REAL(fp)               :: NDISTFINAL(IBINS)
      REAL(fp)               :: MADDFINAL(IBINS)
      REAL(fp)               :: NDIST(IBINS),  MDIST(IBINS,ICOMP)
      REAL(fp)               :: NDIST2(IBINS), MDIST2(IBINS,ICOMP)
      REAL*4                 :: TSCALE, BOXVOL, TEMP, PRES

!      REAL(fp)               :: N0(LLPAR,IBINS), M0(LLPAR,IBINS)
      REAL(fp)               :: Ndiag(IBINS), Mdiag(IBINS)
      REAL(fp)               :: MADDTOTAL !optimization variable for diag
!      REAL(fp)               :: Avginit(IBINS), Avgfinal(IBINS)
!      REAL(fp)               :: Avginner(IBINS)

      REAL(fp)               :: AREA(IIPAR, JJPAR)
!      REAL(fp)               :: AREA3D(IIPAR, JJPAR,2)

      ! Pointers
      REAL(f4),        POINTER :: Ptr2D(:,:  )
      REAL(f4),        POINTER :: Ptr3D(:,:,:)

      INTEGER                  :: N_TRACERS

      LOGICAL                :: ERRORSWITCH, SGCOAG = .TRUE.
      INTEGER                :: FLAG, ERR
      logical                :: pdbug !(temporary) win, 10/24/07
      !integer                :: ii, jj, ll
      !data ii, jj, ll / 61, 1, 7 /
      INTEGER                :: ii=53, jj=29, ll=1

      ! Ratio of molecular weights: S/SO4
      REAL*8,  PARAMETER     :: S_SO4 = 32d0 / 96d0

      ! debugging
      real*8   dummy

      ! For fields from Input_Opt
      LOGICAL :: LPRT, LNLPBL
      LOGICAL                 :: jkdbg=.true.

      ! Strings
      CHARACTER(LEN= 63)       :: DgnName
      CHARACTER(LEN=255)       :: MSG
      CHARACTER(LEN=255)       :: LOC='srcsf30 (sulfate_mod.F)'

      !=================================================================
      ! SRCSF30 begins here!
      !=================================================================

      ! Free pointers
      Ptr2D    => NULL()
      Ptr3D    => NULL()

      ! COpy values from Input_Opt
      LPRT    = Input_Opt%LPRT
      LNLPBL  = Input_Opt%LNLPBL

      ! Import emissions from HEMCO (through HEMCO state)
      IF ( .NOT. ASSOCIATED(HcoState) ) THEN
         CALL ERROR_STOP ( 'HcoState not defined!', LOC )
      ENDIF

      ! Emission timestep [seconds]
      DTSRCE = HcoState%TS_EMIS

      ! Grid box aarea
      AREA = HcoState%Grid%AREA_M2%Val(:,:)
!      AREA3D(:,:,1) = AREA(:,:)
!      AREA3D(:,:,2) = AREA(:,:)

      ! Define subgrid coagulation timescale (win, 10/28/08)
#if   defined( GRID4x5   )
            TSCALE = 10.*3600.  ! 10 hours
#elif defined( GRID2x25  )
            TSCALE = 5.*3600.
#elif defined( GRID05x0625 )
            !%%% KLUDGE, just copied the 0.5 x 0.666 value
            !%%% Someone needs to add the right value (bmy, 2/16/12)
            TSCALE = 1.*3600.
#elif defined( GRID025x03125 )
            !%%% KLUDGE, just copied the 0.5 x 0.666 value
            !%%% Someone needs to add the right value (bmy, 2/16/12)
            !%%% 0.5 sounds about right. (sfarina, 11/14/16)
            TSCALE = 0.5*3600.
#endif
            !Prior to 10/28/08 (win)
            !TSCALE = 10.*3600.

      !================================================================
      ! READ IN HEMCO EMISSIONS
      !================================================================
      DgnName = 'SO4_ANTH'
      CALL GetHcoDiagn( am_I_Root, DgnName, .FALSE., ERR,
     &  Ptr3D=Ptr3D )
      IF ( .NOT. ASSOCIATED(Ptr3D) ) THEN
         CALL HCO_WARNING('Not found: '//TRIM(DgnName),ERR,THISLOC=LOC)
      ELSE
         SO4_ANTH = Ptr3D(:,:,:)
      ENDIF
      Ptr3D => NULL()

      DgnName = 'SO4_BIOF'
      CALL GetHcoDiagn( am_I_Root, DgnName, .FALSE., ERR,
     &  Ptr2D=Ptr2D )
      IF ( .NOT. ASSOCIATED(Ptr2D) ) THEN
         CALL HCO_WARNING('Not found: '//TRIM(DgnName),ERR,THISLOC=LOC)
      ELSE
         SO4_BIOF = Ptr2D(:,:)
      ENDIF
      Ptr2D => NULL()

      ! convert to kg/box/sec
      DO L = 1, LLPAR
         SO4an(:,:,L) = 0.0d0
         SO4an(:,:,L) = SO4_ANTH(:,:,L) * AREA(:,:)
      END DO
      SO4bf = SO4_BIOF(:,:) * AREA(:,:)

      !=================================================================
      ! Compute SO4 emissions
      !=================================================================
!%%%%%%OMP+PRIVATE( Avginit, Avginner, Avgfinal, N0, M0)

!$OMP PARALLEL DO
!$OMP+DEFAULT( SHARED )
!$OMP+PRIVATE( I, J, NTOP, SO4, TSO4, L, FEMIS, EFRAC, K )
!$OMP+PRIVATE( NDISTINIT, NDIST, MDIST, NDISTFINAL, MADDFINAL )
!$OMP+PRIVATE( Ndiag, Mdiag)
!$OMP+PRIVATE( MADDTOTAL, NDIST2, MDIST2, C , ERRORSWITCH)
!$OMP+PRIVATE( BOXVOL, TEMP, PRES, pdbug )
!$OMP+SCHEDULE( DYNAMIC )


      DO J = 1, JJPAR
      DO I = 1, IIPAR
         !initialize diagnostics
         Ndiag(:) = 0.0D0
         Mdiag(:) = 0.0D0

         ! Top level of boundary layer at (I,J)
         NTOP = CEILING( GET_PBL_TOP_L( I, J ) )

         ! Zero SO4 array at all levels
         DO L = 1, LLPAR
            SO4(L) = 0.0
         ENDDO

         ! Compute total anthro SO4 (surface + 100m) plus biofuel SO4
         TSO4 = 0.d0
         TSO4 = SUM( SO4an(I,J,:) ) + SO4bf(I,J)
         IF ( TSO4 <  0d0 ) THEN
            WRITE(*,*) ' Negative Sulfate emis from hemco at IJ=', I, J
         ENDIF
         IF ( TSO4 == 0d0 ) CYCLE


!debug         if(i==60.and.j==35) print *,'TSO4',TSO4
         !=============================================================
         ! First calculate emission distribution vertically within PBL
         !=============================================================
         ! EFRAC(30) = fraction of total emission splitted for each
         !             level until reaching PBL top.
         EFRAC = 0d0
         !==============================================================
         ! Partition the total anthro SO4 emissions thru the entire
         ! boundary layer (if PBL top is higher than level 2)
         !==============================================================
         ! Add option for non-local PBL (Lin, 03/31/09)
         IF (.NOT. LNLPBL) THEN
!         IF ( NTOP > 2 ) THEN

            ! Loop thru boundary layer
            DO L = 1, LLPAR

               ! Fraction of PBL spanned by grid box (I,J,L) [unitless]
               EFRAC(L)  = GET_FRAC_OF_PBL( I, J, L )

            ENDDO
!         ELSE
!            EFRAC(1) = ( SO4an(I,J,1) + SO4bf(I,J) ) / TSO4
!            EFRAC(2) = SO4an(I,J,2) / TSO4
!         ENDIF

         IF ( ABS( SUM( EFRAC(:)) - 1.d0 ) > 1.D-5 ) THEN
            PRINT*, '### ERROR in SRCSF30!'
            PRINT*, '### I, J : ', I, J
            print*, 'EFRAC',EFRAC(:)
            PRINT*, '### SUM(EFRAC) : ', SUM( EFRAC(:) )
            PRINT*, '### This should exactly 1.00'
            CALL ERROR_STOP( 'Check SO4 redistribution',
     &                       'SRCSF30 (sulfate_mod.f)' )
         ENDIF

         ELSE
            ! stop the program for now since I don't totally implement
            ! the subgrid coagulation option w/ Lin's new PBL scheme (win, 1/25/10)
            print *,'If the program stops here, that means you are ',
     &           'running TOMAS simulation with the new PBL scheme ',
     &           'implemented since GEOS-Chem v.8-02-01.',
     &           '-----> Try not using the non-local PBL option'
            CALL ERROR_STOP( 'Code does not support new PBL scheme',
     &                       'SRCSF30 (sulfate_mod.f)')

         ENDIF  ! .not. LNLPBL
         !=============================================================
         ! Add the size-resolved SO4 emission to tracer array
         ! Having the options to do sub-grid coagulation or simply
         ! emit.
         ! Sub-grid coagulation reduces the number being emitted
         ! and modifies the mass size distribution of existing particle
         ! as well as the size distribution being emitted.
         ! (win, 10/4/07)
         !=============================================================
         IF ( SGCOAG ) THEN

            !save number and mass before emission
            !N0(:,:) = TC1(I,J,:,:)
            !M0(:,:) = TC2(I,J,:,1:IBINS)

          DO L = 1, LLPAR
            !only really need to loop L=1,NTOP
            SO4(L) = TSO4 * EFRAC(L) * DTSRCE
            IF ( SO4(L) == 0.d0 ) CYCLE
            DO K = 1, IBINS
               !set number of sulfate particles emitted
               !as emitted mass * fraction in this bin / avg mass per particle for this bin
               NDISTINIT(K) = SO4(L) * BFRAC(K) / AVGMASS(K)
               !sfarina - sqrt is expensive.
!               NDISTINIT(K) = SO4(L) * BFRAC(K) /
!     &                                ( SQRT( XK(K)*XK(K+1) ) )
               !set existing number of particles
               NDIST(K) = TC1(I,J,L,K)
               !sfarina - what are the chances aerosol water and ammonium are properly equilibrated?
               DO C = 1, ICOMP
                  !set existing mass of each component
                  MDIST(K,C) = TC2(I,J,L,K+(C-1)*IBINS)
                  IF( IT_IS_NAN( MDIST(K,C) ) ) THEN
                     PRINT *,'+++++++ Found NaN in SRCSF30  +++++++'
                     PRINT *,'Location (I,J,L):',I,J,L,'Bin',K,'comp',C
                     CALL  ERROR_STOP('SRCSF30 SGCCOAG','sulfate_mod.f')
                  ENDIF
               ENDDO
               !initialize emitted sulfate number and mass returned from subgridcoag
               NDISTFINAL(K) = 0.0D0
               MADDFINAL(K)  = 0.0D0
            ENDDO
            !sfarina subgridcoag does its own mnfix. this call might be unnecessary?
            CALL MNFIX( NDIST, MDIST, ERRORSWITCH )
            IF( ERRORSWITCH ) PRINT *,'SRCSF30: MNFIX found error ',
     &              'before SUBGRIDCOAG at ',I,J,L
            ERRORSWITCH = .FALSE.

!            !debug
!            DO K = 1, IBINS
!               ! Overwrite number and mass before emission for diagnostic
!               ! just in case there was any change by MNFIX (win, 10/27/08)
!               N0(L,K) = NDIST(K)
!               M0(L,K) = MDIST(K,SRTSO4)
!               Avginit(K) = SUM(MDIST(K,:)) / NDIST(K)
!            ENDDO

            BOXVOL  = State_Met%AIRVOL(I,J,L) * 1.e6 !convert from m3 -> cm3
            TEMP    = State_Met%T(I,J,L)
            PRES    = State_Met%PMID(i,j,l)*100.0 ! in Pa

            pdbug=.false.

            CALL SUBGRIDCOAG( NDISTINIT, NDIST, MDIST, BOXVOL,TEMP,
     &                        PRES, TSCALE, NDISTFINAL, MADDFINAL,pdbug)
            DO K = 1, IBINS
               !add number from emissions
               NDIST2(K) = NDIST(K) + NDISTFINAL(K)
               !use this number for the diag
               Ndiag(K)  = Ndiag(K) + NDISTFINAL(K)
               !sfarina - An example to illustrate what's happening here:
               !assuming mass doubling
               !avgmass = .01, .02, .04 (AVGMASS(K) = sqrt(XK(K)*XK(K+1)))
               !N0 = 100, 50, 25
               !M0 = 1, 1, 1
               !emitted SO4 particles: 10, 5, 1 (for a total mass of 0.24)
               !but with subgrid coagulation, we lose 2 particles from bin 1
               !onto particles in each of bins 2 and 3, and 1 from bin 2 to bin 3, giving us a final distribution of
               !Ndistfinal = 6, 4, 1 (for a total mass of 6*.01 + 4*.02 + 1*.04 = 0.18)
               !but that doesn't conserve mass... those particles are now a little heavier
               !than they were before subgrid coag, so you have to add that additional mass (maddfinal)
               !(6*.01)+ (4*.02 + 2*.01) + (1*0.04 + 1*.02 + 2*.01) = 0.24

               MADDTOTAL   = NDISTFINAL(K) * AVGMASS(K)
     &                     + MADDFINAL(K)
               !copy mass from all species
               DO C = 1, ICOMP
                  MDIST2(K,C) = MDIST(K,C)
               ENDDO
               !add mass from emissions as explained above
               MDIST2(K,SRTSO4) = MDIST2(K,SRTSO4) + MADDTOTAL
               !save this for the diag
               Mdiag(K)   = Mdiag(K) + MADDTOTAL

               !sanity check
               if(NDISTFINAL(K) < 0d0) then
                CALL  ERROR_STOP('negative number emis','sulfate_mod.f')
               endif
               if(MADDTOTAL < 0d0) then
                CALL  ERROR_STOP('negative mass emis','sulfate_mod.f')
               endif
            ENDDO

            !debug - avg particle mass after emission but before mnfix
!            DO K = 1, IBINS
!               Avginner(K) = SUM(MDIST2(K,:)) / NDIST2(K)
!            ENDDO

            ERRORSWITCH = .FALSE.
            CALL MNFIX( NDIST2, MDIST2, ERRORSWITCH )

            IF( ERRORSWITCH ) PRINT *,'SRCSF30: MNFIX found error ',
     &           'after SUBGRIDCOAG at ',I,J,L

            DO K = 1, IBINS
               TC1(I,J,L,K) = NDIST2(K)
               DO C=1,ICOMP
                  TC2(I,J,L,K+(C-1)*IBINS) = MDIST2(K,C)
               ENDDO
            ENDDO

            !debug - avg particle mass final
!            DO K = 1, IBINS
!               Avgfinal(K) = SUM(MDIST2(K,:)) / NDIST2(K)
!            ENDDO
!
!            DO K = 1, IBINS
!            !sfarina debug
!            if(TC1(I,J,L,K)-N0(L,K) < 0d0) then
!             write(*,*) '"Negative NK emis" details:'
!             write(*,*) 'NTOP       ', NTOP
!             write(*,*) 'S_SO4:     ', S_SO4
!             write(*,*) 'TSO4:      ', TSO4
!             write(*,*) 'EFRAC(L):  ', EFRAC(L)
!             DO Bi=1,IBINS
!              write(*,*) 'Bin        ',Bi
!              write(*,*) 'n0, TC1    ', N0(l,bi),  TC1(i,j,l,Bi)
!              write(*,*) 'ndist1,2   ', NDIST(Bi), NDIST2(Bi)
!              write(*,*) 'ndistfinal ', NDISTFINAL(Bi)
!              write(*,*) 'MADDFINAL  ', MADDFINAL(Bi)
!              write(*,*) 'Avginit    ', Avginit(Bi)
!              write(*,*) 'Avginner   ', Avginner(Bi)
!              write(*,*) 'Avgfinal   ', Avgfinal(Bi)
!              write(*,*) 'M0(so4)    ', M0(l,bi)
!              DO C=1,ICOMP
!              write(*,*) 'Component  ', C
!              write(*,*) 'mdist      ', MDIST(Bi, C)
!              write(*,*) 'mdist2     ', MDIST2(Bi, C)
!              write(*,*) 'TC2        ', TC2(i,j,l,(C-1)*IBINS+Bi)
!              END DO !c
!             END DO !bi
!            end if
!
!            ENDDO

         ENDDO ! L loop
           !==============================================================
           ! ND59 Diagnostic: Size-resolved primary sulfate emission in
           !                 [kg S/box/timestep] and the corresponding
           !                  number emission [no./box/timestep]
           !==============================================================
            IF ( ND59 > 0 ) THEN
               !print*, 'JACK IN ND59 SULFATE'
               DO K = 1, IBINS
!                  if(TC2(I,J,L,K)-M0(L,K) < 0d0)
!     &              print *,'Negative SF emis ',TC2(I,J,L,K)-M0(L,K),
!     &                 'at',I,J,L,K
!                  if(TC1(I,J,L,K)-N0(L,K) < 0d0) then
!                     print *,'Negative NK emis ',TC1(I,J,L,K)-N0(L,K),
!     &                 'at',I,J,L,K
!                     print *,'tc1, N0 ',TC1(I,J,L,K),N0(L,K)
!                  end if
!sfarina - I have studied this extensively and determined that negative NK emis
!as defined here is not an accurate statement.
!The particle number in a given bin IS reduced by this subroutine, but
!it is not reduced by emission. Particle number is reduced by mnfix.
!if the bin is just about to boil over, that added sulfate mass will
!trigger a big particle shift in mnfix and it will look like a
!'negative number emission' event as defined by this inequality

!sfarina - changing the definition of this diagnostic to ignore changes to the
!distribution by mnfix
!                  AD59_SULF(I,J,1,K) = AD59_SULF(I,J,1,K) +
!     &                                  (TC2(I,J,L,K)-M0(L,K))*S_SO4
!                  AD59_NUMB(I,J,1,K) = AD59_NUMB(I,J,1,K) +
!     &                                  TC1(I,J,L,K)-N0(L,K)
                  AD59_SULF(I,J,1,K) = AD59_SULF(I,J,1,K) + Mdiag(K)
                  AD59_NUMB(I,J,1,K) = AD59_NUMB(I,J,1,K) + Ndiag(K)
               ENDDO
            ENDIF

         ELSE
         ! Distributing primary emission without sub-grid coagulation
         !=============================================================
         ! Add SO4 emissions to tracer array
         ! For SF: Convert from [kg SO4/box/s] -> [kg SO4/box/timestep]
         ! For NK: Convert from [kg SO4/box/s] -> [No.   /box/timestep]
         !=============================================================
            DO L = 1, LLPAR
               SO4(L) = TSO4 * EFRAC(L)
               DO K = 1, IBINS
                  TC1(I,J,L,K) = TC1(I,J,L,K) +
     &                    ( SO4(L) * DTSRCE * BFRAC(K) / AVGMASS(K) )
                  TC2(I,J,L,K) = TC2(I,J,L,K) +
     &                    ( SO4(L) * DTSRCE * BFRAC(K)               )
               ENDDO
            ENDDO

           !==============================================================
           ! ND59 Diagnostic: Size-resolved primary sulfate emission in
           !                 [kg S/box/timestep] and the corresponding
           !                  number emission [no./box/timestep]
           !==============================================================
            IF ( ND59 > 0 ) THEN
               SO4anbf(:,:,1) = SO4an(:,:,1) + SO4bf(:,:)
               SO4anbf(:,:,2) = SO4an(:,:,2)

               DO L = 1, 2
               DO K = 1, IBINS
                  AD59_SULF(I,J,L,K) = AD59_SULF(I,J,L,K) +
     &                                ( SO4anbf(I,J,L) * BFRAC(K)
     &                                    * S_SO4 * DTSRCE         )
                  AD59_NUMB(I,J,L,K) = AD59_NUMB(I,J,L,K) +
     &                                ( SO4anbf(I,J,L) * BFRAC(K)
     &                                    / AVGMASS(K) * DTSRCE   )
               ENDDO
               ENDDO

            ENDIF

         ENDIF !SGCOAG

      ENDDO
      ENDDO
!$OMP END PARALLEL DO
      IF ( LPRT ) print *,'   ### Finish SRCSF30'

      END SUBROUTINE SRCSF30
#endif
!EOC
!------------------------------------------------------------------------------
!                  GEOS-Chem Global Chemical Transport Model                  !
!------------------------------------------------------------------------------
!BOP
!
! !IROUTINE: grav_settling
!
! !DESCRIPTION: Subroutine GRAV\_SETTLING performs gravitational settling of
!  sulfate and nitrate in coarse sea salt (SO4S and NITS).
!  (bec, rjp, bmy, 4/20/04, 7/20/04, 10/25/05)
!\\
!\\
! !INTERFACE:
!
      SUBROUTINE GRAV_SETTLING( am_I_Root, Input_Opt,  State_Met,
     &                          State_Chm, State_Diag, N,         RC )
!
! !USES:
!
      USE CMN_DIAG_MOD        
      USE CMN_SIZE_MOD        
#if defined( BPCH_DIAG )
      USE DIAG_MOD,           ONLY : AD44
#endif
      USE ErrCode_Mod
      USE GC_GRID_MOD,        ONLY : GET_AREA_CM2
      USE Input_Opt_Mod,      ONLY : OptInput
      USE State_Chm_Mod,      ONLY : ChmState
      USE State_Diag_Mod,     ONLY : DgnState
      USE State_Met_Mod,      ONLY : MetState
      USE Species_Mod,        ONLY : Species
      USE TIME_MOD,           ONLY : GET_ELAPSED_SEC
      USE TIME_MOD,           ONLY : GET_TS_CHEM
!
! !INPUT PARAMETERS: 
!
      LOGICAL,        INTENT(IN)    :: am_I_Root   ! Are we on the root CPU?
      TYPE(OptInput), INTENT(IN)    :: Input_Opt   ! Input Options object
      TYPE(MetState), INTENT(IN)    :: State_Met   ! Meteorology State object
      INTEGER,        INTENT(IN)    :: N           ! Species index
!
! !OUTPUT PARAMETERS:
!
      INTEGER,        INTENT(OUT)   :: RC          ! Success or failure?
!
! !INPUT/OUTPUT PARAMETERS: 
!
      TYPE(ChmState), INTENT(INOUT) :: State_Chm   ! Chemistry State object
      TYPE(DgnState), INTENT(INOUT) :: State_Diag  ! Diagnostics State object
! 
! !REMARKS:
!  N=1 is SO4S; N=2 is NITS
!                                                                             .
!  tdf Include Coarse Mode DUST size bins
!  N=3 is SO4d2; N=4  is NIT_d1
!  N=5 is SO4d3; N=6  is NIT_d2
!  N=7 is SO4d4; N=8  is NIT_d3
!  N=9 is SO4d4; N=10 is NIT_d4
!  tdf Treat these coated DUSTs as DRY for now
!
! !REVISION HISTORY:
!  (1 ) Now references SALA_REDGE_um and SALC_REDGE_um from "tracer_mod.f"
!        (bmy, 7/20/04)
!  (2 ) Now references XNUMOL from "tracer_mod.f" (bmy, 10/25/05)
!  (3 ) Now limit relative humidity to [tiny(real(fp)),0.99] range for DLOG
!         argument (phs, 5/1/08)
!  (4 ) Bug fixes to the Gerber hygroscopic growth for sea salt aerosols
!       (jaegle, 5/5/11)
!  (5 ) Update hygroscopic growth to Lewis and Schwartz formulation (2006) and
!       density calculation based on Tang et al. (1997) (bec, jaegle 5/5/11)
!  22 Dec 2011 - M. Payer    - Added ProTeX headers
!  01 Mar 2012 - R. Yantosca - Now use GET_AREA_CM2(I,J,L) from grid_mod.F90
!  14 Nov 2012 - R. Yantosca - Now pass am_I_Root, Input_Opt, RC as arguments
!  15 Nov 2012 - M. Payer    - Replaced all met field arrays with State_Met
!                              derived type object
!  12 Sep 2013 - M. Sulprizio- Include Coarse Mode DUST size bins (T.D. Fairlie)
!  06 Jan 2015 - M. Yannetti - Changed some variables to f8 as needed
!  26 Feb 2015 - E. Lundgren - Replace GET_PCENTER with State_Met%PMID and
!                              remove dependency on pressure_mod.
!  22 Jan 2016 - E. Lundgren - Update netcdf drydep flux diagnostics
!  29 Apr 2016 - R. Yantosca - Don't initialize pointers in declaration stmts
!  31 May 2016 - E. Lundgren - Remove usage of Input_Opt%XNUMOL
!  24 Jun 2016 - R. Yantosca - Now return if id_SO4d1<0 or id_NITd1<0 (not ==0)
!  02 Nov 2017 - R. Yantosca - Now accept State_Diag as an argument
!EOP
!------------------------------------------------------------------------------
!BOC
!
! !DEFINED PARAMETERS:
!
      REAL(fp),  PARAMETER   :: C1     =  0.7674e+0_fp 
      REAL(fp),  PARAMETER   :: C2     =  3.079e+0_fp 
      REAL(fp),  PARAMETER   :: C3     =  2.573e-11_fp
      REAL(fp),  PARAMETER   :: C4     = -1.424e+0_fp
      REAL(fp),  PARAMETER   :: DEN_SS = 2200.0e+0_fp ! [kg/m3] sea-salt density

      ! Parameters for polynomial coefficients to derive seawater
      ! density. From Tang et al. (1997) (bec, jaegle, 5/11/11)
      REAL(fp),  PARAMETER   :: A1   =  7.93e-3_fp
      REAL(fp),  PARAMETER   :: A2   = -4.28e-5_fp
      REAL(fp),  PARAMETER   :: A3   =  2.52e-6_fp
      REAL(fp),  PARAMETER   :: A4   = -2.35e-8_fp
      REAL(f8),  PARAMETER   :: EPSI = 1.0e-4_f8 
!
! !LOCAL VARIABLES:
!
      !tdf from dry_settling
      ! P    Pressure in Kpa 1 mb = 100 pa = 0.1 kPa
      ! Dp   Diameter of aerosol [um]
      ! PDp  Pressure * DP
      ! TEMP Temperature (K)
      ! Slip Slip correction factor
      ! Visc Viscosity of air (Pa s)
      ! VTS  Settling velocity of particle (m/s)
      LOGICAL                :: Do_Diag
      LOGICAL                :: IS_UPTAKE_SPC
      INTEGER                :: I,         J,      L
      INTEGER                :: DryDep_ID, DTCHEM
      REAL(fp)               :: DELZ,      DELZ1,  REFF
      REAL(fp)               :: P,         DP,     PDP,      TEMP        
      REAL(fp)               :: CONST,     SLIP,   VISC,     FAC1
      REAL(fp)               :: FAC2,      FLUX,   AREA_CM2, RHB
      REAL(fp)               :: RUM,       RWET,   RATIO_R
      REAL(fp)               :: TOT1,      TOT2
      REAL(fp)               :: DEN 
      REAL(fp)               :: EmMw_g
      REAL(f8)               :: RHO1,      WTP,    RHO

      ! Arrays
      REAL(fp)               :: SALA_REDGE_um(2)
      REAL(fp)               :: SALC_REDGE_um(2)
      REAL(fp)               :: VTS(LLPAR)  
      REAL(fp)               :: TC0(LLPAR)

      ! Pointers
      REAL(fp),      POINTER :: TC(:,:,:)
      TYPE(Species), POINTER :: ThisSpc

      !=================================================================
      ! GRAV_SETTLING begins here!
      !=================================================================

      ! Initialize
      RC       =  GC_SUCCESS
      Do_Diag  = ( ND44 > 0 .or. Archive_DryDepChm .or. Archive_DryDep )

      ! Return if tracers are undefined
      IF ( Input_Opt%LDSTUP ) THEN
         IF ( id_SO4d1 < 0 .and. id_NITd1 < 0 ) RETURN ! tdf
      ENDIF

      ! Return if it's the start of the run
      IF ( GET_ELAPSED_SEC() == 0 ) RETURN

      ! Copy fields from INPUT_OPT to local variables for use below
      SALA_REDGE_um =  Input_Opt%SALA_REDGE_um
      SALC_REDGE_um =  Input_Opt%SALC_REDGE_um

      ! Chemistry timestep [s]
      DTCHEM        =  GET_TS_CHEM() * 60e+0_fp

      ! Look up this species in the species database
      ThisSpc       => State_Chm%SpcData(N)%Info

      ! Point to the species concentration array
      TC            => State_Chm%Species(:,:,:,N)

      ! Set a logical to denote that the species is one of the dust 
      ! uptake species, i.e. SO4d{1-4}, NITd{1-4} (bmy, 3/17/17)
      IS_UPTAKE_SPC =  ( ( N /= id_SO4s ) .and. ( N /= id_NITs ) )

      ! Drydep species index
      DryDep_Id     =  ThisSpc%DryDepId

      ! Emitted Mol Wt [g], aerosol radius [m], and density [kg/m3]
      EmMW_g        =  ThisSpc%EmMW_g
      REFF          =  ThisSpc%Radius
      DEN           =  ThisSpc%Density

      ! Sea salt radius [cm]
      ! The Gerber formula for hygroscopic growth uses the radius in
      ! micrometers instead of centimeters. This fix is implemented by using
      ! RUM instead of RCM (jaegle 5/5/11)
      RUM           =  REFF * 1e+6_fp

      ! Exponential factors
      ! replace with radius in microns (jaegle 5/5/11)
      FAC1          =  C1 * ( RUM**C2 )
      FAC2          =  C3 * ( RUM**C4 )

!$OMP PARALLEL DO
!$OMP+DEFAULT( SHARED )
!$OMP+PRIVATE( I,       J,     L,    VTS,  P,        TEMP, RHB,  RWET ) 
!$OMP+PRIVATE( RATIO_R, RHO,   DP,   PDP,  CONST,    SLIP, VISC, TC0  )
!$OMP+PRIVATE( DELZ,    DELZ1, TOT1, TOT2, AREA_CM2, FLUX             )
!$OMP+PRIVATE( RHO1,    WTP                                           ) 
!$OMP+SCHEDULE( DYNAMIC )
      DO J = 1, JJPAR
      DO I = 1, IIPAR       

         ! Initialize 
         DO L = 1, LLPAR
            VTS(L) = 0e+0_fp
         ENDDO

         ! Loop over levels
         DO L = 1, LLPAR

            ! Pressure at center of the level [kPa]
            ! Use moist air pressure for mean free path (ewl, 3/2/15)
            P       = State_Met%PMID(I,J,L) * 0.1e+0_fp

            ! Temperature [K]
            TEMP    = State_Met%T(I,J,L)

            ! Cap RH at 0.99 
            RHB    = MIN( 0.99e+0_fp, State_Met%RH(I,J,L) * 1e-2_fp )

            ! Safety check (phs, 5/1/08)
            RHB     = MAX( TINY(RHB), RHB           )

            ! Aerosol growth with relative humidity in radius [m] 
            ! (Gerber, 1985)
            ! Several bug fixes to the Gerber formulation: a log10 (instead of
            ! ln) should be used and the dry radius should be expressed in
            ! micrometers (instead of cm) also add more significant digits to
            ! the exponent (jaegle 5/5/11)
            !RWET    = 1d-6*(FAC1/(FAC2-LOG10(RHB))+RUM**3.e+0_fp)**0.33333e+0_fp

            ! Use equation 5 in Lewis and Schwartz (2006) [m] for sea salt
            ! growth (jaegle 5/11/11)
            RWET = REFF * (4.e+0_fp / 3.7e+0_fp) *
     &        ( (2.e+0_fp - RHB)/(1.e+0_fp - RHB) )**(1.e+0_fp/3.e+0_fp)


            ! Ratio dry over wet radii at the cubic power
            RATIO_R = ( REFF / RWET )**3.e+0_fp

            ! Density of the wet aerosol (kg/m3)
            !RHO     = RATIO_R * DEN + ( 1.e+0_fp - RATIO_R ) * 1000.e+0_fp

            ! Above density calculation is chemically unsound because it
            ! ignores chemical solvation.  
            ! Iteratively solve Tang et al., 1997 equation 5 to calculate
            ! density of wet aerosol (kg/m3) 
            ! (bec, jaegle 5/11/11)
            RATIO_R = ( REFF / RWET )
            ! Assume an initial density of 1000 kg/m3
            RHO  = 1000.e+0_f8
            RHO1 = 0.e+0_f8 !initialize (bec, 6/21/10)
            DO WHILE ( ABS( RHO1-RHO ) .gt. EPSI )
                ! First calculate weight percent of aerosol (kg_RH=0.8/kg_wet) 
                WTP    = 100.e+0_f8 * DEN/RHO * RATIO_R**3.e+0_f8
                ! Then calculate density of wet aerosol using equation 5 
                ! in Tang et al., 1997 [kg/m3]
                RHO1   = ( 0.9971e+0_f8 + (A1 * WTP) 
     $          + (A2 * WTP**2.e+0_f8)
     $          + (A3 * WTP**3.e+0_f8) 
     $          + (A4 * WTP**4.e+0_f8) ) * 1000.e+0_f8
                ! Now calculate new weight percent using above density
                ! calculation
                WTP    = 100.e+0_f8 * DEN/RHO1 * RATIO_R**3.e+0_f8
                ! Now recalculate new wet density [kg/m3]
                RHO   = ( 0.9971e+0_f8 + (A1 * WTP) 
     $          + (A2 * WTP**2.e+0_f8)
     $          + (A3 * WTP**3.e+0_f8) 
     $          + (A4 * WTP**4.e+0_f8) ) * 1000.e+0_f8
            ENDDO

            ! Dp = particle diameter [um]
            ! Use dry radius for dust uptake species
            ! Use wet radius for SO4s, NITs (tdf, bmy, 3/17/17)
            IF ( IS_UPTAKE_SPC ) THEN
               DP = 2.e+0_fp * REFF * 1.e+6_fp  ! SO4d*, NITd*
            ELSE
               DP = 2.e+0_fp * RWET * 1.e+6_fp  ! SO4s,  NITs
            ENDIF

            ! PdP = P * dP [hPa * um]
            PDp = P * Dp

            ! Constant
            ! Use dry radius for dust uptake species
            ! Use wet radius for SO4s, NITs (tdf, bmy, 3/17/17)
            IF ( IS_UPTAKE_SPC ) THEN
               CONST = 2.e+0_fp * DEN * REFF**2 * g0 / 9.e+0_fp ! SO4d*, NITd*
            ELSE
               CONST = 2.e+0_fp * RHO * RWET**2 * g0 / 9.e+0_fp ! SO4s,  NITs
            ENDIF

            !===========================================================
            ! NOTE: Slip correction factor calculations following 
            ! Seinfeld, pp464 which is thought to be more accurate 
            ! but more computation required. (rjp, 1/24/02)
            !
            ! # air molecule number density
            ! num = P * 1d3 * 6.023d23 / (8.314 * Temp) 
            !
            ! # gas mean free path
            ! lamda = 1.d6/( 1.41421 * num * 3.141592 * (3.7d-10)**2 ) 
            !
            ! # Slip correction
            ! Slip = 1. + 2. * lamda * (1.257 + 0.4 * exp( -1.1 * Dp     
            !     &     / (2. * lamda))) / Dp
            !
            ! NOTE: Eq) 3.22 pp 50 in Hinds (Aerosol Technology)
            ! which produces slip correction factore with small error
            ! compared to the above with less computation.
            !===========================================================  
          
            ! Slip correction factor (as function of P*dp)
            Slip = 1.e+0_fp+(15.60e+0_fp + 7.0e+0_fp * 
     &             EXP(-0.059e+0_fp * PDp)) / PDp

            !=====================================================
            ! NOTE, Eq) 3.22 pp 50 in Hinds (Aerosol Technology)
            ! which produce slip correction factor with small
            ! error compared to the above with less computation.
            ! tdf
            !=====================================================

            ! Viscosity [Pa*s] of air as a function of temperature 
            VISC = 1.458e-6_fp * (Temp)**(1.5e+0_fp) / 
     &             ( Temp + 110.4e+0_fp )

            ! Settling velocity [m/s]
            VTS(L) = CONST * Slip / VISC
         ENDDO

         ! Method is to solve bidiagonal matrix which is
         ! implicit and first order accurate in z (rjp, 1/24/02)

         ! Save initial tracer concentration in column
         DO L = 1, LLPAR
            TC0(L) = TC(I,J,L)
         ENDDO

         ! We know the boundary condition at the model top
         L    = LLCHEM
         DELZ = State_Met%BXHEIGHT(I,J,L)

         TC(I,J,L) = TC(I,J,L) / ( 1.e+0_fp + DTCHEM * VTS(L) / DELZ )

         DO L = LLCHEM-1, 1, -1
            DELZ  = State_Met%BXHEIGHT(I,J,L)
            DELZ1 = State_Met%BXHEIGHT(I,J,L+1)
            TC(I,J,L) = 1.e+0_fp / ( 1.e+0_fp + DTCHEM * VTS(L) / DELZ )
     &                * ( TC(I,J,L) + DTCHEM * VTS(L+1) / DELZ1
     &                *  TC(I,J,L+1) )
         ENDDO
         
         !==============================================================
         ! DIAGNOSTIC: Drydep flux [molec/cm2/s]
         ! (specifically sea salt loss diagnostics)
         !==============================================================
         IF ( Do_Diag ) THEN

            ! Initialize
            TOT1 = 0e+0_fp
            TOT2 = 0e+0_fp
            
            ! Compute column totals of TCO(:) and TC(I,J,:,N)
            DO L = 1, LLPAR
               TOT1 = TOT1 + TC0(L)
               TOT2 = TOT2 + TC(I,J,L)
            ENDDO

            ! Surface area [cm2]
            AREA_CM2 = GET_AREA_CM2( I, J, 1 )

            ! Convert sea salt/dust flux from [kg/s] to [molec/cm2/s]
            FLUX     = ( TOT1 - TOT2 ) / DTCHEM
            FLUX     = FLUX * AVO 
     &               / ( EmMW_g * 1.e-3_fp ) 
     &               / AREA_CM2 

#if defined( BPCH_DIAG )
            !-----------------------------------------------------------
            ! ND44 DIAGNOSTIC (bpch)
            ! Dry deposition flux loss [molec/cm2/s]
            !
            ! NOTE: Bpch diagnostics are being phased out.
            !-----------------------------------------------------------

            ! Store in global AD44 array for bpch diagnostic output
            AD44(I,J,DryDep_Id,1) = AD44(I,J,DryDep_Id,1) + FLUX
#endif

#if defined( NC_DIAG )
            !-----------------------------------------------------------
            ! HISTORY (aka netCDF diagnostics)
            ! Dry deposition flux loss [molec/cm2/s]
            !
            ! NOTE: Eventually think about converting this
            ! diagnostic to more standard units [kg/m2/s]
            !-----------------------------------------------------------

            ! Drydep flux in chemistry only
            IF ( Archive_DryDepChm ) THEN
               State_Diag%DryDepChm(I,J,1,DryDep_Id) = FLUX
            ENDIF

            ! Total drydep flux
            IF ( Archive_DryDep ) THEN
               State_Diag%DryDep(I,J,1,DryDep_Id) = FLUX
            ENDIF
#endif

         ENDIF
      ENDDO ! I
      ENDDO ! J
!$OMP END PARALLEL DO

      ! Free pointers
      ThisSpc => NULL()
      TC      => NULL()

      END SUBROUTINE GRAV_SETTLING
!EOC
!------------------------------------------------------------------------------
!                  GEOS-Chem Global Chemical Transport Model                  !
!------------------------------------------------------------------------------
!BOP
!
! !IROUTINE: chem_dms
!
! !DESCRIPTION: Subroutine CHEM\_DMS is the DMS chemistry subroutine from Mian
!  Chin's GOCART model, modified for use with the GEOS-CHEM model.
!  (rjp, bdf, bmy, 5/31/00, 10/15/09)
!\\
!\\
! !INTERFACE:
!
      SUBROUTINE CHEM_DMS( am_I_Root, Input_Opt,  State_Met,
     &                     State_Chm, State_Diag, RC         )
!
! !USES:
!
      USE CHEMGRID_MOD,       ONLY : ITS_IN_THE_NOCHEMGRID
      USE CMN_DIAG_MOD         
      USE CMN_SIZE_MOD         
      USE DIAG_MOD,           ONLY : AD05
      USE ErrCode_Mod
      USE Input_Opt_Mod,      ONLY : OptInput
      USE State_Chm_Mod,      ONLY : ChmState
      USE State_Diag_Mod,     ONLY : DgnState
      USE State_Met_Mod,      ONLY : MetState
      USE TIME_MOD,           ONLY : GET_TS_CHEM
!
! !INPUT PARAMETERS:
!
      LOGICAL,        INTENT(IN)    :: am_I_Root   ! Are we on the root CPU?
      TYPE(OptInput), INTENT(IN)    :: Input_Opt   ! Input Options object
      TYPE(MetState), INTENT(IN)    :: State_Met   ! Meteorology State object
!
! !INPUT/OUTPUT PARAMETERS: 
!
      TYPE(ChmState), INTENT(INOUT) :: State_Chm   ! Chemistry State object
      TYPE(DgnState), INTENT(INOUT) :: State_Diag  ! Diagnostics State object

!
! !OUTPUT PARAMETERS:
!
      INTEGER,        INTENT(OUT)   :: RC          ! Success or failure?
!             
! !REMARKS:
!  Reaction List (by Mian Chin, chin@rondo.gsfc.nasa.gov)                  
!  ============================================================================
!                                                                             .
!  R1:    DMS + OH  -> a*SO2 + b*MSA                OH addition channel    
!         k1 = { 1.7e-42*exp(7810/T)*[O2] / (1+5.5e-31*exp(7460/T)*[O2] }  
!         a = 0.75, b = 0.25                                               
!                                                                             .
!  R2:    DMS + OH  ->   SO2 + ...                  OH abstraction channel 
!         k2 = 1.2e-11*exp(-260/T)                                         
!                                                                             .
!         DMS_OH = DMS0 * exp(-(r1+r2)* NDT1)                                  
!         where DMS0 is the DMS concentration at the beginning,            
!         r1 = k1*[OH], r2 = k2*[OH].                                      
!                                                                             .
!  R3:    DMS + NO3 ->   SO2 + ...                                         
!         k3 = 1.9e-13*exp(500/T)                                          
!                                                                             .
!         DMS = DMS_OH * exp(-r3*NDT1)                                         
!         where r3 = k3*[NO3].                                             
!                                                                             .
!  R4:    DMS + X   ->   SO2 + ...                                         
!         assume to be at the rate of DMS+OH and DMS+NO3 combined.         
!                                                                             .
!  The production of SO2 and MSA here, PSO2_DMS and PMSA_DMS, are saved    
!  for use in CHEM_SO2 and CHEM_MSA subroutines as a source term.  They    
!  are in unit of [v/v/timestep]. 
!
! !REVISION HISTORY:
!  (1 ) Now reference AD, AIRDEN, and SUNCOS from "dao_mod.f".  Added 
!        parallel DO-loops.  Also now extract OH and NO3 from SMVGEAR
!        for coupled chemistry-aerosol runs. (rjp, bdf, bmy, 9/16/02)
!  (2 ) Bug fix: remove duplicate definition of RK3 (bmy, 3/23/03)
!  (3 ) Now use function GET_TS_CHEM from "time_mod.f".  (bmy, 3/27/03)
!  (4 ) Now reference STT and ITS_A_FULLCHEM_SIM from "tracer_mod.f"
!        Now replace IJSURF w/ an analytic function. (bmy, 7/20/04)
!  (5 ) Shift rows 8,9 in AD05 to 9,10 in to make room for P(SO4) from O3 
!        oxidation in sea-salt aerosols (bec, bmy, 4/13/05)
!  (6 ) Now remove reference to CMN, it's obsolete.  Now reference 
!        ITS_IN_THE_STRAT from "tropopause_mod.f". (bmy, 8/22/05)
!  (7 ) Now references XNUMOL from "tracer_mod.f" (bmy, 10/25/05)
!  (8 ) Now correctly records P(SO2) from OH in AD05 (pjh)
!  (9 ) Update reaction rate to match JPL06 and full chem (jaf, bmy, 10/15/09)
!  22 Dec 2011 - M. Payer    - Added ProTeX headers
!  31 Jul 2012 - R. Yantosca - Now loop from 1..LLPAR for GIGC compatibility
!  14 Nov 2012 - R. Yantosca - Add am_I_Root, Input_Opt, RC as arguments
!  15 Nov 2012 - M. Payer    - Replaced all met field arrays with State_Met
!                              derived type object
!  28 Nov 2012 - R. Yantosca - Replace SUNCOS with State_Met%SUNCOS
!  24 Jul 2014 - R. Yantosca - Now compute BOXVL internally
!  06 Nov 2014 - R. Yantosca - Now use State_Met%AIRDEN(I,J,L)
!  24 Jun 2016 - R. Yantosca - Now Return if id_DMS < 0 (not == 0)
!  30 Jun 2016 - R. Yantosca - Remove instances of STT.  Now get the advected
!                              species ID from State_Chm%Map_Advect.
!  08 Dec 2017 - R. Yantosca - Now accept State_Diag as an argument
!EOP
!------------------------------------------------------------------------------
!BOC
!
! !DEFINED PARAMETERS:
!
      REAL(fp), PARAMETER :: FX = 1.0e+0_fp
      REAL(fp), PARAMETER :: A  = 0.75e+0_fp
      REAL(fp), PARAMETER :: B  = 0.25e+0_fp

      ! From D4: only 0.8 efficiency, also some goes to DMSO and lost.  
      ! So we assume 0.75 efficiency for DMS addtion channel to form     
      ! products.                                                        
      REAL(fp), PARAMETER :: EFF = 1e+0_fp
!
! !LOCAL VARIABLES:
!
      ! Scalars
      LOGICAL             :: IS_FULLCHEM
      INTEGER             :: I,    J,    L
      REAL(fp)            :: TK,   O2,   RK1,    RK2,    RK3,   F  
      REAL(fp)            :: DMS,  DMS0, DMS_OH, DTCHEM, XOH,   XN3 
      REAL(fp)            :: XX,   OH,   OH0,    XNO3,   XNO30, LOH
      REAL(fp)            :: LNO3, BOXVL

      ! Pointers
      REAL(fp), POINTER   :: Spc(:,:,:,:)
      
      !=================================================================
      ! CHEM_DMS begins here!
      !=================================================================
      IF ( id_DMS < 0 ) RETURN

      ! Assume success
      RC          = GC_SUCCESS

      ! Copy fields from INPUT_OPT to local variables for use below
      IS_FULLCHEM = Input_Opt%ITS_A_FULLCHEM_SIM

      ! Point to chemical species array [v/v dry]
      Spc         => State_Chm%Species

      ! DTCHEM is the chemistry timestep in seconds
      DTCHEM      = GET_TS_CHEM() * 60e+0_fp

      ! Factor to convert AIRDEN from kgair/m3 to molecules/cm3:
      f           = 1000.e+0_fp / AIRMW * AVO * 1.e-6_fp
      
      !=================================================================
      ! Do the chemistry over all chemically-active grid boxes!
      !=================================================================
!$OMP PARALLEL DO
!$OMP+DEFAULT( SHARED )
!$OMP+PRIVATE( I, J, L, TK, O2, DMS0,OH, XNO3, RK1, RK2, BOXVL )
!$OMP+PRIVATE( RK3, DMS_OH, DMS, OH0, XNO30, XOH, XN3, XX, LOH, LNO3  )
!$OMP+SCHEDULE( DYNAMIC )
      DO L = 1, LLPAR
      DO J = 1, JJPAR
      DO I = 1, IIPAR

         ! Skip non-chemistry boxes
         IF ( ITS_IN_THE_NOCHEMGRID(I,J,L,Input_Opt,State_Met) ) CYCLE

         ! Temperature [K]
         TK     = State_Met%T(I,J,L)

         ! Get O2 [molec/cm3], DMS [v/v], OH [molec/cm3], NO3 [molec/cm3]
         O2     = State_Met%AIRDEN(I,J,L) * f * 0.21e+0_fp
         DMS0   = Spc(I,J,L,id_DMS)
         OH     = GET_OH(  I, J, L, Input_Opt, State_Chm, State_Met )
         XNO3   = GET_NO3( I, J, L, Input_Opt, State_Chm, State_Met )

         !==============================================================
         ! (1) DMS + OH:  RK1 - addition channel  
         !                RK2 - abstraction channel   
         !==============================================================
         RK1 = 0.e+0_fp
         RK2 = 0.e+0_fp
         RK3 = 0.e+0_fp

         IF ( OH > 0.e+0_fp ) THEN
            RK1 = ( 1.7e-42_fp * EXP( 7810.e+0_fp / TK ) * O2 ) /
     &            ( 1.e+0_fp + 5.5e-31_fp * EXP( 7460.e+0_fp / TK ) 
     &            * O2 ) * OH

            ! Update reaction rate to match JPL06 and full chem
            ! (jaf, bmy, 10/15/09)
            RK2 = 1.1e-11_fp * EXP( -240.e+0_fp / TK ) * OH 
         ENDIF
            
         !==============================================================
         ! (2) DMS + NO3 (only happens at night):  
         !==============================================================
         IF ( State_Met%SUNCOS(I,J) <= 0e+0_fp ) THEN
            RK3 = 1.9e-13_fp * EXP( 500.e+0_fp / TK ) * XNO3
         ENDIF

         !==============================================================
         ! Update DMS concentrations after reaction with OH and NO3, 
         ! and also account for DMS + X assuming at a rate as 
         ! (DMS+OH)*Fx in the day and (DMS+NO3)*Fx at night:   
         ! 
         ! DMS_OH :  DMS concentration after reaction with OH  
         ! DMS    :  DMS concentration after reaction with NO3       
         !           (min(DMS) = 1.0E-32)       
         !
         ! NOTE: If we are doing a coupled fullchem/aerosol run, then
         ! also modify OH and NO3 concentrations after rxn w/ DMS.
         !==============================================================
         DMS_OH = DMS0   * EXP( -( RK1 + RK2 ) * Fx * DTCHEM )
         DMS    = DMS_OH * EXP( -( RK3       ) * Fx * DTCHEM ) 
         IF ( DMS < SMALLNUM ) DMS = 0e+0_fp

         ! Archive initial OH and NO3 for diagnostics
         OH0    = OH
         XNO30  = XNO3

         IF ( IS_FULLCHEM ) THEN
         
            ! Update OH after rxn w/ DMS (coupled runs only)
            OH    = OH0 - ( ( DMS0 - DMS_OH ) *
     &              State_Met%AIRDEN(I,J,L) * f )
            IF ( OH < SMALLNUM ) OH = 0e+0_fp

            ! Update NO3 after rxn w/ DMS (coupled runs only)
            XNO3  = XNO30 - ( ( DMS_OH - DMS ) *
     &              State_Met%AIRDEN(I,J,L) * f )
            IF ( XNO3 < SMALLNUM ) XNO3 = 0e+0_fp

         ENDIF 

         ! Save DMS back to the tracer array
         Spc(I,J,L,id_DMS) = DMS

         !==============================================================
         ! Save SO2 and MSA production from DMS oxidation 
         ! in [mixing ratio/timestep]:    
         !
         ! SO2 is formed in DMS+OH addition (0.85) and abstraction 
         ! (1.0) channels as well as DMS + NO3 reaction.  We also 
         ! assume that SO2 yield from DMS + X is 1.0.  
         !
         ! MSA is formed in DMS + OH addition (0.15) channel. 
         !==============================================================
         IF ( ( RK1 + RK2 ) == 0.e+0_fp ) THEN
            PMSA_DMS(I,J,L) = 0.e+0_fp
         ELSE
            PMSA_DMS(I,J,L) = ( DMS0 - DMS_OH ) * 
     &                          B*RK1 / ( ( RK1 + RK2 ) * Fx ) * EFF
         ENDIF

         PSO2_DMS(I,J,L) =  DMS0 - DMS - PMSA_DMS(I,J,L)

#if defined( BPCH_DIAG )
         !==============================================================
         ! ND05 (bpch) diagnostic: production and loss
         !
         ! For the offline run, we are reading in monthly mean OH, NO3 
         ! from disk.  We don't modify these, so LOH = 0 and LNO3 = 0.
         !==============================================================
         IF ( ND05 > 0 .and. L <= LD05 ) THEN

            ! P(SO2) from DMS+OH, DMS+NO3, and DMS+X
            XOH  = ( DMS0   - DMS_OH - PMSA_DMS(I,J,L) ) /
     &                 Fx   * State_Met%AD(I,J,L) / TCVV_S
            XN3  = ( DMS_OH - DMS ) / Fx * State_Met%AD(I,J,L) / TCVV_S
            XX   = ( ( DMS0 - DMS ) * State_Met%AD(I,J,L) / TCVV_S )
     &               - XOH  - XN3

            ! Grid box volume [cm3]
            BOXVL = State_Met%AIRVOL(I,J,L) * 1e+6_fp

            ! Convert L(OH) and L(NO3) from [molec/cm3] to [kg/timestep]
            LOH  = ( OH0   - OH  ) * BOXVL / XNUMOL_OH
            LNO3 = ( XNO30 - XNO3) * BOXVL / XNUMOL_NO3

            ! Store P(SO2) from DMS + OH [kg S/timestep]
            AD05(I,J,L,1) = AD05(I,J,L,1) + XOH

            ! Store P(SO2) from DMS + NO3 [kg S/timestep]
            AD05(I,J,L,2) = AD05(I,J,L,2) + XN3

            ! Store total P(SO2) from DMS [kg S/timestep]
            AD05(I,J,L,3) = AD05(I,J,L,3)   + 
     &                    ( PSO2_DMS(I,J,L) * State_Met%AD(I,J,L) /
     &                      TCVV_S )

            ! Store P(MSA) from DMS [kg S/timestep]
            AD05(I,J,L,4) = AD05(I,J,L,4)   + 
     &                    ( PMSA_DMS(I,J,L) * State_Met%AD(I,J,L) /
     &                      TCVV_S )

            ! Store L(OH) by DMS [kg OH/timestep]
            AD05(I,J,L,10) = AD05(I,J,L,10) + LOH
            
            ! Store L(NO3) by DMS [kg NO3/timestep]
            AD05(I,J,L,11) = AD05(I,J,L,11) + LNO3

         ENDIF
#endif

#if defined( NC_DIAG )
         !==============================================================
         ! HISTORY (aka netCDF diagnostics)
         !
         ! Production and loss diagnostics
         !==============================================================

         ! P(SO2) from DMS+OH, DMS+NO3, and DMS+X
         XOH  = ( DMS0   - DMS_OH - PMSA_DMS(I,J,L) ) /
     &              Fx   * State_Met%AD(I,J,L) / TCVV_S
         XN3  = ( DMS_OH - DMS ) / Fx * State_Met%AD(I,J,L) / TCVV_S
         XX   = ( ( DMS0 - DMS ) * State_Met%AD(I,J,L) / TCVV_S )
     &            - XOH  - XN3

         ! Grid box volume [cm3]
         BOXVL = State_Met%AIRVOL(I,J,L) * 1e+6_fp

         ! Convert L(OH) and L(NO3) from [molec/cm3] to [kg/timestep]
         LOH  = ( OH0   - OH  ) * BOXVL / XNUMOL_OH
         LNO3 = ( XNO30 - XNO3) * BOXVL / XNUMOL_NO3

         ! Store P(SO2) from DMS + OH [kg S/timestep]
         IF ( Archive_ProdSO2fromDMSandOH ) THEN
            State_Diag%ProdSO2fromDMSandOH(I,J,L) = XOH
         ENDIF

         ! Store P(SO2) from DMS + NO3 [kg S/timestep]
         IF ( Archive_ProdSO2fromDMSandNO3 ) THEN
            State_Diag%ProdSO2fromDMSandNO3(I,J,L) = XN3
         ENDIF

         ! Store P(SO2) from DMS + NO3 [kg S/timestep]
         IF ( Archive_ProdSO2fromDMS ) THEN
            State_Diag%ProdSO2fromDMS(I,J,L) =
     &         ( PSO2_DMS(I,J,L) * State_Met%AD(I,J,L) / TCVV_S )
         ENDIF

         ! Store P(MSA) from DMS [kg S/timestep]
         IF ( Archive_ProdMSAfromDMS ) THEN
            State_Diag%ProdMSAfromDMS(I,J,L) =
     &         ( PMSA_DMS(I,J,L) * State_Met%AD(I,J,L) / TCVV_S )
         ENDIF

         ! Store L(OH) by DMS [kg OH/timestep]
         IF ( Archive_LossOHbyDMS ) THEN
            State_Diag%LossOHbyDMS(I,J,L) = LOH
         ENDIF

         ! Store L(NO3) by DMS [kg NO3/timestep]
         IF ( Archive_LossNO3byDMS ) THEN
            State_Diag%LossNO3byDMS(I,J,L) = LNO3
         ENDIF
#endif

         !==============================================================
         ! For a coupled fullchem/aerosol run, save OH [molec/cm3] 
         ! and NO3 [molec/cm3] back into State_Chm%Species
         !==============================================================
         IF ( IS_FULLCHEM ) THEN
! This may be problematic 
!            State_Chm%Species(I,J,L,id_OH  ) = OH
!            State_Chm%Species(I,J,L,id_NO3 ) = XNO3
            Spc(I,J,L,id_OH  ) = OH
            Spc(I,J,L,id_NO3 ) = XNO3
         ENDIF
      ENDDO
      ENDDO
      ENDDO
!$OMP END PARALLEL DO

      ! Free pointer
      Spc => NULL()

      END SUBROUTINE CHEM_DMS
!EOC
!------------------------------------------------------------------------------
!                  GEOS-Chem Global Chemical Transport Model                  !
!------------------------------------------------------------------------------
!BOP
!
! !IROUTINE: chem_h2o2
!
! !DESCRIPTION: Subroutine CHEM\_H2O2 is the H2O2 chemistry subroutine for
!  offline sulfate simulations.  For coupled runs, H2O2 chemistry is already
!  computed by the SMVGEAR module. (rjp, bmy, 11/26/02, 10/25/05)
!\\
!\\
! !INTERFACE:
!
      SUBROUTINE CHEM_H2O2( am_I_Root, Input_Opt,  State_Met,
     &                      State_Chm, State_Diag, RC         )
!
! !USES:
!
      USE CHEMGRID_MOD,   ONLY : ITS_IN_THE_NOCHEMGRID
      USE CMN_SIZE_MOD
      USE CMN_DIAG_MOD
      USE ErrCode_Mod
      USE Input_Opt_Mod,  ONLY : OptInput
      USE PBL_MIX_MOD,    ONLY : GET_FRAC_UNDER_PBLTOP
      USE State_Chm_Mod,  ONLY : ChmState
      USE State_Diag_Mod, ONLY : DgnState
      USE State_Met_Mod,  ONLY : MetState
      USE TIME_MOD,       ONLY : GET_MONTH
      USE TIME_MOD,       ONLY : GET_TS_CHEM
      USE TIME_MOD,       ONLY : ITS_A_NEW_MONTH
!
! !INPUT PARAMETERS:
!
      LOGICAL,        INTENT(IN)    :: am_I_Root   ! Is this the root CPU?
      TYPE(OptInput), INTENT(IN)    :: Input_Opt   ! Input Options object
      TYPE(MetState), INTENT(IN)    :: State_Met   ! Meteorology State object
!
! !INPUT/OUTPUT PARAMETERS: 
!
      TYPE(ChmState), INTENT(INOUT) :: State_Chm   ! Chemistry State object
      TYPE(DgnState), INTENT(INOUT) :: State_Diag  ! Diagnostics State object
!
! !OUTPUT PARAMETERS:
!
      INTEGER,        INTENT(OUT)   :: RC          ! Success or failure?
! 
! !REVISION HISTORY:
!  (1 ) Bug fix: need to multiply DXYP by 1d4 for cm2 (bmy, 3/23/03)
!  (2 ) Now replace DXYP(JREF)*1d4 with routine GET_AREA_CM2 of "grid_mod.f"
!        Now use functions GET_MONTH and GET_TS_CHEM from "time_mod.f".
!        (bmy, 3/27/03)
!  (3 ) Now references PBLFRAC from "drydep_mod.f".  Now apply dry deposition 
!        throughout the entire PBL.  Added FREQ variable. (bmy, 8/1/03)
!  (4 ) Now use ND44_TMP array to store vertical levels of drydep flux, then 
!        sum into AD44 array.  This preents numerical differences when using
!        multiple processors. (bmy, 3/24/04)    
!  (5 ) Now use diurnally-varying JO1D.  Now use new unit conversion for
!        the ND44 diagnostic. (rjp, bmy, 3/30/04)
!  (6 ) Now use parallel DO-loop to zero ND44_TMP.  Now uses ITS_A_NEW_MONTH
!        from time_mod.f. (bmy, 4/14/04)
!  (7 ) Now reference STT & TCVV from "tracer_mod.f".  Also replace IJSURF
!        with an analytic function.  Now references DATA_DIR from 
!        "directory_mod.f". (bmy, 7/20/04)
!  (8 ) Now suppress output from READ_BPCH with QUIET keyword (bmy, 1/25/05)
!  (9 ) Replace PBLFRAC from "drydep_mod.f" with GET_FRAC_UNDER_PBLTOP
!        from "pbl_mix_mod.f" (bmy, 2/22/05)
!  (10) Now read offline files from "sulfate_sim_200508/offline".  Now remove 
!        reference to CMN, it's obsolete.  Now reference ITS_IN_THE_STRAT from 
!        "tropopause_mod.f". (bmy, 8/22/05)
!  (11) Now make sure all USE statements are USE, ONLY (bmy, 10/3/05)
!  (12) Now references XNUMOL from "tracer_mod.f" (bmy, 10/25/05)
!  22 Dec 2011 - M. Payer    - Added ProTeX headers
!  01 Mar 2012 - R. Yantosca - Now use GET_AREA_CM2(I,J,L) from grid_mod.F90
!  30 Jul 2012 - R. Yantosca - Now accept am_I_Root as an argument when
!                              running with the traditional driver main.F
!  31 Jul 2012 - R. Yantosca - Now loop from 1..LLPAR for GIGC compatibility
!  31 Jul 2012 - R. Yantosca - Declare temp drydep arrays w/ LLPAR (not LLTROP)
!  14 Nov 2012 - R. Yantosca - Add am_I_Root, Input_Opt, RC as arguments
!  15 Nov 2012 - M. Payer    - Replaced all met field arrays with State_Met
!                              derived type object
!  26 Nov 2012 - R. Yantosca - Dimension ND44_TMP array with LLPAR, not LLTROP
!  28 Nov 2012 - R. Yantosca - Replace SUNCOS with State_Met%SUNCOS
!  05 Mar 2013 - R. Yantosca - Now use Input_Opt%LNLPBL
!  19 Mar 2013 - R. Yantosca - Now copy Input_Opt%TCVV(1:N_TRACERS) and
!                              Input_Opt%XNUMOL(1:N_TRACERS) -- avoid OOB errs
!  25 Mar 2013 - M. Payer    - Now pass State_Chm object via the arg list
!  18 Sep 2014 - M. Sulprizio- Now get J(H2O2) and PH2O2m from HEMCO
!  06 Nov 2014 - R. Yantosca - Now use State_Met%AIRDEN(I,J,L)
!  12 Jun 2015 - R. Yantosca - Now remove orphaned ND44 variables
!  23 Sep 2015 - R. Yantosca - Remove reference to obsolete DRYH2O2 flag
!  24 Jun 2016 - R. Yantosca - Now return if id_H2O2 < 0 (not == 0)
!  30 Jun 2016 - R. Yantosca - Remove instances of Spc.  Now get the advected
!                              species ID from State_Chm%Map_Advect.

!EOC
!------------------------------------------------------------------------------
!BOC
!
! !DEFINED PARAMETERS:
! 
      REAL(fp),  PARAMETER :: A = 2.9e-12_fp
!
! !LOCAL VARIABLES:
!
      ! SAVEd Scalars
      LOGICAL            :: FIRST     = .TRUE.
      INTEGER, SAVE      :: LASTMONTH = -99

      ! Scalars
      INTEGER            :: I,     J,    L
      REAL(fp)           :: DT,    Koh,  DH2O2, M,    F ,   XTAU   
      REAL(fp)           :: H2O20, H2O2, ALPHA, FREQ, PHOTJ

      ! Strings
      CHARACTER(LEN=255) :: FILENAME

      ! Arrays
      REAL*4             :: ARRAY(IIPAR,JJPAR,LLCHEM)

      ! Pointers
      REAL(fp), POINTER  :: Spc(:,:,:,:)

      !=================================================================
      ! CHEM_H2O2 begins here!
      !=================================================================
      IF ( id_H2O2 < 0 ) RETURN 

      ! Assume success
      RC        = GC_SUCCESS

      ! Point to chemical species array [v/v dry]
      Spc       => State_Chm%Species

      ! Chemistry timestep [s]
      DT        = GET_TS_CHEM() * 60e+0_fp

      ! Factor to convert AIRDEN from kgair/m3 to molecules/cm3:
      F         = 1000.e+0_fp / AIRMW * AVO * 1.e-6_fp
      
      !=================================================================
      ! Loop over tropopsheric grid boxes and do chemistry
      !=================================================================
!$OMP PARALLEL DO
!$OMP+DEFAULT( SHARED )
!$OMP+PRIVATE( I, J, L, M, H2O20, KOH, FREQ, ALPHA, DH2O2, H2O2 )
!$OMP+PRIVATE( PHOTJ )
!$OMP+SCHEDULE( DYNAMIC )
      DO L  = 1, LLPAR
      DO J  = 1, JJPAR
      DO I  = 1, IIPAR

         ! Initialize for safety's sake 
         FREQ = 0e+0_fp

         ! Skip non-chemistry boxes
         IF ( ITS_IN_THE_NOCHEMGRID(I,J,L,Input_Opt,State_Met) ) CYCLE

         ! Density of air [molec/cm3]
         M     = State_Met%AIRDEN(I,J,L) * f  

         ! Initial H2O2 [v/v]
         H2O20 = Spc(I,J,L,id_H2O2)

         ! Loss frequenty due to OH oxidation [s-1]
         KOH   = A * EXP( -160.e+0_fp / State_Met%T(I,J,L) ) * 
     &           GET_OH( I, J, L, Input_Opt, State_Chm, State_Met )

         ! Now do all dry deposition in mixing_mod.F90 (ckeller, 3/5/15)
         FREQ = 0.e+0_fp

         ! Impose a diurnal variation of jH2O2 by multiplying COS of 
         ! solar zenith angle normalized by maximum solar zenith angle 
         ! because the archived JH2O2 is for local noon time
         IF ( COSZM(I,J) > 0.e+0_fp ) THEN
            PHOTJ = JH2O2(I,J,L) * State_Met%SUNCOS(I,J) / COSZM(I,J)
            PHOTJ = MAX( PHOTJ, 0e+0_fp )
         ELSE
            PHOTJ = 0e+0_fp
         ENDIF

         ! Compute loss fraction from OH, photolysis, drydep [unitless].  
         ALPHA = 1.e+0_fp + ( KOH + PHOTJ + FREQ ) * DT 

         ! Delta H2O2 [v/v]
         ! PH2O2m is in kg/m3 (from HEMCO), convert to molec/cm3/s (mps,9/18/14)
         DH2O2 = ( PH2O2m(I,J,L) / TS_EMIS * XNUMOL_H2O2 / CM3PERM3 )
     &           * DT / ( ALPHA * M )
         
         ! Final H2O2 [v/v]
         H2O2  = ( H2O20 / ALPHA + DH2O2 )
         IF ( H2O2 < SMALLNUM ) H2O2 = 0e+0_fp

         ! Store final H2O2 in Spc
         Spc(I,J,L,id_H2O2) = H2O2

      ENDDO
      ENDDO
      ENDDO
!$OMP END PARALLEL DO

      ! Free pointer
      Spc => NULL()

      END SUBROUTINE CHEM_H2O2
!EOC
!------------------------------------------------------------------------------
!                  GEOS-Chem Global Chemical Transport Model                  !
!------------------------------------------------------------------------------
!BOP
!
! !IROUTINE: chem_so2
!
! !DESCRIPTION: Subroutine CHEM\_SO2 is the SO2 chemistry subroutine. 
!  (rjp, bmy, 11/26/02, 8/26/10) 
!\\
!\\
! !INTERFACE:
!
      SUBROUTINE CHEM_SO2( am_I_Root, Input_Opt,  State_Met,
     &                     State_Chm, State_Diag, FullRun,   RC )
!
! !USES:
!
      USE CHEMGRID_MOD,       ONLY : ITS_IN_THE_NOCHEMGRID
      USE CMN_DIAG_MOD
      USE CMN_SIZE_MOD
      USE DAO_MOD,            ONLY : IS_WATER
      USE DIAG_MOD,           ONLY : AD05
      USE DUST_MOD,           ONLY : GET_DUST_ALK      ! tdf 04/08/08
      USE ErrCode_Mod
      USE ERROR_MOD,          ONLY : IS_SAFE_EXP
      USE ERROR_MOD,          ONLY : SAFE_DIV
      USE ERROR_MOD,          ONLY : ERROR_STOP
      USE Input_Opt_Mod,      ONLY : OptInput
      USE PRESSURE_MOD,       ONLY : GET_PCENTER
      USE State_Chm_Mod,      ONLY : ChmState
      USE State_Met_Mod,      ONLY : MetState
      USE State_Diag_Mod,     ONLY : DgnState
      USE TIME_MOD,           ONLY : GET_TS_CHEM, GET_MONTH
      USE TIME_MOD,           ONLY : ITS_A_NEW_MONTH
<<<<<<< HEAD
=======
      USE TRACERID_MOD,       ONLY : IDTH2O2
      USE TRACERID_MOD,       ONLY : IDTSO2
      USE TRACERID_MOD,       ONLY : IDTSO4,  IDTNH3,  IDTNH4,  IDTHNO3
      USE TRACERID_MOD,       ONLY : IDTNIT,  IDTDST1, IDTDST2, IDTDST3
      USE TRACERID_MOD,       ONLY : IDTDST4, IDTSALA, IDTSALC, IDTpFe
>>>>>>> 572128f1
      USE WETSCAV_MOD,        ONLY : H2O2s
      USE WETSCAV_MOD,        ONLY : SO2s
      USE HCO_INTERFACE_MOD,  ONLY : GetHcoDiagn
!
! !INPUT PARAMETERS:
!
      LOGICAL,        INTENT(IN)    :: am_I_Root   ! Is this the root CPU?
      LOGICAL,        INTENT(IN)    :: FullRun     ! Modify species conc?
      TYPE(OptInput), INTENT(IN)    :: Input_Opt   ! Input Options object
      TYPE(MetState), INTENT(IN)    :: State_Met   ! Meteorology State object
!
! !INPUT/OUTPUT PARAMETERS: 
!
      TYPE(ChmState), INTENT(INOUT) :: State_Chm   ! Chemistry State object
      TYPE(DgnState), INTENT(INOUT) :: State_Diag  ! Diagnostics State object
!
! !OUTPUT PARAMETERS:
!
      INTEGER,        INTENT(INOUT) :: RC          ! Success or failure?
!
! !REMARKS:
!  Reaction List (by Rokjin Park, rjp@io.harvard.edu)                      
!  ============================================================================
!  (1 ) SO2 production:                                                      
!       DMS + OH, DMS + NO3 (saved in CHEM_DMS)                               
!                                                                             .
!  (2 ) SO2 loss:                                                         
!       (a) SO2 + OH  -> SO4                                               
!       (b) SO2       -> drydep                                             
!       (c) SO2 + H2O2 or O3 (aq) -> SO4                         
!                                                                             .
!  (3 ) SO2 = SO2_0 * exp(-bt) +  PSO2_DMS/bt * [1-exp(-bt)]   
!                                                                             .
!       where b is the sum of the reaction rate of SO2 + OH and the dry       
!       deposition rate of SO2, PSO2_DMS is SO2 production from DMS in        
!       MixingRatio/timestep.                                                 
!                                                                             .
!  If there is cloud in the gridbox (fraction = fc), then the aqueous      
!  phase chemistry also takes place in cloud. The amount of SO2 oxidized   
!  by H2O2 in cloud is limited by the available H2O2; the rest may be      
!  oxidized due to additional chemistry, e.g, reaction with O3 or O2       
!  (catalyzed by trace metal).                                             
!                                                                          
! !REVISION HISTORY: 
!  (1 ) Removed duplicate definition of Ki (bmy, 11/15/01)     
!  (2 ) Eliminate duplicate HPLUS definition.  Make adjustments to facilitate 
!        SMVGEAR chemistry for fullchem runs (rjp, bmy, 3/23/03)
!  (3 ) Now replace DXYP(J+J0)*1d4 with routine GET_AREA_CM2 of "grid_mod.f"
!        Now use function GET_TS_CHEM from "time_mod.f".
!  (4 ) Now apply dry deposition to entire PBL.  Now references PBLFRAC array
!        from "drydep_mod.f". (bmy, 8/1/03)  
!  (5 ) Now use ND44_TMP array to store vertical levels of drydep flux, then 
!        sum into AD44 array.  This preents numerical differences when using
!        multiple processors. (bmy, 3/24/04)
!  (6 ) Now use parallel DO-loop to zero ND44_TMP (bmy, 4/14/04)
!  (7 ) Now reference STT, TCVV, & ITS_AN_AEROSOL_SIM from "tracer_mod.f".
!        Now reference DATA_DIR from "directory_mod.f" (bmy, 7/20/04)
!  (8 ) Replace PBLFRAC from "drydep_mod.f" with GET_FRAC_UNDER_PBLTOP from 
!        "pbl_mix_mod.f" (bmy, 2/22/05)
!  (9 ) Modified for SO4s, NITs.  Also modified for alkalinity w/in the
!        seasalt chemistry. (bec, bmy, 4/13/05)
!  (10) Now remove reference to CMN, it's obsolete.  Now reference 
!        ITS_IN_THE_STRAT from "tropopause_mod.f" (bmy, 8/22/05)
!  (11) Now references XNUMOL from "tracer_mod.f" (bmy, 10/25/05)
!  (12) Updated to match JPL 2006 + full chem (jaf, bmy, 10/15/09)
!  (13) Now prevent floating-point exceptions when taking the exponential
!        terms. (win, bmy, 1/4/10)
!  (14) Save aqueous production rate to PSO4_SO2AQ for TOMAS microphyics
!        (win, 1/25/10)
!  (15) Added extra error checks to prevent negative L2S, L3S (bmy, 4/28/10)
!  (16) Use liq. water content from met fields in GEOS-5 (jaf, bmy, 6/30/10)
!  26 Aug 2010 - R. Yantosca - Use liquid water content from MERRA
!  12 Nov 2010 - R. Yantosca - Prevent div-by-zero when computing L2S and L3S
!  27 May 2011 - L. Zhang    - Divide LWC by cloud fraction for GEOS/MERRA
!                              and adjust the L2S and L3S rates accordingly
!  22 Dec 2011 - M. Payer    - Added ProTeX headers
!  08 Feb 2012 - R. Yantosca - Treat GEOS-5.7.2 in the same way as MERRA
!  01 Mar 2012 - R. Yantosca - Now use GET_AREA_CM2(I,J,L) from grid_mod.F90
!  31 Jul 2012 - R. Yantosca - Now loop over 1..LLPAR for GIGC compatibility
!  31 Jul 2012 - R. Yantosca - Declare temp drydep arrays w/ LLPAR (not LLTROP)
!  14 Nov 2012 - R. Yantosca - Add am_I_Root, Input_Opt, RC as arguments
!  15 Nov 2012 - M. Payer    - Replaced all met field arrays with State_Met
!                              derived type object
!  05 Mar 2013 - R. Yantosca - Now use Input_Opt%LNLPBL
!  19 Mar 2013 - R. Yantosca - Now copy Input_Opt%TCVV(1:N_TRACERS) and
!                              Input_Opt%XNUMOL(1:N_TRACERS) -- avoid OOB errs
!  25 Mar 2013 - M. Payer    - Now pass State_Chm object via the arg list
!  05 Sep 2013 - M. Sulprizio- Add modifications for cloud pH (B. Alexander)
!  06 Sep 2013 - M. Sulprizio- Bug fix: Prevent divide-by-zero if LWC=0. Only
!                              do aqueous SO2 chemistry when LWC>0.
!  12 Sep 2013 - M. Sulprizio- Modified for SO4d, NITd.  Also modified for
!                              alkalinity w/in the dust chemistry. (tdf 4/07/08)
!  26 Sep 2013 - R. Yantosca - Renamed GEOS_57 Cpp switch to GEOS_FP
!  28 Jan 2014 - R. Yantosca - Bug fix for TOMAS. Set ALKdst=0 since TOMAS
!                              carries its own dust tracers instead of DST1-4.
!  25 Jun 2014 - R. Yantosca - Now pass Input_Opt to GET_ALK
!  18 Sep 2014 - M. Sulprizio- Now get HNO3 for offline aerosol sim from HEMCO
!  06 Nov 2014 - R. Yantosca - Now use State_Met%AIRDEN(I,J,L)
!  06 Nov 2014 - R. Yantosca - Now use State_Met%CLDF(I,J,L)
!  12 Jan 2015 - C. Keller   - Now allow NDENS_SALA and NDENS_SALC to be empty.
!  26 Feb 2015 - E. Lundgren - Replace GET_PCENTER with State_Met%PMID_DRY.
!                              Remove dependency on pressure_mod.
!  12 Aug 2015 - R. Yantosca - Add support for MERRA2 meteorology
!  23 Sep 2015 - R. Yantosca - Remove reference to obsolete DRYSO2 flag
!  24 Jun 2016 - R. Yantosca - Now return id_H2O2 < 0 or id_SO2 < 0 (not == 0)
!  22 Mar 2017 - M. Sulprizio- Add fixes for LWC unit conversion (V. Shah)
!  07 Dec 2017 - R. Yantosca - Now accept State_Diag as an argument
!EOP
!------------------------------------------------------------------------------
!BOC
!
! !DEFINED PARAMETERS:
!
!      REAL(fp),  PARAMETER    :: HPLUS  = 3.16227766016837953d-5  !pH = 4.5
      REAL(fp),  PARAMETER  :: HPLUS_45  = 3.16227766016837953e-5_fp  !pH = 4.5
      REAL(fp),  PARAMETER  :: HPLUS_50  = 1.0e-5_fp  !pH = 5.0
      REAL(fp),  PARAMETER  :: MINDAT    = 1.e-20_fp
!
! !LOCAL VARIABLES:
!
      ! Scalars
      LOGICAL               :: IS_OFFLINE
      LOGICAL               :: IS_FULLCHEM
      LOGICAL               :: LDSTUP
      INTEGER               :: I,      J,       L       !,      I1,   I2
      INTEGER               :: II,     NSTEP
      INTEGER               :: BULK,   SIZE_RES 
      INTEGER               :: IBIN  ! tdf
      REAL(fp)              :: K0,     Ki,      KK,     M,    L1
      REAL(fp)              :: L2,     L3,      Ld,     F,    Fc
      REAL(fp)              :: RK,     RKT,     DTCHEM, DT_T, TK
      REAL(fp)              :: F1,     RK1,     RK2,    RK3,  SO20
      REAL(fp)              :: SO2_cd, H2O20,   O3,     L2S,  L3S
      REAL(fp)              :: LWC,    KaqH2O2, KaqO3,  PATM
      REAL(fp)              :: ALK,    ALK1,    ALK2,    SO2_ss
      REAL(fp)              :: AlkA,   AlkC
      REAL(fp)              :: Kt1,    Kt2,     AREASS1, AREASS2
      REAL(fp)              :: PSO4E,  PSO4F,   Kt1N,    Kt2N
      REAL(fp)              :: XX
      REAL(fp)              :: HPLUS,  SO4nss, TNH3,   TNO3,  GNO3, ANIT
      REAL(fp)              :: LSTOT,  ALKdst, ALKss,  ALKds, NH3
      REAL(fp)              :: SSCvv,  aSO4,   SO2_sr, SR,    TANIT
      !tdf 03/02/2K9
      REAL(fp)              :: PSO4d_tot, PNITd_tot
      REAL(fp)              :: SO2_gas,   PH2SO4d_tot
      !tdf
      REAL(fp)              :: H2SO4_cd,  H2SO4_gas

      REAL(fp)              :: L5,L5S,SRo3,SRhobr            !(qjc, 04/10/16) 
      REAL(fp)              :: L5_1,L5S_1,L3_1,L3S_1,KaqO3_1 !(qjc, 04/10/16) 
      REAL(fp)              :: HSO3aq, SO3aq                 !(qjc, 06/10/16) 
      REAL(fp)              :: SO4H1_vv, SO4H2_vv, LSTOT0    !(qjc, 06/20/16) 
      REAL(fp)              :: SO2_ss0, rSIV, fupdateHOBr_0  !(qjc, 06/20/16) 
      REAL(fp)              :: HCO3, HCHOBr, KO3, KHOBr, f_srhobr, HOBr0  !(qjc, 01/31/17) 

      REAL(fp)              :: KaqO2, L4, L4S, MnII, FeIII
      REAL(fp)              :: DUST,  Mn_ant,  Mn_nat
      REAL(fp)              :: Mn_tot, Mn_d,    Fe_d
      REAL(fp)              :: Fe_ant, Fe_nat,  Fe_tot
      REAL(fp)              :: Fe_d_ant, Fe_d_nat

      ! Arrays
      REAL(fp)              :: ALK_d   (NDSTBIN)  ! tdf 04/07/08
      REAL(fp)              :: ALKA_d  (NDSTBIN)  ! tdf 04/07/08
      REAL(fp)              :: PSO4_d  (NDSTBIN)  ! tdf 04/07/08
      REAL(fp)              :: PNIT_d  (NDSTBIN)  ! tdf 06/25/08
      REAL(fp)              :: PH2SO4_d(NDSTBIN)  ! tdf 03/02/09
      !tdf
      REAL(fp)              :: KTN(NDSTBIN)
      REAL(fp)              :: KTS(NDSTBIN)  
      REAL(fp)              :: KTH(NDSTBIN)
      !tdf KTH now contains the fraction of uptake of H2SO4 on to each of the
      ! dust size bins, based on a size- and area-weighted formulism
      ! (GET_DUST_ALK)

      ! Pointers
      REAL(fp), POINTER     :: Spc(:,:,:,:)
      REAL(fp), POINTER     :: pHCloud(:,:,:)
      REAL(fp), POINTER     :: SSAlk(:,:,:,:)

      ! For HEMCO update
      LOGICAL, SAVE         :: FIRST = .TRUE.

      CHARACTER(LEN=255), PARAMETER :: LOC = 'CHEM_SO2 (sulfate_mod.F)'

      !=================================================================
      ! CHEM_SO2 begins here!
      !=================================================================
      IF ( id_H2O2 < 0 .or. id_SO2 < 0  ) RETURN

      ! Assume success
      RC          = GC_SUCCESS

      ! Copy fields from INPUT_OPT to local variables for use below
      IS_FULLCHEM = Input_Opt%ITS_A_FULLCHEM_SIM
      IS_OFFLINE  = Input_Opt%ITS_AN_AEROSOL_SIM
      LDSTUP      = Input_Opt%LDSTUP

      ! Point to chemical species array [v/v dry]
      Spc         => State_Chm%Species
      pHCloud     => State_Chm%pHCloud
      SSAlk       => State_Chm%SSAlk

      ! Reset cloud pH for safety
      pHCloud(:,:,:) = 4.5e+0_fp

      ! DTCHEM is the chemistry timestep in seconds
      DTCHEM   = GET_TS_CHEM() * 60e+0_fp

      ! Factor to convert AIRDEN from [kg air/m3] to [molec air/cm3]
      F        = 1000.e+0_fp / AIRMW * AVO * 1.e-6_fp

      ! On first call, get pointers to HEMCO diagnostics arrays.
      ! These are the sea salt aerosol number densities for the fine
      ! and coarse mode, respectively. Values are in # / surface grid
      ! box. These values are needed in the GET_ALK call below.
      ! If the diagnostics are not being found, e.g. because the
      ! sea salt emissions extension is turned off (or LEMIS is 
      ! disabled), the passed pointers NDENS_SALA and NDENS_SALC
      ! will stay nullified. Values of zero will be used in this
      ! case! (ckeller, 01/12/2015)
      IF ( FIRST ) THEN

         ! Sea salt density, fine mode
         CALL GetHcoDiagn( am_I_Root, 'SEASALT_DENS_FINE', 
     &          StopIfNotFound=.FALSE., RC=RC, Ptr2D=NDENS_SALA )
         IF ( RC /= HCO_SUCCESS )
     &      CALL ERROR_STOP( 'Cannot get SEASALT_DENS_FINE', LOC )

         ! Sea salt density, coarse mode 
         CALL GetHcoDiagn( am_I_Root, 'SEASALT_DENS_COARSE', 
     &          StopIfNotFound=.FALSE., RC=RC, Ptr2D=NDENS_SALC )
         IF ( RC /= HCO_SUCCESS )
     &      CALL ERROR_STOP( 'Cannot get SEASALT_DENS_COARSE', LOC )
         
         ! Adjust first flag
         FIRST = .FALSE.
      ENDIF 
      
      ! Loop over chemistry grid boxes
!$OMP PARALLEL DO
!$OMP+DEFAULT( SHARED )
!$OMP+PRIVATE( I, J, L, SO20, H2O20, O3, PATM, TK, K0, M, KK, F1, RK1  )
!$OMP+PRIVATE( RK2, RK, RKT, SO2_cd, L1, Ld, L2, L2S, L3, L3S, FC, LWC )
!$OMP+PRIVATE( KaqH2O2, KaqO3, ALK, ALK1, ALK2                         )
!$OMP+PRIVATE( Kt1, Kt2, AREASS1, AREASS2, SO2_ss, Kt1N, Kt2N          )
!$OMP+PRIVATE( PSO4E, PSO4F, XX                                        )
!$OMP+PRIVATE( HPLUS, SO4nss, TNH3, TNO3,  GNO3, ANIT,   LSTOT, ALKdst )
!$OMP+PRIVATE( ALKds, ALKss,  NH3,  SSCvv, aSO4, SO2_sr, SR,    TANIT  )
<<<<<<< HEAD
!$OMP+PRIVATE( BULK,  SIZE_RES,     RC, AlkA, AlkC                     )
!$OMP+PRIVATE( ALK_d, KTS, KTN, PSO4_d, PH2SO4_d, PNIT_d, SO2_gas      ) !tdf
!$OMP+PRIVATE( KTH, H2SO4_cd, H2SO4_gas, Ki                            ) !tdf
!$OMP+PRIVATE( IBIN, PSO4d_tot, PH2SO4d_tot, PNITd_tot, ALKA_d         )
!$OMP+PRIVATE( L5, L5S, SRo3, SRhobr                                   ) !qjc
!$OMP+PRIVATE( L3_1, L3S_1,KaqO3_1, L5_1, L5S_1,HSO3aq,SO3aq           ) !qjc
!$OMP+PRIVATE( SO4H1_vv, SO4H2_vv, LSTOT0, SO2_ss0, rSIV,fupdateHOBr_0 ) !qjc
!$OMP+PRIVATE( HCO3, HCHOBr, KO3, KHOBr, f_srhobr, HOBr0               ) !qjc
=======
!$OMP+PRIVATE( BULK,  SIZE_RES,     RC                                 )
!$OMP+PRIVATE( L4,    L4S,     KaqO2,  DUST, Mn_ant, Mn_nat, Mn_tot    )
!$OMP+PRIVATE( Fe_ant, Fe_nat, Fe_tot, Fe_d, Mn_d,   FeIII,  MnII      )
!$OMP+PRIVATE( Fe_d_ant, Fe_d_nat                                      )
>>>>>>> 572128f1
!$OMP+SCHEDULE( DYNAMIC )
      DO L = 1, LLPAR 
      DO J = 1, JJPAR
      DO I = 1, IIPAR

         ! Initialize for safety's sake 
         Ld       = 0e+0_fp

         ! Skip non-chemistry boxes
         IF ( ITS_IN_THE_NOCHEMGRID(I,J,L,Input_Opt,State_Met) ) CYCLE

         ! Initial SO2, H2O2, HOBr, and O3 [v/v]
         SO20   = Spc(I,J,L,id_SO2)         
         H2O20  = Spc(I,J,L,id_H2O2)
         IF ( IS_FULLCHEM ) THEN
            ! HOBr is only a defined species in fullchem simulations
            HOBr0  = Spc(I,J,L,id_HOBr) !(qjc, 01/30/17)
         ELSE
            HOBr0  = 0.e+0_fp
         ENDIF
         O3     = GET_O3( I, J, L, Input_Opt, State_Chm, State_Met )

         ! PATM  : Atmospheric pressure in atm
         ! Now use dry air partial pressure (ewl, 4/28/15)
         PATM   = State_Met%PMID_DRY( I, J, L ) / ( ATM * 1.e-2_fp )

         ! TK : Temperature [K]
         TK     = State_Met%T(I,J,L)

         ! Updated to match JPL 2006 + full chem (jaf, 10/14/09)
         K0  = 3.3e-31_fp * ( 300.e+0_fp / TK )**4.3e+0_fp
         Ki  = 1.6e-12_fp

         IF ( IS_OFFLINE ) THEN

            ! Gas phase SO4 production is done here in offline run only 
            M   = State_Met%AIRDEN(I,J,L) * F
            KK  = K0 * M / Ki
            F1  = ( 1.e+0_fp + ( LOG10( KK ) )**2 )**( -1 )
            RK1 = ( K0 * M / ( 1.e+0_fp + KK ) ) * 0.6e+0_fp**F1 * 
     &            GET_OH( I, J, L, Input_Opt, State_Chm, State_Met )

         ELSE 

            ! For online runs, SMVGEAR deals w/ this computation,
            ! so we can simply set RK1 = 0 (rjp, bmy, 3/23/03)
            M   = 0.e+0_fp
            KK  = 0.e+0_fp
            F1  = 0.e+0_fp
            RK1 = 0.e+0_fp

         ENDIF

         ! Now do all dry deposition in mixing_mod.F90 (ckeller, 3/5/15)
         RK2  = 0.e+0_fp

         ! RK: total reaction rate [1/s]
         RK     = ( RK1 + RK2 )
       
         ! RKT: RK * DTCHEM [unitless] (bmy, 6/1/00)
         RKT    =  RK * DTCHEM

         !==============================================================
         ! Update SO2 conc. after gas phase chemistry and deposition
         !==============================================================
         IF ( RK > 0.e+0_fp ) THEN
            SO2_cd = ( SO20  * EXP( -RKT ) ) +
     &          ( PSO2_DMS(I,J,L) * ( 1.e+0_fp - EXP( -RKT ) ) / RKT )

            L1     = ( SO20 - SO2_cd + PSO2_DMS(I,J,L) ) * RK1/RK
             
            Ld     = ( SO20 - SO2_cd + PSO2_DMS(I,J,L) ) * RK2/RK
            
         ELSE
            SO2_cd = SO20
            L1     = 0.e+0_fp
         ENDIF

         ! Isolate H2SO4 for reaction with dust    tdf 3/6/2K9
         IF ( LDSTUP ) THEN
            ! Compute gas phase SO4 production again, as in offline case 
            ! RK1: SO2 + OH(g) [s-1]  (rjp, bmy, 3/23/03)
            M    = State_Met%AIRDEN(I,J,L) * F
            KK   = K0 * M / Ki
            F1   = ( 1.e+0_fp + ( LOG10( KK ) )**2 )**( -1 )
            RK1  = ( K0 * M / ( 1.e+0_fp + KK ) ) * 0.6e+0_fp**F1 *
     &             GET_OH( I, J, L, Input_Opt, State_Chm, State_Met)
            RKT  =  RK1 * DTCHEM  ! [unitless] (bmy, 6/1/00)
            SO20 = SO2_cd
            H2SO4_cd = SO20 * ( 1.e+0_fp - EXP( -RKT ) ) 

            !tdf Reset these constants to zero to avoid any problems below
            M   = 0.e+0_fp
            KK  = 0.e+0_fp
            F1  = 0.e+0_fp
            RK1 = 0.e+0_fp
         ENDIF

         !==============================================================
         ! Update SO2 conc. after seasalt chemistry (bec, 12/7/04)
         !==============================================================

         ! Get alkalinity of accum (ALK1) and coarse (ALK2) [kg]
         CALL GET_ALK( am_I_Root, I, J, L, ALK1, ALK2, Kt1, Kt2,  
     &                 Kt1N, Kt2N, Input_Opt, State_Met, State_Chm, RC )

         ! Total alkalinity [kg]
         ALK = ALK1 + ALK2

         ! If (1) there is alkalinity, (2) there is SO2 present, and 
         ! (3) O3 is in excess, then compute seasalt SO2 chemistry
         IF  ( ( ALK    > MINDAT )  .AND.
     &         ( SO2_cd > MINDAT )  .AND. 
     &         ( SO2_cd < O3     ) ) THEN

            ! Compute oxidation of SO2 -> SO4 and condensation of
            ! HNO3 -> nitrate within the seasalt aerosol
            CALL SEASALT_CHEM( I,         J,          L,        
     &                         ALK1,      ALK2,       SO2_cd,     
     &                         Kt1,       Kt2,        Kt1N,      
     &                         Kt2N,      SO2_ss,     PSO4E,  
     &                         PSO4F,     AlkA,       AlkC,     
     &                         am_I_Root, Input_Opt,  State_Met, 
     &                         State_Chm, State_Diag, FullRun,    
     &                         RC                                )

         ELSE

            ! Otherwise set equal to zero
            SO2_ss       = SO2_cd
            PSO4E        = 0.e+0_fp
            PSO4F        = 0.e+0_fp
            PNITS(I,J,L) = 0.e+0_fp
            AlkA         = 1.0e-20_fp
            AlkC         = 1.0e-20_fp

         ENDIF

         ! Store sea salt alkalinity
         SSAlk(I,J,L,1) = AlkA
         SSAlk(I,J,L,2) = AlkC

         IF ( LDSTUP .and. FullRun ) THEN

            !==============================================================
            ! %%% NOTE: THIS IS ONLY DONE FOR ACID UPTAKE SIMULATIONS %%%
            !
            ! Update SO2 conc. after DUST chemistry (tdf, 04/07/08)
            !==============================================================

            ! Get dust alkalinity ALK_d (NDSTBIN) [v/v], Uptake rates for
            ! sulfate, KTS(NDSTBIN), and nitrate, KTN(NDSTBIN) on dust [s-1]
            CALL GET_DUST_ALK( I, J, L, ALK_d, KTS, KTN, KTH,
     &                         Input_Opt, State_Met, State_Chm )

            ! Total alkalinity [kg]
            ALK = 0.0e+0_fp

            DO IBIN = 1, NDSTBIN
               ALK = ALK + ALK_d (IBIN)
            END DO

            ! If (1) there is alkalinity, (2) there is SO2 present, and
            ! (3) O3 is in excess, then compute dust SO2 chemistry
            IF  ( ( ALK    > MINDAT )  .AND.
     &            ( SO2_cd > MINDAT )  .AND.
     &            ( SO2_cd < O3     ) ) THEN

               ! Compute oxidation of SO2 -> SO4 and condensation of
               ! HNO3 -> nitrate within the dust aerosol

               !tdf Call DUST_CHEM using updated SO2_ss after sea salt chemistry
               CALL DUST_CHEM( I,         J,         L,
     &                         ALK_d,     SO2_ss,    H2SO4_cd,
     &                         KTS,       KTN,       KTH,
     &                         SO2_gas,   H2SO4_gas, PSO4_d,
     &                         PH2SO4_d,  PNIT_d,    ALKA_d,
     &                         Input_Opt, State_Met, State_Chm, RC )

               ! tdf "SO2_ss" is SO2 mixing ratio remaining after interaction
               ! with dust
               SO2_ss = SO2_gas

               ! tdf "H2SO4_cd" is H2SO4 remaining after interaction with dust
               H2SO4_cd = H2SO4_gas

            ELSE

               ! Otherwise set equal to zero
               SO2_ss  = SO2_ss
               DO IBIN = 1, NDSTBIN
                  PSO4_d    (IBIN)   = 0.e+0_fp
                  PH2SO4_d  (IBIN)   = 0.e+0_fp
                  PNIT_d    (IBIN)   = 0.e+0_fp
               END DO

            ENDIF

         ELSE 

            ! Otherwise set equal to zero
            SO2_ss  = SO2_ss
            DO IBIN = 1, NDSTBIN
               PSO4_d    (IBIN)   = 0.e+0_fp
               PH2SO4_d  (IBIN)   = 0.e+0_fp
               PNIT_d    (IBIN)   = 0.e+0_fp
            END DO

         ENDIF    !tdf end of if (LDSTUP) condition 

         !==============================================================
         ! Update SO2 concentration after cloud chemistry          
         ! SO2 chemical loss rate = SO4 production rate [v/v/timestep]
         !==============================================================

         ! Get cloud fraction from met fields
         FC      = State_Met%CLDF(I,J,L)

         ! Get liquid water content [m3 H2O/m3 air] within cloud from met flds
         ! Units: [kg H2O/kg air] * [kg air/m3 air] * [m3 H2O/1e3 kg H2O]
         LWC     = State_Met%QL(I,J,L) * State_Met%AIRDEN(I,J,L) *
     &             1e-3_fp

         ! LWC is a grid-box averaged quantity. To improve the representation 
         ! of sulfate chemistry, we divide LWC by the cloud fraction and 
         ! compute sulfate chemistry based on the LWC within the cloud.  We 
         ! get the appropriate grid-box averaged mass of SO2 and sulfate by 
         ! multiplying these quantities by FC AFTER computing the aqueous 
         ! sulfur chemistry within the cloud. (lzh, jaf, bmy, 5/27/11)
         LWC     = SAFE_DIV( LWC, FC, 0e+0_fp )

         ! Zero variables
         KaqH2O2 = 0.e+0_fp
         KaqO3   = 0.e+0_fp
         KaqO3_1 = 0.e+0_fp !(qjc, 04/10/16)
         L2      = 0.e+0_fp
         L3      = 0.e+0_fp
         L3_1    = 0.e+0_fp !(qjc, 04/10/16)
         L5      = 0.e+0_fp !(qjc, 04/10/16)
         L5_1    = 0.e+0_fp !(qjc, 04/10/16)
         L2S     = 0.e+0_fp
         L3S     = 0.e+0_fp
<<<<<<< HEAD
         L3S_1   = 0.e+0_fp !(qjc, 04/10/16)
         L5S     = 0.e+0_fp !(qjc, 04/10/16)
         L5S_1   = 0.e+0_fp !(qjc, 04/10/16)   

=======
         KaqO2   = 0.e+0_fp
         L4      = 0.e+0_fp
         L4S     = 0.e+0_fp
         
>>>>>>> 572128f1
         ! If (1) there is cloud, (2) there is SO2 present, and 
         ! (3) the T > -15 C, then compute aqueous SO2 chemistry
         ! Prevent divide-by-zero if LWC=0 (mpayer, 9/6/13)
         IF ( ( FC     > 0.e+0_fp   )  .AND. 
     &        ( SO2_ss > MINDAT )  .AND. 
     &        ( TK     > 258.0  )  .AND.
     &        ( LWC    > 0.e+0_fp   ) ) THEN

            !===========================================================
            ! NOTE...Sulfate production from aquatic reactions of SO2 
            ! with H2O2 & O3 is computed here and followings are 
            ! approximations or method used for analytical (integral) 
            ! solution of these computations. Please email us 
            ! (rjp@io.harvard.edu or bmy@io.harvard.edu) if you find
            ! anything wrong or questionable. 
            ! 
            ! 1) with H2O2(aq)
            !      [HSO3-] + [H+] + [H2O2(aq)] => [SO4=]     (rxn)
            !      d[SO4=]/dt = k[H+][HSO3-][H2O2(aq)] (M/s) (rate)
            !
            ! we can rewrite k[H+][HSO3-] as K1 pSO2 hSO2, 
            ! where pSO2 is equilibrium vapor pressure of SO2(g) 
            ! in atm, and hSO2 is henry's law constant for SO2
            !
            ! Therefore, rate can be written as 
            !
            !       k * K1 * pSO2 * hSO2 * pH2O2 * hH2O2,
            !
            ! where pH2O2 is equilibrium vapor pressure of H2O2(g), 
            ! and hH2O2 is henry's law constant for H2O2. Detailed 
            ! values are given in AQCHEM_SO2 routine.
            ! 
            ! Let us define a fraction of gas phase of A species 
            ! in equilibrium with aqueous phase as 
            !
            !        xA  = 1/(1+f), 
            !
            ! where  f   = hA * R * T * LWC, 
            !        hA  = Henry's constant,
            !        R   = gas constant, 
            !        T   = temperature in kelvin, 
            !        LWC = liquid water content [m3/m3]
            !
            ! As a result, the rate would become:
            !
            !    d[SO4=]   
            !    ------- = k K1 hSO2 hH2O2 xSO2 xH2O2 P P [SO2][H2O2]
            !      dt      
            !      ^       ^                            ^   ^    ^
            !      |       |____________________________|   |    |
            !
            !   mole/l/s               mole/l/s            v/v  v/v
            !
            !
            ! And we multiply rate by (LWC * R * T / P) in order to 
            ! convert unit from mole/l/s to v/v/s
            !
            ! Finally we come to 
            !
            !    d[SO4=]  
            !    ------- = KaqH2O2 [SO2][H2O2], 
            !      dt 
            !
            ! where
            !
            !   KaqH2O2 = k K1 hSO2 hH2O2 xSO2 xH2O2 P LWC R T, 
            !
            ! this new rate corresponds to a typical second order 
            ! reaction of which analytical (integral) solution is 
            !
            !   X  = A0 B0 ( exp[(A0-B0) Ka t] - 1 ) 
            !      / ( A0 exp[(A0-B0) Ka t] - B0 ) 
            !
            ! inserting variables into solution then we get
            ! [SO4=] =  [SO2][H2O2](exp[([SO2]-[H2O2]) KaqH2O2 t] - 1 )
            !        / ( [SO2] exp[([SO2]-[H2O2]) KaqH2O2 t] - [H2O2] )
            !
            ! Note...Exactly same method can be applied to O3 reaction 
            ! in aqueous phase with different rate constants. 
            !===========================================================

	    ! Get concentrations for cloud pH calculation (bec, 12/23/11)

	    ! Get sulfate concentration and convert from [v/v] to
            ! [moles/liter]
	    ! Use a cloud scavenging ratio of 0.7 
	    SO4nss  =  Spc(I,J,L,id_SO4) * State_Met%AIRDEN(I,J,L) *
     &                 0.7e+0_fp / ( AIRMW * LWC )

	    ! Get total ammonia (NH3 + NH4+) concentration [v/v]
	    ! Use a cloud scavenging ratio of 0.7 for NH4+
            TNH3     = ( Spc(I,J,L,id_NH4) * 0.7e+0_fp ) + 
     &                   Spc(I,J,L,id_NH3)

	    ! Get total nitrate (HNO3 + NIT) concentrations [v/v] 
     	    ! Use a cloud scavenging ratio of 0.7 for NIT
	    IF ( IS_FULLCHEM ) THEN
               TNO3 = Spc(I,J,L,id_HNO3) + 
     &              ( Spc(I,J,L,id_NIT) * 0.7e+0_fp )
	       GNO3 = Spc(I,J,L,id_HNO3) !For Fahey & Pandis decision algorithm
            ELSE IF ( IS_OFFLINE ) THEN
               TANIT = Spc(I,J,L,id_NIT) !aerosol nitrate [v/v]
	       GNO3  = HNO3(I,J,L) - TANIT ! gas-phase nitric acid [v/v]
   	       ANIT  = TANIT * 0.7e+0_fp ! aerosol nitrate in the cloud drops [v/v]
	       TNO3  = GNO3 + ANIT   ! total nitrate for cloud pH calculations
	    ENDIF
		
            ! Calculate cloud pH
	    CALL GET_HPLUS( SO4nss, TNH3, TNO3,     SO2_ss, TK, 
     &                        PATM,   LWC,  HPLUS_45, HPLUS )

<<<<<<< HEAD
            ! Store the cloud pH
            pHCloud(I,J,L) = -1.0e+0_fp * log10(HPLUS)

            ! Compute aqueous rxn rates for SO2
            CALL AQCHEM_SO2( LWC, TK,    PATM,    SO2_ss, H2O20, 
     &                       O3,  HPLUS, KaqH2O2, KaqO3, KaqO3_1,
     &                       HSO3aq, SO3aq ) 

!------------------------------------------------------------------------------
! Prior to 11/16/17:
! Bug fix: HSO3_AQ and SO3_AQ are now saved below after the rSIV calculation
! (qjc, mps,11/16/17)
!            ! Store HSO3aq, SO3aq for use in gckpp_HetRates.F90
!            State_Chm%HSO3_AQ(I,J,L) = HSO3aq
!            State_Chm%SO3_AQ(I,J,L)  = SO3aq
!------------------------------------------------------------------------------
=======
            ! Get concentrations for metal cat pathway
            DUST     = STT(I,J,L,IDTDST1) + STT(I,J,L,IDTDST2) +
     &                 STT(I,J,L,IDTDST3) + STT(I,J,L,IDTDST4) ![v/v]
            DUST     = DUST * State_Met%AD(I,J,L)/ TCVV(IDTDST1) ! [kg]

            DUST     = DUST * 1.e+12_fp / State_Met%AIRVOL(I,J,L) ! [ng/m3]

            ! Calculate Fe and Mn natural [ng m-3]
            ! Assume that Fe is 3.5% of total dust mass based on Taylor and McLennan [1985]
            Fe_nat = DUST * 35e-3_fp
            ! and Mn is 50 times less than Fe based on Desbouefs et al. [2005]
            Mn_nat = Fe_nat / 50e+0_fp

            ! anthropogenic Fe concentrations
            IF ( IDTpFe > 0 ) THEN
               Fe_ant     = STT(I,J,L,IDTpFe) ![v/v]
               Fe_ant     = Fe_ant * State_Met%AD(I,J,L)/ TCVV(IDTpFe) ! [kg]
               Fe_ant     = Fe_ant * 1.e+12_fp / State_Met%AIRVOL(I,J,L) ! [ng/m3]
            ELSE
               Fe_ant     = 0e+0_fp ![ng/m3]
            ENDIF

            ! Calculate Mn anthropogenic [ng m-3]
            ! assume anthropogenic Mn is 1/30 times anthropogenic Fe
            Mn_ant = Fe_ant / 10e+0_fp

            ! Calculate total Mn and Fe [ng m-3]
            Mn_tot = Mn_ant + Mn_nat
            Fe_tot = Fe_ant + Fe_nat

            ! Convert Mn and Fe [ng m-3] to [mole l-1]

            ! Assume that 50% of Mn is dissolved [Spokes et al., 1994]
            IF ( LWC > 0e+0_fp ) THEN
               ! Units: ng/m3 * (g/ng) / (g/mol) / (m3 H2O / m3 air) * (m3 / L)
               Mn_d = Mn_tot * 1e-9_fp / 54.94e+0_fp / LWC * 1e-3_fp
               Mn_d = Mn_d * 0.5e+0_fp
            ELSE
               Mn_d = 0e+0_fp
            ENDIF

            ! Solubility of Fe is 10% for anthropogenic, and 1% for dust
            IF ( LWC > 0e+0_fp ) THEN
               Fe_d_ant = Fe_ant * 1e-9_fp / 55.85e+0_fp / LWC * 1e-3_fp
               Fe_d_nat = Fe_nat * 1e-9_fp / 55.85e+0_fp / LWC * 1e-3_fp
               Fe_d     = Fe_d_ant * 0.1e+0_fp + Fe_d_nat * 0.01e+0_fp
            ELSE
               Fe_d     = 0e+0_fp
            ENDIF


            ! Impose a dependence of Fe speciation on sunlight

            IF ( Input_Opt%ITS_A_FULLCHEM_SIM ) THEN
               !---------------------
               ! Coupled simulation
               !---------------------

               IF ( State_Met%SUNCOS(I,J) > 0e+0_fp ) THEN
                  ! Assume 10% of dissolved Fe is in Fe(III)
                  !oxidation state during the daytime
                  FeIII = Fe_d * 0.1e+0_fp
               ELSE
                  ! Assume 90% of dissolved Fe is in Fe(III)
                  ! oxidation state during the nighttime
                  FeIII = Fe_d * 0.9e+0_fp
               ENDIF


            ELSE IF ( Input_Opt%ITS_AN_AEROSOL_SIM ) THEN
               !---------------------
               ! Offline simulation
               !---------------------

               IF ( State_Met%SUNCOS(I,J) > 0e+0_fp ) THEN
                  ! Assume 10% of dissolved Fe is in Fe(III)
                  ! oxidation state during the daytime
                  FeIII = Fe_d * 0.1e+0_fp
               ELSE
                  ! Assume 90% of dissolved Fe is in Fe(III)
                  ! oxidation state during the nighttime
                  FeIII = Fe_d * 0.9e+0_fp
               ENDIF
            ELSE
               !--------------------
               ! Invalid simulation
               !--------------------
               CALL ERROR_STOP( 'Invalid NSRCX!','CHEM_SO2')
            ENDIF

            ! Assume that dissolved Mn is in Mn(II) oxidation state all of the time
            MnII = Mn_d

            ! Compute aqueous rxn rates for SO2
            CALL AQCHEM_SO2( LWC,      TK,    PATM, SO2_ss, H2O20,
     &                       O3,       HPLUS, MnII, FeIII,
     &                       KaqH2O2,  KaqO3, KaqO2 )
>>>>>>> 572128f1

            !----------------------------------------------------------
            ! Compute loss by H2O2.  Prevent floating-point exception
            ! by not allowing the exponential to go to infinity if 
            ! the argument is too large.  (win, bmy, 1/4/09)
            !----------------------------------------------------------

            ! Argument of the exponential
            XX  = ( SO2_ss - H2O20 ) * KaqH2O2 * DTCHEM

            ! Test if EXP(XX) can be computed w/o numerical exception
            IF ( IS_SAFE_EXP( XX ) .and. ABS( XX ) > 0e+0_fp ) THEN

               ! Aqueous phase SO2 loss rate w/ H2O2 [v/v/timestep]
               L2  = EXP( XX )

               ! Loss by H2O2
               L2S = SO2_ss * H2O20 * ( L2 - 1.e+0_fp ) / 
     &               ( (SO2_ss * L2) - H2O20 )  
            ELSE

               ! NOTE from Jintai Lin (4/28/10):
               ! However, in the case of a negative XX, L2S should be 
               ! approximated as SO2_ss, instead of H2O20. In other words, 
               ! L2S = SO2_ss * H2O20 * ( L2 - 1.D0 ) / ( (SO2_ss*L2) - H2O20 )
               ! reaches different limits when XX reaches positive infinity 
               ! and negative infinity.
               IF ( XX > 0.e+0_fp ) THEN 
                  L2S = H2O20 
               ELSE IF ( XX < 0.e+0_fp) THEN
                  L2S = SO2_ss
               ELSE
                  !(qjc, 04/10/16) different solution when SO2_ss = H2O20
                  L2S = SO2_ss - 1/(KaqH2O2*DTCHEM+1/SO2_ss)
               ENDIF

            ENDIF

            !----------------------------------------------------------
            ! Compute loss by O3.  Prevent floating-point exception
            ! by not allowing the exponential to go to infinity if 
            ! the argument is too large. (win, bmy, 1/4/09)
            !----------------------------------------------------------

            ! Argument of the exponential
            XX = ( SO2_ss - O3 ) * KaqO3 * DTCHEM 

            ! Test if EXP(XX) can be computed w/o numerical exception
            IF ( IS_SAFE_EXP( XX ) .and. ABS( XX ) > 0e+0_fp ) THEN

               ! Aqueous phase SO2 loss rate w/ O3 [v/v/timestep]
               L3  = EXP( XX )

               ! Loss by O3
               L3S = SO2_ss * O3 * (L3 - 1.e+0_fp)/((SO2_ss * L3) - O3)

            ELSE
 
               ! Follow the same logic for L3S as described in
               ! Jintai Lin's note above (bmy, 4/28/10)
               IF ( XX > 0.e+0_fp ) THEN 
                  L3S = O3 
               ELSE IF ( XX < 0.e+0_fp) THEN
                  L3S = SO2_ss 
               ELSE
                  !(qjc, 04/10/16) different solution when SO2_ss = O3
                  L3S = SO2_ss - 1/(KaqO3*DTCHEM+1/SO2_ss)
               ENDIF
            ENDIF

            !(qjc, 04/10/16)
            !----------------------------------------------------------
            ! Compute loss by O3, but SO3-- only.  Prevent floating-point
            ! exception by not allowing the exponential to go to infinity
            ! if the argument is too large. 
            !----------------------------------------------------------

            ! Argument of the exponential
            XX = ( SO2_ss - O3 ) * KaqO3_1 * DTCHEM 

            ! Test if EXP(XX) can be computed w/o numerical exception
            IF ( IS_SAFE_EXP( XX ) .and. ABS( XX ) > 0e+0_fp ) THEN

               ! Aqueous phase SO2 loss rate w/ O3 [v/v/timestep]
               L3_1  = EXP( XX )

               ! Loss by O3
               L3S_1 = SO2_ss * O3*(L3_1 - 1.e+0_fp)/((SO2_ss*L3_1)-O3)  

            ELSE
 
               ! Follow the same logic for L3S_1 as described in
               ! Jintai Lin's note above
               IF ( XX > 0.e+0_fp ) THEN 
                  L3S_1 = O3 
               ELSE IF ( XX < 0.e+0_fp) THEN
                  L3S_1 = SO2_ss 
               ELSE
                  !(qjc, 04/10/16) different solution when SO2_ss = O3
                  L3S_1 = SO2_ss - 1/(KaqO3_1*DTCHEM+1/SO2_ss)
               ENDIF
            ENDIF 

            !----------------------------------------------------------
            ! Compute loss by HOBr.  Prevent floating-point exception
            ! by not allowing the exponential to go to infinity if 
            ! the argument is too large. !qjc (04/05/16)
            !----------------------------------------------------------

            ! Get SO4H (sulfate produced via HOBr) from the Spc array [v/v dry]
            IF ( IS_FULLCHEM ) THEN
               SO4H1_vv = Spc(I,J,L,id_SO4H1)
               SO4H2_vv = Spc(I,J,L,id_SO4H2)
            ELSE
               SO4H1_vv = 0.e+0_fp
               SO4H2_vv = 0.e+0_fp
            ENDIF

            L5S   = SO4H1_vv + SO4H2_vv
            L5S_1 = SO4H2_vv

            ! make sure sulfate produced is less than SO2 available
            ! (qjc, 06/20/16)
            IF (L5S > SO2_ss) THEN
               fupdateHOBr_0 = SO2_ss/L5S
               L5S   = SO2_ss
               L5S_1 = SO2_ss * L5S_1/L5S
            ELSE
               L5S = L5S
               L5S_1 = L5S_1
               fupdateHOBr_0 = 1.e+0_fp
            ENDIF

            L2S   =  L2S   * FC
            L3S   =  L3S   * FC    
            L3S_1 =  L3S_1 * FC   !(qjc, 06/20/16)
            L5S   =  L5S          !(qjc, 06/20/16), do not multiply by FC if it
                                  ! is not divided by FC at the begining
            L5S_1 =  L5S_1        !(qjc, 06/20/16)

            LSTOT0 = L2S + L3S + L5S ! (qjc, 11/04/16)

            ! make sure sulfate produced is less than SO2 available
            ! (qjc, 06/20/16)
            IF (LSTOT0 > SO2_ss) THEN

               L2S   = SO2_ss * L2S   / LSTOT0
               L3S   = SO2_ss * L3S   / LSTOT0
               L5S   = SO2_ss * L5S   / LSTOT0
               L3S_1 = SO2_ss * L3S_1 / LSTOT0
               L5S_1 = SO2_ss * L5S_1 / LSTOT0

               ! This is the ratio used to calculate the actual removal of
               ! HOBr by SO2 for use in gckpp_HetRates.F90 (qjc, 06/20/16)
               State_Chm%fupdateHOBr(I,J,L) = fupdateHOBr_0 *
     &                                        SO2_ss/LSTOT0
     
            ELSE

               L2S   = L2S
               L3S   = L3S
               L5S   = L5S
               L3S_1 = L3S_1
               L5S_1 = L5S_1

               ! This is the ratio used to calculate the actual removal of
               ! HOBr by SO2 (feedback to ehc_mod.f) (qjc, 06/20/16)
               State_Chm%fupdateHOBr(I,J,L) = fupdateHOBr_0

            ENDIF

            !----------------------------------------------------------
            ! Compute loss by O2.  I did not do what Jintai Lin did above for
            ! the other aqueous-phase reactions because it doesn't make sense for
            ! this reaction (bec, 7/7/15)
            !----------------------------------------------------------

            ! Argument of the exponential
            XX = -KaqO2 * DTCHEM

            IF ( IS_SAFE_EXP( XX ) ) THEN
               ! Aqueous phase SO2 loss rate w/ O2 [v/v/timestep]
               L4  = EXP( XX )

               ! Loss by O2
               L4S = SO2_ss * (1.e+0_fp - L4)
            ELSE
               L4S = SO2_ss
            ENDIF

            ! Decide whether or not it is necessary to use heterogeneous cloud
            ! pH calculations based on the Fahey and Pandis, 2001 decision
            ! algorithm (bec, 12/23/11)

            ! Add up total seasalt and dust and convert to ug/m3
            ! Note that it is better to use dust and sea-salt alkalinity
            ! tracers if these are being transported (bec, 12/23/11)

#if defined( TOMAS )
            !%%%%%%%%%%%%%%%%% BUG FIX FOR TOMAS %%%%%%%%%%%%%%%%%%%%%%%
            ! NOTE: TOMAS uses its own dust tracers and does not
            ! carry ALKdst.  Set ALKdst to zero here. (bmy, 1/28/14)
            ALKdst = 0e+0_fp
#else

            ! For other simulations, Sum up the contributions from
            ! DST1 thru DST4 tracers into ALKdst. (bmy, 1/28/14)
            ALKdst = ( Spc(I,J,L,id_DST1) + Spc(I,J,L,id_DST2) +
     &                 Spc(I,J,L,id_DST3) + Spc(I,J,L,id_DST4) ) *
     &                 1.e+9_fp * State_Met%AD(I,J,L) 
     &                 / ( AIRMW 
     &                     / State_Chm%SpcData(id_DST1)%Info%emMW_g )
     &                 / State_Met%AIRVOL(I,J,L)
#endif

            ALKss  = ( Spc(I,J,L,id_SALA  ) + Spc(I,J,L,id_SALC) ) *
     &                 1.e+9_fp * State_Met%AD(I,J,L) 
     &                 / ( AIRMW 
     &                     / State_Chm%SpcData(id_SALA)%Info%emMW_g ) 
     &                 / State_Met%AIRVOL(I,J,L)

            ALKds = ALKdst + ALKss

            ! Get NH3 concentrations (v/v)
            NH3 = Spc(I,J,L,id_NH3) 

            ! Initialize
            BULK = 0
	    SIZE_RES = 0

            ! Fahey and Seinfeld decision algorithm
	    IF ( H2O20 > SO2_ss + 1e-9_fp ) THEN
               BULK = 1
            ELSEIF( LWC < 0.1e-6_fp ) THEN !10^-6 coversion from g/m3 --> m3/m3
               SIZE_RES = 1
            ELSEIF( gno3 > NH3 ) THEN
               IF ( SO2_ss >= 5.e-9_fp          .and. 
     &              H2O20  >= SO20   ) 
     &              BULK    = 1
               IF ( LWC    >= 0.3e-6_fp         .and.
     &              SO2_ss >= 3.e-9_fp          .and. 
     &              H2O20  >= SO2_ss ) 
     &              BULK    = 1
               IF ( ALKds  >= 5.e+0_fp          .and.
     &              LWC    >= 0.5e-6_fp         .and.
     &              H2O20  >= SO2_ss ) 
     &              BULK    = 1
               IF ( LWC    >= 0.1e-6_fp         .and. 
     &              gno3   <= (NH3 + 2.e-9_fp) ) 
     &              BULK    = 1
            ELSEIF( LWC    >= 0.1e-6_fp ) THEN
               IF ( NH3    <= 1.e-9_fp          .and. 
     &              ALKds  >= 5.e+0_fp   ) 
     &              BULK    = 1
               IF ( NH3    <= 5.e-9_fp          .and. 
     &              ALKds  >= 10.e+0_fp  ) 
     &              BULK    = 1
               IF ( gno3   <= 1.e-9_fp          .and. 
     &              NH3    >= (gno3 + 2.e-9_fp) .and. 
     &              SO2_ss <= 7.e-9_fp )
     &              BULK    = 1
               IF ( gno3   <= 1.e-9_fp          .and. 
     &              NH3    >= (gno3 + 2.e-9_fp) .and. 
     &              ALKds  >= 2.e+0_fp )  BULK = 1
               IF ( gno3   <= 3.e-9_fp          .and. 
     &              NH3    >= (gno3 + 4.e-9_fp) )
     &              BULK    = 1
               IF ( gno3   <= 7.e-9_fp          .and. 
     &              NH3    >= (gno3 + 3.e-9_fp) .and. 
     &              SO2_ss <= 5.e-9_fp )
     &              BULK    = 1
               IF ( gno3   <= 7.e-9_fp          .and. 
     &              NH3    >= (gno3 + 3.e-9_fp) .and. 
     &		    ALKds  >= 4.e+0_fp          .and. 
     &              SO2_ss <= 9.e-9_fp  ) 
     &              BULK    = 1
               IF ( ALKds  >= 3.e+0_fp          .and. 
     &              NH3    <= 3.e-9_fp          .and. 
     &              SO2_ss <= 4.e-9_fp ) 
     &              BULK    = 1
               IF ( ALKds  >= 5.e+0_fp          .and. 
     &              SO2_ss <= 5.e-9_fp          .and. 
     &              NH3    <= 7.e-9_fp )  
     &              BULK    = 1
               IF ( NH3    >= (gno3 + 2.e-9_fp) .and. 
     &              SO2_ss <= 5.e-9_fp )  
     &              BULK    = 1
               IF ( NH3    >= (gno3 + 4.e-9_fp) .and. 
     &              SO2_ss <= 10.e-9_fp )
     &              BULK    = 1
               IF ( ALKds  >= 2.e+0_fp          .and. 
     &              NH3    <= 10.e-9_fp         .and. 
     &              H2O20  >= SO2_ss ) 
     &              BULK    = 1
               IF ( NH3    <= 1.e-9_fp          .and. 
     &              SO2_ss >= 3.e-9_fp          .and. 
     &              H2O20  >= SO2_ss ) 
     &              BULK    = 1
            ELSEIF( LWC    >= 0.3e-6_fp ) THEN
               IF ( NH3    >= (gno3 + 5.e-9_fp) .and. 
     &              SO2_ss <= 10.e-9_fp )
     &              BULK    = 1
               IF ( gno3   <= 1.e-9_fp          .and. 
     &              NH3    >= (gno3 + 2.e-9_fp) )
     &              BULK    = 1
               IF ( gno3   <= 7.e-9_fp          .and. 
     &              NH3    >= (gno3 + 3.e-9_fp) )
     &              BULK    = 1
               IF ( ALKds  >= 3.e+0_fp          .and. 
     &              NH3 <= 10e-9_fp             .and. 
     &              SO2_ss <= 5e-9_fp ) 
     &              BULK    = 1
               IF ( ALKds  >= 5.e+0_fp          .and. 
     &              NH3    <= 10.e-9_fp         .and. 
     &              SO2_ss <= 5.e-9_fp ) 
     &              BULK    = 1
               IF ( SO2_ss >= 1.5e-9_fp         .and. 
     &              H2O20  >= SO2_ss ) 
     &              BULK    = 1
               IF ( NH3    <= 12.e-9_fp         .and. 
     &              ALKds  >=10.e+0_fp ) 
     &              BULK    = 1
               IF ( NH3    <= 1.e-9_fp          .and. 
     &              ALKds  >= 4.e+0_fp          .and. 
     &              SO2_ss <= 10.e-9_fp ) 
     &              BULK    = 1
               IF ( NH3    <= 5.e-9_fp          .and. 
     &              ALKds  >= 6.e+0_fp          .and. 
     &              SO2_ss <= 10.e-9_fp ) 
     &              BULK    = 1
               IF ( NH3    <= 7.e-9_fp          .and. 
     &              ALKds   >-8.e+0_fp          .and. 
     &              SO2_ss <= 10.e-9_fp ) 
     &              BULK    = 1
            ELSEIF( LWC    >= 0.5e-6_fp ) THEN
               IF ( H2O20  >= (0.9e+0_fp * SO2_ss) ) 
     &              BULK    = 1
               IF ( NH3    <= 1.e-9_fp          .and. 
     &              ALKds  >= 5.e+0_fp          .and. 
     &              SO2_ss <= 10.e-9_fp ) 
     &              BULK    = 1
            ELSE
               SIZE_RES = 1
            ENDIF

            ! Decide whether or not to perform sulfate production rate
            ! enhancement due to cloud drop heterogenity in pH over the oceans
            ! (bec, 12/23/11)
            IF ( SIZE_RES == 1 .AND. IS_WATER( I, J, State_Met) .AND. 
     &           TK > 268.15 ) THEN

	       ! Get total in-cloud sulfate production based on bulk cloud pH
               ! calculations for use in HET_DROP_CHEM
<<<<<<< HEAD
               LSTOT = (L2S + L3S + L5S) / FC !(qjc, 06/20/16)
=======
               LSTOT = L2S + L3S + L4S
>>>>>>> 572128f1

	       ! Get coarse-mode sea-salt concentration for use in
               ! HET_DROP_CHEM [v/v]
               ! Note that it is better to use coarse sea salt alkalinity
               ! tracer if it is being transported (bec, 12/23/11)
               SSCvv  = Spc(I,J,L,id_SALC)

	       ! Get sulfate concentrations for use in HET_DROP_CHEM [v/v]
               aSO4  =  Spc(I,J,L,id_SO4) 

               ! This is to make sure HET_DROP_CHEM does not compute more
               ! sulfate then there is SO2
<<<<<<< HEAD
               ! Add L5S (qjc, 11/04/16)
               SO2_sr = MAX( SO2_ss - ( L2S + L3S + L5S ), MINDAT)
=======
               SO2_sr = MAX( SO2_ss - ( ( L2S + L3S + L4S ) * FC ),
     &                       MINDAT )
>>>>>>> 572128f1

               CALL HET_DROP_CHEM( I,    J,   L,      LSTOT, SSCvv, 
     &                             aSO4, NH3, SO2_sr, H2O20, GNO3,  SR,
     &                             Input_Opt, State_Met, State_Chm )

               ! Henry's Law constant of O3 and HOBr (M atm-1)
               HCO3   = 1.13e-2_fp * EXP( 8.51e+0_fp *
     &                  ( 298.15e+0_fp / TK - 1.e+0_fp ) )
               HCHOBr = 1.3e+3_fp        

               ! Rate coefficient (M-1 s-1)
               KO3   = 7.32e+14_fp * EXP( -4.03e+3_fp / TK ) ! for O3+SO3
               KHOBr = 5.0e+9_fp                            ! for HOBr+SO3
               f_srhobr = KHOBr*HOBr0*HCHOBr /
     &                   (KHOBr*HOBr0*HCHOBr + KO3*O3*HCO3)
     
               SRhobr = SR * f_srhobr
               SRo3   = SR * (1-f_srhobr)

	    ELSE
<<<<<<< HEAD
               SR     = 0.e+0_fp
               SRhobr = 0.e+0_fp
               SRo3   = 0.e+0_fp
               so2_sr = 0.e+0_fp
=======
		      SR = 0.e+0_fp
>>>>>>> 572128f1
	    ENDIF


            ! We have used the in-cloud LWC to compute the sulfate
            ! aqueous chemistry.  We get the appropriate grid-box averaged 
            ! mass of SO2 and sulfate by multiplying the reaction rates
            ! L2S and L3s by the cloud fraction after the aqueous chemistry
            ! has been done.  (lzh, jaf, bmy, 5/27/11)
<<<<<<< HEAD
            SR     =  SR     * FC
            SRo3   =  SRo3   * FC !(qjc, 04/10/16)
            SRhobr =  SRhobr * FC !(qjc, 04/10/16)

            ! Store initial SO2_ss (qjc, 06/20/16)
            SO2_ss0 = SO2_ss

            ! Make sure SO2_ss and H2O20 are in the proper range
            ! Add L5S (qjc, 11/04/16)
            SO2_ss = MAX( SO2_ss - ( L2S+L3S+L5S+SR ), MINDAT )

            ! Factor to calculate effective SO3 and HSO3 in aqchem_so2 to
            ! be used in HOBr+HSO3/SO3 (qjc, 06/20/16)
            rSIV = SO2_sr/SO2_ss0
            rSIV = MAX(rSIV, 0.e+0_fp)
            rSIV = MIN(rSIV, 1.e+0_fp)

            ! Store HSO3aq, SO3aq for use in gckpp_HetRates.F90
            State_Chm%HSO3_AQ(I,J,L) = HSO3aq*(1+rSIV)/2
            State_Chm%SO3_AQ(I,J,L)  = SO3aq *(1+rSIV)/2

            H2O20  = MAX( H2O20  - L2S,                MINDAT )
=======
            L2S =  L2S * FC
            L3S =  L3S * FC
            L4S =  L4S * FC
            SR  =  SR  * FC

            ! Make sure total loss doesn't exceed SO2_ss
            LSTOT = L2S + L3S + L4S + SR

            IF ( ( LSTOT  .GT. SO2_ss   )  .AND.
     &           ( SO2_SS .GT. 0.e+0_fp ) ) THEN
               WRITE(*,*) LSTOT,SO2_SS
               L2S = L2S * SO2_SS / LSTOT
               L3S = L3S * SO2_SS / LSTOT
               L4S = L4S * SO2_SS / LSTOT
               SR  = SR  * SO2_SS / LSTOT
               LSTOT = L2S + L3S + L4S + SR
            ENDIF

            ! Make sure SO2_SS and H2O20 are in the proper range
            SO2_ss = MAX( SO2_ss - LSTOT, MINDAT )
            H2O20  = MAX( H2O20  - L2S,   MINDAT )
>>>>>>> 572128f1

            ! Update SO2 level, save SO2[ppv], H2O2[ppv] for WETDEP
            SO2s( I,J,L) = SO2_ss
            H2O2s(I,J,L) = H2O20

            ! SO2 chemical loss rate  = SO4 production rate [v/v/timestep]
            PSO4_SO2(I,J,L) = LSTOT + PSO4E
            PSO4_ss (I,J,L) = PSO4F

         ELSE

            ! Otherwise, don't do aqueous chemistry, and
            ! save the original concentrations into SO2 and H2O2
            H2O2s(I,J,L) = MAX( H2O20,  1.0e-32_fp )
            SO2s(I,J,L ) = MAX( SO2_ss, 1.0e-32_fp )
            L2S          = 0.e+0_fp
            L3S          = 0.e+0_fp
<<<<<<< HEAD
            L3S_1        = 0.e+0_fp !(qjc, 11/04/16)
            L5S          = 0.e+0_fp !(qjc, 11/04/16)
            L5S_1        = 0.e+0_fp !(qjc, 11/04/16)
            SR           = 0.e+0_fp
            SRhobr       = 0.e+0_fp
            SRo3         = 0.e+0_fp
            HPLUS        = 0.e+0_fp

            ! Store HSO3aq, SO3aq for use in gckpp_HetRates.F90
            ! Avoid divide-by-zero errors
            State_Chm%HSO3_AQ(I,J,L)     = 1.0e-32_fp
            State_Chm%SO3_AQ(I,J,L)      = 1.0e-32_fp

            ! This is the ratio used to calculate the actual removal of
            ! HOBr by SO2 for use in gckpp_HetRates.F90 (qjc, 06/20/16)
            State_Chm%fupdateHOBr(I,J,L) = 0.e+0_fp
=======
	         SR		       = 0.e+0_fp
	         L4S          = 0.e+0_fp

            ! SO2 chemical loss rate  = SO4 production rate [v/v/timestep]
            PSO4_SO2(I,J,L) = PSO4E
            PSO4_ss (I,J,L) = PSO4F
>>>>>>> 572128f1

         ENDIF

         ! Store updated SO2, H2O2 back to the tracer arrays
         If (FullRun) Then 
            Spc(I,J,L,id_SO2)  = SO2s( I,J,L)
            Spc(I,J,L,id_H2O2) = H2O2s(I,J,L)

            ! Set SO4H1 and SO4H2 to zero at end of each timestep
            IF ( id_SO4H1 > 0 ) Spc(I,J,L,id_SO4H1) = 0.0e+0_fp
            IF ( id_SO4H2 > 0 ) Spc(I,J,L,id_SO4H2) = 0.0e+0_fp
         End If

<<<<<<< HEAD
         ! SO2 chemical loss rate  = SO4 production rate [v/v/timestep]
         ! Add L5S (qjc, 11/04/16)
         PSO4_SO2(I,J,L) = L1 + L2S + L3S + L5S + PSO4E + SR

         ! Production of sulfate on sea salt
         PSO4_ss (I,J,L) = PSO4F

=======
>>>>>>> 572128f1
#if   defined( TOMAS )
         PSO4_SO2AQ(I,J,L) = L2S + L3S + SR ! For TOMAS microphysics
#endif

         ! tdf Production of sulfate and nitrate on dust
         IF ( LDSTUP ) THEN

            ! NB Fine dust mass excluded from PSO4_SO2 - kept separately
            ! (tdf 07/24/08)
            ! tdf PNIT_d, PH2SO4_d, and PSO4_d computed in DUST_CHEM

            DO IBIN = 1, NDSTBIN
               ! included P(SO4) due to uptake of H2SO4(g)        !tdf 3/2/2K9
               PSO4_dust(I,J,L,IBIN) = PSO4_d(IBIN) + PH2SO4_d(IBIN)
               PNIT_dust(I,J,L,IBIN) = PNIT_d(IBIN)
            END DO

            ! tdf Subtract from PSO4_SO2 that which is now diverted to dust
            DO IBIN = 1, NDSTBIN
               PSO4_SO2(I,J,L) =  PSO4_SO2(I,J,L) - PH2SO4_d(IBIN)
            END DO

         ENDIF    !tdf end of if (LDSTUP) condition

#if defined( BPCH_DIAG )
         !=================================================================
         ! ND05 Diagnostics [kg S/timestep]
         !=================================================================
         IF ( FullRun .and. ND05 > 0 .and. L <= LD05 ) THEN
           
            ! P(SO4) from gas-phase oxidation [kg S/timestep]
            AD05(I,J,L,5) = AD05(I,J,L,5) +
     &                      ( L1  * State_Met%AD(I,J,L) / TCVV_S )

            ! P(SO4) from aqueous-phase oxidation with H2O2 [kg S/timestep]
            AD05(I,J,L,6) = AD05(I,J,L,6) +
     &                      ( L2S * State_Met%AD(I,J,L) / TCVV_S )

            ! P(SO4) from aqueous-phase oxidation with O3 [kg S/timestep]
<<<<<<< HEAD
            ! Replace SR with SRo3 (qjc, 04/10/16)
=======
>>>>>>> 572128f1
            AD05(I,J,L,7) = AD05(I,J,L,7) +
     &                      ( ( L3S + SRo3 ) * State_Met%AD(I,J,L) /
     &                      TCVV_S )

            ! P(SO4) from aqueous-phase oxidation with O2 metal-catalyzed
            ! [kg S/timestep]
            AD05(I,J,L,8) = AD05(I,J,L,8) +
     &                      ( L4S * State_Met%AD(I,J,L) / TCVV_S )

            ! P(SO4) from O3 oxidation in sea-salt aerosols [kg S/timestep]
            AD05(I,J,L,9) = AD05(I,J,L,9) +
     &                      ( (PSO4E + PSO4F) * State_Met%AD(I,J,L) /
     &                      TCVV_S )

            ! P(SO4) from aqueous-phase oxidation with HOBr [kg S/timestep]
            AD05(I,J,L,15) = AD05(I,J,L,15) +
     &                       ((L5S+SRhobr)* State_Met%AD(I,J,L)/TCVV_S)

            ! P(SO4) by SRo3
            AD05(I,J,L,16) = AD05(I,J,L,16) +
     &                       (SRo3*State_Met%AD(I,J,L)/TCVV_S)

            ! P(SO4) by SRhobr
            AD05(I,J,L,17) = AD05(I,J,L,17) +
     &                       (SRhobr*State_Met%AD(I,J,L)/TCVV_S)

            ! P(SO4) by o3s
            AD05(I,J,L,18) = AD05(I,J,L,18) +
     &                       (L3S_1*State_Met%AD(I,J,L)/TCVV_S)

            ! Cloud pH
            AD05(I,J,L,19) = AD05(I,J,L,19) + HPLUS

            !tdf
            PSO4d_tot   = 0.e+0_fp
            PH2SO4d_tot = 0.e+0_fp
            PNITd_tot   = 0.e+0_fp

            IF ( LDSTUP ) THEN
               DO IBIN = 1, NDSTBIN
                  PSO4d_tot = PSO4d_tot + PSO4_d(IBIN)
                  PNITd_tot = PNITd_tot + PNIT_d(IBIN)
                  ! included P(SO4) due to uptake of H2SO4(g)     !tdf 3/2/2K9
                  PH2SO4d_tot = PH2SO4d_tot + PH2SO4_d(IBIN)
               END DO

               ! P(SO4) from O3 oxidation on dust aerosols [kg S/timestep]
               AD05(I,J,L,11) = AD05(I,J,L,11) +
     &                       ( PSO4d_tot * State_Met%AD(I,J,L) /
     &                         TCVV_S )

               ! P(NIT) from HNO3 uptake on dust [kg N/timestep]
               AD05(I,J,L,12) = AD05(I,J,L,12) +
     &                       ( PNITd_tot * State_Met%AD(I,J,L) /
     &                         TCVV_N )

               ! Included P(SO4) due to uptake of H2SO4(g)        !tdf 3/2/2K9
               ! P(SO4) from uptake of H2SO4 on dust aerosols [kg S/timestep]
               AD05(I,J,L,13) = AD05(I,J,L,13) +
     &                       ( PH2SO4d_tot * State_Met%AD(I,J,L) /
     &                         TCVV_S )
            ENDIF

         ENDIF
#endif

#if defined( NC_DIAG )
         !=================================================================
         ! HISTORY (aka netCDF diagnostics)
         !=================================================================
         IF ( FullRun ) THEN

            ! P(SO4) from gas-phase oxidation [kg S/timestep]
            IF ( Archive_ProdSO4fromGasPhase ) THEN
               State_Diag%ProdSO4fromGasPhase(I,J,L) = 
     &            ( L1  * State_Met%AD(I,J,L) / TCVV_S )
            ENDIF

            ! P(SO4) from aqueous-phase oxidation with H2O2 [kg S/timestep]
            IF ( Archive_ProdSO4fromH2O2inCloud ) THEN
               State_Diag%ProdSO4fromH2O2inCloud(I,J,L) =
     &            ( L2S * State_Met%AD(I,J,L) / TCVV_S )
            ENDIF

            ! P(SO4) from aqueous-phase oxidation with O3 [kg S/timestep]
            IF ( Archive_ProdSO4fromO3InCloud ) THEN
               State_Diag%ProdSO4fromHOBrInCloud(I,J,L) =
     &            ( ( L3S + SRo3 ) * State_Met%AD(I,J,L) / TCVV_S )
            ENDIF

            ! P(SO4) from aqueous-phase oxidation with HOBr [kg S/timestep]
            IF ( Archive_ProdSO4fromHOBrInCloud ) THEN
               State_Diag%ProdSO4fromHOBrInCloud(I,J,L) =
     &            ( ( L5S + SRhobr ) * State_Met%AD(I,J,L) / TCVV_S )
            ENDIF

            IF ( Archive_ProdSO4fromO3inSeaSalt ) THEN
               State_Diag%ProdSO4fromO3inSeaSalt(I,J,L) = 
     &            ( ( PSO4E + PSO4F ) * State_Met%AD(I,J,L) / TCVV_S )
            ENDIF

            ! P(SO4) by SRo3
            IF ( Archive_ProdSO4fromSRO3 ) THEN
               State_Diag%ProdSO4fromSRO3(I,J,L) = 
     &            ( SRo3 * State_Met%AD(I,J,L) / TCVV_S )
            ENDIF

            ! P(SO4) by SRhobr
            IF ( Archive_ProdSO4fromSRHOBr ) THEN
               State_Diag%ProdSO4fromSRO3(I,J,L) = 
     &            ( SRhobr * State_Met%AD(I,J,L) / TCVV_S)
            ENDIF

            ! P(SO4) by o3s
            IF ( Archive_ProdSO4fromO3s ) THEN
               State_Diag%ProdSO4fromO3s(I,J,L) = 
     &            ( L3S_1 * State_Met%AD(I,J,L) / TCVV_S )
            ENDIF

         ENDIF
#endif

      ENDDO
      ENDDO
      ENDDO
!$OMP END PARALLEL DO

      ! Free pointers
      Spc     => NULL()
      pHCloud => NULL()
      SSAlk   => NULL()

      END SUBROUTINE CHEM_SO2
!EOC
!------------------------------------------------------------------------------
!                  GEOS-Chem Global Chemical Transport Model                  !
!------------------------------------------------------------------------------
!BOP
!
! !IROUTINE: seasalt_chem
!
! !DESCRIPTION: Subroutine SEASALT\_CHEM computes SO4 formed from S(IV) + O3 on
!  seasalt aerosols as a function of seasalt alkalinity. (bec, bmy, 4/13/05,
!  10/7/08)
!\\
!\\
! !INTERFACE:
!
      SUBROUTINE SEASALT_CHEM ( I,         J,          L,
     &                          ALK1,      ALK2,       SO2_cd,
     &                          Kt1,       Kt2,        Kt1N,
     &                          Kt2N,      SO2_ss,     PSO4E,
     &                          PSO4F,     AlkA,       AlkC,
     &                          am_I_Root, Input_Opt,  State_Met,
     &                          State_Chm, State_Diag, FullRun,
     &                          RC                                )
!
! !USES:
!
      !---------------------------------------------------------------
      ! DIAGNOSTICS -- leave commented out for now (bec, bmy, 4/13/05)
      !USE CMN_DIAG_MOD          ! ND19
      !USE DIAG_MOD,        ONLY : AD09
      !---------------------------------------------------------------
      USE CMN_DIAG_MOD             ! ND05, LD05
      USE CMN_SIZE_MOD          
      USE DIAG_MOD,           ONLY : AD05
      USE ErrCode_Mod
      USE ERROR_MOD,          ONLY : GEOS_CHEM_STOP
      USE ERROR_MOD,          ONLY : IT_IS_NAN
      USE Input_Opt_Mod,      ONLY : OptInput
      USE State_Chm_Mod,      ONLY : ChmState
      USE State_Diag_Mod,     ONLY : DgnState
      USE State_Met_Mod,      ONLY : MetState
      USE TIME_MOD,           ONLY : GET_TS_CHEM
      USE TIME_MOD,           ONLY : GET_ELAPSED_SEC
      USE TIME_MOD,           ONLY : GET_MONTH 
      USE TIME_MOD,           ONLY : ITS_A_NEW_MONTH
!
! !INPUT PARAMETERS: 
!

      INTEGER,        INTENT(IN)   :: I, J, L    ! Grid box indices
      REAL(fp),       INTENT(IN)   :: SO2_cd     ! SO2 mixing ratio [v/v] after 
                                                 !  gas phase chemistry and 
                                                 !  dry deposition
      REAL(fp),       INTENT(IN)   :: Kt1, Kt2   ! Rate constant [s-1] for 
                                                 !  sulfate formation on sea
                                                 !  salt aerosols from GET_ALK 
                                                 !  (1=fine; 2=coarse)
      REAL(fp),       INTENT(IN)   :: Kt1N, Kt2N 
      REAL(fp),       INTENT(IN)   :: ALK1, ALK2 ! Alkalinity [kg] from 
                                                 !  seasalt_mod
      TYPE(MetState), INTENT(IN)   :: State_Met  ! Meteorology State object
      TYPE(OptInput), INTENT(IN)   :: Input_Opt  ! Input Options object
      LOGICAL,        INTENT(IN)   :: am_I_Root  ! Are we on the root CPU?
      LOGICAL,        INTENT(IN)   :: FullRun    ! Modify species conc?
!
! !INPUT/OUTPUT PARAMETERS: 
!
      TYPE(ChmState), INTENT(INOUT) :: State_Chm ! Chemistry State object
      TYPE(DgnState), INTENT(INOUT) :: State_Diag  ! Diagnostics State object
!
! !OUTPUT PARAMETERS: 
!
      REAL(fp),       INTENT(OUT)   :: SO2_ss    ! SO2 mixing ratio [v/v] 
                                                 !  after sea salt chemistry
      REAL(fp),       INTENT(OUT)   :: PSO4E     ! SO4E (sulfate produced by 
                                                 !  S(IV)+O3 on fine seasalt) 
                                                 !  mixing ratio [v/v]
      REAL(fp),       INTENT(OUT)   :: PSO4F     ! SO4F (sulfate produced by 
                                                 !  S(IV)+O3 on coarse seasalt)
      REAL(fp),       INTENT(OUT)   :: AlkA      ! Modified SSA alkalinity
      REAL(fp),       INTENT(OUT)   :: AlkC      ! Modified SSA alkalinity
      INTEGER,        INTENT(OUT)   :: RC        ! Success or failure?
!
! !REMARKS:
!  Chemical reactions:
!  ============================================================================
!  (R1) SO2 + O3 + ALK => SO4 + O2
!       Modeled after Chamedies and Stelson, 1992?
!
! !REVISION HISTORY:
!  (1 ) Now references XNUMOLAIR from "tracer_mod.f" (bmy, 10/25/05)
!  (2 ) Bug fix: now avoid seg fault error if IDTHNO3 is zero, as it would
!        be for an offline aerosol simulation. (bmy, 3/29/06)
!  (3 ) Fixed typo in FALK_A_SO2 equation: C_FLUX_C should be C_FLUX_A.
!        (havala, bec, bmy, 12/8/06)
!  (4 ) Bug fix for mass balance, replace TITR_HNO3 w/ HNO3_SSC in the
!        expression for HNO3_ss.  Bug fix: now do equivalent computation 
!        for GET_GNO3, which is now no longer called because it's in 
!        "isoropia_mod.f". (bec, bmy, 7/30/08)
!  22 Dec 2011 - M. Payer    - Added ProTeX headers
!  09 Nov 2012 - M. Payer    - Replaced all met field arrays with State_Met
!                              derived type object
!  25 Mar 2013 - M. Payer    - Now pass State_Chm object via the arg list
!  12 Sep 2013 - M. Sulprizio- Added loss of HNO3 on sea salt diagnostic
!                              (T.D. Fairlie)
!  18 Sep 2014 - M. Sulprizio- Now get HNO3 for offline aerosol sim from HEMCO
!  24 Mar 2015 - E. Lundgren - Remove dependency on tracer_mod since
!                              XNUMOLAIR now defined in CMN_GTCM_MOD
!  06 Jan 2016 - E. Lundgren - Use global physical parameters
!  30 Jun 2016 - R. Yantosca - Remove instances of STT.  Now get the advected
!                              species ID from State_Chm%Map_Advect.
!  11 Oct 2016 - R. Yantosca - Bug fix: make sure that MW_HNO3 is defined
!                              for aerosol-only sims (where id_HNO3 < 0)
!  10 Feb 2017 - R. Yantosca - Remove species molecular weights from
!                              conversions from v/v to equivalents & back
!  08 Dec 2017 - R. Yantosca - Now accept State_Diag as an argument
!EOP
!------------------------------------------------------------------------------
!BOC
!
! !DEFINED PARAMETERS:
!
      REAL(fp), PARAMETER :: MINDAT    = 1.0e-20_fp 
!
! !LOCAL VARIABLES:
!
      ! Scalars
      REAL(fp)            :: SO2_chem,    DTCHEM
      REAL(fp)            :: EQ_1_C,      EQ_2_C
      REAL(fp)            :: SO4E,        SO2_new,    SO4F
      REAL(fp)            :: SO2_eq,      N_FLUX_A,   N_FLUX_C
      REAL(fp)            :: END_ALK,     L5A,        L5C
      REAL(fp)            :: EQ1,         EQ2,        TITR_SO2
      REAL(fp)            :: TITR_HNO3,   NIT_vv,     NITs_vv
      REAL(fp)            :: NIT0,        NITS0
      REAL(fp)            :: F_SO2,       FALK_A_SO2, FALK_C_SO2
      REAL(fp)            :: EQ_BEG,      F_SO2_A,    F_SO2_C
      REAL(fp)            :: TOTAL_ACID_FLUX
      REAL(fp)            :: HNO3_EQ,     TOT_FLUX_A, TOT_FLUX_C
      REAL(fp)            :: FALK_A_HNO3, HNO3_vv
      REAL(fp)            :: FALK_C_HNO3, F_HNO3_A,   F_HNO3_C
      REAL(fp)            :: EQ_1_N,      EQ_2_N,     F_HNO3
      REAL(fp)            :: HNO3_SSA,    HNO3_SSC,   N_FLUX
      REAL(fp)            :: HNO3_EQ_C,   L6A,        L6C   
      REAL(fp)            :: C_FLUX_A,    C_FLUX_C,   C_FLUX
      REAL(fp)            :: HNO3_ss,     HNO3_kg
      !REAL(fp)            :: MW_SAL1,     MW_SAL2  ! for salinity/alkalinity
      
      ! Pointers          
      REAL(fp), POINTER   :: Spc(:,:,:,:)
      REAL(fp), POINTER   :: AD(:,:,:)
      REAL(fp), POINTER   :: AIRVOL(:,:,:)

      !=================================================================
      ! SEASALT_CHEM begins here!
      !=================================================================

      ! Assume success
      RC      = GC_SUCCESS

      ! Initialize pointers
      Spc     => State_Chm%Species
      AD      => State_Met%AD
      AIRVOL  => State_Met%AIRVOL

      ! Uncomment if transporting salinity/alkalinity as needed
      !MW_SAL1 =  State_Chm%SpcData(id_SAL1)%Info%emMW_g
      !MW_SAL2 =  State_Chm%SpcData(id_SAL2)%Info%emMW_g

      ! DTCHEM is the chemistry timestep in seconds
      DTCHEM  = GET_TS_CHEM() * 60e+0_fp

      ! Convert SO2 [v/v] to [eq/gridbox]
      ! Remove species molecular weights from equation (bmy, 2/10/17)
      SO2_eq  = ( ( 2.0_fp * SO2_cd * AD(I,J,L) ) / AIRMW  ) * 1000.0_fp
      SO2_eq  = MAX( SO2_eq, MINDAT )

      ! Get the HNO3 concentration [v/v], either from the species 
      ! array (fullchem sims) or from HEMCO (aerosol-only sims)
      IF ( Input_Opt%ITS_A_FULLCHEM_SIM ) THEN
         HNO3_vv = Spc(I,J,L,id_HNO3)
      ELSE
         HNO3_vv = HNO3(I,J,L)
      ENDIF

      ! Convert HNO3 [v/v] to [equivalents]
      ! Remove species molecular weights from equation (bmy, 2/10/17)
      HNO3_eq = ( ( HNO3_vv * AD(I,J,L) ) / AIRMW ) * 1000.0_fp

      !-----------
      ! SO2
      !-----------

      ! Available flux of SO2 to accum sea salt aerosols [v/v/timestep]
      L5A      = EXP( -Kt1 * DTCHEM )
      F_SO2_A  = SO2_cd * ( 1.e+0_fp - L5A )
      F_SO2_A  = MAX( F_SO2_A, 1.e-32_fp )

      ! Convert to [eq/timestep] 
      ! Remove species molecular weight from equation (bmy, 2/10/17)
      C_FLUX_A = ( 2.0_fp * F_SO2_A * AD(I,J,L) / AIRMW ) * 1000.0_fp

      ! Available flux of SO2 to coarse sea salt aerosols [v/v/timestep]
      L5C      = EXP( - Kt2 * DTCHEM )
      F_SO2_C  = SO2_cd * ( 1.e+0_fp - L5C )
      F_SO2_C  = MAX( F_SO2_C, 1.0e-32_fp )

      ! Convert to [eq/timestep] 
      ! Remove species molecular weight from equation (bmy, 2/10/17)
      C_FLUX_C = ( 2.0_fp * F_SO2_C * AD(I,J,L) / AIRMW ) * 1000.0_fp

      ! Total flux of SO2 [v/v/timestep]
      F_SO2    = F_SO2_A + F_SO2_C 

      ! Total flux of SO2 [eq/timestep]
      C_FLUX   = C_FLUX_A + C_FLUX_C 

      !-----------
      ! HNO3
      !-----------

      ! Available flux of HNO3 to accum sea salt aerosols [v/v/timestep]
      L6A = EXP( - Kt1N * DTCHEM )
      F_HNO3_A = HNO3_vv * ( 1.e+0_fp - L6A )
      F_HNO3_A = MAX( F_HNO3_A, 1.0e-32_fp )

      ! Convert to [eq/timestep] 
      ! Remove species molecular weight from equation (bmy, 2/10/17)
      N_FLUX_A = ( F_HNO3_A * AD(I,J,L) / AIRMW ) * 1000.0_fp

      ! Available flux of HNO3 to coarse sea salt aerosols [v/v/timestep]
      L6C = EXP( - Kt2N * DTCHEM )
      F_HNO3_C = HNO3_vv * ( 1.e+0_fp - L6C )
      F_HNO3_C = MAX( F_HNO3_C, 1.0e-32_fp )

      ! convert to [eq/timestep]
      ! Remove species molecular weight from equation (bmy, 2/10/17)
      N_FLUX_C = ( F_HNO3_C * AD(I,J,L) / AIRMW ) * 1000.0_fp

      ! Total flux of HNO3
      F_HNO3 = F_HNO3_A + F_HNO3_C ![v/v/timestep]
      N_FLUX = N_FLUX_A + N_FLUX_C ![eq/timestep]

      !-----------
      ! Acid
      !-----------

      ! Total acid flux to accum sea-salt aerosols [eq/box/timestep]
      TOT_FLUX_A = C_FLUX_A + N_FLUX_A 
      TOT_FLUX_A = MAX( TOT_FLUX_A, MINDAT )

      ! Total acid flux to coarse sea-salt aerosols [eq/box/timestep]
      TOT_FLUX_C = C_FLUX_C + N_FLUX_C 
      TOT_FLUX_C = MAX( TOT_FLUX_C, MINDAT )

      ! Total  acid flux to sea salt aerosols
      TOTAL_ACID_FLUX = TOT_FLUX_A + TOT_FLUX_C

      ! Total available alkalinity [eq]
      !----------------------------------------------------------------------
      ! From Alexander et al., buffering capacity (or alkalinity) of sea-salt
      ! aerosols is equal to 0.07 equivalents per kg dry sea salt emitted
      ! Gurciullo et al., 1999. JGR 104(D17) 21,719-21,731.
      ! tdf
      !----------------------------------------------------------------------
      EQ1 = ALK1 * 0.07e+0_fp
      EQ2 = ALK2 * 0.07e+0_fp

      !----------------------------------------------------------------------
      ! NOTE: This was a sensitivity simulation, keep for future reference
      !       cf Alexander et al 2005 (bec, bmy, 4/13/05)
      !! Total available alkalinity [eq] doubled for Sievering run
      !EQ1 = ALK1 * 0.14e+0_fp
      !EQ2 = ALK2 * 0.14e+0_fp
      !----------------------------------------------------------------------

      !----------------------------------------------------------------------
      ! DIAGNOSTIC -- leave uncommented for now (bec, bmy, 4/13/05)
      !! Write out beginning alkalinity [eq SO4]
      !EQ_BEG = EQ1 + EQ2
      !IF ( ND09 > 0 ) AD09(I,J,L,1) = AD09(I,J,L,1) + EQ_BEG
      !----------------------------------------------------------------------

      IF ( TOT_FLUX_A > EQ1 ) THEN

	 ! Fraction of alkalinity available for each acid
         FALK_A_SO2  = C_FLUX_A / TOT_FLUX_A
	 FALK_A_HNO3 = N_FLUX_A / TOT_FLUX_A
         FALK_A_SO2  = MAX( FALK_A_SO2, MINDAT )
	 FALK_A_HNO3 = MAX( FALK_A_HNO3, MINDAT )

      ELSE

	 FALK_A_SO2  = 1.0e+0_fp
	 FALK_A_HNO3 = 1.0e+0_fp

      ENDIF
      
      IF ( TOT_FLUX_C > EQ2 ) THEN

         ! Fraction of flkalinity available for each acid
	 FALK_C_SO2  = C_FLUX_C/TOT_FLUX_C
	 FALK_C_HNO3 = N_FLUX_C/TOT_FLUX_C
         FALK_C_SO2  = MAX( FALK_C_SO2, MINDAT )
	 FALK_C_HNO3 = MAX( FALK_C_HNO3, MINDAT )

      ELSE

	 FALK_C_SO2  = 1.0e+0_fp
	 FALK_C_HNO3 = 1.0e+0_fp

      ENDIF

      ! Alkalinity available for S(IV) --> S(VI)
      EQ_1_C       = EQ1 * FALK_A_SO2
      EQ_1_C       = MAX( EQ_1_C, MINDAT )
      EQ_1_N       = EQ1 * FALK_A_HNO3
      EQ_1_N       = MAX( EQ_1_N, MINDAT )
                  
      EQ_2_C       = EQ2 * FALK_C_SO2
      EQ_2_C       = MAX( EQ_2_C, MINDAT )
      EQ_2_N       = EQ2 * FALK_C_HNO3
      EQ_2_N       = MAX( EQ_2_N, MINDAT )

      !-----------------
      ! Fine Seasalt
      !-----------------

      ! don't produce more SO4 than available ALK or SO2
      SO4E         = MIN( C_FLUX_A, EQ_1_C, SO2_eq ) 
      SO4E         = MAX( SO4E, MINDAT )

      ! Update SO2 concentration [eq/box] 
      SO2_new      = SO2_eq - SO4E
      SO2_new      = MAX( SO2_new, MINDAT )

      !-----------------
      ! Coarse Seasalt
      !-----------------     
      IF ( SO2_new > MINDAT ) THEN

 	 ! don't produce more SO4 than available ALK or SO2
	 SO4F      = MIN( C_FLUX_C, SO2_new, EQ_2_C ) 
	 SO4F      = MAX( SO4F, MINDAT )

	 !Update SO2 concentration [eq] 
	 SO2_chem  = SO2_new - SO4F
	 SO2_chem  = MAX( SO2_chem, MINDAT )
      ELSE
	 SO4F      = MINDAT
	 SO2_chem  = MINDAT
      ENDIF

      ! Alkalinity titrated by S(IV) --> S(VI) [eq]
      TITR_SO2     = SO4E + SO4F

      !-------------------------------------------------------------------
      ! DIAGNOSTIC -- leave uncommented for now
      !! write out in diagnostic
      !IF ( ND09 > 0 ) AD09(I,J,L,2) = AD09(I,J,L,2) + TITR_SO2
      !-------------------------------------------------------------------

      ! Modified SO2 [eq] converted back to [v/v]
      ! Remove species molecular weights from equation (bmy, 2/10/17)
      SO2_ss       = ( SO2_chem * AIRMW / AD(I,J,L) ) / 2000.0_fp
      SO2_ss       = MAX( SO2_ss, MINDAT )

      ! SO4E produced converted from [eq/timestep] to [v/v/timestep] 
      ! Remove species molecular weights from equation (bmy, 2/10/17)
      PSO4E        = ( SO4E * AIRMW / AD(I,J,L) ) / 2000.0_fp

      ! SO4F produced converted from [eq/timestep] to [v/v/timestep] 
      ! Remove species molecular weights from equation (bmy, 2/10/17)
      !
      ! NOTE: This new equation will correct the prior 3X overestimate 
      ! caused  by switching the MW of SO4S from 96 to 31.4 (bmy, 2/10/17)
      PSO4F        = ( SO4F * AIRMW / AD(I,J,L) ) / 2000.0_fp

      ! Alkalinity titrated by HNO3
      HNO3_SSA     = MIN(N_FLUX_A, HNO3_EQ, EQ_1_N)
      HNO3_SSA     = MAX(HNO3_SSA, MINDAT)
      HNO3_EQ_C    = HNO3_EQ - HNO3_SSA
      HNO3_EQ_C    = MAX(HNO3_EQ_C, MINDAT)
      HNO3_SSC     = MIN(N_FLUX_C, HNO3_EQ_C, EQ_2_N)
      HNO3_SSC     = MAX(HNO3_SSC, MINDAT)
      TITR_HNO3    = HNO3_SSA + HNO3_SSC

      !----------------------------------------------------------------------
      ! DIAGNOSTIC -- leave commented out for now
      ! !write out alkalinity titrated by HNO3(g)
      !IF ( ND09 > 0 ) AD09(I,J,L,3) = AD09(I,J,L,3) + TITR_HNO3
      !----------------------------------------------------------------------

      ! HNO3 lost [eq/timestep] converted back to [v/v/timestep]
      IF ( id_HNO3 > 0 ) THEN

         ! Fullchem simulations:  Get HNO3 from the species array
         ! Remove species molecular weights from equation (bmy, 2/10/17)
         HNO3_ss = ( HNO3_SSC * AIRMW / AD(I,J,L) ) / 1000.0_fp

         If (FullRun) Then
            ! Store back into the species array
            Spc(I,J,L,id_HNO3) = MAX( HNO3_vv - HNO3_ss, MINDAT )
         End If

      ELSE

         ! Aerosol-only simulations: Use TITR_HNO3
         ! Remove species molecular weight from equation (bmy, 2/10/17)
         HNO3_ss = ( TITR_HNO3 * AIRMW / AD(I,J,L) ) / 1000.0_fp

      ENDIF

#if defined( BPCH_DIAG )
      !=================================================================
      ! ND05 (bpch) diagnostic
      !
      ! Loss of HNO3 on sea salt
      !=================================================================
      IF ( FullRun .and. ( ND05 > 0 .and. L <= LD05 ) ) THEN
         ! L(HNO3) on sea-salt aerosols [kg N/timestep]
         AD05(I,J,L,14) = AD05(I,J,L,14) +
     &                  ( HNO3_ss * State_Met%AD(I,J,L) / TCVV_N )
      ENDIF
#endif

#if defined( NC_DIAG ) 
      !=================================================================
      ! HISTORY (aka netCDF diagnostics)
      !
      ! Loss of HNO3 on sea salt
      !=================================================================
      IF ( FullRun .and. Archive_LossHNO3onSeaSalt ) THEN
         State_Diag%LossHNO3onSeaSalt(I,J,L) =
     &      ( HNO3_ss * State_Met%AD(I,J,L) / TCVV_N )
      ENDIF
#endif
      

      ! NITS produced converted from [eq/timestep] to [v/v/timestep] 
      ! Remove species molecular weight from equation (bmy, 2/10/17)
      !
      ! NOTE: This new equation will correct the prior 2X overestimate 
      ! caused  by switching the MW of NITs from 62 to 31.4 (bmy, 2/10/17)
      PNITs(I,J,L) = ( HNO3_SSC * AIRMW / AD(I,J,L) ) / 1000.0_fp

      ! Modified accum alkalinity 
      ALKA         = EQ1 - (SO4E + HNO3_SSA)
      ALKA         = MAX( ALKA, MINDAT )

      !------------------------------------------------------------------------
      ! Uncomment this if you want to transport alkalinity (bec, bmy, 4/13/05)
      ![eq] --> [kg] --> [v/v] use this only if transporting alkalinity
      !ALKAvv = (ALKA * ( AIRMW / MW_SAL1) ) / ( 7.0d-2 * AD(I,J,L) )
      !ALKAvv = MAX( ALKAvv, MINDAT )
      !------------------------------------------------------------------------

      ! Modified accum alkalinity 
      ALKC         = EQ2 - (SO4F + HNO3_SSC)
      ALKC         = MAX( ALKC, MINDAT )
      
      !------------------------------------------------------------------------
      ! Uncomment this if you want to transport alkalinity (bec, bmy, 4/13/05)
      !! [eq] --> [kg] --> [v/v] use this only if transporting alkalinity
      !ALKCvv = (ALKC * ( AIRMW / MW_SAL2 ))/(7.0d-2 * AD(I,J,L))
      !ALKCvv = MAX(ALKCvv, MINDAT)
      !------------------------------------------------------------------------

      !------------------------------------------------------------------------
      ! DIAGNOSTIC -- leave commented out for now (bec, bmy, 4/13/05)
      !! write out ending alkalinity
      !END_ALK = ALKA + ALKC
      !IF ( ND09 > 0 ) AD09(I,J,L,4) = AD09(I,J,L,4) + END_ALK
      !------------------------------------------------------------------------

      ! Free pointers
      Spc    => NULL()
      AD     => NULL()
      AIRVOL => NULL()

      END SUBROUTINE SEASALT_CHEM
!EOC
!------------------------------------------------------------------------------
!                  GEOS-Chem Global Chemical Transport Model                  !
!------------------------------------------------------------------------------
!BOP
!
! !IROUTINE: dust_chem
!
! !DESCRIPTION: Subroutine DUST\_CHEM computes SO4 formed from S(IV) + O3 on
!  dust aerosols as a function of dust alkalinity  (tdf 3/28/2K8)
!  Based on routine SEASALT\_CHEM (bec, bmy, 4/13/05, 10/25/05)
!\\
!\\
! !INTERFACE:
!
      SUBROUTINE DUST_CHEM ( I,         J,         L,
     &                       ALK,       SO2_cd,    H2SO4_cd, 
     &                       KTS,       KTN,       KTH, 
     &                       SO2_gas,   H2SO4_gas, PSO4d, 
     &                       PH2SO4d,   PNITd,     ALKA,
     &                       Input_Opt, State_Met, State_Chm, RC )
!
! !USES:
!
      USE CMN_SIZE_MOD             ! Size parameters
      USE ErrCode_Mod
      USE ERROR_MOD,          ONLY : GEOS_CHEM_STOP
      USE ERROR_MOD,          ONLY : IT_IS_NAN
      USE Input_Opt_Mod,      ONLY : OptInput
      USE State_Chm_Mod,      ONLY : ChmState
      USE State_Met_Mod,      ONLY : MetState
      USE TIME_MOD,           ONLY : GET_TS_CHEM,        GET_ELAPSED_SEC
      USE TIME_MOD,           ONLY : GET_ELAPSED_SEC,    GET_MONTH
      USE TIME_MOD,           ONLY : ITS_A_NEW_MONTH
!
! !INPUT PARAMETERS: 
!

      INTEGER,        INTENT(IN)    :: I, J, L       ! Grid box indices
      REAL(fp),       INTENT(IN)    :: SO2_cd        ! SO2 mixing ratio after 
                                                     !  gas phase chemistry and
                                                     !  dry deposition [v/v]
      REAL(fp),       INTENT(IN)    :: H2SO4_cd      ! H2SO4 mixing ratio after
                                                     !  gas phase chemistry and
                                                     !  dry deposition [v/v]
      REAL(fp),       INTENT(IN)    :: ALK(NDSTBIN)  ! Dust Alkalinity [v/v]
      REAL(fp),       INTENT(IN)    :: KTS(NDSTBIN)  ! Rate constant for uptake
                                                     !  of SO2 on dust [s-1]
      REAL(fp),       INTENT(IN)    :: KTN(NDSTBIN)  ! Rate constant for uptake
                                                     !  of HNO3 on dust [s-1]
      REAL(fp),       INTENT(IN)    :: KTH(NDSTBIN)  ! Size- and area-weighted
                                                     !  FRACTION for uptake of
                                                     !  H2SO4 on dust
      TYPE(MetState), INTENT(IN)    :: State_Met     ! Meteorology State object
      TYPE(OptInput), INTENT(IN)    :: Input_Opt     ! Input Options object
!
! !INPUT/OUTPUT PARAMETERS:
!
      TYPE(ChmState), INTENT(INOUT) :: State_Chm     ! Chemistry State object
!
! !OUTPUT PARAMETERS: 
!
      REAL(fp),       INTENT(OUT)   :: SO2_gas         ! SO2 mixing ratio after
                                                       !  dust chem [v/v]
      REAL(fp),       INTENT(OUT)   :: PSO4d(NDSTBIN)  ! Sulfate produced by
                                                       !  S(IV)+O3 on dust in
                                                       !  each size bin
      REAL(fp),       INTENT(OUT)   :: H2SO4_gas       ! H2SO4 mixing ratio
                                                       !  after dust chem [v/v]
      REAL(fp),       INTENT(OUT)   :: PNITd (NDSTBIN) ! Nitrate produced by
                                                       !  HNO3 uptake on dust
                                                       !  in each size bin
      REAL(fp),       INTENT(OUT)   :: PH2SO4d(NDSTBIN)! Sulfate produced by
                                                       !  uptake of H2SO4 on
                                                       !  dust in each size bin
      REAL(fp),       INTENT(OUT)   :: ALKA(NDSTBIN)   ! Dust Alkalinity after
                                                       !  dust chemistry [v/v]
      INTEGER,        INTENT(OUT)   :: RC              ! Success or failure?
!
! !REMARKS:
!  Chemical reactions:
!  ============================================================================
!  (R1) SO2 + O3 + CaCO3 => CaSO4 + O2 + CO2
!                                                                             .
!  (R2) 2(HNO3) + CaCO3 => Ca(NO3)2 + CO2 + H2O
!                                                                             .
! Added sulfate production due to H2SO4 adsorption tdf 2/13/2K9
!  (R3) H2SO4  + CaCO3 => CaSO4 + H2O + CO2
!
! !REVISION HISTORY:
!  28 Mar 2008 - T.D. Fairlie- Initial version
!  16 Sep 2013 - M. Sulprizio- Added ProTeX headers
!  17 Sep 2013 - M. Sulprizio- Now pass Input_Opt, State_Met, State_Chm, and RC
!                              as arguments
!  30 Jun 2016 - R. Yantosca - Remove instances of STT.  Now get the advected
!                              species ID from State_Chm%Map_Advect.
!EOP
!------------------------------------------------------------------------------
!BOC
!
! !DEFINED PARAMETERS:
!
      REAL(fp), PARAMETER  :: MINDAT = 1.0e-20_fp
!
! !LOCAL VARIABLES:
!
      LOGICAL              :: IT_IS_A_FULLCHEM_SIM
      INTEGER              :: IBIN
      REAL(fp)             :: EQ1
      REAL(fp)             :: HNO3_gas
      REAL(fp)             :: T_SO2, T_HNO3, T_H2SO4, KT1
      REAL(fp)             :: RH2
      REAL(fp)             :: SO2_chem,    DTCHEM
      REAL(fp)             :: SO2_eq,      SO2_new,    SO4d
      REAL(fp)             :: H2SO4_eq,    H2SO4_new
      REAL(fp)             :: HNO3_eq,     HNO3_vv,    HNO3_new
      REAL(fp)             :: HNO3_kg,     HNO3d
      REAL(fp)             :: F_SO2_A,     F_SO2_T,    F_SO2
      REAL(fp)             :: S_FLUX_A,    S_FLUX_T,   S_FLUX(NDSTBIN)
      REAL(fp)             :: F_H2SO4_A,   F_H2SO4_T,  F_H2SO4
      REAL(fp)             :: H_FLUX_A,    H_FLUX_T,   H_FLUX(NDSTBIN)
      REAL(fp)             :: F_HNO3_A,    F_HNO3_T,   F_HNO3
      REAL(fp)             :: N_FLUX_A,    N_FLUX_T,   N_FLUX(NDSTBIN)
      REAL(fp)             :: T_FLUX_A,    TOT_FLUX(NDSTBIN)
      REAL(fp)             :: FALK_SO2,    FALK_HNO3,  FALK_H2SO4
      REAL(fp)             :: ALK_EQ_S (NDSTBIN), ALK_EQ_N (NDSTBIN)
      REAL(fp)             :: ALK_EQ_H (NDSTBIN), TITR_H2SO4(NDSTBIN)
      REAL(fp)             :: TITR_SO2 (NDSTBIN), TITR_HNO3(NDSTBIN)
      REAL(fp)             :: ALK1_vv,     ALK1_kg,    ALK1_eq
      REAL(fp)             :: ALKA_vv,     ALKA_kg,    ALKA_eq
      REAL(fp)             :: END_ALK,     L5A,        L6A,      L7A
      REAL(fp)             :: EQ_BEG,      MW_SO2,     MW_SO4
      REAL(fp)             :: MW_NIT,      MW_HNO3

      ! Pointers
      REAL(fp), POINTER    :: Spc(:,:,:,:)
      REAL(fp), POINTER    :: AD(:,:,:)
      REAL(fp), POINTER    :: AIRVOL(:,:,:)

      !=================================================================
      ! DUST_CHEM begins here!
      !=================================================================

      ! Assume success
      RC                   = GC_SUCCESS

      IT_IS_A_FULLCHEM_SIM = Input_Opt%ITS_A_FULLCHEM_SIM

      ! Set pointers
      Spc                 => State_Chm%Species   ! Chemical species [kg]
      AD                  => State_Met%AD
      AIRVOL              => State_Met%AIRVOL

      ! Set molecular weights locally
      MW_SO2  = State_Chm%SpcData(id_SO2)%Info%emMW_g
      MW_SO4  = State_Chm%SpcData(id_SO4)%Info%emMW_g
      MW_NIT  = State_Chm%SpcData(id_NIT)%Info%emMW_g
      MW_HNO3 = State_Chm%SpcData(id_HNO3)%Info%emMW_g

      ! DTCHEM is the chemistry timestep in seconds
      DTCHEM = GET_TS_CHEM() * 60e+0_fp

      ! Convert SO2 [v/v] to  [eq/gridbox]

      !tdf Equivalence defined as moles of a substance * its valence
      !tdf Note 0.064D0 is Mw of SO2 in kg
      !    Hence, SO2_eq =  2 * moles(SO2) / gridbox
      SO2_eq = ( 2.e+0_fp * SO2_cd * AD(I,J,L) ) /
     &         ( ( AIRMW / MW_SO2  ) 
     &           * 0.064e+0_fp )
      SO2_eq = MAX( SO2_eq, MINDAT )

      !tdf 2/13/2K9
      ! Convert H2SO4 [v/v] to  [eq/gridbox]
      ! Note: H2SO4_cd [v/v] provided by H2SO4 production * DTCHEM

      !tdf Equivalence defined as moles of a substance * its valence
      !tdf Note 0.098D0 is Mw of H2SO4 in kg
      !    Hence, H2SO4_eq =  2 * moles(H2SO4) / gridbox

      H2SO4_eq = ( 2.e+0_fp * H2SO4_cd * AD(I,J,L) ) 
     &         / ( AIRMW / 98.e+0_fp ) / 98.e-3_fp
      H2SO4_eq = MAX( H2SO4_eq, MINDAT )
      !tdf 2/13/2K9

      ! HNO3 mixing ratio
      IF ( IT_IS_A_FULLCHEM_SIM ) THEN

         ! Convert HNO3 [v/v] to [equivalents]

         !tdf Note 28.97/63.0 = Mw(air)/Mw(HNO3)
         !    Hence, HNO3_eq =  1. * moles(HNO3) / gridbox

         HNO3_vv = Spc(I,J,L,id_HNO3)
         HNO3_eq = HNO3_vv * AD(I,J,L) /
     &             ( AIRMW / 63.e+0_fp ) / 63.e-3_fp

      ELSE

         ! HNO3 is in v/v (from HEMCO)
         HNO3_vv = HNO3(I,J,L)

         ! Convert HNO3 [v/v] to [equivalents]
         HNO3_eq = HNO3_vv * AD(I,J,L) / ( AIRMW / 63e+0_fp ) 
     &           / 63.e-3_fp

      ENDIF

      !--------------------------------------------------------
      ! Compute Available SO2 fluxes to dust, S_FLUX (NDSTBIN)
      !--------------------------------------------------------

      S_FLUX_T = 0.0e+0_fp
      F_SO2_T  = 0.0e+0_fp
      RH2      = State_Met%RH(I,J,L) * 1.0e-2_fp

      DO IBIN = 1, NDSTBIN

         KT1      = 0.e+0_fp

         ! Choose a threshold of 18% RH for SO2 uptake flux    tdf 4/22/08
         IF ( RH2 >= 0.18e+0_fp ) THEN
            KT1      = KTS(IBIN)
         ENDIF

         ! Available flux of SO2 to dust aerosols [v/v/timestep]
         L5A      = EXP( -KT1 * DTCHEM )
         F_SO2_A  = SO2_cd * ( 1.e+0_fp - L5A )
         F_SO2_A  = MAX( F_SO2_A, 1.e-32_fp )

         ! Available flux of SO2 converted to [eq/timestep]
         S_FLUX_A = 2.e+0_fp * F_SO2_A * AD(I,J,L) /
     &              ( AIRMW / MW_SO2 ) / 0.064e+0_fp
         S_FLUX (IBIN) = S_FLUX_A

         ! Total available flux of SO2 [v/v/timestep]
         F_SO2_T  = F_SO2_T + F_SO2_A

         ! Total available flux of SO2 [eq/timestep]
         S_FLUX_T = S_FLUX_T + S_FLUX_A 

      END DO

      !--------------------------------------------------------
      ! Compute Available H2SO4 fluxes to dust, H_FLUX (NDSTBIN)
      ! tdf 2/13/2K9
      !--------------------------------------------------------

      H_FLUX_T  = 0.0e+0_fp
      F_H2SO4_T = 0.0e+0_fp

      DO IBIN = 1, NDSTBIN

         ! Supplied uptake rates, KTH, for H2SO4 uptake tdf 2/13/2K9
         ! Now KTH is a fraction, so the flux is H2SO4_cd * KTH(IBIN)
         !tdf 08/20/09
         KT1      = KTH(IBIN)

         ! Available flux of H2SO4 to dust aerosols [v/v/timestep]
!tdf         L7A      = EXP( -KT1 * DTCHEM )
!tdf         F_H2SO4_A  = H2SO4_cd * ( 1.e+0_fp - L7A )
         F_H2SO4_A  = H2SO4_cd * KT1

         F_H2SO4_A  = MAX( F_H2SO4_A, 1.e-32_fp )

         ! Available flux of H2SO4 converted to [eq/timestep]
         H_FLUX_A = 2.e+0_fp * F_H2SO4_A * AD(I,J,L) 
     &            / ( AIRMW / 98.e+0_fp ) / 0.098e+0_fp
         H_FLUX (IBIN) = H_FLUX_A

         ! Total available flux of H2SO4 [v/v/timestep]
         F_H2SO4_T  = F_H2SO4_T + F_H2SO4_A

         ! Total available flux of H2SO4 [eq/timestep]
         H_FLUX_T = H_FLUX_T + H_FLUX_A 

      END DO

      !--------------------------------------------------------
      ! Compute Available HNO3 fluxes to dust, N_FLUX (NDSTBIN)
      !--------------------------------------------------------

      F_HNO3_T = 0.0e+0_fp
      N_FLUX_T = 0.0e+0_fp

      DO IBIN = 1, NDSTBIN

         ! Available flux of HNO3 to dust aerosols [v/v/timestep]
         L6A = EXP( - KTN(IBIN) * DTCHEM )
         F_HNO3_A = HNO3_vv * ( 1.e+0_fp - L6A )
         F_HNO3_A = MAX( F_HNO3_A, 1.0e-32_fp )

         ! Available flux of HNO3 converted to [eq/timestep]
         N_FLUX_A = F_HNO3_A * AD(I,J,L) /
     &              ( AIRMW / 63.e+0_fp ) / 0.063e+0_fp
         N_FLUX (IBIN) = N_FLUX_A

         !tdf 3/28/2K8
         ! Accumulate Total available flux of HNO3
         F_HNO3_T = F_HNO3_T + F_HNO3_A ![v/v/timestep]
         N_FLUX_T = N_FLUX_T + N_FLUX_A ![eq/timestep]

      END DO

      !------------------------------------------
      ! Compute Total Available Acid Flux to dust
      !------------------------------------------

      DO IBIN = 1, NDSTBIN

         ! Total acid flux to DUST aerosols [eq/box/timestep] by size bin
!tdf         T_FLUX_A  = S_FLUX (IBIN) + N_FLUX (IBIN)
         !tdf Include sulfuric acid flux                       tdf 2/13/2K9
         T_FLUX_A  = S_FLUX (IBIN) + N_FLUX (IBIN) + H_FLUX (IBIN)
         T_FLUX_A  = MAX( T_FLUX_A, MINDAT )

         ! Total acid flux to DUST aerosols
         TOT_FLUX (IBIN) = T_FLUX_A

      END DO

      !-------------------------------------
      ! Find Total Available Alkalinity [eq]
      !-------------------------------------

      DO IBIN = 1, NDSTBIN

         ALK1_vv = ALK (IBIN)

         !tdf 04/08/08
         ! Convert dust alkalinity from vv to eq., using Mw(Ca) for
         ! Mw (alkalinity). Recall, Equvalents = moles * valency
         ! In this case, we have taken the valency of alkalinity as 2.
         ! Units of ALK1_eq (below) work out to be moles * 2.
         ALK1_eq     = 2.e+0_fp * ALK1_vv * AD(I,J,L)
     &               / ( AIRMW / 40.e+0_fp ) / 40.e-3_fp

         !---------------------------------------------------------------
         ! DIAGNOSTIC -- leave uncommented for now (bec, bmy, 4/13/05)
         ! Write out beginning alkalinity [eq SO4]
         !EQ_BEG = EQ1 + EQ2
         !IF ( ND09 > 0 ) AD09(I,J,L,1) = AD09(I,J,L,1) + EQ_BEG
         !---------------------------------------------------------------

         ! total acid flux available; exclude flux from H2SO4, since it is
         ! not limited by dust alkalinity               ! tdf 3/02/2K9
         T_FLUX_A = S_FLUX (IBIN) + N_FLUX (IBIN)
         T_FLUX_A = MAX ( T_FLUX_A, MINDAT )

         ! if the total acid flux available exceeds the available alkalinity
         ! then compute the fraction of the available alkalinity for each acid
         IF ( T_FLUX_A > ALK1_eq ) THEN

            S_FLUX_A  = S_FLUX (IBIN)
            N_FLUX_A  = N_FLUX (IBIN)

            ! Fraction of alkalinity available for each acid
            FALK_SO2  = S_FLUX_A / T_FLUX_A
            FALK_SO2  = MAX( FALK_SO2, MINDAT )
            FALK_HNO3 = N_FLUX_A / T_FLUX_A
            FALK_HNO3 = MAX( FALK_HNO3, MINDAT )

         ELSE

            ! Fraction of alkalinity available for each acid
            FALK_SO2  = 1.0e+0_fp
            FALK_HNO3 = 1.0e+0_fp

         ENDIF

         !tdf Add sulfuric acid flux (not limited by alkalinity)    tdf 2/13/2K9
         FALK_H2SO4 = 1.0e+0_fp

         ! Alkalinity available for S(IV) --> S(VI)
         EQ1             = ALK1_eq * FALK_SO2
         EQ1             = MAX( EQ1, MINDAT )
         ALK_EQ_S (IBIN) = EQ1

         ! Alkalinity available for HNO3 update    tdf 04/07/08
         EQ1             = ALK1_eq * FALK_HNO3
         EQ1             = MAX( EQ1, MINDAT )
         ALK_EQ_N (IBIN) = EQ1

         ! H2SO4 not limited by dust alkalinity     tdf 3/02/2K9

      END DO

      !-------------------
      ! Sulfate production
      !-------------------

      SO2_new       = SO2_eq

      ! Don't produce more SO4 than available ALK or SO2
      DO IBIN = 1, NDSTBIN

         S_FLUX_A = S_FLUX (IBIN)
         EQ1      = ALK_EQ_S (IBIN)
         SO4d     = MIN( S_FLUX_A, EQ1, SO2_new )
         SO4d     = MAX( SO4d, MINDAT )

         ! Update SO2 concentration [eq/box]
         SO2_new    = SO2_new - SO4d
         SO2_new    = MAX( SO2_new, MINDAT )

         ! Alkalinity titrated by S(IV) --> S(VI) [eq]
         TITR_SO2 (IBIN) =  SO4d

         !SO4d produced converted from [eq/timestep] to [v/v/timestep]
         PSO4d (IBIN) = SO4d * 0.096e+0_fp * ( AIRMW 
     &                  / MW_SO4 ) / AD(I,J,L) / 2.0e+0_fp

         ! tdf
!         if (I .eq. 1 .and. J .eq. 63 .and. L .eq. 6) then
!            print *,' CHEM_SO4: SO4 production, SO2'
!            write (6,30) IBIN, KTS(IBIN)
!            print *,' IBIN,EQ1,S_FLUX_A,SO2_new,SO4d,PSO4d(IBIN)'
!            write (6,31) IBIN,EQ1,S_FLUX_A,SO2_new,SO4d,PSO4d(IBIN)
! 30         format (' IBIN, KTS(IBIN) ',I4,E12.3)
! 31         format (' ',I4,5E12.3)
!         endif

      END DO

      !Modified SO2 [eq] converted back to [v/v]
      SO2_gas       = SO2_new * 0.064e+0_fp * ( AIRMW / MW_SO2 ) /
     &                AD(I,J,L) / 2.0e+0_fp
      SO2_gas       = MAX( SO2_gas, MINDAT )

      !------------------------------------------------
      ! Additional sulfate production from H2SO4 uptake
      !------------------------------------------------

      H2SO4_new   = H2SO4_eq

      ! Don't produce more SO4 than available H2SO4
      ! Uptake not limited by alkalinity
      DO IBIN = 1, NDSTBIN

         H_FLUX_A = H_FLUX (IBIN)

         ! H2SO4 uptake not limited by dust alkalinity, EQ1
         SO4d     = MIN( H_FLUX_A, H2SO4_new )
         SO4d     = MAX( SO4d, MINDAT )

         ! Update H2SO4 concentration [eq/box]
         H2SO4_new    = H2SO4_new - SO4d
         H2SO4_new    = MAX( H2SO4_new, MINDAT )

         ! Alkalinity titrated by H2SO4 uptake [eq]
         TITR_H2SO4 (IBIN) =  SO4d

         !SO4d produced converted from [eq/timestep] to [v/v/timestep]
         PH2SO4d (IBIN) = SO4d * 0.096e+0_fp * ( AIRMW / MW_SO4 ) /
     &                    AD(I,J,L) / 2.0e+0_fp

         ! tdf
!         if (I .eq. 1 .and. J .eq. 63 .and. L .eq. 6) then
!            print *,' CHEM_SO4: SO4 production, H2SO4'
!            write (6,40) IBIN, KTH(IBIN)
!            print *,' IBIN,H_FLUX_A,H2SO4_new,SO4d,PH2SO4d(IBIN)'
!            write (6,41) IBIN,H_FLUX_A,H2SO4_new,SO4d,PH2SO4d(IBIN)
! 40         format (' IBIN, KTH(IBIN) ',I4,E12.3)
! 41         format (' ',I4,4E12.3)
!         endif

      END DO

      !Modified H2SO4 [eq] converted back to [v/v]
      H2SO4_gas       = H2SO4_new * 0.098e+0_fp * ( AIRMW
     &                  / 98.e+0_fp ) / AD(I,J,L) / 2.0e+0_fp ! Hard-coded MW
      H2SO4_gas       = MAX( H2SO4_gas, MINDAT )

      !-------------------------------------------------------------------
      ! DIAGNOSTIC -- leave uncommented for now
      !! write out in diagnostic
      !IF ( ND09 > 0 ) AD09(I,J,L,2) = AD09(I,J,L,2) + TITR_SO2
      !-------------------------------------------------------------------

      !-------------------
      ! Nitrate production
      !-------------------

      HNO3_new    = HNO3_eq

      ! Alkalinity titrated by HNO3 in dust
      DO IBIN = 1, NDSTBIN

         N_FLUX_A = N_FLUX (IBIN)
         EQ1      = ALK_EQ_N (IBIN)
         HNO3d    = MIN( N_FLUX_A, EQ1, HNO3_new )
         HNO3d    = MAX( HNO3d, MINDAT )

         ! Update HNO3 concentration [eq/box]
         HNO3_new = HNO3_new - HNO3d
         HNO3_new = MAX( HNO3_new, MINDAT )

         ! Alkalinity titrated by HNO3 [eq]
         TITR_HNO3 (IBIN) = HNO3d

         ! NIT produced converted from [eq/timestep] to [v/v/timestep]
         PNITd (IBIN) = HNO3d * 0.063e+0_fp * ( AIRMW / MW_NIT ) 
     &                  / AD(I,J,L)

         ! tdf
!         if (I .eq. 1 .and. J .eq. 63 .and. L .eq. 6) then
!            print *,' CHEM_SO4: NIT production, HNO3'
!            write (6,50) IBIN, KTN(IBIN)
!            print *,' IBIN,EQ1,N_FLUX_A,HNO3_new,HNO3d,PNITd(IBIN)'
!            write (6,51) IBIN,EQ1,N_FLUX_A,HNO3_new,HNO3d,PNITd(IBIN)
! 50         format (' IBIN, KTN(IBIN) ',I4,E12.3)
! 51         format (' ',I4,5E12.3)
!         endif

      END DO

      !----------------------------------------------------------------------
      ! DIAGNOSTIC -- leave commented out for now
      ! !write out alkalinity titrated by HNO3(g)
      !IF ( ND09 > 0 ) AD09(I,J,L,3) = AD09(I,J,L,3) + TITR_HNO3
      !----------------------------------------------------------------------

      !Modified HNO3 [eq/timestep] converted back to [v/v/timestep]
      HNO3_gas      = HNO3_new * 0.063e+0_fp * ( AIRMW / MW_HNO3 ) 
     &                / AD(I,J,L)
      HNO3_gas      = MAX( HNO3_gas, MINDAT )

      ! HNO3 [v/v]
      IF ( id_HNO3 > 0 ) THEN
         Spc(I,J,L,id_HNO3) = MAX( HNO3_gas, MINDAT )
      ENDIF

      DO IBIN = 1, NDSTBIN

         ALK1_vv     = ALK (IBIN)
         ALK1_eq     = 2.e+0_fp * ALK1_vv * AD(I,J,L)
     &               / ( AIRMW / 40.e+0_fp ) / 40.e-3_fp ! Hard-coded MW
         T_SO2       = TITR_SO2 (IBIN)
         T_HNO3      = TITR_HNO3 (IBIN)

         !tdf Include alkalinity titrated by sulfuric acid flux 2/13/2K9
         T_H2SO4     = TITR_H2SO4 (IBIN)

         ! tdf
!         if (I .eq. 1 .and. J .eq. 63 .and. L .eq. 6) then
!            print *,' CHEM_DUST: Titrate Alkalinity'
!            print *,' IBIN,  ALK1_eq,  T_SO2,   T_HNO3,   T_H2SO4'
!            write (6,61) IBIN,ALK1_eq,T_SO2,T_HNO3,T_H2SO4
! 61         format (' ',I4,4E12.3)
!         endif

         ! Titrate DUST alkalinity  [eq]
         ALKA_eq     = ALK1_eq - ( T_SO2 + T_HNO3 + T_H2SO4 )
         ALKA_eq     = MAX( ALKA_eq, MINDAT )

         ! Note:  Although we don't let the alkalinity go negative,
         ! the uptake of H2SO4 can continue when the alkalinity is
         ! fully titrated.                            ! tdf 3/02/2K9

         ! Return remaining DUST Alkalinity [v/v]
         ALKA_vv     = ALKA_eq / AD(I,J,L)
     &               * ( AIRMW / 40.e+0_fp ) * 40e-3_fp / 2.e+0_fp ! Hard-coded MW
         ALKA (IBIN) = ALKA_vv

      END DO

      ! Update dust alkalinity
      ! NB Hardwired for 4 size bins                    tdf 04/08/08

      Spc(I,J,L,id_DAL1) = MAX( ALKA(1), MINDAT )
      Spc(I,J,L,id_DAL2) = MAX( ALKA(2), MINDAT )
      Spc(I,J,L,id_DAL3) = MAX( ALKA(3), MINDAT )
      Spc(I,J,L,id_DAL4) = MAX( ALKA(4), MINDAT )

      !------------------------------------------------------------------------
      ! DIAGNOSTIC -- leave commented out for now (bec, bmy, 4/13/05)
      !! write out ending alkalinity
      !IF ( ND09 > 0 ) AD09(I,J,L,4) = AD09(I,J,L,4) + END_ALK
      !------------------------------------------------------------------------

      ! Free pointers
      Spc    => NULL()
      AD     => NULL()
      AIRVOL => NULL()

      END SUBROUTINE DUST_CHEM
!EOC
!------------------------------------------------------------------------------
!                  GEOS-Chem Global Chemical Transport Model                  !
!------------------------------------------------------------------------------
!BOP
!
! !IROUTINE: get_hplus
!
! !DESCRIPTION: Subroutine GET\_HPLUS computes H+ concentrations in cloud
!  liquid water for pH dependent cloud chemistry. (bec, 4/11/11)
!\\
!\\
! !INTERFACE:
!
      SUBROUTINE GET_HPLUS( SO4nss, TNH3, TNO3, SO2,
     &                      T,      PRES, LWC,  iHPLUS, HPLUS )
!
! !USES:
!
      USE ERROR_MOD,       ONLY : IT_IS_NAN, GEOS_CHEM_STOP
!
! !INPUT PARAMETERS: 
!
      REAL(fp),  INTENT(IN)    :: SO4nss ! Total nss sulfate mixing ratio [M]
      REAL(fp),  INTENT(IN)    :: TNO3   ! Total nitrate (gas+particulate) mixing
                                       ! ratio [v/v]
      REAL(fp),  INTENT(IN)    :: TNH3   ! NH3 mixing ratio [v/v]
      REAL(fp),  INTENT(IN)    :: SO2    ! SO2 mixing ratio [v/v] 
      REAL(fp),  INTENT(IN)    :: T      ! Temperature [K]
      REAL(fp),  INTENT(IN)    :: PRES   ! Dry air partial ressure [atm]
      REAL(fp),  INTENT(IN)    :: LWC    ! Cloud liquid water content [m3/m3]
      REAL(fp),  INTENT(IN)    :: iHPLUS ! Initial [H+] [M]
!
! !OUTPUT PARAMETERS: 
!
      REAL(fp),  INTENT(OUT)   :: HPLUS  ! Calculated [H+] [M]
! !REMARKS:
!  Calculation:
!  ============================================================================
!  Solve the following electroneutrality equation:
!  [H+] = 2[SO4]nss + [Cl] + [OH] + [HCO3] + 2[CO3] + [HSO3] + 2[SO3] + [NO3]
!        - [Na] - 2[Ca] - [K] - 2[Mg] - [NH4]
!
!  Aqueous concentrations of [Cl], [Na], [Ca], [K], and [Mg] come from 
!  ISORROPIA II
!
!  Let concentrations of [HCO3], [CO3], [HSO3], [SO3], [NO3] and [NH4] evolve
!  according to Henry's law equilibrium.
!
!  Assume [S(VI)] = [SO4]nss (this applies for pH > 3)
!            
! !REVISION HISTORY:
!  25 Jan 2012 - M. Payer    - Added ProTeX headers
!  06 Jan 2015 - M. Yannetti - Set some variables to f8 that required it
!  28 Apr 2015 - E. Lundgren - Input pressure is now dry air partial pressure
!EOP
!------------------------------------------------------------------------------
!BOC
!
! !DEFINED PARAMETERS:
!

      ! Water dissociation constants
      REAL(fp),  PARAMETER   :: Kw   = 1.0e-14_fp
      REAL(fp),  PARAMETER   :: DhrKw = -6710.e+0_fp
      REAL(fp),  PARAMETER   :: MINVAL = 0.01
!
! !LOCAL VARIABLES:
!
      REAL(fp)               :: D, Kw_T, ipH, newpH, nHPLUS
      REAL(fp)               :: kCO2p, kCO2p2
      REAL(fp)               :: kSO2p, kSO2p2
      REAL(fp)               :: kHNO3p, kNH3p, kHClp
      INTEGER                :: count
      REAL(fp)               :: E, F, G, H, Q, R
      REAL(fp)               :: X, Y
      REAL(fp)               :: CRUTES( 3 ) ! Coeff and roots of cubic equation
      REAL(f8)               :: A, B, A1, A2, A0, P
      INTEGER                :: NR          ! Number of roots to cubic equation

      !=================================================================
      ! GET_HPLUS begins here!
      !=================================================================

      ! Initial pH guess 
      ipH = -log10(iHPLUS)

      ! Non-volatile aerosol concentration [M] 
      ! For now sulfate is the only non-volatile species
      D = (2.e+0_fp*SO4nss) 

      ! Temperature dependent water equilibrium constant
      Kw_T = Kw*exp(DhrKw*((1.e+0_fp/T)-(1.e+0_fp/298.e+0_fp)))

      ! Initialize
      newpH   = 0.0 
      COUNT = 0

      DO WHILE ( ABS(ipH-newpH) .gt. MINVAL )

      COUNT = COUNT+1
 
         IF ( COUNT .EQ. 1 ) THEN
            ipH = ipH
	 ELSE
            ipH = newpH
	 ENDIF

         nHPLUS = 10.e+0_fp**(-ipH)

         kCO2p  = kCO21 ( PRES, T, LWC, nHPLUS ) 

	 kCO2p2 = kCO22 ( PRES, T, LWC, nHPLUS ) 

	 kSO2p  = kSO21 ( PRES, T, LWC, nHPLUS, SO2 )

	 kSO2p2 = kSO22 ( PRES, T, LWC, nHPLUS, SO2 )

	 kHNO3p = kHNO3 ( PRES, T, LWC, nHPLUS, TNO3 )

	 kNH3p  = kNH3  ( PRES, T, LWC, nHPLUS, TNH3, Kw_T )

         ! Save this for later in case we want to include HCl in cloud pH
         ! calculations
         !kHClp  = kHCl  ( PRES, T, LWC, nHPLUS, CL  ) 

         !E = KHClp + Kw_T + KCO2p + KSO2p + KHNO3p !This would be used if HCl is included
	 E = Kw_T + KCO2p + KSO2p + KHNO3p 

	 F = KCO2p2 + KSO2p2

	 G = KNH3p

	 H = 1 + G

	 P = -(D/H)

	 Q = -E/H

	 R = F/H

	 A = (1.e+0_f8/3.e+0_f8)*((3.e+0_f8*Q)-(P*P))

  	 B = (1.e+0_f8/27.e+0_f8)*((2.0e+0_f8*P*P*P)
     &        -(9.0e+0_f8*P*Q)+(27.0e+0_f8*R))

 	 A2 = 0.
 	 A1 = A
 	 A0 = B

	 !write(6,*) 'calling CUBIC'
         CALL CUBIC ( A2, A1, A0, NR, CRUTES )
	 !write(6,*) 'after CUBIC'

         ! Code assumes the smallest positive root is in CRUTES(1)
         X = CRUTES( 1 )

	 ! Y = [H+]
 	 Y = X - (P/3.0e+0_fp)

  	 ! Set minimum [H+] = 1.d-14 (pH = 14)
    	 Y = MAX(Y,1.0e-14_fp)

  	 ! Set maximum [H+] = 1.d-1 (pH = 1)
    	 Y = MIN(Y,1.0e-1_fp)

  	 ! If solution does not converge after 5 iterations
  	 ! average last 2 pH calculations
  	 IF (count > 5) THEN
	    newpH = ((-log10(Y)) + (-log10(nHPLUS))) / 2.0e+0_fp

            IF (IT_IS_NAN( newpH )) THEN
               write(6,*) 'newpH = ', newpH
               write(6,*) 'Y = ', Y
               write(6,*) 'nHPLUS = ', nHPLUS
               CALL GEOS_CHEM_STOP
            ENDIF

            EXIT
         ELSE 
            newpH = -log10(Y)

            IF (IT_IS_NAN( newpH )) THEN
               write(6,*) 'newpH = ', newpH
               write(6,*) 'Y = ', Y
               CALL GEOS_CHEM_STOP
            ENDIF

         ENDIF

      ENDDO

      HPLUS = 10.0e+0_fp**(-newpH)

      END SUBROUTINE GET_HPLUS
!EOC
!------------------------------------------------------------------------------
!                  GEOS-Chem Global Chemical Transport Model                  !
!------------------------------------------------------------------------------
!BOP
!
! !IROUTINE: kCO21
!
! !DESCRIPTION: Function kCO21
!\\
!\\
! !INTERFACE:
!
      FUNCTION kCO21 ( P, T, LWC, HPLUS ) RESULT ( KCO2p )
!
! !INPUT PARAMETERS: 
!
      REAL(fp),  INTENT(IN) :: T, P, LWC, HPLUS
!
! !OUTPUT PARAMETERS: 
!
      REAL(fp)              :: KCO2p, KCO2p2
!
! !REVISION HISTORY:
!  25 Jan 2012 - M. Payer    - Added ProTeX headers
!  28 Apr 2015 - E. Lundgren - Input pressure is now dry air partial pressure
!  22 Mar 2017 - M. Sulprizio- Dhco2 value is from Table 7.3 of Seinfeld and
!                              Pandis (2006, pp 289) and should be positive for
!                              consistency with the way it is used here. Also,
!                              the value of R, in units of kcal mol-1 K-1, is
!                              1.986x10^-3, not 0.04. (V. Shah)
!EOP
!------------------------------------------------------------------------------
!BOC
!
! !DEFINED PARAMETERS:
!
      ! CO2 dissociation constants
      REAL(fp),  PARAMETER  :: Kc1 = 4.3e-7
      REAL(fp),  PARAMETER  :: Kc2 =4.68e-11
      REAL(fp),  PARAMETER  :: DhrKc1 = -1000.
      REAL(fp),  PARAMETER  :: DhrKc2 = -1760.
      REAL(fp),  PARAMETER  :: Hco2 = 3.4e-2
      REAL(fp),  PARAMETER  :: Dhco2 = 4.85e+0_fp/1.986e-3_fp
      ! CO2 concentration [v/v]
      REAL(fp),  PARAMETER  :: CO2 = 380.0e-6_fp !380 ppmv
!
! !LOCAL VARIABLES:
!
      REAL(fp)              :: Hco2_T, Kc1_T, Kc2_T
      REAL(fp)              :: Hco2eff, xCO2, pCO2

      !=================================================================
      ! kCO21 begins here!
      !=================================================================

      !CO2 dissolution constants
      Hco2_T = Hco2*exp(Dhco2*((1.e+0_fp/T)-(1.e+0_fp/298.e+0_fp)))
      Kc1_T = Kc1*exp(DhrKc1*((1.e+0_fp/T)-(1.e+0_fp/298.e+0_fp)))
      Kc2_T = Kc2*exp(DhrKc1*((1.e+0_fp/T)-(1.e+0_fp/298.e+0_fp)))

      !CO2 dissolution  
      Hco2eff = Hco2_T*(1.e+0_fp+(Kc1_T/HPLUS)+((Kc1_T*Kc2_T)/
     &         (HPLUS*HPLUS)))
      xCO2 = 1.e+0_fp / ( 1.e+0_fp 
     &     + ( Hco2eff * 0.08205e+0_fp * T * LWC ) )
      pCO2 = CO2 * P * xCO2

      KCO2p  = Hco2_T * Kc1_T * pCO2

      END FUNCTION kCO21
!EOC
!------------------------------------------------------------------------------
!                  GEOS-Chem Global Chemical Transport Model                  !
!------------------------------------------------------------------------------
!BOP
!
! !IROUTINE: kCO22
!
! !DESCRIPTION: Function kCO22
!\\
!\\
! !INTERFACE:
!
      FUNCTION kCO22 ( P, T, LWC, HPLUS ) RESULT ( KCO2p2 )
!
! !INPUT PARAMETERS: 
!
      REAL(fp),  INTENT(IN) :: T, P, LWC, HPLUS
!
! !OUTPUT PARAMETERS: 
!
      REAL(fp)              :: KCO2p, KCO2p2
!
! !REVISION HISTORY:
!  25 Jan 2012 - M. Payer    - Added ProTeX headers
!  28 Apr 2015 - E. Lundgren - Input pressure is now dry air partial pressure
!  22 Mar 2017 - M. Sulprizio- Dhco2 value is from Table 7.3 of Seinfeld and
!                              Pandis (2006, pp 289) and should be positive for
!                              consistency with the way it is used here. Also,
!                              the value of R, in units of kcal mol-1 K-1, is
!                              1.986x10^-3, not 0.04. (V. Shah)
!EOP
!------------------------------------------------------------------------------
!BOC
!
! !DEFINED PARAMETERS:
!
      ! CO2 dissociation constants
      REAL(fp),  PARAMETER  :: Kc1 = 4.3e-7
      REAL(fp),  PARAMETER  :: Kc2 =4.68e-11
      REAL(fp),  PARAMETER  :: DhrKc1 = -1000.
      REAL(fp),  PARAMETER  :: DhrKc2 = -1760.
      REAL(fp),  PARAMETER  :: Hco2 = 3.4e-2
      REAL(fp),  PARAMETER  :: Dhco2 = 4.85e+0_fp/1.986e-3_fp
      ! CO2 concentration [v/v]
      REAL(fp),  PARAMETER  :: CO2 = 380.0e-6_fp 
!
! !LOCAL VARIABLES:
!
      REAL(fp)              :: Hco2_T, Kc1_T, Kc2_T
      REAL(fp)              :: Hco2eff, xCO2, pCO2

      !=================================================================
      ! kCO22 begins here!
      !=================================================================

      !CO2 dissolution constants
      Hco2_T = Hco2*exp(Dhco2*((1.e+0_fp/T)-(1.e+0_fp/298.e+0_fp)))
      Kc1_T = Kc1*exp(DhrKc1*((1.e+0_fp/T)-(1.e+0_fp/298.e+0_fp)))
      Kc2_T = Kc2*exp(DhrKc1*((1.e+0_fp/T)-(1.e+0_fp/298.e+0_fp)))

      !CO2 dissolution  
      Hco2eff = Hco2_T*(1.e+0_fp+(Kc1_T/HPLUS)+((Kc1_T*Kc2_T)/
     &         (HPLUS*HPLUS)))
      xCO2 = 1.e+0_fp / ( 1.e+0_fp 
     &     + ( Hco2eff * 0.08205e+0_fp * T * LWC ) )
      pCO2 = CO2 * P * xCO2

      KCO2p  = Hco2_T * Kc1_T * pCO2
      KCO2p2 = 2.e+0_fp * KCO2p *  Kc2_T

      END FUNCTION kCO22
!EOC
!------------------------------------------------------------------------------
!                  GEOS-Chem Global Chemical Transport Model                  !
!------------------------------------------------------------------------------
!BOP
!
! !IROUTINE: kSO21
!
! !DESCRIPTION: Function kSO21
!\\
!\\
! !INTERFACE:
!
      FUNCTION kSO21 ( P, T, LWC, HPLUS, SO2 ) RESULT ( KSO2p )
!
! !INPUT PARAMETERS: 
!
      REAL(fp),  INTENT(IN) :: T, P, LWC, HPLUS, SO2
!
! !OUTPUT PARAMETERS: 
!
      REAL(fp)              :: KSO2p, KSO2p2
!
! !REVISION HISTORY:
!  25 Jan 2012 - M. Payer    - Added ProTeX headers
!  28 Apr 2015 - E. Lundgren - Input pressure is now dry air partial pressure
!  22 Mar 2017 - M. Sulprizio- Dhso2 value is from Table 7.3 of Seinfeld and
!                              Pandis (2006, pp 289) and should be positive for
!                              consistency with the way it is used here. Also,
!                              the value of R, in units of kcal mol-1 K-1, is
!                              1.986x10^-3, not 0.04. (V. Shah)
!EOP
!------------------------------------------------------------------------------
!BOC
!
! !DEFINED PARAMETERS:
!
      ! SO2 dissociation constants
      REAL(fp),  PARAMETER  :: Ks1 = 1.3e-2
      REAL(fp),  PARAMETER  :: Ks2 = 6.6e-8
      REAL(fp),  PARAMETER  :: Hso2 = 1.23
      REAL(fp),  PARAMETER  :: Dhso2 = 6.25e+0_fp/1.986e-3_fp
      REAL(fp),  PARAMETER  :: DhrKso21 = 1960.
      REAL(fp),  PARAMETER  :: DhrKso22 = 1500.
!
! !LOCAL VARIABLES:
!
      REAL(fp)              :: Hso2_T, Ks1_T, Ks2_T
      REAL(fp)              :: Hso2eff, xSO2, pSO2

      !=================================================================
      ! kSO21 begins here!
      !=================================================================


      ! SO2 dissolution constants
      Hso2_T = Hso2*exp(Dhso2*((1.e+0_fp/T)-(1.e+0_fp/298.e+0_fp)))
      Ks1_T = Ks1*exp(DhrKso21*((1.e+0_fp/T)-(1.e+0_fp/298.e+0_fp)))
      Ks2_T = Ks2*exp(DhrKso22*((1.e+0_fp/T)-(1.e+0_fp/298.e+0_fp)))

      ! SO2 dissolution
      Hso2eff = Hso2_T*(1.e+0_fp+(Ks1_T/HPLUS)+((Ks1_T*Ks2_T)/
     &         (HPLUS*HPLUS)))
      xSO2 = 1.e+0_fp / ( 1.e+0_fp 
     &     + ( Hso2eff * 0.08205e+0_fp * T * LWC ) )
      pSO2 = SO2 * P * xSO2

      KSO2p  = Hso2_T * Ks1_T * pSO2

      END FUNCTION kSO21
!EOC
!------------------------------------------------------------------------------
!                  GEOS-Chem Global Chemical Transport Model                  !
!------------------------------------------------------------------------------
!BOP
!
! !IROUTINE: kSO22
!
! !DESCRIPTION: Function kSO22
!\\
!\\
! !INTERFACE:
!
      FUNCTION kSO22 ( P, T, LWC, HPLUS, SO2 ) RESULT ( KSO2p2 )
!
! !INPUT PARAMETERS: 
!
      REAL(fp),  INTENT(IN) :: T, P, LWC, HPLUS, SO2
!
! !OUTPUT PARAMETERS: 
!
      REAL(fp)              :: KSO2p, KSO2p2
!
! !REVISION HISTORY:
!  25 Jan 2012 - M. Payer    - Added ProTeX headers
!  28 Apr 2015 - E. Lundgren - Input pressure is now dry air partial pressure
!  22 Mar 2017 - M. Sulprizio- Dhso2 value is from Table 7.3 of Seinfeld and
!                              Pandis (2006, pp 289) and should be positive for
!                              consistency with the way it is used here. Also,
!                              the value of R, in units of kcal mol-1 K-1, is
!                              1.986x10^-3, not 0.04. (V. Shah)
!EOP
!------------------------------------------------------------------------------
!BOC
!
! !DEFINED PARAMETERS:
!
      ! SO2 dissociation constants
      REAL(fp),  PARAMETER  :: Ks1 = 1.3e-2
      REAL(fp),  PARAMETER  :: Ks2 = 6.6e-8
      REAL(fp),  PARAMETER  :: Hso2 = 1.23
      REAL(fp),  PARAMETER  :: Dhso2 = 6.25e+0_fp/1.986e-3_fp
      REAL(fp),  PARAMETER  :: DhrKso21 = 1960.
      REAL(fp),  PARAMETER  :: DhrKso22 = 1500.
!
! !LOCAL VARIABLES:
!
      REAL(fp)              :: Hso2_T, Ks1_T, Ks2_T
      REAL(fp)              :: Hso2eff, xSO2, pSO2

      !=================================================================
      ! kSO22 begins here!
      !=================================================================


      ! SO2 dissolution constants
      Hso2_T = Hso2*exp(Dhso2*((1.e+0_fp/T)-(1.e+0_fp/298.e+0_fp)))
      Ks1_T  = Ks1 *exp(DhrKso21*((1.e+0_fp/T)-(1.e+0_fp/298.e+0_fp)))
      Ks2_T  = Ks2 *exp(DhrKso22*((1.e+0_fp/T)-(1.e+0_fp/298.e+0_fp)))

      !SO2 dissolution
      Hso2eff = Hso2_T*(1.e+0_fp+(Ks1_T/HPLUS)+((Ks1_T*Ks2_T)/
     &         (HPLUS*HPLUS)))
      xSO2 = 1.e+0_fp / ( 1.e+0_fp 
     &     + ( Hso2eff * 0.08205e+0_fp * T * LWC ) )
      pSO2 = SO2 * P * xSO2

      KSO2p  = Hso2_T * Ks1_T * pSO2
      KSO2p2 = 2.e+0_fp * KSO2p * Ks2_T

      END FUNCTION kSO22
!EOC
!------------------------------------------------------------------------------
!                  GEOS-Chem Global Chemical Transport Model                  !
!------------------------------------------------------------------------------
!BOP
!
! !IROUTINE: kHNO3
!
! !DESCRIPTION: Function kNO3
!\\
!\\
! !INTERFACE:
!
      FUNCTION kHNO3 ( P, T, LWC, HPLUS, HNO3 ) RESULT ( KHNO3p )
!
! !INPUT PARAMETERS: 
!
      REAL(fp),  INTENT(IN) :: T, P, LWC, HPLUS, HNO3
!
! !OUTPUT PARAMETERS: 
!
      REAL(fp)              :: KHNO3p
!
! !REVISION HISTORY:
!  25 Jan 2012 - M. Payer    - Added ProTeX headers
!  28 Apr 2015 - E. Lundgren - Input pressure is now dry air partial pressure
!  22 Mar 2017 - M. Sulprizio- Add fix for Hhno3eff from V. Shah
!EOP
!------------------------------------------------------------------------------
!BOC
!
! !DEFINED PARAMETERS:
!
      ! HNO3 dissociation constants
      REAL(fp),  PARAMETER  :: Kn1 = 15.4
      REAL(fp),  PARAMETER  :: Hhno3 = 2.1e5
      REAL(fp),  PARAMETER  :: Dhhno3 = 0.
      REAL(fp),  PARAMETER  :: DhrKn1 = 8700.
!
! !LOCAL VARIABLES:
!
      REAL(fp)              :: Hhno3_T, Kn1_T
      REAL(fp)              :: Hhno3eff, xHNO3, pHNO3

      !=================================================================
      ! kHNO3 begins here!
      !=================================================================

      ! HNO3 dissolution constants
      Hhno3_T = Hhno3*exp(Dhhno3*((1.e+0_fp/T)-(1.e+0_fp/298.e+0_fp)))
      Kn1_T = Kn1*exp(DhrKn1*((1.e+0_fp/T)-(1.e+0_fp/298.e+0_fp)))

      ! HNO3 dissolution
      ! The original Hhno3eff expression is valid for 298K (Seinfeld and Pandis
      ! 2006, pp 299-301), and Kn1 has a strong temperature dependence. The
      ! fix follows Eq. 7.59 of Seinfeld and Pandis (2006, pp 301).
      !Hhno3eff = 3.2e6/HPLUS
      Hhno3eff = Hhno3_T*(1.0e+0_fp+(Kn1_T/HPLUS))
      xHNO3 = 1.e+0_fp / ( 1.e+0_fp 
     &      + ( Hhno3eff * 0.08205e+0_fp * T * LWC ) )
      pHNO3 = HNO3 * P * xHNO3

      kHNO3p = Hhno3_T * Kn1_T * pHNO3

      END FUNCTION kHNO3
!EOC
!------------------------------------------------------------------------------
!                  GEOS-Chem Global Chemical Transport Model                  !
!------------------------------------------------------------------------------
!BOP
!
! !IROUTINE: kHCl
!
! !DESCRIPTION: Function kHCl
!\\
!\\
! !INTERFACE:
!
      FUNCTION kHCl ( P, T, LWC, HPLUS, Cl ) RESULT ( KHClp )
!
! !INPUT PARAMETERS: 
!
      REAL(fp),  INTENT(IN) :: T, P, LWC, HPLUS, Cl
!
! !OUTPUT PARAMETERS: 
!
      REAL(fp)              :: KHClp
!
! !REVISION HISTORY:
!  25 Jan 2012 - M. Payer    - Added ProTeX headers
!  28 Apr 2015 - E. Lundgren - Input pressure is now dry air partial pressure
!  17 Oct 2017 - M. Sulprizio- Dhck value is from Table 7.3 of Seinfeld and
!                              Pandis (2006, pp 289) and should be positive for
!                              consistency with the way it is used here. Also,
!                              the value of R, in units of kcal mol-1 K-1, is
!                              1.986x10^-3, not 0.04. (Qianjie Chen)
!EOP
!------------------------------------------------------------------------------
!BOC
!
! !DEFINED PARAMETERS:
!
      ! HNO3 dissociation constants
      REAL(fp),  PARAMETER  :: Kcl = 1.74e+6_fp
      REAL(fp),  PARAMETER  :: Hcl = 1.1e+0_fp
      REAL(fp),  PARAMETER  :: Dhcl = 4.0e+0_fp/1.986e-3_fp
      REAL(fp),  PARAMETER  :: DhrKcl = 6900.e+0_fp
!
! !LOCAL VARIABLES:
!
      REAL(fp)              :: Hcl_T, Kcl_T
      REAL(fp)              :: Hcleff, xCl, pHCl

      !=================================================================
      ! kHCl begins here!
      !=================================================================

      ! HNO3 dissolution constants
      HCl_T = Hcl*exp(Dhcl*((1.0e+0_fp/T)-(1.0e+0_fp/298.0e+0_fp)))
      Kcl_T = Kcl*exp(DhrKcl*((1.0e+0_fp/T)-(1.0e+0_fp/298.0e+0_fp)))

      !HCl dissolution
      Hcleff = Hcl_T*(1.0e+0_fp+(Kcl_T/HPLUS))
      xCl = 1.0e+0_fp / ( 1.0e+0_fp 
     &    + ( Hcleff * 0.08205e+0_fp * T * LWC ) )
      pHCl = Cl * P * xCl

      kHClp = Hcl_T * Kcl_T * pHCl

      END FUNCTION kHCl
!EOC
!------------------------------------------------------------------------------
!                  GEOS-Chem Global Chemical Transport Model                  !
!------------------------------------------------------------------------------
!BOP
!
! !IROUTINE: kNH3
!
! !DESCRIPTION: Function kNH3
!\\
!\\
! !INTERFACE:
!
      FUNCTION kNH3 ( P, T, LWC, HPLUS, NH3, Kw ) RESULT ( KNH3p )
!
! !INPUT PARAMETERS: 
!
      REAL(fp),  INTENT(IN) :: T, P, LWC, HPLUS, NH3, Kw
!
! !OUTPUT PARAMETERS: 
!
      REAL(fp)              :: KNH3p
!
! !REVISION HISTORY:
!  25 Jan 2012 - M. Payer    - Added ProTeX headers
!  28 Apr 2015 - E. Lundgren - Input pressure is now dry air partial pressure
!  22 Mar 2017 - M. Sulprizio- Dhnh3 value is from Table 7.3 of Seinfeld and
!                              Pandis (2006, pp 289) and should be positive for
!                              consistency with the way it is used here. Also,
!                              the value of R, in units of kcal mol-1 K-1, is
!                              1.986x10^-3, not 0.04. (V. Shah)
!EOP
!------------------------------------------------------------------------------
!BOC
!
! !DEFINED PARAMETERS:
!
      ! NH3 dissociation contants
      REAL(fp),  PARAMETER  :: Ka1 = 1.7e-5
      REAL(fp),  PARAMETER  :: Hnh3 = 62.
      REAL(fp),  PARAMETER  :: Dhnh3 = 8.17+0_fp/1.986e-3_fp
      REAL(fp),  PARAMETER  :: DhrKa1 = -450.

      ! Variables
      REAL(fp)              :: Hnh3_T, Ka1_T
      REAL(fp)              :: Hnh3eff, xNH3, pNH3

      !=================================================================
      ! kNH3 begins here!
      !=================================================================

      !NH3 dissolution constants
      Hnh3_T = Hnh3*exp(Dhnh3*((1.e+0_fp/T)-(1.e+0_fp/298.e+0_fp)))
      Ka1_T = Ka1*exp(DhrKa1*((1.e+0_fp/T)-(1.e+0_fp/298.e+0_fp)))

      !NH3 dissolution
      Hnh3eff = Hnh3_T*(1.e+0_fp+((Ka1_T* HPLUS) / Kw))
      xNH3 = 1.e+0_fp / ( 1.e+0_fp 
     &     + ( Hnh3eff * 0.08205e+0_fp * T * LWC ) )
      pNH3 = NH3 * P * xNH3

      KNH3p = Hnh3_T * Ka1_T * pNH3 / Kw

      END FUNCTION kNH3
!EOC
!------------------------------------------------------------------------------
!                  GEOS-Chem Global Chemical Transport Model                  !
!------------------------------------------------------------------------------
!BOP
!
! !IROUTINE: cubic
!
! !DESCRIPTION: Subroutine CUBIC finds the roots of a cubic equation / 3rd 
! order polynomial
!\\
!\\
! !INTERFACE:
!
      SUBROUTINE CUBIC( A2, A1, A0, NR, CRUTES )
!
! !USES:
!
!      USE ERROR_MOD, ONLY : GEOS_CHEM_STOP !ERROR_STOP
!
! !INPUT PARAMETERS: 
!
      INTEGER           :: NR
      REAL(f8)          :: A2, A1, A0
      REAL(fp)          :: CRUTES(3)
!
! !REMARKS:
! Formulae can be found in numer. recip.  on page 145
!   kiran  developed  this version on 25/4/1990
!   Dr. Francis S. Binkowski modified the routine on 6/24/91, 8/7/97
! ***
! *** modified 2/23/98 by fsb to incorporate Dr. Ingmar Ackermann's
!     recommendations for setting a0, a1,a2 as real(fp) variables.
!
! Modified by Bob Yantosca (10/15/02) 
! - Now use upper case / white space
! - force double precision with "D" exponents
! - updated comments / cosmetic changes
! - now call ERROR_STOP from "error_mod.f" to stop the run safely
!
! !REVISION HISTORY:
!  25 Jan 2012 - M. Payer    - Added ProTeX headers
!  06 Jan 2015 - M. Yannetti - Manual changes of some variables to f8
!EOP
!------------------------------------------------------------------------------
!BOC
!
! !DEFINED PARAMETERS:
!
      REAL(fp), PARAMETER :: ONE    = 1.0e+0_fp
      REAL(fp), PARAMETER :: SQRT3  = 1.732050808e+0_fp
      REAL(fp), PARAMETER :: ONE3RD = 0.333333333e+0_fp
!
! !LOCAL VARIABLES:
!
      REAL(fp)            :: A2SQ,  THETA 
      REAL(f8)            :: PART1, PART2, PART3, YY1
      REAL(fp)            :: YY2,   YY3,   COSTH, SINTH
      REAL(f8)            :: PHI,   DUM1,  DUM2,  RRSQ
      REAL(f8)            :: QQ,    RR

      !=================================================================
      ! CUBIC begins here!
      !=================================================================
      A2SQ = A2 * A2
      QQ   = ( A2SQ - 3.e+0_f8 * A1 ) / 9.e+0_f8
      RR   = ( A2*( 2.e+0_f8*A2SQ - 9.e+0_f8*A1 ) + 27.e+0_f8*A0 ) 
     &       / 54.e+0_f8

      ! CASE 1 THREE REAL ROOTS or  CASE 2 ONLY ONE REAL ROOT
      DUM1 = QQ * QQ * QQ
      RRSQ = RR * RR
      DUM2 = DUM1 - RRSQ

      IF ( DUM2 .GE. 0.e+0_f8 ) THEN

         ! Now we have three real roots
         PHI = SQRT( DUM1 )

         IF ( ABS( PHI ) .LT. 1.e-20_f8 ) THEN
            CRUTES(1) = 0.0e+0_fp
            CRUTES(2) = 0.0e+0_fp
            CRUTES(3) = 0.0e+0_fp
            NR        = 0
         ENDIF
         
         THETA = ACOS( RR / PHI ) / 3.0e+0_fp
         COSTH = COS( THETA )
         SINTH = SIN( THETA )

         ! Use trig identities to simplify the expressions
         ! Binkowski's modification
         PART1     = SQRT( QQ )
         YY1       = PART1 * COSTH
         YY2       = YY1 - A2/3.0e+0_fp
         YY3       = SQRT3 * PART1 * SINTH
         CRUTES(3) = -2.0e+0_fp*YY1 - A2/3.0e+0_fp
         CRUTES(2) = YY2 + YY3
         CRUTES(1) = YY2 - YY3

         ! Set negative roots to a large positive value
         IF ( CRUTES(1) .LT. 0.0e+0_fp ) CRUTES(1) = 1.0e+9_fp
         IF ( CRUTES(2) .LT. 0.0e+0_fp ) CRUTES(2) = 1.0e+9_fp
         IF ( CRUTES(3) .LT. 0.0e+0_fp ) CRUTES(3) = 1.0e+9_fp

         ! Put smallest positive root in crutes(1)
         CRUTES(1) = MIN( CRUTES(1), CRUTES(2), CRUTES(3) )
         NR        = 3

      ELSE  

         ! Now here we have only one real root
         PART1     = SQRT( RRSQ - DUM1 )
         PART2     = ABS( RR )
         PART3     = ( PART1 + PART2 )**ONE3RD
         CRUTES(1) = -SIGN(ONE,RR) * ( PART3 + (QQ/PART3) ) - A2/3.e0_fp
         CRUTES(2) = 0.e+0_fp
         CRUTES(3) = 0.e+0_fp
         NR        = 1

      ENDIF
      
      ! Return to calling program
      END SUBROUTINE CUBIC
!EOC
!------------------------------------------------------------------------------
!                  GEOS-Chem Global Chemical Transport Model                  !
!------------------------------------------------------------------------------
!BOP
!
! !IROUTINE: aqchem_so2
!
! !DESCRIPTION: Subroutine AQCHEM\_SO2 computes the reaction rates for aqueous
! SO2 chemistry. (rjp, bmy, 10/31/02, 12/12/02)  
!\\
!\\
! !INTERFACE:
!
<<<<<<< HEAD
      SUBROUTINE AQCHEM_SO2( LWC, T,     P,       SO2, H2O2, 
     &                       O3,  Hplus, KaqH2O2, KaqO3, KaqO3_1,
     &                       HSO3aq, SO3aq ) 
=======
      SUBROUTINE AQCHEM_SO2( LWC,      T,     P,      SO2,   H2O2,
     &                       O3,       Hplus, MnII,   FeIII,
     &                       KaqH2O2,  KaqO3, KaqO2 )
>>>>>>> 572128f1
!
! !INPUT PARAMETERS: 
!
      REAL(fp), INTENT(IN)  :: LWC     ! Liq water content [m3/m3]=1.E-6*L [g/m3]
      REAL(fp), INTENT(IN)  :: T       ! Temperature [K]
      REAL(fp), INTENT(IN)  :: P       ! Dry air partial pressure [atm]
      REAL(fp), INTENT(IN)  :: SO2     ! SO2  mixing ratio [v/v]
      REAL(fp), INTENT(IN)  :: H2O2    ! H2O2 mixing ratio [v/v]
      REAL(fp), INTENT(IN)  :: O3      ! O3   mixing ratio [v/v]
      REAL(fp), INTENT(IN)  :: HPLUS   ! Concentration of H+ ion (i.e. pH) [v/v]
      REAL(fp), INTENT(IN)  :: MnII    ! Concentration of MnII [mole/l]
      REAL(fp), INTENT(IN)  :: FeIII   ! Concentration of FeIII [mole/l]
!
! !OUTPUT PARAMETERS: 
!
      REAL(fp), INTENT(OUT) :: KaqH2O2 ! Reaction rate for H2O2
      REAL(fp), INTENT(OUT) :: KaqO3   ! Reaction rate for O3
<<<<<<< HEAD
      REAL(fp), INTENT(OUT) :: KaqO3_1 ! only the SO3-- oxidation, (qjc, 04/10/16)
      REAL(fp), INTENT(OUT) :: HSO3aq  ! Cloud bisulfite [mol/l] (qjc, 06/10/16)
      REAL(fp), INTENT(OUT) :: SO3aq   ! Cloud sulfite   [mol/l] (qjc, 06/10/16)
=======
      REAL(fp), INTENT(OUT) :: KaqO2   ! Reaction rate for O2 (metal cat)
>>>>>>> 572128f1
!
! !REMARKS:
!  Chemical Reactions:
!  ============================================================================
!  (R1) HSO3- + H2O2(aq) + H+ => SO4-- + 2H+ + H2O [Jacob, 1986]   
!                                                                             .
!      d[S(VI)]/dt = k[H+][H2O2(aq)][HSO3-]/(1 + K[H+]) 
!      [Seinfeld and Pandis, 1998, page 366]
!                                                                             .
!  (R2) SO2(aq) + O3(aq) =>                                        
!       HSO3-   + O3(aq) =>  
!       SO3--   + O3(aq) =>
!       [Jacob, 1986; Jacobson, 1999]
!                                                                             .
!       d[S(VI)]/dt = (k0[SO2(aq)] + k1[HSO3-] + K2[SO3--])[O3(aq)]
!       [Seinfeld and Pandis, 1998, page 363]
!                                                                             .
!  Reaction rates can be given as
!       Ra     = k [H2O2(ag)] [S(IV)]  [mole/liter*s]  OR
!       Krate  = Ra LWC R T / P        [1/s]
!                                                                             .
!  Where:
!       LWC = Liquid water content(g/m3)*10-6 [m3(water)/m3(gas)]
!       R   = 0.08205  (atm L / mol-K), Universal gas const.
!       T   = Temperature (K)
!       P   = Pressure (atm)
!                                                                             .
!  Procedure:
!  ============================================================================
!  (a ) Given [SO2] which is assumed to be total SO2 (gas+liquid) in 
!        equilibrium between gas and liquid phase. 
!                                                                             .
!  (b ) We can compute SO2(g) using Henry's law
!          P(so2(g)) = Xg * [SO2]
!          Xg = 1/(1 + Faq), Fraction of SO2 in gas
!       where: 
!          Faq   = Kheff * R * T * LWC, 
!          KHeff = Effective Henry's constant
!                                                                             .
!  (c ) Then Calculate Aquous phase, S[IV] concentrations
!        S[IV] = Kheff * P(so2(g) in atm) [M]
!                                                                             .
!  (d ) The exact same procedure is applied to calculate H2O2(aq)
!
! !REVISION HISTORY:
!  (1 ) Updated by Rokjin Park (rjp, bmy, 12/12/02)
!  22 Dec 2011 - M. Payer    - Added ProTeX headers
!  28 Apr 2015 - E. Lundgren - Input pressure is now dry air partial pressure
!EOP
!------------------------------------------------------------------------------
!BOC
!
! !DEFINED PARAMETERS:
!
      REAL(fp), PARAMETER   :: R = 0.08205e+0_fp 
!
! !LOCAL VARIABLES:
!
      REAL(fp)              :: KH2O2,  RA,     KS1, KS2,    HCSO2
      REAL(fp)              :: FHCSO2, XSO2G,  SIV, HSO3,   XSO2AQ
      REAL(fp)              :: XHSO3,  XSO3,   KH1, HCH2O2, FHCH2O2
      REAL(fp)              :: XH2O2G, H2O2aq, KO0, KO1,    KO2
      REAL(fp)              :: HCO3,   XO3g,   O3aq
!      REAL(fp)              :: rSIV    ! qjc, 06/20/16

      !=================================================================
      ! AQCHEM_SO2 begins here!
      !
      ! Aqueous reaction rate
      ! HSO3- + H2O2 + H+ => SO4-- + 2H+ + H2O [Jacob, 1986]
      !=================================================================

      ! [Jacob, 1986]
      KH2O2 = 6.31e+14_fp * EXP( -4.76e+3_fp / T )  

!      ! [Jacobson, 1999]
!      KH2O2 = 7.45e+0_fp7 * EXP( -15.96e+0_fp * ( (298.15/T) - 1.) ) / 
!     &                  ( 1.e+0_fp + 13.e+0_fp * Hplus)

      !=================================================================
      ! Equilibrium reaction of SO2-H2O
      !    SO2 + H2O = SO2(aq)        (s0)
      !    SO2(ag)   = HSO3- + H+     (s1)
      !    HSO3-     = SO3-- + H+     (s2)
      !
      ! Reaction constant for Aqueous chemistry -- No big difference 
      ! between Jacob and Jacobson, choose one of them.
      !
      ! Reaction rate dependent on Temperature is given
      !   H = A exp ( B (T./T - 1) ) 
      !
      ! For equilibrium reactions of SO2:
      !            As1      Bs1   As2      Bs2  
      !  Seinfeld  1.30d-2  7.02  6.60d-8  3.76   [1998]
      !  Jacob     1.30d-2  6.75  6.31d-8  5.05   [1986]
      !  Jacobson  1.71d-2  7.04  5.99d-8  3.74   [1996]
      !=================================================================
      Ks1    = 1.30e-2_fp * EXP( 6.75e+0_fp 
     &                      * ( 298.15e+0_fp / T - 1.e+0_fp ) )
      Ks2    = 6.31e-8_fp * EXP( 5.05e+0_fp 
     &                      * ( 298.15e+0_fp / T - 1.e+0_fp ) )

      ! SIV Fraction
      XSO2aq = 1.e+0_fp/(1.e+0_fp + Ks1/Hplus + Ks1*Ks2/(Hplus*Hplus))
      XHSO3  = 1.e+0_fp/(1.e+0_fp + Hplus/Ks1 + Ks2/Hplus)
      XSO3   = 1.e+0_fp/(1.e+0_fp + Hplus/Ks2 + Hplus*Hplus/(Ks1*Ks2))

      ! Henry's constant [mol/l-atm] and Effective Henry's constant for SO2
      HCSO2  = 1.22e+0_fp * EXP( 10.55e+0_fp 
     &                      * ( 298.15e+0_fp / T - 1.e+0_fp) )         
      FHCSO2 = HCSO2 * (1.e+0_fp + (Ks1/Hplus) + 
     &        (Ks1*Ks2 / (Hplus*Hplus)))
      
      XSO2g  = 1.e+0_fp / ( 1.e+0_fp + ( FHCSO2 * R * T * LWC ) )
      SIV    = FHCSO2 * XSO2g * SO2 * P
!      HSO3   = Ks1 * HCSO2 * XSO2g * SO2 * P

      ! Effective HSO3aq for HOBr+HSO3
      HSO3aq = SIV * XHSO3           ! unit: M (qjc, 06/10/16)
!------------------------------------------------------------------------------
! Prior to 11/16/17:
! Bug fix: rSIV was not defined here. This calculation is now done in CHEM_SO2
! (qjc, mps, 11/16/17)
!      HSO3aq = HSO3aq * (1 + rSIV)/2 ! unit: M (qjc, 06/20/16)
!------------------------------------------------------------------------------

      ! Effective SO3aq for HOBr+SO3
      SO3aq  = SIV * XSO3            ! unit: M (qjc, 06/10/16)
!------------------------------------------------------------------------------
! Prior to 11/16/17:
! Bug fix: rSIV was not defined here. This calculation is now done in CHEM_SO2
! (qjc, mps, 11/16/17)
!      SO3aq  = SO3aq * (1+rSIV)/2    ! unit: M (qjc, 06/20/16)
!------------------------------------------------------------------------------

      !=================================================================
      ! H2O2 equilibrium reaction
      ! H2O2 + H2O = H2O2.H2O
      ! H2O2.H2O   = HO2- + H+   1)
      !
      ! Reaction rate dependent on Temperature is given
      !   H = A exp ( B (T./T - 1) ) 
      !
      ! For equilibrium reactions of SO2
      !            Ah1       Bh1
      !  Jacob     1.58E-12  -12.49  [1986]
      !  Jacobson  2.20E-12  -12.52  [1996]
      !=================================================================
      Kh1 = 2.20e-12_fp * EXP( -12.52e+0_fp * 
     &     ( 298.15e+0_fp / T - 1.e+0_fp ) )

      ! Henry's constant [mol/l-atm] and Effective Henry's constant for H2O2
      ! [Seinfeld and Pandis, 1998]
      ! HCH2O2  = 7.45D4 * EXP( 24.48e+0_fp * ( 298.15e+0_fp / T - 1.e+0_fp) ) 

      ! [Jacobson,1999]
      HCH2O2  = 7.45e+4_fp * EXP( 22.21e+0_fp * 
     &         (298.15e+0_fp / T - 1.e+0_fp) )
      FHCH2O2 = HCH2O2 * (1.e+0_fp + (Kh1 / Hplus))

      XH2O2g  = 1.e+0_fp / ( 1.e+0_fp + ( FHCH2O2 * R * T * LWC ) )
!      H2O2aq  = FHCH2O2 * XH2O2g * H2O2 * P

      ! Conversion rate from SO2 to SO4 via reaction with H2O2
      KaqH2O2  = kh2o2 * Ks1 * FHCH2O2 * HCSO2 * XH2O2g * XSO2g
     &         * P * LWC * R * T            ! [v/v/s]

      !=================================================================
      !  Aqueous reactions of SO2 with O3
      !  SO2(aq) + O3 =>                       (0)
      !  HSO3-   + O3 => SO4-- + H+ + O2       (1)
      !  SO3--   + O3 => SO4-- + O2            (2)
      !
      ! NOTE
      ! [Jacob, 1986]
      !    KO1  = 3.49E12 * EXP( -4.83E3 / T )  
      !    KO2  = 7.32E14 * EXP( -4.03E3 / T )
      !
      ! [Jacobson, 1999]
      !    KO0  = 2.40E+4
      !    KO1  = 3.70E+5 * EXP( -18.56 * ((298.15/T) - 1.))
      !    KO2  = 1.50E+9 * EXP( -17.72 * ((298.15/T) - 1.))
      !
      ! Rate constants from Jacobson is larger than those of Jacob
      ! and results in faster conversion from S(IV) to S(VI)
      ! We choose Jacob 1) 2) and Jacobson 0) here
      !=================================================================
      KO0 = 2.40e+4_fp
      KO1 = 3.49e+12_fp * EXP( -4.83e+3_fp / T )  
      KO2 = 7.32e+14_fp * EXP( -4.03e+3_fp / T )

      !=================================================================
      ! H2O2 equilibrium reaction
      ! O3 + H2O = O3.H2O
      !  HCO3  = 1.13E-2 * EXP( 8.51 * (298.15/T -1.) ), S & P
      !  HCO3  = 1.13E-2 * EXP( 7.72 * (298.15/T -1.) ), Jacobson
      !=================================================================

      ! Calculate Henry's Law constant for atmospheric temperature
      HCO3  = 1.13e-2_fp * EXP( 8.51e+0_fp 
     &      * ( 298.15e+0_fp / T - 1.e+0_fp ) )

      XO3g  = 1.e+0_fp / ( 1.e+0_fp + ( HCO3 * R * T * LWC ) )
!      O3aq  = HCO3 * XO3g * O3 * P
      
      ! Conversion rate from SO2 to SO4 via reaction with O3
      KaqO3 = (KO0*XSO2AQ + KO1*XHSO3 + KO2*XSO3) * FHCSO2 * XSO2g
     &      * P * HCO3 * XO3g * LWC * R * T   ! [v/v/s]

<<<<<<< HEAD
      !(qjc, 04/10/16)
      KaqO3_1 = KO2*XSO3 * FHCSO2 * XSO2g
     &      * P * HCO3 * XO3g * LWC * R * T   ! [v/v/s]
=======
      ! ===================================================================
      ! Metal (Fe, Mn) catalyzed O2 oxidation (bec, 7/12/04)
      ! R = d[S(VI)]/dt = 750*[Mn(II)]*[S(IV)] + 2600*[Fe(III)]*[S(IV)] +
      !               1.d10*[Mn(II)]*[Fe(III)]*[S(IV)]
      ! from Seinfeld and Pandis, 1998 pg. 371
      ! S(IV) = HFCSO2 * XSO2*P*[SO2]
      ! R = KaqO2*[SO2] (v/v/s)
      ! KaqO2 = FHCSO2 * XSO2g * P *
      !        ((750*[Mn(II)])+(2600[Fe(III)])+(1.d10*[Mn(II)]*[Fe(III)]))
      ! in units of [M/s]
      ! KaqO2 = FHCSO2 * XSO2g * P *
      !        ((750*[Mn(II)])+(2600[Fe(III)])+(1.d10*[Mn(II)]*[Fe(III)])) *
      !        LWC * R * T/P
      ! in units of [v/v/s]
      ! ===================================================================

      ! Conversion rate from SO2 to SO4 via reaction with O2 (met cat)
      KaqO2 = FHCSO2 * XSO2g * ( (750e+0_fp * MnII ) +
     &       ( 2600e+0_fp * FeIII ) + (1e+10_fp * MnII * FeIII ) ) *
     &        LWC * R * T   ! [s-1]
>>>>>>> 572128f1

      END SUBROUTINE AQCHEM_SO2
!EOC
!------------------------------------------------------------------------------
!                  GEOS-Chem Global Chemical Transport Model                  !
!------------------------------------------------------------------------------
!BOP
!
! !IROUTINE: het_drop_chem
!
! !DESCRIPTION: Subroutine HET\_DROP\_CHEM estimates the in-cloud sulfate
!  production rate in heterogeneous cloud droplets based on the Yuen et al.,
!  1996 parameterization. (bec, 6/16/11)
!\\
!\\
! !INTERFACE:
!
      SUBROUTINE HET_DROP_CHEM( I,    J,    L,      LSTOT, SSCvv, 
     &                          aSO4, GNH3, SO2_sr, H2O20, GNO3, 
     &                          SR,   Input_Opt,    State_Met, 
     &                          State_Chm                        )
!
! !USES:
!
      USE ERROR_MOD,          ONLY : IT_IS_FINITE, GEOS_CHEM_STOP
      USE Input_Opt_Mod,      ONLY : OptInput
      USE State_Chm_Mod,      ONLY : ChmState
      USE State_Met_Mod,      ONLY : MetState
      USE TIME_MOD,           ONLY : GET_TS_CHEM
!
! !INPUT PARAMETERS: 
!
      INTEGER,        INTENT(IN)  :: I, J, L
      REAL(fp),       INTENT(IN)  :: LSTOT
      REAL(fp),       INTENT(IN)  :: SSCvv
      REAL(fp),       INTENT(IN)  :: aSO4
      REAL(fp),       INTENT(IN)  :: GNH3
      REAL(fp),       INTENT(IN)  :: SO2_sr
      REAL(fp),       INTENT(IN)  :: H2O20
      REAL(fp),       INTENT(IN)  :: GNO3
      TYPE(OptInput), INTENT(IN)  :: Input_Opt   ! Input Options object
      TYPE(MetState), INTENT(IN)  :: State_Met   ! Meteorology State object
!
! !INPUT/OUTPUT PARAMETERS:
!
      TYPE(ChmState), INTENT(INOUT) :: State_Chm     ! Chemistry State object
!
! !OUTPUT PARAMETERS: 
!
      REAL(fp),       INTENT(OUT) :: SR ! Sulfate production rate
!
! !REVISION HISTORY:
!  25 Jan 2012 - M. Payer    - Added ProTeX headers
!  05 Sep 2013 - M. Sulprizio- Now pass met fields using the State_Met object
!  06 Nov 2014 - R. Yantosca - Now use State_Met%AIRDEN(I,J,L)
!  22 Jun 2016 - M. Yannetti - Pass State_Chm as arg for spc db access
!  03 Feb 2017 - M. Sulprizio- Add fixes for sulfate production provided by
!                              Qianjie Chen:
!                               - Bug fix: NDss should be #/cm3, not #/m3
!                               - Compute updraft velocity W from met fields
!                               - Only compute SR when W>0
!EOP
!------------------------------------------------------------------------------
!BOC
!
! !DEFINED PARAMETERS:
!
      REAL(fp), PARAMETER   :: SS_DEN = 2200.e+0_fp !dry sea-salt density [kg/m3]
      ! sigma of the size distribution for sea-salt (Jaegle et al., 2011)
      REAL(fp), PARAMETER   :: SIG_S = 1.8e+0_fp
      ! geometric dry mean diameters [m] for computing lognormal size distribution
      REAL(fp), PARAMETER   :: RG_S = 0.4e-6_fp !(Jaegle et a., 2011)
      REAL(fp), PARAMETER   :: RG_D2 = 1.5e-6_fp!(Ginoux et al., 2001)
      REAL(fp), PARAMETER   :: RG_D3 = 2.5e-6_fp
      REAL(fp), PARAMETER   :: RG_D4 = 4.e-6_fp
!
! !LOCAL VARIABLES:
!
      REAL(fp)              :: alpha_NH3, alpha_SO2, alpha_H2O2
      REAL(fp)              :: alpha_HNO3, alpha_B, alpha_CN
      REAL(fp)              :: alpha_W, alpha_SO4, sum_gas, H
      REAL(fp)              :: NDss, NDd2, NDd3, NDd4, CN, DEN, REFF, W
      REAL(fp)              :: DTCHEM, APV, DSVI
      REAL(fp)              :: B, NH3, SO2, H2O2, HNO3, SO4
      REAL(fp)              :: CNss, CNd2, CNd3, CNd4
      REAL(fp)              :: MW_SO4, MW_SALC

      ! Pointers
      REAL(fp), POINTER     :: AD(:,:,:)
      REAL(fp), POINTER     :: AIRDEN(:,:,:)
      REAL(fp), POINTER     :: AIRVOL(:,:,:)
      REAL(fp), POINTER     :: OMEGA(:,:,:)
      REAL(fp), POINTER     :: U(:,:,:)
      REAL(fp), POINTER     :: V(:,:,:)

      !=================================================================
      ! HET_DROP_CHEM begins here!
      !=================================================================

      ! Initialize pointers
      AD     => State_Met%AD
      AIRDEN => State_Met%AIRDEN
      AIRVOL => State_Met%AIRVOL
      OMEGA  => State_Met%OMEGA
      U      => State_Met%U
      V      => State_Met%V

      ! Convert gas phase concentrations from [v/v] to [pptv]
      NH3  = GNH3  * 1.0e+12_fp
      SO2  = SO2_sr  * 1.0e+12_fp
      H2O2 = H2O20 * 1.0e12_fp
      HNO3 = GNO3 * 1.0e12_fp

      ! Set molecular weight local variables
      MW_SO4 = State_Chm%SpcData(id_SO4)%Info%emMW_g
      MW_SALC = State_Chm%SpcData(id_SALC)%Info%emMW_g

      ! Convert sulfate aerosol concentrations from [v/v] to [ug/m3]
      SO4 = ( aSO4                   * AD(I,J,L)     * 1.0e+9_fp ) / 
     &      ( ( AIRMW / MW_SO4 ) * AIRVOL(I,J,L) )

      ! Convert in cloud sulfate production rate from [v/v/timestep] to
      ! [ug/m3/timestep]
      B  = ( LSTOT                  * AD(I,J,L)     * 1.0e+9_fp ) / 
     &     ( ( AIRMW / MW_SO4 ) * AIRVOL(I,J,L) )

      ! Convert coarse-mode aerosol concentrations from [v/v] to [#/cm3]
      ! based on equation in Hofmann, Science, 1990.
      ! First convert from [v/v] to [kg/m3 air]
      CNss = SSCvv                   * AD(I,J,L)     /
     &     ( ( AIRMW / MW_SALC ) * AIRVOL(I,J,L) )

      ! Now convert from [kg/m3 air] to [#/cm3 air]
      ! Sea-salt
      NDss = ( (3.e+0_fp/4.e+0_fp) * CNss ) / 
     &       (PI * SS_DEN * RG_S**3.e+0_fp * 
     &       exp( (9.e+0_fp/2.e+0_fp) * 
     &       (LOG(SIG_S)) ** 2.e+0_fp ) ) * 1.e-6_fp

      ! Total coarse mode number concentration [#/cm3]
      CN = NDss ! sea-salt 

      ! Determine regression coefficients based on the local SO2 concentration
      IF ( SO2 <= 200.0e+0_fp ) THEN
         alpha_B    = 0.5318e+0_fp
         alpha_NH3  = -1.67e-7_fp
         alpha_SO2  = 2.59e-6_fp
         alpha_H2O2 = -1.77e-7_fp
         alpha_HNO3 = -1.72e-7_fp
         alpha_W    = 1.22e-6_fp
         alpha_CN   = 4.58e-6_fp
         alpha_SO4  = -1.00e-5_fp
      ELSE IF ( SO2 > 200.0e+0_fp .AND. SO2 <= 500.0e+0_fp ) THEN
         alpha_B    = 0.5591e+0_fp
         alpha_NH3  = 3.62e-6_fp
         alpha_SO2  = 1.66e-6_fp
         alpha_H2O2 = 1.06e-7_fp
         alpha_HNO3 = -5.45e-7_fp
         alpha_W    = -5.79e-7_fp
         alpha_CN   = 1.63e-5_fp
         alpha_SO4  = -7.40e-6_fp
      ELSE IF ( SO2 > 500.0e+0_fp .AND. SO2 < 1000.0e+0_fp ) THEN
         alpha_B    = 1.1547e+0_fp
         alpha_NH3  = -4.28e-8_fp
         alpha_SO2  = -1.23e-7_fp
         alpha_H2O2 = -9.05e-7_fp
         alpha_HNO3 = 1.73e-7_fp
         alpha_W    = 7.22e-6_fp
         alpha_CN   = 2.44e-5_fp
         alpha_SO4  = 3.25e-5_fp
      ELSE IF ( SO2 >= 1000.0e+0_fp ) THEN
         alpha_B    = 1.1795e+0_fp
         alpha_NH3  = 2.57e-7_fp
         alpha_SO2  = -5.54e-7_fp
         alpha_H2O2 = -1.08e-6_fp
         alpha_HNO3 = 1.95e-6_fp
         alpha_W    = 6.14e-6_fp
         alpha_CN   = 1.64e-5_fp
         alpha_SO4  = 2.48e-6_fp
      ENDIF

      ! Updraft velocity over the oceans [cm/s]
      ! 500 cm/s is too high. Get W from the met field. (qjc, 04/10/16)
      !W = 500e+0_fp
      W = -OMEGA(I,J,L) / ( AIRDEN(I,J,L) * g0 ) * 100e+0_fp

      ! Compute H (integration time interval * air parcel velocity) [m]
      ! DTCHEM is the chemistry timestep in seconds
      DTCHEM = GET_TS_CHEM() * 60e+0_fp

      ! Compute air parcel velocity [m/s]
      !APV = SQRT( (U(I,J,L) * U(I,J,L)) + (V(I,J,L) * V(I,J,L)) )
      !(qjc, 04/10/16)
      APV = SQRT( (U(I,J,L) * U(I,J,L)) + (V(I,J,L) * V(I,J,L)) +
     &             W * W *1.e-4_fp )


      H   = DTCHEM * APV          ![m]

      sum_gas = (alpha_NH3 * NH3) + (alpha_SO2 * SO2) +
     &          (alpha_H2O2 * H2O2) + (alpha_HNO3 * HNO3)

      DSVI = ( alpha_B * B ) +
     &       ( ( (alpha_CN * CN) + (alpha_W * W) + (alpha_SO4 * SO4) +
     &           sum_gas ) * H )

      ! Only calculate SR when air parcel rises, in consistence with
      ! Yuen et al. (1996) (qjc, 04/10/16)
      IF ( W > 0e+0_fp ) THEN

         ! additional sulfate production that can be attributed to
         ! ozone [ug/m3/timestep]
         SR = DSVI - B 

         ! Convert SR from [ug/m3/timestep] to [v/v/timestep]
         SR = SR * ( AIRMW / MW_SO4 ) * 1.e-9_fp / AIRDEN(I,J,L)

         ! Don't allow SR to be negative
         SR = MAX( SR, 0.e+0_fp )

         ! Don't produce more SO4 than SO2 available after AQCHEM_SO2
         SR = MIN( SR, SO2_sr )

      ELSE
         SR = 0.e+0_fp
      ENDIF

      ! Free pointers
      AD     => NULL()
      AIRDEN => NULL()
      AIRVOL => NULL()
      OMEGA  => NULL()
      U      => NULL()
      V      => NULL()

      END SUBROUTINE HET_DROP_CHEM
!EOC
!------------------------------------------------------------------------------
!                  GEOS-Chem Global Chemical Transport Model                  !
!------------------------------------------------------------------------------
!BOP
!
! !IROUTINE: chem_so4
!
! !DESCRIPTION: Subroutine CHEM\_SO4 is the SO4 chemistry subroutine from Mian
!  Chin's GOCART model, modified for the GEOS-CHEM model.  Now also modified to
!  account for production of crystalline and aqueous sulfur tracers. 
!  (rjp, bdf, cas, bmy, 5/31/00, 5/23/06) 
!\\
!\\
! !INTERFACE:
!
      SUBROUTINE CHEM_SO4( am_I_Root, Input_Opt,  State_Met,
     &                     State_Chm, State_Diag, RC         )
!
! !USES:
!
      USE CHEMGRID_MOD,   ONLY : ITS_IN_THE_NOCHEMGRID
      USE CMN_SIZE_MOD
      USE CMN_DIAG_MOD
      USE ErrCode_Mod
      USE Input_Opt_Mod,  ONLY : OptInput
      USE State_Chm_Mod,  ONLY : ChmState
      USE State_Diag_Mod, ONLY : DgnState
      USE State_Met_Mod,  ONLY : MetState
      USE TIME_MOD,       ONLY : GET_TS_CHEM
!
! !INPUT PARAMETERS:
!
      LOGICAL,        INTENT(IN)    :: am_I_Root   ! Is this the root CPU?
      TYPE(OptInput), INTENT(IN)    :: Input_Opt   ! Input Options object
      TYPE(MetState), INTENT(IN)    :: State_Met   ! Meteorology State object
      TYPE(DgnState), INTENT(INOUT) :: State_Diag  ! Diagnostics State object
!
! !INPUT/OUTPUT PARAMETERS: 
!
      TYPE(ChmState), INTENT(INOUT) :: State_Chm   ! Chemistry State object
!
! !OUTPUT PARAMETERS:
!
      INTEGER,        INTENT(OUT)   :: RC          ! Success or failure?
!                                                                           
! !REMARKS:
!  The only production is from SO2 oxidation (save in CHEM_SO2).  Dry
!  deposition is now handled in mixing_mod.F90, so we can must add the
!  production from SO2 into the SO4 tracers.
!                                                                             .
! !REVISION HISTORY:
!  (1 ) Now reference AD from "dao_mod.f".  Added parallel DO-loops.  
!        Updated comments, cosmetic changes. (rjp, bdf, bmy, 9/16/02)
!  (2 ) Now replace DXYP(JREF)*1d4 with routine GET_AREA_CM2 of "grid_mod.f"
!        Now use function GET_TS_CHEM from "time_mod.f" (bmy, 3/27/03)
!  (3 ) Now reference PBLFRAC from "drydep_mod.f".  Now apply dry deposition
!        to the entire PBL. (rjp, bmy, 8/1/03)
!  (4 ) Now use ND44_TMP array to store vertical levels of drydep flux, then 
!        sum into AD44 array.  This preents numerical differences when using
!        multiple processors. (bmy, 3/24/04)
!  (5 ) Now use parallel DO-loop to zero ND44_TMP (bmy, 4/14/04)
!  (6 ) Now reference STT & TCVV from "tracer_mod.f" (bmy, 7/20/04)
!  (7 ) Now references LCRYST from "logical_mod.f".  Modified for crystalline
!        and aqueous sulfate2 tracers: AS, AHS, LET, SO4aq.  Also changed name
!        of ND44_TMP to T44 to save space. (cas, bmy, 12/21/04)
!  (8 ) Replace PBLFRAC from "drydep_mod.f" with GET_FRAC_UNDER_PBLTOP from 
!        "pbl_mix_mod.f" (bmy, 2/22/05)
!  (9 )  Now remove reference to CMN, it's obsolete.  Now reference 
!         ITS_IN_THE_STRAT from "tropopause_mod.f" (bmy, 8/22/05)
!  (10) Now references XNUMOL from "tracer_mod.f" (bmy, 10/25/05)
!  (11) Rearrange error check to avoid SEG FAULTS (bmy, 5/23/06)
!  22 Dec 2011 - M. Payer    - Added ProTeX headers
!  01 Mar 2012 - R. Yantosca - Now use GET_AREA_CM2(I,J,L) from grid_mod.F90
!  30 Jul 2012 - R. Yantosca - Now accept am_I_Root as an argument when
!                              running with the traditional driver main.F
!  31 Jul 2012 - R. Yantosca - Now loop from 1..LLPAR for GIGC compatibility
!  31 Jul 2012 - R. Yantosca - Declare temp drydep arrays w/ LLPAR (not LLTROP)
!  14 Nov 2012 - R. Yantosca - Add am_I_Root, Input_Opt, RC as arguments
!  15 Nov 2012 - M. Payer    - Replaced all met field arrays with State_Met
!                              derived type object
!  05 Mar 2013 - R. Yantosca - Now use Input_Opt%LNLPBL
!  19 Mar 2013 - R. Yantosca - Now copy Input_Opt%TCVV(1:N_TRACERS) and
!                              Input_Opt%XNUMOL(1:N_TRACERS) -- avoid OOB errs
!  25 Mar 2013 - M. Payer    - Now pass State_Chm object via the arg list
!  12 Sep 2013 - M. Sulprizio- Now include references to dust-sulfate chemistry
!                              (tdf 04/07/08)
!  12 Jun 2015 - R. Yantosca - Now remove orphaned ND44 variables
!  12 Jun 2015 - R. Yantosca - Drydep is now handled in mixing_mod.F90,
!                              so we can greatly collapse this code
!  23 Sep 2015 - R. Yantosca - Remove references to DRYSO4 and DRYSO4s
!  24 Jun 2016 - R. Yantosca - Now return if id_SO4<0 or id_SO4s<0 (not == 0)
!  30 Jun 2016 - R. Yantosca - Remove instances of STT.  Now get the advected
!                              species ID from State_Chm%Map_Advect.
!  07 Dec 2017 - R. Yantosca - Now accept State_DIag as an argument
!EOP
!------------------------------------------------------------------------------
!BOC
!
! !LOCAL VARIABLES:
!
      LOGICAL           :: LDSTUP
      INTEGER           :: I,   J,    L,    N
      INTEGER           :: IBIN  ! tdf
      REAL(fp)          :: SO4, SO40, SO4s, SO40s 
      REAL(fp)          :: PSO4d, SO40_dust ! tdf 04/07/08

      ! Arrays
      REAL(fp)          :: SO4d (NDSTBIN)  ! tdf 04/07/08
      REAL(fp)          :: SO40d(NDSTBIN)  ! tdf 04/07/08

      ! Following are index arrays to hold pointers to STT
      ! tdf 04/07/08
      INTEGER           :: IDTRC(NDSTBIN)

      ! Pointers
      REAL(fp), POINTER :: Spc(:,:,:,:)

      !=================================================================
      ! CHEM_SO4 begins here!
      !=================================================================

      ! Return if tracers are not defined
      IF ( id_SO4 < 0 .or. id_SO4s < 0 ) RETURN

      ! Assume success
      RC        = GC_SUCCESS

      ! Copy fields from INPUT_OPT to local variables for use below
      LDSTUP    = Input_Opt%LDSTUP

      ! Point to chemical species array [kg]
      Spc      => State_Chm%Species

      ! Loop over chemistry grid boxes
!$OMP PARALLEL DO
!$OMP+DEFAULT( SHARED )
!$OMP+PRIVATE( I, J, L, SO4, SO4s, SO40, SO40s )
!$OMP+PRIVATE( SO4d, SO40d, SO40_dust          ) ! tdf 04/07/08
!$OMP+PRIVATE( IBIN, PSO4d, IDTRC              )
!$OMP+SCHEDULE( DYNAMIC ) 
      DO L = 1, LLPAR
      DO J = 1, JJPAR
      DO I = 1, IIPAR

         ! Skip non-chemistry boxes
         IF ( ITS_IN_THE_NOCHEMGRID(I,J,L,Input_Opt,State_Met) ) CYCLE

         ! Initialize for safety's sake
         SO4  = 0e+0_fp
         SO4s = 0e+0_fp
         SO4d = 0e+0_fp  ! tdf 04/07/08

         !==============================================================
         ! Initial concentrations before chemistry
         !==============================================================

         ! SO4 [v/v]
         SO40  = Spc(I,J,L,id_SO4)
         
         ! SO4 within coarse seasalt aerosol [v/v]
         SO40s = Spc(I,J,L,id_SO4s)

         IF ( LDSTUP ) THEN
            ! Initial Sulfate w/in dust bins [v/v]   ! tdf 04/07/08
            SO40d(1) = Spc(I,J,L,id_SO4d1)
            SO40d(2) = Spc(I,J,L,id_SO4d2)
            SO40d(3) = Spc(I,J,L,id_SO4d3)
            SO40d(4) = Spc(I,J,L,id_SO4d4)
         ENDIF

         !==============================================================
         ! SO4 chemistry
         !==============================================================

         ! SO4 production from SO2 [v/v/timestep]
         SO4 = SO40 + PSO4_SO2(I,J,L)

         !==============================================================
         ! SO4s (SO4 w/in seasalt aerosol) chemistry: 
         !==============================================================

         ! SO4 production from SO2 [v/v/timestep]
         SO4s = SO40s + PSO4_ss(I,J,L)

         !tdf
         IF ( LDSTUP ) THEN

            !==============================================================
            ! SO4d (SO4 w/in dust aerosol) chemistry:     tdf 04/07/08
            !==============================================================

            IDTRC(1) = id_SO4d1
            IDTRC(2) = id_SO4d2
            IDTRC(3) = id_SO4d3
            IDTRC(4) = id_SO4d4

            ! tdf Loop over size bins
            DO IBIN = 1, NDSTBIN

               ! Initial amount of sulfate on dust size bin IBIN
               SO40_dust = SO40d(IBIN)

               ! Production of sulfate on dust [v/v/timestep]
               PSO4d = PSO4_dust(I,J,L,IBIN)

               ! SO4 production from SO2 [v/v/timestep]
               SO4d(IBIN) = SO40_dust + PSO4d

            ENDDO
         ENDIF    !tdf end of if ( LDSTUP) condition

         !==============================================================
         ! Final concentrations after chemistry
         !==============================================================

         ! Error check
         IF ( SO4  < SMALLNUM ) SO4  = 0e+0_fp
         IF ( SO4s < SMALLNUM ) SO4s = 0e+0_fp

         ! Final concentrations [v/v]
         Spc(I,J,L,id_SO4)  = SO4
         Spc(I,J,L,id_SO4s) = SO4s

         !tdf
         IF ( LDSTUP ) THEN
            DO IBIN = 1, NDSTBIN
               SO40_dust = SO4d(IBIN)
               IF ( SO40_dust < SMALLNUM ) SO40_dust = 0e+0_fp
               Spc(I,J,L,IDTRC(IBIN)) = SO40_dust ! dust sulfate
            ENDDO
         ENDIF    !tdf end of if ( LDSTUP) condition

      ENDDO
      ENDDO
      ENDDO
!$OMP END PARALLEL DO

      ! Free pointers
      Spc => NULL()

      END SUBROUTINE CHEM_SO4
!EOC
#if   defined( TOMAS )
!------------------------------------------------------------------------------
!                  GEOS-Chem Global Chemical Transport Model                  !
!------------------------------------------------------------------------------
!BOP
!
! !IROUTINE: chem_so4_aq
!
! !DESCRIPTION: Subroutine CHEM\_SO4\_AQ takes the SO4 produced via aqueous 
!  chemistry of SO2 and distribute onto the size-resolved aerosol number and 
!  sulfate mass as a part of the TOMAS aerosol microphysics module 
!  (win, 1/25/10)
!\\
!\\
! !INTERFACE:
!
      SUBROUTINE CHEM_SO4_AQ( am_I_Root, Input_Opt, 
     &                        State_Met, State_Chm, RC )
!
! !USES:
!
      USE CHEMGRID_MOD,       ONLY : ITS_IN_THE_NOCHEMGRID
      USE CMN_SIZE_MOD
      USE ErrCode_Mod
      USE ERROR_MOD
      USE Input_Opt_Mod,      ONLY : OptINput 
      USE State_Chm_Mod,      ONLY : ChmState
      USE State_Met_Mod,      ONLY : MetState
      USE TOMAS_MOD,          ONLY : AQOXID, GETACTBIN
      USE UnitConv_Mod,       ONLY : Convert_Spc_Units
!
! !INPUT PARAMETERS:
!
      LOGICAL,        INTENT(IN)    :: am_I_Root   ! Are we on the root CPU?
      TYPE(OptInput), INTENT(IN)    :: Input_Opt   ! Input Options object
      TYPE(MetState), INTENT(IN)    :: State_Met   ! Meteorology State object
!
! !INPUT/OUTPUT PARAMETERS:
!
      TYPE(ChmState), INTENT(INOUT) :: State_Chm   ! Chemistry State object
!
! !OUTPUT PARAMETERS:
!
      INTEGER,        INTENT(OUT)   :: RC          ! Success or failure?
!
! !REMARKS:
!  NOTE: This subroutine is ignored unless we compile for TOMAS microphysics.
!
! !REVISION HISTORY:
!  (1 ) As of now the SO4 produced via heterogeneous reaction on the 2-mode
!        seasalt is not include in this treatment (win, 7/23/07)
!  (2 ) Change a fixed kmin = 8 (corresponding to the assumed activation dia. 
!        of 55nm to be varying with current chemical composition.  Take average
!        of the activating bin for LS and CONV rains. (win, 9/25/07)
!  16 Feb 2012 - R. Yantosca - Added ProTeX headers
!  09 Nov 2012 - M. Payer    - Replaced all met field arrays with State_Met
!                              derived type object
!  31 May 2013 - R. Yantosca - Now accept am_I_Root, Input_Opt, State_Chm
!                              and RC arguments
!  31 May 2013 - R. Yantosca - Now pass State_Chm to TOMAS routines
!  30 Sep 2015 - E. Lundgren - Now use UNITCONV_MOD conversion routine
!  28 Sep 2017 - E. Lundgren - Simplify unit conversions using wrapper routine
!EOP
!------------------------------------------------------------------------------
!BOC
!
! !LOCAL VARIABLES:
!
      INTEGER           :: I, J, L
      integer           :: k, binact1, binact2
      INTEGER           :: KMIN
      REAL(fp)          :: SO4OXID
      CHARACTER(LEN=63) :: OrigUnit

      !=================================================================
      ! CHEM_SO4_AQ begins here!
      !=================================================================
 
      ! Assume success
      RC  = GC_SUCCESS

      ! Convert species from to [kg]
      CALL Convert_Spc_Units( am_I_Root, Input_Opt, State_Met, 
     &                        State_Chm, 'kg', RC, OrigUnit=OrigUnit )
      IF ( RC /= GC_SUCCESS ) THEN
         CALL GC_Error('Unit conversion error', RC, 
     &                 'Start of CHEM_SO4_AQ in sulfate_mod.F')
         RETURN
      ENDIF

!$OMP PARALLEL DO
!$OMP+DEFAULT( SHARED )
!$OMP+PRIVATE( I, J, L )
!$OMP+PRIVATE( KMIN, SO4OXID, BINACT1, BINACT2 )
!$OMP+SCHEDULE( DYNAMIC )
      DO L = 1, LLPAR
      DO J = 1, JJPAR
      DO I = 1, IIPAR
                  
         ! Skip non-chemistry boxes
         IF ( ITS_IN_THE_NOCHEMGRID(I,J,L,Input_Opt,State_Met) ) CYCLE

         SO4OXID = PSO4_SO2AQ(I,J,L) * State_Met%AD(I,J,L)
     &               / ( AIRMW / State_Chm%SpcData(id_SO4)%Info%emMW_g )

         IF ( SO4OXID > 0e+0_fp ) THEN
! JKodros (6/2/15 - Set activating bin based on which TOMAS bin length being used)
# if   defined( TOMAS12 )
            CALL GETACTBIN
     &         ( I, J, L, id_NK5, .TRUE. , BINACT1, State_Chm, RC )

            CALL GETACTBIN
     &         ( I, J, L, id_NK5, .FALSE., BINACT2, State_Chm, RC )
# elif defined ( TOMAS15 )
            CALL GETACTBIN
     &         ( I, J, L, id_NK8, .TRUE. , BINACT1, State_Chm, RC )

            CALL GETACTBIN
     &         ( I, J, L, id_NK8, .FALSE., BINACT2, State_Chm, RC )
# elif defined ( TOMAS30 )
            CALL GETACTBIN
     &         ( I, J, L, id_NK10, .TRUE. , BINACT1, State_Chm, RC )

            CALL GETACTBIN
     &         ( I, J, L, id_NK10, .FALSE., BINACT2, State_Chm, RC )
# else
            CALL GETACTBIN
     &         ( I, J, L, id_NK20, .TRUE. , BINACT1, State_Chm, RC )

            CALL GETACTBIN
     &         ( I, J, L, id_NK20, .FALSE., BINACT2, State_Chm, RC )
# endif

            KMIN = ( BINACT1 + BINACT2 )/ 2.

            CALL AQOXID( am_I_Root, SO4OXID, KMIN, I, J, L, Input_Opt,
     &                   State_Met, State_Chm, RC )
         ENDIF
      ENDDO
      ENDDO
      ENDDO
!$OMP END PARALLEL DO

       ! Convert species back to original units
      CALL Convert_Spc_Units( am_I_Root, Input_Opt, State_Met, 
     &                        State_Chm, OrigUnit,  RC )
      IF ( RC /= GC_SUCCESS ) THEN
         CALL GC_Error('Unit conversion error', RC, 
     &                 'End of CHEM_SO4_AQ in sulfate_mod.F')
         RETURN
      ENDIF
      
      END SUBROUTINE CHEM_SO4_AQ
!EOC
#endif
!------------------------------------------------------------------------------
!                  GEOS-Chem Global Chemical Transport Model                  !
!------------------------------------------------------------------------------
!BOP
!
! !IROUTINE: chem_msa
!
! !DESCRIPTION: Subroutine CHEM\_MSA is the SO4 chemistry subroutine from Mian
!  Chin's GOCART model, modified for the GEOS-CHEM model. (rjp, bdf, bmy,
!  5/31/00, 10/25/05)
!\\
!\\
! !INTERFACE:
!
      SUBROUTINE CHEM_MSA( am_I_Root, Input_Opt, 
     &                     State_Met, State_Chm, RC )
!
! !USES:
!
      USE CHEMGRID_MOD,       ONLY : ITS_IN_THE_NOCHEMGRID
      USE CMN_DIAG_MOD
      USE CMN_SIZE_MOD
      USE ErrCode_Mod
      USE Input_Opt_Mod,      ONLY : OptInput
      USE State_Chm_Mod,      ONLY : ChmState
      USE State_Met_Mod,      ONLY : MetState
      USE TIME_MOD,           ONLY : GET_TS_CHEM
!
! !INPUT PARAMETERS:
!
      LOGICAL,        INTENT(IN)    :: am_I_Root   ! Are we on the root CPU?
      TYPE(OptInput), INTENT(IN)    :: Input_Opt   ! Input Options object
      TYPE(MetState), INTENT(IN)    :: State_Met   ! Meteorology State object
!
! !INPUT/OUTPUT PARAMETERS: 
!
      TYPE(ChmState), INTENT(INOUT) :: State_Chm   ! Chemistry State object
!
! !OUTPUT PARAMETERS:
!
      INTEGER,        INTENT(OUT)   :: RC          ! Success or failure?
!
! !REMARKS:
!  The only production is from DMS oxidation (saved in CHEM_DMS).
!  Dry deposition is now treaded in mixing_mod.F90.
!        
! !REVISION HISTORY:
!  (1 ) Now reference AD from "dao_mod.f".  Added parallel DO-loops.  
!        Updated comments, cosmetic changes. (rjp, bmy, bdf, 9/16/02)
!  (2 ) Now replace DXYP(JREF)*1d4 with routine GET_AREA_CM2 of "grid_mod.f"
!        Now use function GET_TS_CHEM from "time_mod.f" (bmy, 3/27/03)
!  (3 ) Now reference PBLFRAC from "drydep_mod.f".  Now apply dry deposition
!        to the entire PBL. (rjp, bmy, 8/1/03) 
!  (4 ) Now use ND44_TMP array to store vertical levels of drydep flux, then 
!        sum into AD44 array.  This preents numerical differences when using
!        multiple processors. (bmy, 3/24/04) 
!  (5 ) Now use parallel DO-loop to zero ND44_TMP (bmy, 4/14/04)
!  (6 ) Now references STT & TCVV from "tracer_mod.f" (bmy, 7/20/04)
!  (7 ) Replace PBLFRAC from "drydep_mod.f" with GET_FRAC_UNDER_PBLTOP from 
!        "pbl_mix_mod.f".  Also reference GET_PBL_MAX_L from "pbl_mix_mod.f"
!        Vertical DO-loops can run up to PBL_MAX and not LLTROP.   Also
!        remove reference to header file CMN. (bmy, 2/22/05)
!  (8 ) Now references XNUMOL from "tracer_mod.f" (bmy, 10/25/05)
!  (9 ) Change loop back to over entire troposphere to correctly add production
!        of MSA (PMSA_dms) to the MSA tracer array.
!       Added reference USE_TROPOPAUSE_MOD, ONLY : ITS_IN_THE_STRAT
!        as a precaution.  (pjh, 8/19/2009)
!  22 Dec 2011 - M. Payer    - Added ProTeX headers
!  01 Mar 2012 - R. Yantosca - Now use GET_AREA_CM2(I,J,L) from grid_mod.F90
!  31 Jul 2012 - R. Yantosca - Now loop from 1..LLPAR for GIGC compatibility
!  31 Jul 2012 - R. Yantosca - Declare temp drydep arrays w/ LLPAR (not LLTROP)
!  14 Nov 2012 - R. Yantosca - Add am_I_Root, Input_Opt, RC as arguments
!  15 Nov 2012 - M. Payer    - Replaced all met field arrays with State_Met
!                              derived type object
!  05 Mar 2013 - R. Yantosca - Now use Input_Opt%LNLPBL
!  19 Mar 2013 - R. Yantosca - Now copy Input_Opt%TCVV(1:N_TRACERS) and
!                              Input_Opt%XNUMOL(1:N_TRACERS) -- avoid OOB errs
!  25 Mar 2013 - M. Payer    - Now pass State_Chm object via the arg list
!  12 Jun 2015 - R. Yantosca - Now remove orphaned ND44 variables
!  12 Jun 2015 - R. Yantosca - Drydep is now handled in mixing_mod.F90,
!                              so we can greatly collapse this code
!  23 Sep 2015 - R. Yantosca - Remove references to obsolete DRYMSA flag
!  24 Jun 2016 - R. Yantosca - Now return if id_MSA < 0 (not == 0)
!  30 Jun 2016 - R. Yantosca - Remove instances of STT.  Now get the advected
!                              species ID from State_Chm%Map_Advect.
!EOP
!------------------------------------------------------------------------------
!BOC
!
! !LOCAL VARIABLES:
!
      ! Scalars
      INTEGER           :: I,    J,    L
      REAL(fp)          :: MSA0, MSA

      ! Pointers
      REAL(fp), POINTER :: Spc(:,:,:,:)

      !=================================================================
      ! CHEM_MSA begins here!
      !=================================================================
      IF ( id_MSA < 0 ) RETURN

      ! Assume success
      RC  = GC_SUCCESS

      ! Point to chemical species array [v/v/ dry]
      Spc => State_Chm%Species

      ! Loop over chemistry grid boxes
!$OMP PARALLEL DO
!$OMP+DEFAULT( SHARED )
!$OMP+PRIVATE( I, J, L, MSA0, MSA )
!$OMP+SCHEDULE( DYNAMIC )
      DO L = 1, LLPAR
      DO J = 1, JJPAR
      DO I = 1, IIPAR

         ! Skip non-chemistry boxes
         IF ( ITS_IN_THE_NOCHEMGRID(I,J,L,Input_Opt,State_Met) ) CYCLE      

         ! Initial MSA [v/v]
         MSA0 = Spc(I,J,L,id_MSA) 

         ! MSA production from DMS [v/v/timestep]
         MSA = MSA0 + PMSA_DMS(I,J,L)

         ! Final MSA [v/v]
         IF ( MSA < SMALLNUM ) MSA = 0e+0_fp
         Spc(I,J,L,id_MSA) = MSA

      ENDDO
      ENDDO
      ENDDO
!$OMP END PARALLEL DO

      ! Free pointer
      Spc => NULL()

      END SUBROUTINE CHEM_MSA
!EOC
!------------------------------------------------------------------------------
!                  GEOS-Chem Global Chemical Transport Model                  !
!------------------------------------------------------------------------------
!BOP
!
! !IROUTINE: chem_nit
!
! !DESCRIPTION: Subroutine CHEM\_NIT removes SULFUR NITRATES (NIT) from the
!  surface via dry deposition. (rjp, bdf, bmy, 1/2/02, 5/23/06)  
!\\
!\\
! !INTERFACE:
!
      SUBROUTINE CHEM_NIT( am_I_Root, Input_Opt, 
     &                     State_Met, State_Chm, RC )
!
! !USES:
!
      USE CHEMGRID_MOD,       ONLY : ITS_IN_THE_NOCHEMGRID
      USE CMN_DIAG_MOD
      USE CMN_SIZE_MOD
      USE ErrCode_Mod
      USE Input_Opt_Mod,      ONLY : OptInput
      USE State_Chm_Mod,      ONLY : ChmState
      USE State_Met_Mod,      ONLY : MetState
!
! !INPUT PARAMETERS:
!
      LOGICAL,        INTENT(IN)    :: am_I_Root   ! Are we on the root CPU?
      TYPE(OptInput), INTENT(IN)    :: Input_Opt   ! Input Options object
      TYPE(MetState), INTENT(IN)    :: State_Met   ! Meteorology State object
!
! !INPUT/OUTPUT PARAMETERS: 
!
      TYPE(ChmState), INTENT(INOUT) :: State_Chm   ! Chemistry State object
!
! !OUTPUT PARAMETERS:
!
      INTEGER,        INTENT(OUT)   :: RC          ! Success or failure?

!
! !REMARKS:
!  Dry deposition is now applied in mixing_mod.F90.  Therefore we can 
!                                                                             .
! !REMARKS:
!  Reaction List:
!  ============================================================================
!  (1 ) NIT = NIT_0 * EXP( -dt )  where d = dry deposition rate [s-1]
!        
! !REVISION HISTORY:
!  (1 ) Now reference AD from "dao_mod.f".  Added parallel DO-loops.  
!        Updated comments, cosmetic changes. (rjp, bmy, bdf, 9/20/02)
!  (2 ) Now replace DXYP(J+J0)*1d4 with routine GET_AREA_CM2 from "grid_mod.f".
!        Now use function GET_TS_CHEM from "time_mod.f" (bmy, 3/27/03)
!  (3 ) Now reference PBLFRAC from "drydep_mod.f".  Now apply dry deposition
!        to the entire PBL.  Added L and FREQ variables.  Recode to avoid
!        underflow from EXP(). (rjp, bmy, 8/1/03) 
!  (4 ) Now use ND44_TMP array to store vertical levels of drydep flux, then 
!        sum into AD44 array.  This preents numerical differences when using
!        multiple processors. (bmy, 3/24/04)    
!  (5 ) Now use parallel DO-loop to zero ND44_TMP (bmy, 4/14/04)
!  (6 ) Now reference STT & TCVV from "tracer_mod.f".  Also remove reference
!        to CMN, it's not needed anymore. (bmy, 7/20/04)
!  (7 ) Replace PBLFRAC from "drydep_mod.f" with GET_FRAC_UNDER_PBLTOP from 
!        "pbl_mix_mod.f".  Also reference GET_PBL_MAX_L from "pbl_mix_mod.f"
!        Vertical DO-loops can run up to PBL_MAX and not LLTROP. (bmy, 2/22/05)
!  (8 ) Now references XNUMOL from "tracer_mod.f" (bmy, 10/25/05)
!  (9 ) Rearrange error check to avoid SEG FAULTS (bmy, 5/23/06)
!  22 Dec 2011 - M. Payer    - Added ProTeX headers
!  01 Mar 2012 - R. Yantosca - Now use GET_AREA_CM2(I,J,L) from grid_mod.F90
!  31 Jul 2012 - R. Yantosca - Now loop from 1..LLPAR for GIGC compatibility
!  31 Jul 2012 - R. Yantosca - Declare temp drydep arrays w/ LLPAR (not LLTROP)
!  09 Nov 2012 - M. Payer    - Replaced all met field arrays with State_Met
!                              derived type object
!  05 Mar 2013 - R. Yantosca - Now use Input_Opt%LNLPBL
!  13 Mar 2013 - R. Yantosca - Bug fix: make sure we pass values to the
!                              SOIL_DRYDEP routine even when ND44 is off
!                              (this happens when LNLPBL = F)
!  19 Mar 2013 - R. Yantosca - Now copy Input_Opt%TCVV(1:N_TRACERS) and
!                              Input_Opt%XNUMOL(1:N_TRACERS) -- avoid OOB errs
!  25 Mar 2013 - M. Payer    - Now pass State_Chm object via the arg list
!  12 Sep 2013 - M. Sulprizio- Now include references to nitrate on dust
!                              (tdf, 04/07/08)
!  23 Sep 2013 - M. Sulprizio- Bug fix: Skip stratospheric boxes to prevent
!                              out-of-bounds error in PNIT_DUST
!  12 Jun 2015 - R. Yantosca - Now remove orphaned ND44 variables
!  12 Jun 2015 - R. Yantosca - Drydep is now handled in mixing_mod.F90,
!                              so we can greatly collapse this code
!  23 Sep 2015 - R. Yantosca - Remove reference to DRYNIT, DRYNITs
!  24 Jun 2016 - R. Yantosca - Now return if id_NIT<0 or id_NITs<0 (not == 0)
!  30 Jun 2016 - R. Yantosca - Remove instances of STT.  Now get the advected
!                              species ID from State_Chm%Map_Advect.
!EOP
!------------------------------------------------------------------------------
!BOC
!
! !LOCAL VARIABLES:
!
      ! Scalars
      INTEGER           :: I, IBIN, J, L, N
      REAL(fp)          :: PNITd

      ! Arrays
      INTEGER           :: IDTRC(NDSTBIN)
      REAL(fp)          :: NITd (NDSTBIN)
      REAL(fp)          :: NIT0d(NDSTBIN)

      ! Pointers
      REAL(fp), POINTER :: Spc(:,:,:,:)

      !=================================================================
      ! CHEM_NIT begins here!
      !=================================================================

      ! Return if tracers are not defined
      IF ( id_NITs < 0 ) RETURN

      ! If we are doing a dust uptake simulation, 
      ! return if dust uptake tracers are undefined
      IF ( Input_Opt%LDSTUP ) THEN
         IF ( id_NITd1 < 0 .or. id_NITd2 < 0   .or.
     &        id_NITd3 < 0 .or. id_NITd4 < 0 ) RETURN

      ENDIF

      ! Assume success
      RC       = GC_SUCCESS

      ! Point to chemical species array [v/v dry]
      Spc      => State_Chm%Species

      ! Assign pointers to Spc arrays for loop over dust size bins,
      ! since this can be done outside the parallel DO loop.
      ! These will be set to a missing value (-1) if undefined.
      IDTRC(1) = id_NITd1
      IDTRC(2) = id_NITd2
      IDTRC(3) = id_NITd3
      IDTRC(4) = id_NITd4

!$OMP PARALLEL DO
!$OMP+DEFAULT( SHARED )
!$OMP+PRIVATE( I, J, L, NITd, NIT0d, IBIN, PNITd )
!$OMP+SCHEDULE( DYNAMIC, 1 )
      DO L = 1, LLPAR
      DO J = 1, JJPAR
      DO I = 1, IIPAR

         ! Skip non-chemistry boxes
         IF ( ITS_IN_THE_NOCHEMGRID(I,J,L,Input_Opt,State_Met) ) CYCLE

         !==============================================================
         ! NITs chemistry
         !==============================================================

         ! Add NIT prod from HNO3 uptake on fine sea-salt [v/v/timestep]
         ! to the NITs concentration in the Spc array [v/v dry]
         Spc(I,J,L,id_NITs) = Spc(I,J,L,id_NITs) + PNITs(I,J,L)

         !==============================================================
         ! NITd chemistry (cf. Duncan Fairlie)
         !==============================================================
         IF ( Input_Opt%LDSTUP ) THEN

            ! Initialize variables
            NITd     = 0.0_fp

            ! Initial NITRATE w/in dust bins [v/v]
            NIT0d(1) = Spc(I,J,L,id_NITd1)
            NIT0d(2) = Spc(I,J,L,id_NITd2)
            NIT0d(3) = Spc(I,J,L,id_NITd3)
            NIT0d(4) = Spc(I,J,L,id_NITd4)

            ! Loop over size bins
            DO IBIN = 1, NDSTBIN

               ! Production of nitrate on dust [v/v/timestep]
               PNITd                  = PNIT_dust(I,J,L,IBIN)

               ! NIT prod from HNO3 uptake on dust [v/v/timestep]
               NITd(IBIN)             = NIT0d(IBIN) + PNITd

               ! Store final concentration in Spc [v/v]
               Spc(I,J,L,IDTRC(IBIN)) = NITd(IBIN)

            ENDDO

         ENDIF

      ENDDO
      ENDDO
      ENDDO
!$OMP END PARALLEL DO

      ! Free pointer
      Spc => NULL()

      END SUBROUTINE CHEM_NIT
!EOC
!------------------------------------------------------------------------------
!                  GEOS-Chem Global Chemical Transport Model                  !
!------------------------------------------------------------------------------
!BOP
!
! !IROUTINE: sulfate_pbl_mix
!
! !DESCRIPTION: Subroutine SULFATE\_PBL\_MIX partitions the total
! anthro sulfate emissions thru the entire boundary layer. Emissions
! above the PBL are not used, and left in their level, regardless of
! the mixing scheme. For non-local mixing scheme, all emissions
! within the PBL are put in the first level.
!\\
!\\
! !INTERFACE:
!
      SUBROUTINE SULFATE_PBL_MIX ( EMISS, SULFATE, FRAC_OF_PBL,
     $                             PBL_TOP, IS_LOCAL )
!
! !USES:
!                 
      USE ERROR_MOD,    ONLY : ERROR_STOP
      IMPLICIT NONE
!
! !INPUT PARAMETERS:
!             
      INTEGER,  INTENT(IN)    :: PBL_TOP ! Top level of boundary layer
      LOGICAL,  INTENT(IN)    :: IS_LOCAL ! mixing scheme
      REAL(fp), INTENT(IN)    :: FRAC_OF_PBL(:) ! 
      REAL(fp), INTENT(IN)    :: EMISS(:)  
!     
! !OUTPUT PARAMETERS:
!             
      REAL(fp), INTENT(INOUT) :: SULFATE(:) ! partitioned emissions
!
! !REVISION HISTORY: 
!  27 Oct 2009 - P. Le Sager - initial
!  20 Aug 2013 - R. Yantosca - Removed "define.h", this is now obsolete
!EOP
!------------------------------------------------------------------------------
!BOC
!
! !LOCAL VARIABLES:
!
      INTEGER                :: TOPMIX, TOPEMISS
      REAL(fp)               :: TSULFATE

      ! Zero  at all levels 
      SULFATE  = 0.0

      ! Number of emission levels
      TOPEMISS = SIZE( EMISS )
      
      ! Higher level of emiss to be partitionned
      TOPMIX   = MIN( PBL_TOP, TOPEMISS )        
        
      ! Get total emiss SULFATE in PBL
      TSULFATE = SUM( EMISS(1:TOPMIX) ) 

      
      ! Partition if local scheme
      IF ( IS_LOCAL ) THEN

         ! Fraction of total SULFATE in each layer
         SULFATE( 1:PBL_TOP ) = FRAC_OF_PBL( 1:PBL_TOP ) * TSULFATE
         
      ELSE
         
         SULFATE(1) = TSULFATE

      ENDIF

      ! Do not touch emissions above PBL, regardless of mixing scheme
      IF ( TOPEMISS > TOPMIX )
     $     SULFATE( TOPMIX+1 : TOPEMISS ) = EMISS( TOPMIX+1 : TOPEMISS )
        
!#### DEBUG
!      IF ( ABS( SUM( SULFATE(1:TOPMIX) ) - TSULFATE ) > 1.D-5 ) THEN
!         PRINT*, '### ERROR in SULFATE_PBL_MIX!'
!         PRINT*, '### SUM(SULFATE) : ', SUM( SULFATE(1:TOPMIX) )
!         PRINT*, '### TSULFATE     : ', TSULFATE
!         CALL ERROR_STOP( 'Check SULFATE PBL EMISSIONS MIXING',
!     &                    'SULFATE_PBL_MIX (sulfate_mod.f)' )
!      ENDIF
!#### DEBUG

      END SUBROUTINE SULFATE_PBL_MIX
!EOC
!------------------------------------------------------------------------------
!                  GEOS-Chem Global Chemical Transport Model                  !
!------------------------------------------------------------------------------
!BOP
!
! !IROUTINE: get_oh
!
! !DESCRIPTION: Function GET\_OH returns OH from State\_Chm%Species (for
!  coupled runs) or monthly mean OH (for offline runs).  Imposes a diurnal 
!  variation on OH for offline simulations. (bmy, 12/16/02, 7/20/04)
!\\
!\\
! !INTERFACE:
!
      FUNCTION GET_OH( I, J, L, Input_Opt, State_Chm, State_Met ) 
     &         RESULT( OH_MOLEC_CM3 )
!
! !USES:
!
      USE CHEMGRID_MOD,       ONLY : ITS_IN_THE_CHEMGRID
      USE CMN_SIZE_MOD
      USE ERROR_MOD,          ONLY : ERROR_STOP
      USE Input_Opt_Mod,      ONLY : OptInput
      USE State_Chm_Mod,      ONLY : ChmState
      USE State_Met_Mod,      ONLY : MetState
      USE TIME_MOD,           ONLY : GET_TS_CHEM
!
! !INPUT PARAMETERS: 
!
      INTEGER,        INTENT(IN) :: I, J, L     ! Lon, lat, level indices
      TYPE(OptInput), INTENT(IN) :: Input_Opt   ! Input Options object
      TYPE(MetState), INTENT(IN) :: State_Met   ! Meteorology State object
      TYPE(ChmState), INTENT(IN) :: State_Chm   ! Chemistry State object
!
! !REVISION HISTORY: 
!  (1 ) We assume SETTRACE has been called to define IDOH (bmy, 11/1/02)
!  (2 ) Now use function GET_TS_CHEM from "time_mod.f" (bmy, 3/27/03)
!  (3 ) Now reference ITS_A_FULLCHEM_SIM, ITS_AN_AEROSOL_SIM from 
!        "tracer_mod.f".  Also replace IJSURF w/ an analytic function. 
!        (bmy, 7/20/04)
!  22 Dec 2011 - M. Payer    - Added ProTeX headers
!  28 Nov 2012 - R. Yantosca - Replace SUNCOS with State_Met%SUNCOS
!  28 Nov 2012 - R. Yantosca - Add State_Met to argument list
!  04 Mar 2013 - R. Yantosca - Now pass Input_Opt%ITS_A_FULLCHEM_SIM and
!                              Input_Opt%ITS_AN_AEROSOL_SIM
!  18 Sep 2014 - M. Sulprizio- Now get OH for offline aerosol sim from HEMCO
!  22 Dec 2015 - M. Sulprizio- Remove references to CSPEC and JLOOP. We now get
!                              species concentrations from State_Chm%Species.
!EOP
!------------------------------------------------------------------------------
!BOC
!
! !LOCAL VARIABLES:
!
      REAL(fp)            :: OH_MOLEC_CM3
 
      !=================================================================
      ! GET_OH begins here!
      !=================================================================

      IF ( Input_Opt%ITS_A_FULLCHEM_SIM ) THEN

         !---------------------
         ! Coupled simulation
         !---------------------

         ! Take OH from State_Chm%Species [molec/cm3]
         ! OH is defined only in the chemistry grid
         IF ( ITS_IN_THE_CHEMGRID(I,J,L,Input_Opt,State_Met) ) THEN
            OH_MOLEC_CM3 = State_Chm%Species(I,J,L,id_OH)
         ELSE
            OH_MOLEC_CM3 = 0e+0_fp
         ENDIF

      ELSE IF ( Input_Opt%ITS_AN_AEROSOL_SIM ) THEN

         !---------------------
         ! Offline simulation
         !---------------------

         ! Test for sunlight...
         IF ( State_Met%SUNCOS(I,J) > 0e+0_fp 
     &    .and. TCOSZ(I,J) > 0e+0_fp ) THEN

            ! Impose a diurnal variation on OH during the day
            OH_MOLEC_CM3 = OH(I,J,L)                              * 
     &                     ( State_Met%SUNCOS(I,J) / TCOSZ(I,J) ) *
     &                     ( 1440e+0_fp            / GET_TS_CHEM() )

            ! OH is in kg/m3 (from HEMCO), convert to molec/cm3 (mps, 9/18/14)
            OH_MOLEC_CM3 = OH_MOLEC_CM3 * XNUMOL_OH / CM3PERM3

            ! Make sure OH is not negative
            OH_MOLEC_CM3 = MAX( OH_MOLEC_CM3, 0e+0_fp )
               
         ELSE

            ! At night, OH goes to zero
            OH_MOLEC_CM3 = 0e+0_fp

         ENDIF

      ELSE

         !---------------------
         ! Invalid simulation
         !---------------------         
         CALL ERROR_STOP( 'Invalid NSRCX!', 'GET_OH (sulfate_mod.f)')

      ENDIF

      END FUNCTION GET_OH
!EOC
!------------------------------------------------------------------------------
!                  GEOS-Chem Global Chemical Transport Model                  !
!------------------------------------------------------------------------------
!BOP
!
! !IROUTINE: get_no3
!
! !DESCRIPTION: Function GET\_NO3 returns NO3 from State\_Chm%Species (for
!  coupled runs) or monthly mean OH (for offline runs).  For offline runs, the
!  concentration of NO3 is set to zero during the day. (rjp, bmy, 12/16/02)
!\\
!\\
! !INTERFACE:
!
      FUNCTION GET_NO3( I, J, L, Input_Opt, State_Chm, State_Met ) 
     &         RESULT( NO3_MOLEC_CM3 ) 
!
! !USES:
!
      USE CHEMGRID_MOD,       ONLY : ITS_IN_THE_CHEMGRID
      USE CMN_SIZE_MOD
      USE ERROR_MOD,          ONLY : ERROR_STOP
      USE Input_Opt_Mod,      ONLY : OptInput
      USE State_Chm_Mod,      ONLY : ChmState
      USE State_Met_Mod,      ONLY : MetState
!
! !INPUT PARAMETERS: 
!
      INTEGER,        INTENT(IN)  :: I, J, L     ! Lon, lat, vertical level
      TYPE(OptInput), INTENT(IN)  :: Input_Opt   ! Input Options object
      TYPE(MetState), INTENT(IN)  :: State_Met   ! Meteorology State object
      TYPE(ChmState), INTENT(IN)  :: State_Chm   ! Chemistry State object
!
! !REVISION HISTORY:
!  (1 ) Now references ERROR_STOP from "error_mod.f".  We also assume that
!        SETTRACE has been called to define IDNO3.  Now also set NO3 to 
!        zero during the day. (rjp, bmy, 12/16/02)
!  (2 ) Now reference ITS_A_FULLCHEM_SIM and ITS_AN_AEROSOL_SIM from 
!        "tracer_mod.f".  Also remove reference to CMN.   Also replace
!        IJSURF with an analytic function. (bmy, 7/20/04)
!  22 Dec 2011 - M. Payer    - Added ProTeX headers
!  09 Nov 2012 - M. Payer    - Replaced all met field arrays with State_Met
!                              derived type object
!  28 Nov 2012 - R. Yantosca - Replace SUNCOS with State_Met%SUNCOS
!  04 Mar 2013 - R. Yantosca - Now pass Input_Opt%ITS_A_FULLCHEM_SIM and
!                              Input_Opt%ITS_AN_AEROSOL_SIM
!  24 Jul 2014 - R. Yantosca - Now compute BOXVL internally
!  18 Sep 2014 - M. Sulprizio- Now get NO3 for offline aerosol sims from HEMCO
!  22 Dec 2015 - M. Sulprizio- Remove references to CSPEC and JLOOP. We now get
!                              species concentrations from State_Chm%Species.
!EOP
!------------------------------------------------------------------------------
!BOC
!
! !LOCAL VARIABLES:
!
      REAL(fp) :: NO3_MOLEC_CM3
      REAL(fp) :: BOXVL

      !=================================================================
      ! GET_NO3 begins here!
      !=================================================================

      IF ( Input_Opt%ITS_A_FULLCHEM_SIM ) THEN

!%%% NOTE: we are not sure GET_NO3 is called for a full-chemistry
!%%% simulation. It only seems to be called for CHEM_DMS, which
!%%% is only called for the aerosol-only simulation

         !--------------------
         ! Coupled simulation
         !--------------------
            
         ! Take NO3 from State_Chm%Species [molec/cm3]
         ! NO3 is defined only in the chemistry grid
         IF ( ITS_IN_THE_CHEMGRID(I,J,L,Input_Opt,State_Met) ) THEN

            ! Grid box volume [cm3]
            BOXVL         = State_Met%AIRVOL(I,J,L) * 1e+6_fp

            ! At night: Get NO3 [v/v] and convert it to [kg]
            NO3_MOLEC_CM3 = State_Chm%Species(I,J,L,id_NO3)    
     &                    * State_Met%AD(I,J,L) 
     &                    * ( 62e+0_fp/AIRMW ) 

            ! Convert NO3 from [kg] to [molec/cm3]
            NO3_MOLEC_CM3 = NO3_MOLEC_CM3  * XNUMOL_NO3 / BOXVL


         ELSE
            NO3_MOLEC_CM3 = 0e+0_fp
         ENDIF

      ELSE IF ( Input_Opt%ITS_AN_AEROSOL_SIM ) THEN

         !==============================================================  
         ! Offline simulation: Read monthly mean GEOS-CHEM NO3 fields
         ! in [v/v].  Convert these to [molec/cm3] as follows:
         !
         !  vol NO3   moles NO3    kg air     kg NO3/mole NO3
         !  ------- = --------- * -------- * ---------------- =  kg NO3 
         !  vol air   moles air      1        kg air/mole air
         !
         ! And then we convert [kg NO3] to [molec NO3/cm3] by:
         !  
         !  kg NO3   molec NO3   mole NO3     1     molec NO3
         !  ------ * --------- * -------- * ----- = --------- 
         !     1     mole NO3     kg NO3     cm3       cm3
         !          ^                    ^
         !          |____________________|  
         !            this is XNUMOL_NO3
         !
         ! If at nighttime, use the monthly mean NO3 concentration from
         ! the NO3 array of "global_no3_mod.f".  If during the daytime,
         ! set the NO3 concentration to zero.  We don't have to relax to 
         ! the monthly mean concentration every 3 hours (as for HNO3) 
         ! since NO3 has a very short lifetime. (rjp, bmy, 12/16/02) 
         !==============================================================

         ! Test if daylight
         IF ( State_Met%SUNCOS(I,J) > 0e+0_fp ) THEN

            ! NO3 goes to zero during the day
            NO3_MOLEC_CM3 = 0e+0_fp
              
         ELSE

            ! Grid box volume [cm3]
            BOXVL         = State_Met%AIRVOL(I,J,L) * 1e+6_fp

            ! At night: Get NO3 [v/v] and convert it to [kg]
            NO3_MOLEC_CM3 = NO3(I,J,L)     * State_Met%AD(I,J,L) *
     &                      ( 62e+0_fp/AIRMW ) 

            ! Convert NO3 from [kg] to [molec/cm3]
            NO3_MOLEC_CM3 = NO3_MOLEC_CM3  * XNUMOL_NO3 / BOXVL
               
         ENDIF
            
         ! Make sure NO3 is not negative
         NO3_MOLEC_CM3  = MAX( NO3_MOLEC_CM3, 0e+0_fp )

      ELSE

         !--------------------
         ! Invalid simulation
         !--------------------
         CALL ERROR_STOP( 'Invalid NSRCX!','GET_NO3 (sulfate_mod.f)')

      ENDIF

      END FUNCTION GET_NO3
!EOC
!------------------------------------------------------------------------------
!                  GEOS-Chem Global Chemical Transport Model                  !
!------------------------------------------------------------------------------
!BOP
!
! !IROUTINE: get_o3
!
! !DESCRIPTION: Function GET\_O3 returns monthly mean O3 for offline sulfate
!  aerosol simulations. (bmy, 12/16/02, 10/25/05)
!\\
!\\
! !INTERFACE:
!
      FUNCTION GET_O3( I, J, L, Input_Opt, State_Chm, State_Met )
     &                 RESULT( O3_VV )
!
! !USES:
!
      USE CHEMGRID_MOD,       ONLY : ITS_IN_THE_CHEMGRID
      USE CMN_SIZE_MOD
      USE ERROR_MOD,          ONLY : ERROR_STOP
      USE Input_Opt_Mod,      ONLY : OptInput
      USE State_Chm_Mod,      ONLY : ChmState
      USE State_Met_Mod,      ONLY : MetState
!
! !INPUT PARAMETERS: 
!
      INTEGER,        INTENT(IN)  :: I, J, L     ! Lon, lat, vertical level
      TYPE(OptInput), INTENT(IN)  :: Input_Opt  
      TYPE(ChmState), INTENT(IN)  :: State_Chm   ! Chemistry State object
      TYPE(MetState), INTENT(IN)  :: State_Met   ! Meteorology State object
!
! !REVISION HISTORY: 
!  (1 ) We assume SETTRACE has been called to define IDO3. (bmy, 12/16/02)
!  (2 ) Now reference inquiry functions from "tracer_mod.f" (bmy, 7/20/04)
!  (3 ) Now remove reference to CMN, it's obsolete.  (bmy, 8/22/05)
!  (4 ) Now references XNUMOLAIR from "tracer_mod.f" (bmy, 10/25/05)
!  22 Dec 2011 - M. Payer    - Added ProTeX headers
!  09 Nov 2012 - M. Payer    - Replaced all met field arrays with State_Met
!                              derived type object
!  04 Mar 2013 - R. Yantosca - Now pass Input_Opt%ITS_A_FULLCHEM_SIM and
!                              Input_Opt%ITS_AN_AEROSOL_SIM
!  06 Nov 2014 - R. Yantosca - Now use State_Met%AIRDEN(I,J,L)
!  24 Mar 2015 - E. Lundgren - Replace dependency on tracer_mod with
!                              CMN_GTCM_MOD to get XNUMOLAIR.
!  22 Dec 2015 - M. Sulprizio- Remove references to CSPEC and JLOOP. We now get
!                              species concentrations from State_Chm%Species.
!EOP
!------------------------------------------------------------------------------
!BOC
!
! !LOCAL VARIABLES:
!
      REAL(fp)              :: O3_VV
 
      !=================================================================
      ! GET_O3 begins here!
      !=================================================================

      IF ( Input_Opt%ITS_A_FULLCHEM_SIM ) THEN

         !--------------------
         ! Coupled simulation
         !--------------------

         ! Get O3 from State_Chm%Species [molec/cm3] and convert it to [v/v]
         ! O3 is defined only in the chemistry grid
         IF ( ITS_IN_THE_CHEMGRID(I,J,L,Input_Opt,State_Met) ) THEN
            O3_VV = State_Chm%Species(I,J,L,id_O3)
         ELSE
            O3_VV = 0e+0_fp
         ENDIF

      ELSE IF ( Input_Opt%ITS_AN_AEROSOL_SIM ) THEN
         
         !--------------------
         ! Offline simulation
         !--------------------

         ! Get O3 [v/v] for this gridbox & month
         ! O3 is defined only in the chemistry grid
         IF ( L <= LLCHEM ) THEN
            O3_VV = O3m(I,J,L)
         ELSE
            O3_VV = 0e+0_fp
         ENDIF

      ELSE

         !--------------------
         ! Invalid simulation
         !--------------------         
         CALL ERROR_STOP( 'Invalid NSRCX!', 'GET_O3 (sulfate_mod.f)')

      ENDIF

      END FUNCTION GET_O3
!EOC
!------------------------------------------------------------------------------
!                  GEOS-Chem Global Chemical Transport Model                  !
!------------------------------------------------------------------------------
!BOP
!
! !IROUTINE: ohno3time
!
! !DESCRIPTION: Subroutine OHNO3TIME computes the sum of cosine of the solar
!  zenith angle over a 24 hour day, as well as the total length of daylight. 
!  This is needed to scale the offline OH and NO3 concentrations.
!  (rjp, bmy, 12/16/02, 3/30/04)
!\\
!\\
! !INTERFACE:
!
      SUBROUTINE OHNO3TIME
!
! !USES:
!
      USE CMN_SIZE_MOD
      USE GC_GRID_MOD, ONLY : GET_XMID,    GET_YMID_R
      USE TIME_MOD,    ONLY : GET_NHMSb,   GET_ELAPSED_SEC
      USE TIME_MOD,    ONLY : GET_TS_CHEM, GET_DAY_OF_YEAR, GET_GMT
!
! !REVISION HISTORY: 
!  (1 ) Copy code from COSSZA directly for now, so that we don't get NaN
!        values.  Figure this out later (rjp, bmy, 1/10/03)
!  (2 ) Now replace XMID(I) with routine GET_XMID from "grid_mod.f".  
!        Now replace RLAT(J) with routine GET_YMID_R from "grid_mod.f". 
!        Removed NTIME, NHMSb from the arg list.  Now use GET_NHMSb,
!        GET_ELAPSED_SEC, GET_TS_CHEM, GET_DAY_OF_YEAR, GET_GMT from 
!        "time_mod.f". (bmy, 3/27/03)
!  (3 ) Now store the peak SUNCOS value for each surface grid box (I,J) in 
!        the COSZM array. (rjp, bmy, 3/30/04)
!  22 Dec 2011 - M. Payer    - Added ProTeX headers
!  16 May 2016 - M. Sulprizio- Remove IJLOOP and change SUNTMP array dimensions
!                              from (MAXIJ) to (IIPAR,JJPAR)
!EOP
!------------------------------------------------------------------------------
!BOC
!
! !LOCAL VARIABLES:
!
      LOGICAL, SAVE       :: FIRST = .TRUE.
      INTEGER             :: I, J, L, N, NT, NDYSTEP
      REAL(fp)            :: A0, A1, A2, A3, B1, B2, B3
      REAL(fp)            :: LHR0, R, AHR, DEC, TIMLOC, YMID_R
      REAL(fp)            :: SUNTMP(IIPAR,JJPAR)
      
      !=================================================================
      ! OHNO3TIME begins here!
      !=================================================================

      !  Solar declination angle (low precision formula, good enough for us):
      A0 = 0.006918
      A1 = 0.399912
      A2 = 0.006758
      A3 = 0.002697
      B1 = 0.070257
      B2 = 0.000907
      B3 = 0.000148
      R  = 2.* PI * float( GET_DAY_OF_YEAR() - 1 ) / 365.

      DEC = A0 - A1*cos(  R) + B1*sin(  R)
     &         - A2*cos(2*R) + B2*sin(2*R)
     &         - A3*cos(3*R) + B3*sin(3*R)

      LHR0 = int(float( GET_NHMSb() )/10000.)

      ! Only do the following at the start of a new day
      IF ( FIRST .or. GET_GMT() < 1e-5 ) THEN 
      
         ! Zero arrays
         TTDAY(:,:) = 0e+0_fp
         TCOSZ(:,:) = 0e+0_fp
         COSZM(:,:) = 0e+0_fp

         ! NDYSTEP is # of chemistry time steps in this day
         NDYSTEP = ( 24 - INT( GET_GMT() ) ) * 60 / GET_TS_CHEM()  

         ! NT is the elapsed time [s] since the beginning of the run
         NT = GET_ELAPSED_SEC()

         ! Loop forward through NDYSTEP "fake" timesteps for this day 
         DO N = 1, NDYSTEP
            
            ! Zero SUNTMP array
            SUNTMP = 0e+0_fp

            ! Loop over surface grid boxes
            DO J = 1, JJPAR
            DO I = 1, IIPAR

               ! Grid box latitude center [radians]
               YMID_R = GET_YMID_R( I, J, 1 )

               TIMLOC = real(LHR0) + real(NT)/3600.0 + 
     &                  GET_XMID( I, J, 1 )/15.0
         
               DO WHILE (TIMLOC .lt. 0)
                  TIMLOC = TIMLOC + 24.0
               ENDDO

               DO WHILE (TIMLOC .gt. 24.0)
                  TIMLOC = TIMLOC - 24.0
               ENDDO

               AHR = abs(TIMLOC - 12.) * 15.0 * PI_180

               !===========================================================
               ! The cosine of the solar zenith angle (SZA) is given by:
               !     
               !  cos(SZA) = sin(LAT)*sin(DEC) + cos(LAT)*cos(DEC)*cos(AHR) 
               !                   
               ! where LAT = the latitude angle, 
               !       DEC = the solar declination angle,  
               !       AHR = the hour angle, all in radians. 
               !
               ! If SUNCOS < 0, then the sun is below the horizon, and 
               ! therefore does not contribute to any solar heating.  
               !===========================================================

               ! Compute Cos(SZA)
               SUNTMP(I,J) = sin(YMID_R) * sin(DEC) +
     &                       cos(YMID_R) * cos(DEC) * cos(AHR)

               ! TCOSZ is the sum of SUNTMP at location (I,J)
               ! Do not include negative values of SUNTMP
               TCOSZ(I,J) = TCOSZ(I,J) + MAX( SUNTMP(I,J), 0e+0_fp )

               ! COSZM is the peak value of SUMTMP during a day at (I,J)
               ! (rjp, bmy, 3/30/04)
               COSZM(I,J) = MAX( COSZM(I,J), SUNTMP(I,J) )

               ! TTDAY is the total daylight time at location (I,J)
               IF ( SUNTMP(I,J) > 0e+0_fp ) THEN
                  TTDAY(I,J) = TTDAY(I,J) + DBLE( GET_TS_CHEM() )
               ENDIF
            ENDDO
            ENDDO

            !### Debug
            !PRINT*, '### IN OHNO3TIME'
            !PRINT*, '### N       : ', N
            !PRINT*, '### NDYSTEP : ', NDYSTEP
            !PRINT*, '### NT      : ', NT
            !PRINT*, '### JDAY    : ', JDAY
            !PRINT*, '### RLAT    : ', RLAT
            !PRINT*, '### XMID    : ', XMID
            !PRINT*, '### SUNTMP  : ', SUNTMP
            !PRINT*, '### TCOSZ   : ', MINVAL( TCOSZ ), MAXVAL( TCOSZ )
            !PRINT*, '### TTDAY   : ', MINVAL( TCOSZ ), MAXVAL( TCOSZ )

            ! Increment elapsed time [sec]
            NT = NT + ( GET_TS_CHEM() * 60 )             
         ENDDO

         ! Reset first-time flag
         FIRST = .FALSE.
      ENDIF

      END SUBROUTINE OHNO3TIME
!EOC
!------------------------------------------------------------------------------
!                  GEOS-Chem Global Chemical Transport Model                  !
!------------------------------------------------------------------------------
!BOP
!
! !IROUTINE: get_alk
!
! !DESCRIPTION: Subroutine GET\_ALK returns the seasalt alkalinity emitted at
!  each timestep to sulfate\_mod.f for chemistry on seasalt aerosols.
!  (bec, 12/7/04, 11/23/09)
!\\
!\\
! !INTERFACE:
!
      SUBROUTINE GET_ALK( am_I_Root, I,J,L, ALK1, ALK2, Kt1, Kt2, 
     &                    Kt1N, Kt2N, Input_Opt, State_Met, State_Chm,
     &                    RC)
!
! !USES:
!
      USE CMN_SIZE_MOD,       ONLY : NDUST
      USE ErrCode_Mod
      USE ERROR_MOD,          ONLY : IT_IS_NAN, ERROR_STOP
      USE HCO_INTERFACE_MOD,  ONLY : GetHcoVal
! (jas, 8/4/15) calculate kt using sea salt surface area concentration
      USE CMN_SIZE_MOD,       ONLY : NDUST
      USE Input_Opt_Mod,      ONLY : OptInput
      USE PBL_MIX_MOD,        ONLY : GET_FRAC_OF_PBL, GET_PBL_TOP_L
      USE State_Chm_Mod,      ONLY : ChmState
      USE State_Met_Mod,      ONLY : MetState
!
! !INPUT PARAMETERS: 
!
      LOGICAL,        INTENT(IN)    :: am_I_Root   ! Root CPU? 
      INTEGER,        INTENT(IN)    :: I, J, L     ! Lon-lat-alt indices
      TYPE(OptInput), INTENT(IN)    :: Input_Opt   ! Input Options object
      TYPE(MetState), INTENT(IN)    :: State_Met   ! Meteorology State object
!
! !OUTPUT PARAMETERS: 
!
      REAL(fp),       INTENT(OUT)   :: ALK1, ALK2  ! [kg]
      REAL(fp),       INTENT(OUT)   :: Kt1, Kt2, Kt1N, Kt2N ! [s-1]
!
! !INPUT/OUTPUT PARAMETERS:
!
      INTEGER,        INTENT(INOUT) :: RC
      TYPE(ChmState), INTENT(INOUT) :: State_Chm   ! Chemistry State object
!
! !REVISION HISTORY: 
!  (1 ) Becky Alexander says we can remove AREA1, AREA2 (bec, bmy, 9/5/06)
!  (2 ) Bug fix to remove a double-substitution.  Replace code lines for 
!        TERM{123}A, TERM{123}B, TERM{123}AN, TERM{123}BN. (bec, bmy, 7/18/08)
!  (3 ) Updated hygroscopic growth parameters (bec, bmy, 11/23/09)
!  (4 ) Fixed bug when calculating rate constants for uptake of SO2 and HNO3
!       (kt). The bug caused kt to be too small and prevented acidification 
!       of SSA. (jas, 8/4/15)
!  22 Dec 2011 - M. Payer    - Added ProTeX headers
!  09 Nov 2012 - M. Payer    - Replaced all met field arrays with State_Met
!                              derived type object
!  25 Jun 2014 - R. Yantosca - Now accept Input_Opt via the arg list
!  25 Jun 2014 - R. Yantosca - Removed references to tracer_mod.F     
!  02 Nov 2014 - C. Keller   - Now get alkalinity and number density from HEMCO
!  04 Nov 2014 - C. Keller   - Moved from seasalt_mod.F
!  12 Nov 2014 - C. Keller   - Now weight # dens. and alk. by fraction of PBL
!  12 May 2016 - M. Sulprizio- Remove 1D arrays that depend on JLOOP. ERADIUS,
!                              TAREA, are now pointers that point to 3D fields
!                              fields in State_Chm.
!EOP
!------------------------------------------------------------------------------
!BOC
!
! !LOCAL VARIABLES:
!
      REAL(fp)            :: N1, N2, Kt
      REAL(fp)            :: HGF, ALK
      REAL(fp)            :: RAD1, RAD2, RAD3
      REAL(fp)            :: term1a, term2a, term3a
      REAL(fp)            :: term1b, term2b, term3b
      REAL(fp)            :: term1aN, term2aN, term3aN
      REAL(fp)            :: term1bN, term2bN, term3bN
      REAL(fp)            :: const1, const2, const1N, const2N
      REAL(fp)            :: a1, a2, b1, b2, a1N, a2N, b1N, b2N
      REAL(fp), PARAMETER :: MINDAT = 1.e-20_fp
      INTEGER             :: IRH
      REAL(fp), PARAMETER :: gamma_SO2 = 0.11e+0_fp !from Worsnop et al. (1989)
      REAL(fp), PARAMETER :: gamma_HNO3 = 0.2e+0_fp !from JPL [2001] 
      REAL(fp), PARAMETER :: Dg = 0.2e+0_fp !gas phase diffusion coeff. [cm2/s]
      REAL(fp), PARAMETER :: v = 3.0e+4_fp  !cm/s
      REAL(fp)            :: SA1, SA2 ! SSA surface area [cm2/cm3]
      REAL(fp)            :: R1, R2 ! SSA radius [cm]

      ! HEMCO update
      REAL(fp)            :: FEMIS
      INTEGER             :: NTOP
      LOGICAL             :: FOUND

      ! Pointers
      REAL(fp), POINTER   :: ERADIUS(:,:,:,:)
      REAL(fp), POINTER   :: TAREA(:,:,:,:)
 
      !=================================================================
      ! GET_ALK begins here!
      !=================================================================

      ! Zero variables
      KT1   = 0.e+0_fp
      KT2   = 0.e+0_fp
      KT1N  = 0.e+0_fp
      KT2N  = 0.e+0_fp
      N1    = 0.e+0_fp
      N2    = 0.e+0_fp
      ALK1  = 0.e+0_fp
      ALK2  = 0.e+0_fp

      ! Initialize pointers
      ERADIUS => State_Chm%AeroRadi
      TAREA   => State_Chm%AeroArea

      !-----------------------------------------------------------------------
      ! Get alkalinity from HEMCO. This is just the current emissions,
      ! converted from kg/m2/s to kg. In the original seasalt code, the 
      ! alkalinity was set to the total surface flux for every layer within
      ! the PBL, and to zero above. This seems unrealistic, and in the code
      ! below the alkalinity (and number density) are scaled by the fraction
      ! of PBL. This approach ensures that the total number density and 
      ! alkalinity is preserved.
      !                                                 (ckeller, 10/31/2014)
      !-----------------------------------------------------------------------
      ! [kg] use this when not transporting alk
!      ALK1  = ALK_EMIS(I,J,L,1)
!      ALK2  = ALK_EMIS(I,J,L,2)

      ! Layer in which the PBL top occurs
      NTOP = CEILING( GET_PBL_TOP_L( I, J ) )
      
      ! Do the following only if we are within the PBL
      IF ( L <= NTOP ) THEN      

         ! Fraction of the PBL spanned by box (I,J,L) [unitless]
         FEMIS = GET_FRAC_OF_PBL( I, J, L )
         
         ! Uncomment the following line to reproduce pre-HEMCO code.
         ! FEMIS = 1.0d0

         ! Get ALK1 and ALK2 surface emissions from HEMCO. These are in 
         ! kg/m2/s. 
         CALL GetHcoVal( id_SALA, I, J, 1, FOUND, Emis=ALK1 )
         CALL GetHcoVal( id_SALC, I, J, 1, FOUND, Emis=ALK2 )

         ! kg/m2/s --> kg. Weight by fraction of PBL
         ALK1 = MAX(ALK1,0.0e+0_fp) 
     &        * State_Met%AREA_M2(I,J,1) * TS_EMIS * FEMIS 
         ALK2 = MAX(ALK2,0.0e+0_fp) 
     &        * State_Met%AREA_M2(I,J,1) * TS_EMIS * FEMIS 

         ! Get number densities in # / cm3. Weight by fraction of PBL
!         IF ( ASSOCIATED(NDENS_SALA) ) THEN
!            N1 = NDENS_SALA(I,J) / State_Met%AIRVOL(I,J,L) 
!     &         * 1.e-6_fp        * FEMIS
!         ENDIF
!         IF ( ASSOCIATED(NDENS_SALC) ) THEN
!            N2 = NDENS_SALC(I,J) / State_Met%AIRVOL(I,J,L) 
!     &         * 1.e-6_fp        * FEMIS
!         ENDIF

      ENDIF

      !-----------------------------------------------------------------------
      ! NOTE: If you want to transport alkalinity then uncomment this section
      ! (bec, bmy, 4/13/05)
      ! 
      !! alkalinity [v/v] to [kg] use this when transporting alk
      !! or using Liao et al [2004] assumption of a continuous supply of
      ! alkalinity based on Laskin et al. [2003]
      !ALK1 = Spc(I,J,L,id_SALA) * State_Met%AD(I,J,L)/
      !  & ( AIRMW / State_Chm%SpcData(id_SALA)%Info%emMW_g )
      !ALK2 = Spc(I,J,L,id_SALC) * State_Met%AD(I,J,L)/
      !  & ( AIRMW / State_Chm%SpcData(id_SALC)%Info%emMW_g )
      !-----------------------------------------------------------------------

      ! Conversion from [m-3] --> [cm-3]
!      N1 = N_DENS(I,J,L,1) * 1.d-6
!      N2 = N_DENS(I,J,L,2) * 1.d-6

      ALK = ALK1 + ALK2

      ! If there is any alkalinity ...
      IF ( ALK > MINDAT ) THEN

         SA1= TAREA(I,J,L,4+NDUST) !in cm2/cm3
         SA2= TAREA(I,J,L,5+NDUST) !in cm2/cm3

         R1 = ERADIUS(I,J,L,4+NDUST) !in cm
         R2 = ERADIUS(I,J,L,5+NDUST) !in cm

         ! set humidity index IRH as a percent
         !IRH = State_Met%RH(I,J,L)
         !IRH = MAX(  1, IRH )
         !IRH = MIN( 99, IRH )

         ! Hygroscopic growth factor for sea-salt from Chin et al. (2002)
         ! Updated (bec, bmy, 11/23/09)
         !IF ( IRH < 100 ) HGF = 4.8e+0_fp
         !IF ( IRH < 99  ) HGF = 2.9e+0_fp
         !IF ( IRH < 95  ) HGF = 2.4e+0_fp
         !IF ( IRH < 90  ) HGF = 2.0e+0_fp
         !IF ( IRH < 80  ) HGF = 1.8e+0_fp
         !IF ( IRH < 70  ) HGF = 1.6e+0_fp
         !IF ( IRH < 50  ) HGF = 1.0e+0_fp

         ! radius of sea-salt aerosol size bins [cm] accounting for 
         ! hygroscopic growth
         !RAD1 = Input_Opt%SALA_REDGE_um(1) * HGF * 1.e-4_fp 
         !RAD2 = Input_Opt%SALA_REDGE_um(2) * HGF * 1.e-4_fp 
         !RAD3 = Input_Opt%SALC_REDGE_um(2) * HGF * 1.e-4_fp 

         !----------------------------------
         ! SO2 uptake onto fine particles 
         !----------------------------------

	 ! calculate gas-to-particle rate constant for uptake of 
	 ! SO2 onto fine sea-salt aerosols [Jacob, 2000] analytical solution
         CONST1 = 4.e+0_fp/(V*GAMMA_SO2)
         !A1     = (RAD1/DG)+CONST1
         !B1     = (RAD2/DG)+CONST1
         !TERM1A = ((B1**2)/2.0e+0_fp) - ((A1**2)/2.0e+0_fp)
         !TERM2A = 2.e+0_fp*CONST1*(B1-A1)
         !TERM3A = (CONST1**2)*LOG(B1/A1)
         !KT1    = 4.e+0_fp*PI*N1*(DG**3)*(TERM1A - TERM2A + TERM3A)
         ! now calculate rate of uptake as kt = [SSA]/( r/Dg + 4/(v*gamma) )
         KT1    = SA1/((R1/DG) + CONST1)

         !----------------------------------
         ! SO2 uptake onto coarse particles 
         !----------------------------------
         
	 ! calculate gas-to-particle rate constant for uptake of 
	 ! SO2 onto coarse sea-salt aerosols [Jacob, 2000] analytical solution
         CONST2 = 4.e+0_fp/(V*GAMMA_SO2)
         !A2     = (RAD2/DG)+CONST2
         !B2     = (RAD3/DG)+CONST2
         !TERM1B = ((B2**2)/2.0e+0_fp) - ((A2**2)/2.0e+0_fp)
         !TERM2B = 2.e+0_fp*CONST2*(B2-A2)
         !TERM3B = (CONST2**2)*LOG(B2/A2)
         !KT2    = 4.e+0_fp*PI*N2*(DG**3)*(TERM1B - TERM2B + TERM3B)
         KT2    = SA2/((R2/DG) + CONST2)
         KT     = KT1 + KT2

         !----------------------------------
         ! HNO3 uptake onto fine particles 
         !----------------------------------

         ! calculate gas-to-particle rate constant for uptake of 
         ! HNO3 onto fine sea-salt aerosols [Jacob, 2000] analytical solution
         CONST1N = 4.e+0_fp/(V*GAMMA_HNO3)
         !A1N     = (RAD1/DG)+CONST1N
         !B1N     = (RAD2/DG)+CONST1N
         !TERM1AN = ((B1N**2)/2.0e+0_fp) - ((A1N**2)/2.0e+0_fp)
         !TERM2AN = 2.e+0_fp*CONST1N*(B1N-A1N)
         !TERM3AN = (CONST1N**2)*LOG(B1N/A1N)
         !KT1N    = 4.e+0_fp*PI*N1*(DG**3)*(TERM1AN - TERM2AN + TERM3AN)
         KT1N    = SA1/((R1/DG) + CONST1N)

         !----------------------------------
         ! HNO3 uptake onto coarse particles 
         !----------------------------------

	 ! calculate gas-to-particle rate constant for uptake of 
	 ! HNO3 onto coarse sea-salt aerosols [Jacob, 2000] analytical solution
         CONST2N = 4.e+0_fp/(V*GAMMA_HNO3)
         !A2N     = (RAD2/DG)+CONST2N
         !B2N     = (RAD3/DG)+CONST2N
         !TERM1BN = ((B2N**2)/2.0e+0_fp) - ((A2N**2)/2.0e+0_fp)
         !TERM2BN = 2.e+0_fp*CONST2N*(B2N-A2N)
         !TERM3BN = (CONST2N**2)*LOG(B2N/A2N)
         !KT2N    = 4.e+0_fp*PI*N2*(DG**3)*(TERM1BN - TERM2BN + TERM3BN)
         KT2N    = SA2/((R2/DG) + CONST2N)


      ELSE

         ! If no alkalinity, set everything to zero
         ALK1 = 0.e+0_fp
         ALK2 = 0.e+0_fp
         KT1  = 0.e+0_fp
         KT1N = 0.e+0_fp
         KT2  = 0.e+0_fp
         KT2N = 0.e+0_fp

      ENDIF

      ! Free pointers
      NULLIFY(  ERADIUS, TAREA )

      ! Return w/ success
      RC = GC_SUCCESS

      END SUBROUTINE GET_ALK
!EOC
!------------------------------------------------------------------------------
!                  GEOS-Chem Global Chemical Transport Model                  !
!------------------------------------------------------------------------------
!BOP
!
! !IROUTINE: init_sulfate
!
! !DESCRIPTION: Subroutine INIT\_SULFATE initializes and zeros all allocatable
!  arrays declared in "sulfate\_mod.f" (bmy, 6/2/00, 10/15/09)
!\\
!\\
! !INTERFACE:
!
      SUBROUTINE INIT_SULFATE( am_I_Root, Input_Opt,
     &                         State_Chm, State_Diag, RC )
!
! !USES:
!
      USE CMN_SIZE_MOD
      USE ErrCode_Mod
      USE Input_Opt_Mod,  ONLY : OptInput
      USE State_Chm_Mod,  ONLY : ChmState
      USE State_Chm_Mod,  ONLY : Ind_
      USE State_Diag_Mod, ONLY : DgnState
!
! !INPUT PARAMETERS:
!
      LOGICAL,        INTENT(IN)  :: am_I_Root   ! Are we on the root CPU?
      TYPE(OptInput), INTENT(IN)  :: Input_Opt   ! Input Options object
      TYPE(ChmState), INTENT(IN)  :: State_Chm   ! Chemistry State object
      TYPE(DgnState), INTENT(IN)  :: State_Diag  ! Diagnostics State object
!
! !INPUT/OUTPUT PARAMETERS:
!
      INTEGER,        INTENT(OUT) :: RC          ! Success or failure?
!
! !REVISION HISTORY: 
!  (1 ) Only allocate some arrays for the standalone simulation (NSRCX==10).
!        Also reference NSRCX from "CMN".  Now eferences routine ALLOC_ERR
!        from "error_mod.f" ((rjp, bdf, bmy, 10/15/02)
!  (2 ) Now also allocate the IJSURF array to keep the 1-D grid box indices
!        for SUNCOS (for both coupled & offline runs).  Now allocate PH2O2m 
!        and O3m for offline runs.  Also allocate ESO2_bf (bmy, 1/16/03)
!  (3 ) Now allocate ENH3_na array (rjp, bmy, 3/23/03)
!  (4 ) Now allocate COSZM for offline runs (bmy, 3/30/04)
!  (5 ) Now allocate ESO2_sh array (bec, bmy, 5/20/04)
!  (6 ) Now allocates ITS_AN_AEROSOL_SIM from "tracer_mod.f".  Now remove 
!        IJSURF (bmy, 7/20/04)
!  (7 ) Now locate species in the DEPSAV array here instead of in CHEMSULFATE.
!        Now reference LDRYD from "logical_mod.f".  Updated for AS, AHS, LET, 
!        SO4aq, NH4aq. (bmy, 1/6/06)
!  (8 ) Now allocates PSO4_ss, PNITs (bec, bmy, 4/13/05)
!  (9 ) Initialize drydep flags outside of IF block (bmy, 5/23/06)
!  (10) Now redimension EEV & NEV arrays for new SO2 volcanic emissions
!        inventory.  Deleted obsolete arrays from older SO2 volcanic
!        emissions inventory. (jaf, bmy, 10/15/09)
!  (11) Now alllocate PSO4_SO2AQ (win, 1/25/10)
!  22 Dec 2011 - M. Payer    - Added ProTeX headers
!  04 Mar 2013 - R. Yantosca - Now accept am_I_Root, Input_Opt, RC arguments
!  05 Mar 2013 - R. Yantosca - Now use Input_Opt%ITS_AN_AEROSOL_SIM
!  30 May 2013 - S. Farina   - Allocate PSO4_SO2AQ for TOMAS
!  12 Sep 2013 - M. Sulprizio- Add PSO4_dust and PNIT_dust for acid update on
!                              dust aerosols (T.D. Fairlie)
!  26 Sep 2013 - R. Yantosca - Renamed GEOS_57 Cpp switch to GEOS_FP
!  22 May 2015 - R. Yantosca - Remove variables made obsolete by HEMCO
!  29 Apr 2016 - R. Yantosca - Don't initialize pointers in declaration stmts
!  21 Jun 2016 - R. Yantosca - Reorder the Ind_ declaration statements a bit
!  24 Jun 2016 - R. Yantosca - Add error checks for dust uptake species
!  02 Nov 2017 - R. Yantosca - Now accept State_Diag as an argument
!EOP
!------------------------------------------------------------------------------
!BOC
!
! !LOCAL VARIABLES:
!
      ! Scalars
      INTEGER            :: I, J, N

      ! Strings
      CHARACTER(LEN=255) :: ErrMsg, ThisLoc

      !=================================================================
      ! INIT_SULFATE begins here!
      !=================================================================

      ! Initialize
      RC       = GC_SUCCESS
      ErrMsg   = ''
      ThisLoc  = 
     & ' -> at Init_Sulfate (in module GeosCore/sulfate_mod.F)'

      ! Check if netCDF diagnostics are turned on
      Archive_DryDepChm = 
     &     ASSOCIATED( State_Diag%DryDepChm                   )

      Archive_DryDep = 
     &     ASSOCIATED( State_Diag%DryDep                      )

      Archive_LossHNO3onSeaSalt =
     &     ASSOCIATED( State_Diag%LossHNO3onSeaSalt           )

      Archive_LossNO3byDMS =
     &     ASSOCIATED( State_Diag%LossNO3byDMS                )

      Archive_LossOHbyDMS =
     &     ASSOCIATED( State_Diag%LossOHbyDMS                 )

      Archive_ProdMSAfromDMS =
     &     ASSOCIATED( State_Diag%LossOHbyDMS                 )

      Archive_ProdNITfromHNO3uptakeOnDust =
     &     ASSOCIATED( State_Diag%ProdNITfromHNO3uptakeOnDust )

      Archive_ProdSO2fromDMS = 
     &     ASSOCIATED( State_Diag%ProdSO2fromDMS              )

      Archive_ProdSO2fromDMSandNO3 = 
     &     ASSOCIATED( State_Diag%ProdSO2fromDMSandNO3        )

      Archive_ProdSO2fromDMSandOH = 
     &     ASSOCIATED( State_Diag%ProdSO2fromDMSandOH         )

      Archive_ProdSO4fromGasPhase = 
     &     ASSOCIATED( State_Diag%ProdSO4fromGasPhase         )

      Archive_ProdSO4fromH2O2inCloud = 
     &     ASSOCIATED( State_Diag%ProdSO4fromH2O2inCloud      )

      Archive_ProdSO4fromHOBrInCloud = 
     &     ASSOCIATED( State_Diag%ProdSO4fromHOBrInCloud      )

      Archive_ProdSO4fromO3InCloud = 
     &     ASSOCIATED( State_Diag%ProdSO4fromO3InCloud        )

      Archive_ProdSO4fromO3inSeaSalt = 
     &     ASSOCIATED( State_Diag%ProdSO4fromO3inSeaSalt      )

      Archive_ProdSO4fromO3s = 
     &     ASSOCIATED( State_Diag%ProdSO4fromO3s              )

      Archive_ProdSO4fromOxidationOnDust= 
     &     ASSOCIATED( State_Diag%ProdSO4fromOxidationOnDust  )

      Archive_ProdSO4fromSRO3 = 
     &     ASSOCIATED( State_Diag%ProdSO4fromSRO3             )

      Archive_ProdSO4fromSRHOBr =
     &     ASSOCIATED( State_Diag%ProdSO4fromSRHOBr           )

      Archive_ProdSO4fromUptakeOfH2SO4g =
     &     ASSOCIATED( State_Diag%ProdSO4fromUptakeOfH2SO4g   )

      !=================================================================
      ! Allocate arrays
      !=================================================================
      ALLOCATE( SSTEMP( IIPAR, JJPAR ), STAT=RC )
      CALL GC_CheckVar( 'sulfate_mod.F:SSTEMP', 0, RC )
      IF ( RC /= GC_SUCCESS ) RETURN
      SSTEMP = 0e+0_fp

      ALLOCATE( DMSo( IIPAR, JJPAR ), STAT=RC )
      CALL GC_CheckVar( 'sulfate_mod.F:DMSo', 0, RC )
      IF ( RC /= GC_SUCCESS ) RETURN
      DMSo = 0e+0_fp

      ALLOCATE( PMSA_DMS( IIPAR, JJPAR, LLCHEM ), STAT=RC ) 
      CALL GC_CheckVar( 'sulfate_mod.F:PMSA_DMS', 0, RC )
      IF ( RC /= GC_SUCCESS ) RETURN
      PMSA_DMS = 0e+0_fp

      ALLOCATE( PSO2_DMS( IIPAR, JJPAR, LLCHEM ), STAT=RC )
      CALL GC_CheckVar( 'sulfate_mod.F:PSO2_DMS', 0, RC )
      IF ( RC /= GC_SUCCESS ) RETURN
      PSO2_DMS = 0e+0_fp

      ALLOCATE( PSO4_SO2( IIPAR, JJPAR, LLCHEM ), STAT=RC )
      CALL GC_CheckVar( 'sulfate_mod.F:PSO4_SO2', 0, RC )
      IF ( RC /= GC_SUCCESS ) RETURN
      PSO4_SO2 = 0e+0_fp

      ALLOCATE( PSO4_ss( IIPAR, JJPAR, LLCHEM ), STAT=RC )
      CALL GC_CheckVar( 'sulfate_mod.F:PSO4_ss', 0, RC )
      IF ( RC /= GC_SUCCESS ) RETURN
      PSO4_ss = 0e+0_fp

      ALLOCATE( PNITs( IIPAR, JJPAR, LLCHEM ), STAT=RC )
      CALL GC_CheckVar( 'sulfate_mod.F:PNITs', 0, RC )
      IF ( RC /= GC_SUCCESS ) RETURN
      PNITs = 0e+0_fp

      !tdf
      ALLOCATE( PSO4_dust( IIPAR, JJPAR, LLCHEM, NDSTBIN ),
     &          STAT=RC )
      CALL GC_CheckVar( 'sulfate_mod.F:PSO4_dust', 0, RC )
      IF ( RC /= GC_SUCCESS ) RETURN
      PSO4_dust = 0e+0_fp

      !tdf
      ALLOCATE( PNIT_dust( IIPAR, JJPAR, LLCHEM, NDSTBIN ),
     &          STAT=RC )
      CALL GC_CheckVar( 'sulfate_mod.F:PNIT_dust', 0, RC )
      IF ( RC /= GC_SUCCESS ) RETURN
      PNIT_dust = 0e+0_fp

      ALLOCATE( SOx_SCALE( IIPAR, JJPAR ), STAT=RC )
      CALL GC_CheckVar( 'sulfate_mod.F:SOx_SCALE', 0, RC )
      IF ( RC /= GC_SUCCESS ) RETURN
      SOx_SCALE = 0e+0_fp

#if   defined( TOMAS )
      ! Allocate for TOMAS microphysics
      ALLOCATE( PSO4_SO2AQ( IIPAR, JJPAR, LLPAR ), STAT=RC )
      CALL GC_CheckVar( 'sulfate_mod.F:PSO4_SO2aq', 0, RC )
      IF ( RC /= GC_SUCCESS ) RETURN
      PSO4_SO2AQ = 0e+0_fp

      ALLOCATE( SO4_ANTH( IIPAR, JJPAR, LLPAR ), STAT=RC )
      CALL GC_CheckVar( 'sulfate_mod.F:SO4_ANTH', 0, RC )
      IF ( RC /= GC_SUCCESS ) RETURN
      SO4_ANTH = 0e+0_fp

      ALLOCATE( SO4_BIOF( IIPAR, JJPAR ), STAT=RC )
      CALL GC_CheckVar( 'sulfate_mod.F:SO4_BIOF', 0, RC )
      IF ( RC /= GC_SUCCESS ) RETURN
      SO4_BIOF = 0e+0_fp
#endif

      !=================================================================
      ! Only initialize the following for offline aerosol simulations
      !=================================================================
      IF ( Input_Opt%ITS_AN_AEROSOL_SIM ) THEN

         ALLOCATE( TCOSZ( IIPAR, JJPAR ), STAT=RC )
         CALL GC_CheckVar( 'sulfate_mod.F:TCOSZ', 0, RC )
         IF ( RC /= GC_SUCCESS ) RETURN
         TCOSZ = 0e+0_fp

         ALLOCATE( TTDAY( IIPAR, JJPAR ), STAT=RC )
         CALL GC_CheckVar( 'sulfate_mod.F:TTDAY', 0, RC )
         IF ( RC /= GC_SUCCESS ) RETURN
         TTDAY = 0e+0_fp
 
         ALLOCATE( COSZM( IIPAR, JJPAR ), STAT=RC )
         CALL GC_CheckVar( 'sulfate_mod.F:COSZM', 0, RC )
         IF ( RC /= GC_SUCCESS ) RETURN
         COSZM = 0e+0_fp
      ENDIF

      !================================================================
      ! Find drydep species in the DEPSAV array
      !=================================================================

      ! Define flags for species ID's
      id_AS    = Ind_('AS'       )
      id_AHS   = Ind_('AHS'      )
      id_AW1   = Ind_('AW1'      )
      id_DAL1  = Ind_('DSTAL1'   )
      id_DAL2  = Ind_('DSTAL2'   )
      id_DAL3  = Ind_('DSTAL3'   )
      id_DAL4  = Ind_('DSTAL4'   )
      id_DMS   = Ind_('DMS'      )
      id_DST1  = Ind_('DST1'     )
      id_DST2  = Ind_('DST2'     )
      id_DST3  = Ind_('DST3'     )
      id_DST4  = Ind_('DST4'     )
      id_H2O2  = Ind_('H2O2'     )
      id_HNO3  = Ind_('HNO3'     )
      id_HOBr  = Ind_('HOBr'     )
      id_LET   = Ind_('LET'      )
      id_MSA   = Ind_('MSA'      )
      id_NH3   = Ind_('NH3'      )
      id_NH4   = Ind_('NH4'      )
      id_NH4aq = Ind_('NH4aq'    )
      id_NIT   = Ind_('NIT'      )
      id_NITd1 = Ind_('NITD1'    )
      id_NITd2 = Ind_('NITD2'    )
      id_NITd3 = Ind_('NITD3'    )
      id_NITd4 = Ind_('NITD4'    )
      id_NITs  = Ind_('NITs'     )
      id_NK1   = Ind_('NK1'      )
      id_NK5   = Ind_('NK5'      )
      id_NK8   = Ind_('NK8'      )
      id_NK10  = Ind_('NK10'     )
      id_NK20  = Ind_('NK20'     )
      id_NO3   = Ind_('NO3'      )
      id_O3    = Ind_('O3'       )
      id_OH    = Ind_('OH'       )
      id_SALA  = Ind_('SALA'     )
      id_SALC  = Ind_('SALC'     )
      id_SF1   = Ind_('SF1'      )
      id_SO2   = Ind_('SO2'      )
      id_SO4   = Ind_('SO4'      )
      id_SO4aq = Ind_('SO4aq'    )
      id_SO4d1 = Ind_('SO4D1'    )
      id_SO4d2 = Ind_('SO4D2'    )
      id_SO4d3 = Ind_('SO4D3'    )
      id_SO4d4 = Ind_('SO4D4'    )
      id_SO4s  = Ind_('SO4s'     )
      id_SO4H1 = Ind_('SO4H1'    )
      id_SO4H2 = Ind_('SO4H2'    )

      ! Define flags for species drydep indices
      DRYNITs  = Ind_('NITs', 'D')
      DRYNITd1 = Ind_('NITD1','D')
      DRYNITd2 = Ind_('NITD2','D')
      DRYNITd3 = Ind_('NITD3','D')
      DRYNITd4 = Ind_('NITD4','D')
      DRYSO4s  = Ind_('SO4s', 'D')
      DRYSO4d1 = Ind_('SO4d1','D')
      DRYSO4d2 = Ind_('SO4d2','D')
      DRYSO4d3 = Ind_('SO4d3','D')
      DRYSO4d4 = Ind_('SO4d4','D')

      ! Error check the dust uptake species
      IF ( Input_Opt%LDSTUP ) THEN
         IF ( id_DAL1  < 0 .or. id_DAL2  < 0 .or. id_DAL3  < 0   .or. 
     &        id_DAL4  < 0 .or. id_NITd1 < 0 .or. id_NITd2 < 0   .or.
     &        id_NITd3 < 0 .or. id_NITd4 < 0 .or. id_SO4d1 < 0   .or.
     &        id_SO4d2 < 0 .or. id_SO4d3 < 0 .or. id_SO4d4 < 0 ) THEN
            ErrMsg =' Dust uptake tracers are undefined!'
            CALL GC_Error( ErrMsg, RC, ThisLoc )
            RETURN
         ENDIF
      ENDIF

      END SUBROUTINE INIT_SULFATE
!EOC
!------------------------------------------------------------------------------
!                  GEOS-Chem Global Chemical Transport Model                  !
!------------------------------------------------------------------------------
!BOP
!
! !IROUTINE: cleanup_sulfate
!
! !DESCRIPTION: Subroutine CLEANUP\_SULFATE deallocates all previously 
!  allocated arrays for sulfate emissions -- call at the end of the run
!  (bmy, 6/1/00, 10/15/09)
!\\
!\\
! !INTERFACE:
!
      SUBROUTINE CLEANUP_SULFATE()  
! 
! !REVISION HISTORY: 
!  (1 ) Now also deallocates IJSURF. (bmy, 11/12/02)
!  (2 ) Now also deallocates ENH3_na (rjp, bmy, 3/23/03)
!  (3 ) Now also deallocates COSZM (rjp, bmy, 3/30/04)
!  (4 ) Now also deallocates ESO4_sh (bec, bmy, 5/20/04)
!  (5 ) Now remove IJSURF (bmy, 7/20/04)
!  (6 ) Bug fix: now deallocate PSO4_ss, PNITs (bmy, 5/3/06)
!  (7 ) Deleted obsolete arrays from older SO2 volcanic emissions 
!        inventory (jaf, bmy, 10/15/09)
!  (8 ) Deallocate PSO4_SO2AQ (win, 1/25/10)
!  22 Dec 2011 - M. Payer    - Added ProTeX headers
!  30 May 2013 - S. Farina   - Deallocate PSO4_SO2AQ for TOMAS
!  04 Mar 2015 - R. Yantosca - Remove EEV, NEV.  Volcano eruptions are now
!                              handled via HEMCO.
!  22 May 2015 - R. Yantosca - Remove variables made obsolete by HEMCO
!EOP
!------------------------------------------------------------------------------
!BOC
!

      !=================================================================
      ! CLEANUP_SULFATE begins here!
      !=================================================================
      IF ( ALLOCATED( DMSo       ) ) DEALLOCATE( DMSo       )
      IF ( ALLOCATED( PMSA_DMS   ) ) DEALLOCATE( PMSA_DMS   )
      IF ( ALLOCATED( PNITs      ) ) DEALLOCATE( PNITs      )
      IF ( ALLOCATED( PSO2_DMS   ) ) DEALLOCATE( PSO2_DMS   )
      IF ( ALLOCATED( PSO4_SO2   ) ) DEALLOCATE( PSO4_SO2   )
#if   defined( TOMAS )
      IF ( ALLOCATED( PSO4_SO2AQ ) ) DEALLOCATE( PSO4_SO2AQ ) 
      IF ( ALLOCATED( SO4_ANTH   ))  DEALLOCATE( SO4_ANTH   )
      IF ( ALLOCATED( SO4_BIOF   ))  DEALLOCATE( SO4_BIOF   )
#endif
      IF ( ALLOCATED( PSO4_ss    ) ) DEALLOCATE( PSO4_ss    )
      
      IF ( ALLOCATED( PSO4_dust  ) ) DEALLOCATE( PSO4_dust  ) !tdf
      IF ( ALLOCATED( PNIT_dust  ) ) DEALLOCATE( PNIT_dust  ) !tdf
      IF ( ALLOCATED( SOx_SCALE  ) ) DEALLOCATE( SOx_SCALE  )
      IF ( ALLOCATED( SSTEMP     ) ) DEALLOCATE( SSTEMP     )
      IF ( ALLOCATED( TCOSZ      ) ) DEALLOCATE( TCOSZ      )
      IF ( ALLOCATED( TTDAY      ) ) DEALLOCATE( TTDAY      )          
      IF ( ALLOCATED( COSZM      ) ) DEALLOCATE( COSZM      )

      ! Free pointers
      IF ( ASSOCIATED( O3m        ) ) O3m        => NULL()
      IF ( ASSOCIATED( PH2O2m     ) ) PH2O2m     => NULL()
      IF ( ASSOCIATED( JH2O2      ) ) JH2O2      => NULL()
      IF ( ASSOCIATED( OH         ) ) OH         => NULL()
      IF ( ASSOCIATED( NO3        ) ) NO3        => NULL()
      IF ( ASSOCIATED( HNO3       ) ) HNO3       => NULL()
      IF ( ASSOCIATED( NDENS_SALA ) ) NDENS_SALA => NULL()
      IF ( ASSOCIATED( NDENS_SALC ) ) NDENS_SALC => NULL()

      END SUBROUTINE CLEANUP_SULFATE
!EOC
      END MODULE SULFATE_MOD<|MERGE_RESOLUTION|>--- conflicted
+++ resolved
@@ -293,7 +293,7 @@
       INTEGER                :: id_SALA,   id_SALC,   id_SF1   
       INTEGER                :: id_SO2,    id_SO4,    id_SO4aq 
       INTEGER                :: id_SO4d1,  id_SO4d2,  id_SO4d3 
-      INTEGER                :: id_SO4d4,  id_SO4s  
+      INTEGER                :: id_SO4d4,  id_SO4s,   id_pFe
       INTEGER                :: id_HOBr,   id_SO4H1,  id_SO4H2
 
       ! Species drydep ID flags
@@ -315,6 +315,7 @@
       LOGICAL                :: Archive_ProdSO4fromH2O2inCloud
       LOGICAL                :: Archive_ProdSO4fromHOBrInCloud
       LOGICAL                :: Archive_ProdSO4fromO3InCloud
+      LOGICAL                :: Archive_ProdSO4fromO2InCloudMetal
       LOGICAL                :: Archive_ProdSO4fromO3inSeaSalt
       LOGICAL                :: Archive_ProdSO4fromO3s
       LOGICAL                :: Archive_ProdSO4fromOxidationOnDust
@@ -2294,9 +2295,6 @@
          ! and NO3 [molec/cm3] back into State_Chm%Species
          !==============================================================
          IF ( IS_FULLCHEM ) THEN
-! This may be problematic 
-!            State_Chm%Species(I,J,L,id_OH  ) = OH
-!            State_Chm%Species(I,J,L,id_NO3 ) = XNO3
             Spc(I,J,L,id_OH  ) = OH
             Spc(I,J,L,id_NO3 ) = XNO3
          ENDIF
@@ -2551,14 +2549,6 @@
       USE State_Diag_Mod,     ONLY : DgnState
       USE TIME_MOD,           ONLY : GET_TS_CHEM, GET_MONTH
       USE TIME_MOD,           ONLY : ITS_A_NEW_MONTH
-<<<<<<< HEAD
-=======
-      USE TRACERID_MOD,       ONLY : IDTH2O2
-      USE TRACERID_MOD,       ONLY : IDTSO2
-      USE TRACERID_MOD,       ONLY : IDTSO4,  IDTNH3,  IDTNH4,  IDTHNO3
-      USE TRACERID_MOD,       ONLY : IDTNIT,  IDTDST1, IDTDST2, IDTDST3
-      USE TRACERID_MOD,       ONLY : IDTDST4, IDTSALA, IDTSALC, IDTpFe
->>>>>>> 572128f1
       USE WETSCAV_MOD,        ONLY : H2O2s
       USE WETSCAV_MOD,        ONLY : SO2s
       USE HCO_INTERFACE_MOD,  ONLY : GetHcoDiagn
@@ -2808,7 +2798,6 @@
 !$OMP+PRIVATE( PSO4E, PSO4F, XX                                        )
 !$OMP+PRIVATE( HPLUS, SO4nss, TNH3, TNO3,  GNO3, ANIT,   LSTOT, ALKdst )
 !$OMP+PRIVATE( ALKds, ALKss,  NH3,  SSCvv, aSO4, SO2_sr, SR,    TANIT  )
-<<<<<<< HEAD
 !$OMP+PRIVATE( BULK,  SIZE_RES,     RC, AlkA, AlkC                     )
 !$OMP+PRIVATE( ALK_d, KTS, KTN, PSO4_d, PH2SO4_d, PNIT_d, SO2_gas      ) !tdf
 !$OMP+PRIVATE( KTH, H2SO4_cd, H2SO4_gas, Ki                            ) !tdf
@@ -2817,12 +2806,9 @@
 !$OMP+PRIVATE( L3_1, L3S_1,KaqO3_1, L5_1, L5S_1,HSO3aq,SO3aq           ) !qjc
 !$OMP+PRIVATE( SO4H1_vv, SO4H2_vv, LSTOT0, SO2_ss0, rSIV,fupdateHOBr_0 ) !qjc
 !$OMP+PRIVATE( HCO3, HCHOBr, KO3, KHOBr, f_srhobr, HOBr0               ) !qjc
-=======
-!$OMP+PRIVATE( BULK,  SIZE_RES,     RC                                 )
 !$OMP+PRIVATE( L4,    L4S,     KaqO2,  DUST, Mn_ant, Mn_nat, Mn_tot    )
 !$OMP+PRIVATE( Fe_ant, Fe_nat, Fe_tot, Fe_d, Mn_d,   FeIII,  MnII      )
 !$OMP+PRIVATE( Fe_d_ant, Fe_d_nat                                      )
->>>>>>> 572128f1
 !$OMP+SCHEDULE( DYNAMIC )
       DO L = 1, LLPAR 
       DO J = 1, JJPAR
@@ -3065,17 +3051,13 @@
          L5_1    = 0.e+0_fp !(qjc, 04/10/16)
          L2S     = 0.e+0_fp
          L3S     = 0.e+0_fp
-<<<<<<< HEAD
          L3S_1   = 0.e+0_fp !(qjc, 04/10/16)
          L5S     = 0.e+0_fp !(qjc, 04/10/16)
          L5S_1   = 0.e+0_fp !(qjc, 04/10/16)   
-
-=======
          KaqO2   = 0.e+0_fp
          L4      = 0.e+0_fp
          L4S     = 0.e+0_fp
          
->>>>>>> 572128f1
          ! If (1) there is cloud, (2) there is SO2 present, and 
          ! (3) the T > -15 C, then compute aqueous SO2 chemistry
          ! Prevent divide-by-zero if LWC=0 (mpayer, 9/6/13)
@@ -3187,44 +3169,33 @@
 	    CALL GET_HPLUS( SO4nss, TNH3, TNO3,     SO2_ss, TK, 
      &                        PATM,   LWC,  HPLUS_45, HPLUS )
 
-<<<<<<< HEAD
             ! Store the cloud pH
             pHCloud(I,J,L) = -1.0e+0_fp * log10(HPLUS)
 
-            ! Compute aqueous rxn rates for SO2
-            CALL AQCHEM_SO2( LWC, TK,    PATM,    SO2_ss, H2O20, 
-     &                       O3,  HPLUS, KaqH2O2, KaqO3, KaqO3_1,
-     &                       HSO3aq, SO3aq ) 
-
-!------------------------------------------------------------------------------
-! Prior to 11/16/17:
-! Bug fix: HSO3_AQ and SO3_AQ are now saved below after the rSIV calculation
-! (qjc, mps,11/16/17)
-!            ! Store HSO3aq, SO3aq for use in gckpp_HetRates.F90
-!            State_Chm%HSO3_AQ(I,J,L) = HSO3aq
-!            State_Chm%SO3_AQ(I,J,L)  = SO3aq
-!------------------------------------------------------------------------------
-=======
-            ! Get concentrations for metal cat pathway
-            DUST     = STT(I,J,L,IDTDST1) + STT(I,J,L,IDTDST2) +
-     &                 STT(I,J,L,IDTDST3) + STT(I,J,L,IDTDST4) ![v/v]
-            DUST     = DUST * State_Met%AD(I,J,L)/ TCVV(IDTDST1) ! [kg]
-
-            DUST     = DUST * 1.e+12_fp / State_Met%AIRVOL(I,J,L) ! [ng/m3]
+            ! Get concentrations for metal cat pathway [v/v -> ng/m3]
+            DUST = ( Spc(I,J,L,id_DST1) + Spc(I,J,L,id_DST2) +
+     &               Spc(I,J,L,id_DST3) + Spc(I,J,L,id_DST4) ) *
+     &               1.e+12_fp * State_Met%AD(I,J,L)
+     &               / ( AIRMW 
+     &                 / State_Chm%SpcData(id_DST1)%Info%emMW_g )
+     &               / State_Met%AIRVOL(I,J,L)
 
             ! Calculate Fe and Mn natural [ng m-3]
-            ! Assume that Fe is 3.5% of total dust mass based on Taylor and McLennan [1985]
+            ! Assume that Fe is 3.5% of total dust mass based on
+            ! Taylor and McLennan [1985]
             Fe_nat = DUST * 35e-3_fp
             ! and Mn is 50 times less than Fe based on Desbouefs et al. [2005]
             Mn_nat = Fe_nat / 50e+0_fp
 
-            ! anthropogenic Fe concentrations
-            IF ( IDTpFe > 0 ) THEN
-               Fe_ant     = STT(I,J,L,IDTpFe) ![v/v]
-               Fe_ant     = Fe_ant * State_Met%AD(I,J,L)/ TCVV(IDTpFe) ! [kg]
-               Fe_ant     = Fe_ant * 1.e+12_fp / State_Met%AIRVOL(I,J,L) ! [ng/m3]
+            ! Anthropogenic Fe concentrations [v/v -> ng/m3]
+            IF ( id_pFe > 0 ) THEN
+               Fe_ant = Spc(I,J,L,id_pFe) *
+     &                  1.e+12_fp * State_Met%AD(I,J,L)
+     &                  / ( AIRMW 
+     &                    / State_Chm%SpcData(id_pFe)%Info%emMW_g )
+     &                  / State_Met%AIRVOL(I,J,L)
             ELSE
-               Fe_ant     = 0e+0_fp ![ng/m3]
+               Fe_ant = 0e+0_fp
             ENDIF
 
             ! Calculate Mn anthropogenic [ng m-3]
@@ -3255,33 +3226,12 @@
                Fe_d     = 0e+0_fp
             ENDIF
 
-
             ! Impose a dependence of Fe speciation on sunlight
-
-            IF ( Input_Opt%ITS_A_FULLCHEM_SIM ) THEN
-               !---------------------
-               ! Coupled simulation
-               !---------------------
-
+            IF ( Input_Opt%ITS_A_FULLCHEM_SIM .or. 
+     &           Input_Opt%ITS_AN_AEROSOL_SIM ) THEN
                IF ( State_Met%SUNCOS(I,J) > 0e+0_fp ) THEN
                   ! Assume 10% of dissolved Fe is in Fe(III)
                   !oxidation state during the daytime
-                  FeIII = Fe_d * 0.1e+0_fp
-               ELSE
-                  ! Assume 90% of dissolved Fe is in Fe(III)
-                  ! oxidation state during the nighttime
-                  FeIII = Fe_d * 0.9e+0_fp
-               ENDIF
-
-
-            ELSE IF ( Input_Opt%ITS_AN_AEROSOL_SIM ) THEN
-               !---------------------
-               ! Offline simulation
-               !---------------------
-
-               IF ( State_Met%SUNCOS(I,J) > 0e+0_fp ) THEN
-                  ! Assume 10% of dissolved Fe is in Fe(III)
-                  ! oxidation state during the daytime
                   FeIII = Fe_d * 0.1e+0_fp
                ELSE
                   ! Assume 90% of dissolved Fe is in Fe(III)
@@ -3295,14 +3245,15 @@
                CALL ERROR_STOP( 'Invalid NSRCX!','CHEM_SO2')
             ENDIF
 
-            ! Assume that dissolved Mn is in Mn(II) oxidation state all of the time
+            ! Assume that dissolved Mn is in Mn(II) oxidation state all of
+            ! the time
             MnII = Mn_d
 
             ! Compute aqueous rxn rates for SO2
-            CALL AQCHEM_SO2( LWC,      TK,    PATM, SO2_ss, H2O20,
-     &                       O3,       HPLUS, MnII, FeIII,
-     &                       KaqH2O2,  KaqO3, KaqO2 )
->>>>>>> 572128f1
+            CALL AQCHEM_SO2( LWC,     TK,    PATM,    SO2_ss, H2O20, 
+     &                       O3,      HPLUS, MnII,    FeIII,
+     &                       KaqH2O2, KaqO3, KaqO3_1, KaqO2,
+     &                       HSO3aq,  SO3aq ) 
 
             !----------------------------------------------------------
             ! Compute loss by H2O2.  Prevent floating-point exception
@@ -3407,6 +3358,25 @@
             ENDIF 
 
             !----------------------------------------------------------
+            ! Compute loss by O2.  I did not do what Jintai Lin did
+            ! above for the other aqueous-phase reactions because it
+            ! doesn't make sense for this reaction (bec, 7/7/15)
+            !----------------------------------------------------------
+
+            ! Argument of the exponential
+            XX = -KaqO2 * DTCHEM
+
+            IF ( IS_SAFE_EXP( XX ) ) THEN
+               ! Aqueous phase SO2 loss rate w/ O2 [v/v/timestep]
+               L4  = EXP( XX )
+
+               ! Loss by O2
+               L4S = SO2_ss * (1.e+0_fp - L4)
+            ELSE
+               L4S = SO2_ss
+            ENDIF
+
+            !----------------------------------------------------------
             ! Compute loss by HOBr.  Prevent floating-point exception
             ! by not allowing the exponential to go to infinity if 
             ! the argument is too large. !qjc (04/05/16)
@@ -3439,11 +3409,12 @@
             L2S   =  L2S   * FC
             L3S   =  L3S   * FC    
             L3S_1 =  L3S_1 * FC   !(qjc, 06/20/16)
+            L4S   =  L4S   * FC
             L5S   =  L5S          !(qjc, 06/20/16), do not multiply by FC if it
                                   ! is not divided by FC at the begining
             L5S_1 =  L5S_1        !(qjc, 06/20/16)
 
-            LSTOT0 = L2S + L3S + L5S ! (qjc, 11/04/16)
+            LSTOT0 = L2S + L3S + L4S + L5S ! (qjc, 11/04/16)
 
             ! make sure sulfate produced is less than SO2 available
             ! (qjc, 06/20/16)
@@ -3451,6 +3422,7 @@
 
                L2S   = SO2_ss * L2S   / LSTOT0
                L3S   = SO2_ss * L3S   / LSTOT0
+               L4S   = SO2_SS * L4S   / LSTOT0
                L5S   = SO2_ss * L5S   / LSTOT0
                L3S_1 = SO2_ss * L3S_1 / LSTOT0
                L5S_1 = SO2_ss * L5S_1 / LSTOT0
@@ -3464,6 +3436,7 @@
 
                L2S   = L2S
                L3S   = L3S
+               L4S   = L4S
                L5S   = L5S
                L3S_1 = L3S_1
                L5S_1 = L5S_1
@@ -3472,25 +3445,6 @@
                ! HOBr by SO2 (feedback to ehc_mod.f) (qjc, 06/20/16)
                State_Chm%fupdateHOBr(I,J,L) = fupdateHOBr_0
 
-            ENDIF
-
-            !----------------------------------------------------------
-            ! Compute loss by O2.  I did not do what Jintai Lin did above for
-            ! the other aqueous-phase reactions because it doesn't make sense for
-            ! this reaction (bec, 7/7/15)
-            !----------------------------------------------------------
-
-            ! Argument of the exponential
-            XX = -KaqO2 * DTCHEM
-
-            IF ( IS_SAFE_EXP( XX ) ) THEN
-               ! Aqueous phase SO2 loss rate w/ O2 [v/v/timestep]
-               L4  = EXP( XX )
-
-               ! Loss by O2
-               L4S = SO2_ss * (1.e+0_fp - L4)
-            ELSE
-               L4S = SO2_ss
             ENDIF
 
             ! Decide whether or not it is necessary to use heterogeneous cloud
@@ -3656,11 +3610,7 @@
 
 	       ! Get total in-cloud sulfate production based on bulk cloud pH
                ! calculations for use in HET_DROP_CHEM
-<<<<<<< HEAD
-               LSTOT = (L2S + L3S + L5S) / FC !(qjc, 06/20/16)
-=======
-               LSTOT = L2S + L3S + L4S
->>>>>>> 572128f1
+               LSTOT = (L2S + L3S + L4S + L5S) / FC !(qjc, 06/20/16)
 
 	       ! Get coarse-mode sea-salt concentration for use in
                ! HET_DROP_CHEM [v/v]
@@ -3673,13 +3623,8 @@
 
                ! This is to make sure HET_DROP_CHEM does not compute more
                ! sulfate then there is SO2
-<<<<<<< HEAD
                ! Add L5S (qjc, 11/04/16)
-               SO2_sr = MAX( SO2_ss - ( L2S + L3S + L5S ), MINDAT)
-=======
-               SO2_sr = MAX( SO2_ss - ( ( L2S + L3S + L4S ) * FC ),
-     &                       MINDAT )
->>>>>>> 572128f1
+               SO2_sr = MAX( SO2_ss - ( L2S + L3S + L4S + L5S ), MINDAT)
 
                CALL HET_DROP_CHEM( I,    J,   L,      LSTOT, SSCvv, 
      &                             aSO4, NH3, SO2_sr, H2O20, GNO3,  SR,
@@ -3700,23 +3645,17 @@
                SRo3   = SR * (1-f_srhobr)
 
 	    ELSE
-<<<<<<< HEAD
                SR     = 0.e+0_fp
                SRhobr = 0.e+0_fp
                SRo3   = 0.e+0_fp
                so2_sr = 0.e+0_fp
-=======
-		      SR = 0.e+0_fp
->>>>>>> 572128f1
 	    ENDIF
-
 
             ! We have used the in-cloud LWC to compute the sulfate
             ! aqueous chemistry.  We get the appropriate grid-box averaged 
             ! mass of SO2 and sulfate by multiplying the reaction rates
             ! L2S and L3s by the cloud fraction after the aqueous chemistry
             ! has been done.  (lzh, jaf, bmy, 5/27/11)
-<<<<<<< HEAD
             SR     =  SR     * FC
             SRo3   =  SRo3   * FC !(qjc, 04/10/16)
             SRhobr =  SRhobr * FC !(qjc, 04/10/16)
@@ -3726,7 +3665,8 @@
 
             ! Make sure SO2_ss and H2O20 are in the proper range
             ! Add L5S (qjc, 11/04/16)
-            SO2_ss = MAX( SO2_ss - ( L2S+L3S+L5S+SR ), MINDAT )
+            SO2_ss = MAX( SO2_ss - ( L2S+L3S+L4S+L5S+SR ), MINDAT )
+            H2O20  = MAX( H2O20  - L2S,                    MINDAT )
 
             ! Factor to calculate effective SO3 and HSO3 in aqchem_so2 to
             ! be used in HOBr+HSO3/SO3 (qjc, 06/20/16)
@@ -3737,31 +3677,6 @@
             ! Store HSO3aq, SO3aq for use in gckpp_HetRates.F90
             State_Chm%HSO3_AQ(I,J,L) = HSO3aq*(1+rSIV)/2
             State_Chm%SO3_AQ(I,J,L)  = SO3aq *(1+rSIV)/2
-
-            H2O20  = MAX( H2O20  - L2S,                MINDAT )
-=======
-            L2S =  L2S * FC
-            L3S =  L3S * FC
-            L4S =  L4S * FC
-            SR  =  SR  * FC
-
-            ! Make sure total loss doesn't exceed SO2_ss
-            LSTOT = L2S + L3S + L4S + SR
-
-            IF ( ( LSTOT  .GT. SO2_ss   )  .AND.
-     &           ( SO2_SS .GT. 0.e+0_fp ) ) THEN
-               WRITE(*,*) LSTOT,SO2_SS
-               L2S = L2S * SO2_SS / LSTOT
-               L3S = L3S * SO2_SS / LSTOT
-               L4S = L4S * SO2_SS / LSTOT
-               SR  = SR  * SO2_SS / LSTOT
-               LSTOT = L2S + L3S + L4S + SR
-            ENDIF
-
-            ! Make sure SO2_SS and H2O20 are in the proper range
-            SO2_ss = MAX( SO2_ss - LSTOT, MINDAT )
-            H2O20  = MAX( H2O20  - L2S,   MINDAT )
->>>>>>> 572128f1
 
             ! Update SO2 level, save SO2[ppv], H2O2[ppv] for WETDEP
             SO2s( I,J,L) = SO2_ss
@@ -3779,8 +3694,8 @@
             SO2s(I,J,L ) = MAX( SO2_ss, 1.0e-32_fp )
             L2S          = 0.e+0_fp
             L3S          = 0.e+0_fp
-<<<<<<< HEAD
             L3S_1        = 0.e+0_fp !(qjc, 11/04/16)
+            L4S          = 0.e+0_fp
             L5S          = 0.e+0_fp !(qjc, 11/04/16)
             L5S_1        = 0.e+0_fp !(qjc, 11/04/16)
             SR           = 0.e+0_fp
@@ -3796,14 +3711,10 @@
             ! This is the ratio used to calculate the actual removal of
             ! HOBr by SO2 for use in gckpp_HetRates.F90 (qjc, 06/20/16)
             State_Chm%fupdateHOBr(I,J,L) = 0.e+0_fp
-=======
-	         SR		       = 0.e+0_fp
-	         L4S          = 0.e+0_fp
 
             ! SO2 chemical loss rate  = SO4 production rate [v/v/timestep]
             PSO4_SO2(I,J,L) = PSO4E
             PSO4_ss (I,J,L) = PSO4F
->>>>>>> 572128f1
 
          ENDIF
 
@@ -3817,16 +3728,13 @@
             IF ( id_SO4H2 > 0 ) Spc(I,J,L,id_SO4H2) = 0.0e+0_fp
          End If
 
-<<<<<<< HEAD
          ! SO2 chemical loss rate  = SO4 production rate [v/v/timestep]
          ! Add L5S (qjc, 11/04/16)
-         PSO4_SO2(I,J,L) = L1 + L2S + L3S + L5S + PSO4E + SR
+         PSO4_SO2(I,J,L) = L1 + L2S + L3S + L4S + L5S + PSO4E + SR
 
          ! Production of sulfate on sea salt
          PSO4_ss (I,J,L) = PSO4F
 
-=======
->>>>>>> 572128f1
 #if   defined( TOMAS )
          PSO4_SO2AQ(I,J,L) = L2S + L3S + SR ! For TOMAS microphysics
 #endif
@@ -3866,10 +3774,7 @@
      &                      ( L2S * State_Met%AD(I,J,L) / TCVV_S )
 
             ! P(SO4) from aqueous-phase oxidation with O3 [kg S/timestep]
-<<<<<<< HEAD
             ! Replace SR with SRo3 (qjc, 04/10/16)
-=======
->>>>>>> 572128f1
             AD05(I,J,L,7) = AD05(I,J,L,7) +
      &                      ( ( L3S + SRo3 ) * State_Met%AD(I,J,L) /
      &                      TCVV_S )
@@ -3885,23 +3790,23 @@
      &                      TCVV_S )
 
             ! P(SO4) from aqueous-phase oxidation with HOBr [kg S/timestep]
-            AD05(I,J,L,15) = AD05(I,J,L,15) +
+            AD05(I,J,L,16) = AD05(I,J,L,15) +
      &                       ((L5S+SRhobr)* State_Met%AD(I,J,L)/TCVV_S)
 
             ! P(SO4) by SRo3
-            AD05(I,J,L,16) = AD05(I,J,L,16) +
+            AD05(I,J,L,17) = AD05(I,J,L,16) +
      &                       (SRo3*State_Met%AD(I,J,L)/TCVV_S)
 
             ! P(SO4) by SRhobr
-            AD05(I,J,L,17) = AD05(I,J,L,17) +
+            AD05(I,J,L,18) = AD05(I,J,L,17) +
      &                       (SRhobr*State_Met%AD(I,J,L)/TCVV_S)
 
             ! P(SO4) by o3s
-            AD05(I,J,L,18) = AD05(I,J,L,18) +
+            AD05(I,J,L,19) = AD05(I,J,L,18) +
      &                       (L3S_1*State_Met%AD(I,J,L)/TCVV_S)
 
             ! Cloud pH
-            AD05(I,J,L,19) = AD05(I,J,L,19) + HPLUS
+            AD05(I,J,L,20) = AD05(I,J,L,19) + HPLUS
 
             !tdf
             PSO4d_tot   = 0.e+0_fp
@@ -3917,18 +3822,18 @@
                END DO
 
                ! P(SO4) from O3 oxidation on dust aerosols [kg S/timestep]
-               AD05(I,J,L,11) = AD05(I,J,L,11) +
+               AD05(I,J,L,12) = AD05(I,J,L,11) +
      &                       ( PSO4d_tot * State_Met%AD(I,J,L) /
      &                         TCVV_S )
 
                ! P(NIT) from HNO3 uptake on dust [kg N/timestep]
-               AD05(I,J,L,12) = AD05(I,J,L,12) +
+               AD05(I,J,L,13) = AD05(I,J,L,12) +
      &                       ( PNITd_tot * State_Met%AD(I,J,L) /
      &                         TCVV_N )
 
                ! Included P(SO4) due to uptake of H2SO4(g)        !tdf 3/2/2K9
                ! P(SO4) from uptake of H2SO4 on dust aerosols [kg S/timestep]
-               AD05(I,J,L,13) = AD05(I,J,L,13) +
+               AD05(I,J,L,14) = AD05(I,J,L,13) +
      &                       ( PH2SO4d_tot * State_Met%AD(I,J,L) /
      &                         TCVV_S )
             ENDIF
@@ -3956,7 +3861,7 @@
 
             ! P(SO4) from aqueous-phase oxidation with O3 [kg S/timestep]
             IF ( Archive_ProdSO4fromO3InCloud ) THEN
-               State_Diag%ProdSO4fromHOBrInCloud(I,J,L) =
+               State_Diag%ProdSO4fromO3InCloud(I,J,L) =
      &            ( ( L3S + SRo3 ) * State_Met%AD(I,J,L) / TCVV_S )
             ENDIF
 
@@ -3966,6 +3871,14 @@
      &            ( ( L5S + SRhobr ) * State_Met%AD(I,J,L) / TCVV_S )
             ENDIF
 
+            ! P(SO4) from aqueous-phase oxidation with O2 metal-catalyzed
+            ! [kg S/timestep]
+            IF ( Archive_ProdSO4fromO2InCloudMetal ) THEN
+               State_Diag%ProdSO4fromO2InCloudMetal(I,J,L) = 
+     &            ( L4S * State_Met%AD(I,J,L) / TCVV_S )
+            ENDIF
+
+            ! P(SO4) from O3 oxidation in sea-salt aerosols [kg S/timestep]
             IF ( Archive_ProdSO4fromO3inSeaSalt ) THEN
                State_Diag%ProdSO4fromO3inSeaSalt(I,J,L) = 
      &            ( ( PSO4E + PSO4F ) * State_Met%AD(I,J,L) / TCVV_S )
@@ -5881,15 +5794,10 @@
 !\\
 ! !INTERFACE:
 !
-<<<<<<< HEAD
-      SUBROUTINE AQCHEM_SO2( LWC, T,     P,       SO2, H2O2, 
-     &                       O3,  Hplus, KaqH2O2, KaqO3, KaqO3_1,
-     &                       HSO3aq, SO3aq ) 
-=======
-      SUBROUTINE AQCHEM_SO2( LWC,      T,     P,      SO2,   H2O2,
-     &                       O3,       Hplus, MnII,   FeIII,
-     &                       KaqH2O2,  KaqO3, KaqO2 )
->>>>>>> 572128f1
+      SUBROUTINE AQCHEM_SO2( LWC,     T,     P,       SO2,   H2O2, 
+     &                       O3,      Hplus, MnII,    FeIII, 
+     &                       KaqH2O2, KaqO3, KaqO3_1, KaqO2,
+     &                       HSO3aq,  SO3aq ) 
 !
 ! !INPUT PARAMETERS: 
 !
@@ -5907,13 +5815,10 @@
 !
       REAL(fp), INTENT(OUT) :: KaqH2O2 ! Reaction rate for H2O2
       REAL(fp), INTENT(OUT) :: KaqO3   ! Reaction rate for O3
-<<<<<<< HEAD
       REAL(fp), INTENT(OUT) :: KaqO3_1 ! only the SO3-- oxidation, (qjc, 04/10/16)
+      REAL(fp), INTENT(OUT) :: KaqO2   ! Reaction rate for O2 (metal cat)
       REAL(fp), INTENT(OUT) :: HSO3aq  ! Cloud bisulfite [mol/l] (qjc, 06/10/16)
       REAL(fp), INTENT(OUT) :: SO3aq   ! Cloud sulfite   [mol/l] (qjc, 06/10/16)
-=======
-      REAL(fp), INTENT(OUT) :: KaqO2   ! Reaction rate for O2 (metal cat)
->>>>>>> 572128f1
 !
 ! !REMARKS:
 !  Chemical Reactions:
@@ -5977,7 +5882,6 @@
       REAL(fp)              :: XHSO3,  XSO3,   KH1, HCH2O2, FHCH2O2
       REAL(fp)              :: XH2O2G, H2O2aq, KO0, KO1,    KO2
       REAL(fp)              :: HCO3,   XO3g,   O3aq
-!      REAL(fp)              :: rSIV    ! qjc, 06/20/16
 
       !=================================================================
       ! AQCHEM_SO2 begins here!
@@ -6033,21 +5937,9 @@
 
       ! Effective HSO3aq for HOBr+HSO3
       HSO3aq = SIV * XHSO3           ! unit: M (qjc, 06/10/16)
-!------------------------------------------------------------------------------
-! Prior to 11/16/17:
-! Bug fix: rSIV was not defined here. This calculation is now done in CHEM_SO2
-! (qjc, mps, 11/16/17)
-!      HSO3aq = HSO3aq * (1 + rSIV)/2 ! unit: M (qjc, 06/20/16)
-!------------------------------------------------------------------------------
 
       ! Effective SO3aq for HOBr+SO3
       SO3aq  = SIV * XSO3            ! unit: M (qjc, 06/10/16)
-!------------------------------------------------------------------------------
-! Prior to 11/16/17:
-! Bug fix: rSIV was not defined here. This calculation is now done in CHEM_SO2
-! (qjc, mps, 11/16/17)
-!      SO3aq  = SO3aq * (1+rSIV)/2    ! unit: M (qjc, 06/20/16)
-!------------------------------------------------------------------------------
 
       !=================================================================
       ! H2O2 equilibrium reaction
@@ -6123,11 +6015,10 @@
       KaqO3 = (KO0*XSO2AQ + KO1*XHSO3 + KO2*XSO3) * FHCSO2 * XSO2g
      &      * P * HCO3 * XO3g * LWC * R * T   ! [v/v/s]
 
-<<<<<<< HEAD
       !(qjc, 04/10/16)
       KaqO3_1 = KO2*XSO3 * FHCSO2 * XSO2g
      &      * P * HCO3 * XO3g * LWC * R * T   ! [v/v/s]
-=======
+
       ! ===================================================================
       ! Metal (Fe, Mn) catalyzed O2 oxidation (bec, 7/12/04)
       ! R = d[S(VI)]/dt = 750*[Mn(II)]*[S(IV)] + 2600*[Fe(III)]*[S(IV)] +
@@ -6148,7 +6039,6 @@
       KaqO2 = FHCSO2 * XSO2g * ( (750e+0_fp * MnII ) +
      &       ( 2600e+0_fp * FeIII ) + (1e+10_fp * MnII * FeIII ) ) *
      &        LWC * R * T   ! [s-1]
->>>>>>> 572128f1
 
       END SUBROUTINE AQCHEM_SO2
 !EOC
@@ -8170,6 +8060,9 @@
       Archive_ProdSO4fromO3InCloud = 
      &     ASSOCIATED( State_Diag%ProdSO4fromO3InCloud        )
 
+      Archive_ProdSO4fromO2InCloudMetal = 
+     &     ASSOCIATED( State_Diag%ProdSO4fromO2InCloudMetal   )
+
       Archive_ProdSO4fromO3inSeaSalt = 
      &     ASSOCIATED( State_Diag%ProdSO4fromO3inSeaSalt      )
 
@@ -8323,6 +8216,7 @@
       id_NO3   = Ind_('NO3'      )
       id_O3    = Ind_('O3'       )
       id_OH    = Ind_('OH'       )
+      id_pFe   = Ind_('pFe'      )
       id_SALA  = Ind_('SALA'     )
       id_SALC  = Ind_('SALC'     )
       id_SF1   = Ind_('SF1'      )
