!------------------------------------------------------------------------------
!          Harvard University Atmospheric Chemistry Modeling Group            !
!------------------------------------------------------------------------------
!BOP
!
! !MODULE: logical_mod.f
!
! !DESCRIPTION: Module LOGICAL\_MOD contains all of the logical switches 
!  used by GEOS-Chem.
!\\
!\\
! !INTERFACE:
!
      MODULE LOGICAL_MOD
!
! !USES:
!
      IMPLICIT NONE
#     include "define.h"
!
! !REVISION HISTORY:
!  05 Nov 2004 - R. Yantosca - Added LNEI99 switch to toggle EPA/NEI emissions 
!  20 Dec 2004 - R. Yantosca - Added LAVHRRLAI switch for AVHRR LAI fields 
!  20 Oct 2005 - T-M Fu.     - Added LMEGAN switch for MEGAN biogenics
!  01 Nov 2005 - B. Field    - Added LEMEP switch
!  26 Feb 2006 - R. Yantosca - Added LDYNOCEAN switch for online ocean Hg model
!  05 Apr 2006 - R. Yantosca - Added LGFED2BB switch for GFED2 BIOMASS BURNING
!  05 May 2006 - L. Murray   - Added LCTH, LMFLUX, LPRECON for lightning
!  30 May 2006 - S. Wu       - Added LFUTURE  
!  26 Jun 2006 - R. Park     - Added LBRAVO  
!  06 Jul 2006 - Aaron van D.- Added LEDGAR, LEDGARNOx, LEDGARCO, LEDGARSHIP, 
!                              LEDGARSOx switches for EDGAR emissions
!  17 Aug 2006 - R. Yantosca - Added LSTREETS for David Streets' emissions
!  21 Aug 2006 - P. Le Sager - Added LVARTROP for variable tropopause
!  31 Jan 2007 - L. Murray   - Added LOTDREG, LOTDLOC for regional or local 
!                              OTD-LIS redistribution of lightning flashes
!  31 Jan 2007 - L. Murray   - Added LOTDSCALE
!  08 Mar 2008 - Aaron van D.- Added LCAC, LARCSHIP, LEMEPSHIP
!  24 Nov 2008 - Aaron van D.- Added LVISTAS
!  16 Oct 2009 - Y. Chen     - Added L8DAYBB, L3HRBB and LSYNOPBB for 
!                              8-day and 3-hr GFED BB emissions
!  26 Jan 2009 - P. Le Sager - Added LICARTT to account for Hudman 
!                              corrections to EPA/NEI99
!  12 Feb 2009 - D. Henze    - Added LSVCSPEC 
!  10 Mar 2009 - T-M Fu      - Added LMEGANMONO
!  10 Mar 2009 - T-M Fu      - Added LDICARB
!  29 May 2009 - J. Lin      - Add LNLPBL, LARPBLH and LDEPBCK (non-local PBL)
!  18 May 2009 - P. Le Sager - Added LCOOKE
!  28 May 2009 - P. Le Sager - Added LKPP 
!  16 Oct 2009 - C. Lee      - Added LICOADSSHIP
!  18 Aug 2009 - K. Wecht    - Added switches for CH4 emissions & budget  
!  16 Oct 2009 - R. Yantosca - Added LLINOZ switch for Linoz O3 strat chem
!  16 Oct 2009 - R. Yantosca - Added ProTeX header
!  30 Oct 2009 - Aaron van D - Added LNEI2005
!  19 Nov 2009 - M. Barkley  - Added LMODISLAI and LPECCA
!  18 Dec 2009 - Aaron van D - Added HDF5 logical switches
!  18 Dec 2009 - Aaron van D - Added logicals for NA, EU, CH, CU nested grids
!  18 Dec 2009 - Aaron van D - Added logical for 2 x 2.5 TPCORE BC's 
!  29 Jan 2009 - F. Paulot   - Added LFERTILIZERNOX.
!  22 Jan 2010 - R. Yantosca - Added LTOMAS switch
!  26 Feb 2010 - R. Yantosca - Remove obsolete LEMBED flag
!  18 May 2010 - R. Nassar   - Add logical flags for CO2 offline simulation
!  20 Jul 2010 - C. Carouge  - Add LPREINDHG and LGTMM for updated mercury.
!  24 Jan 2011 - L. Murray   - Remove LOTDREG, LCTH, LMFLUX, LPRECON,
!                               and LOTDSCALE for lightning
!  07 Sep 2011 - P. Kasibhatla - Modified to include GFED3
!  26 Mar 2012 - R. Yantosca - Add USE_OLSON_2001 switch, which will use the
!                              newer Olson 2001 land map & drydep inputs
!  26 Apr 2013 - R. Yantosca - Remove LTOMAS; we now use #if defined( TOMAS )
!EOP
!------------------------------------------------------------------------------
!BOC
      !=================================================================
      ! The logical switches below are for turning options ON or OFF
      !=================================================================

      !%%%% Aerosols %%%%
      LOGICAL :: LATEQ           ! ??     
      LOGICAL :: LCARB           ! Use carbon aerosol tracers?
      LOGICAL :: LCRYST          ! Use Crystalline aerosols? (not implemented)
      LOGICAL :: LCOOKE          ! Use the C
      LOGICAL :: LDEAD           ! Use the DEAD/Zender dust algorithm?
      LOGICAL :: LDUST           ! Use dust aerosol tracers?
      LOGICAL :: LSULF           ! Use sulfate aerosol tracers?
      LOGICAL :: LSOA            ! Use secondary organic aerosol tracers?
      LOGICAL :: LSSALT          ! Use sea-salt aerosol tracers?
      LOGICAL :: LDICARB         ! Use dicarbonyl chemistry mechanism?

      !%%%% Chemistry %%%%
      LOGICAL :: LCHEM           ! Use chemistry?
      LOGICAL :: LKPP            ! Use KPP solver instead of SMVGEAR?
      LOGICAL :: LSCHEM          ! Use linear strat chem? (vs. no strat schem)
      LOGICAL :: LLINOZ          ! T = Linoz O3; F = Synoz O3

      !%%%% Cloud convection %%%%
      LOGICAL :: LCONV           ! Use cloud convection?

      !%%%% Diagnostics %%%%
      LOGICAL :: LDBUG
      LOGICAL :: LDIAG           ! Use diagnostics?
      LOGICAL :: LPRT            ! Save debug output to log file?
      LOGICAL :: LSTDRUN         ! Save out Ox.mass files for benchmarks

      !%%%% Deposition %%%%
      LOGICAL :: LDRYD           ! Use dry deposition?
      LOGICAL :: LWETD           ! Use wet deposition?
      LOGICAL :: USE_OLSON_2001  ! Use the Olson 2001 land map & drydep info?

      !%%%% Emissions %%%%
      LOGICAL :: LAIRNOX         ! Use aircraft NOx emissions?
      LOGICAL :: LANTHRO         ! Turns all anthropogenic emissions on/off
      LOGICAL :: LBBSEA          ! Use seasonal biomass burning emissions?
      LOGICAL :: LBIONOX         ! <-- deprecated: replace w/ LBIOMASS soon
      LOGICAL :: LBIOMASS        ! Use biomass emissions?
      LOGICAL :: LBIOFUEL        ! Use biofuel emissions?
      LOGICAL :: LBIOGENIC       ! Use biogenic emissions?
      LOGICAL :: LCAC            ! Use CAC Canadian regional emissions
      LOGICAL :: LBRAVO          ! Use BRAVO Mexican regional emissions?
      LOGICAL :: LEDGAR          ! Use EDGAR emissions?
      LOGICAL :: LEDGARNOx       ! Use EDGAR NOx emissions?
      LOGICAL :: LEDGARCO        ! Use EDGAR CO emissions?
      LOGICAL :: LEDGARSHIP      ! Use EDGAR ship emissions?
      LOGICAL :: LEDGARSOx       ! Use EDGAR SOx emissions?
      LOGICAL :: LEMEP           ! Use EMEP European regional emissions?
      LOGICAL :: LEMIS           ! Use emissions in GEOS-Chem (main switch)
      LOGICAL :: LFFNOX          ! Use anthropogenic NOx emissions
      LOGICAL :: LFOSSIL         ! <-- deprecated: replace w/ LANTHRO soon
      LOGICAL :: LSTREETS        ! Use David Streets SE Asian emissions?
      LOGICAL :: LICARTT         ! Use ICARTT fix to EPA emissions?
      LOGICAL :: LICOADSSHIP     ! Use ICOADS ship emissions inventory
      LOGICAL :: LLIGHTNOX       ! Use lightning NOx emissions?
      LOGICAL :: LOTDLOC         ! Use OTD-LIS local flash redistribution?
      LOGICAL :: LMEGAN          ! Use MEGAN biogenic emissions?
      LOGICAL :: LMEGANMONO      ! Use MEGAN monoterpenes?
      LOGICAL :: LMONOT          ! Use old 
      LOGICAL :: LNEI99          ! Use EPA 1999 regional emissions?
      LOGICAL :: LNEI05          ! Use EPA 2005 regional emissions?
      LOGICAL :: LSHIPSO2        ! Use SO2 from ship emissions?
      LOGICAL :: LSOILNOX        ! Use soil NOx emissions
      !FP_ISOP (6/2009) LFERTILIZERNOX
      LOGICAL :: LFERTILIZERNOX  ! Use fertilizer NOx emissions
      LOGICAL :: LTOMSAI         ! Scale biomass burning to TOMS AI index?
      LOGICAL :: LWOODCO         ! <-- deprecated: replace w/ LBIOFUEL soon
      LOGICAL :: LAVHRRLAI       ! Use AVHRR leaf-area-indices?
      LOGICAL :: LGFED2BB        ! Use GFED2 biomass burning?
      LOGICAL :: LGFED3BB        ! Use GFED3 biomass burning?
      LOGICAL :: LFUTURE         ! Use future-years emission scaling (GCAP)?
      LOGICAL :: LARCSHIP        ! Use ARCTAS ship emissions?
      LOGICAL :: LEMEPSHIP       ! Use EMEP ship emissions?
      LOGICAL :: LVISTAS         ! Use VISTAS NOx emissions?
      LOGICAL :: L8DAYBB         ! Use GFED2 8-day biomass burning?
      LOGICAL :: L3HRBB          ! Use GFED2 3-hr biomass burning?
      LOGICAL :: LSYNOPBB        ! Use GFED2 synoptic biomass burning
      LOGICAL :: LDAYBB3         ! Use GFED3 daily biomass burning?
      LOGICAL :: L3HRBB3         ! Use GFED3 3-hr biomass burning?
      LOGICAL :: LMODISLAI       ! MODIS LAI (mpb, 2009)
      LOGICAL :: LPECCA          ! PCEEA BVOC emission model (mpb,2009)
      LOGICAL :: LRETRO          ! RETRO anthropogenic emissions (wfr, 3/8/11)
<<<<<<< HEAD
![eml
      LOGICAL :: LHIST           ! Use historical emissions?
!eml]
      LOGICAL :: LWARWICK_VSLS   ! Use Warwick_s3 R(Br)n? (jpp 8/23/07)
      LOGICAL :: LSSABr2         ! Use sea salt Br2 emiss? (jpp, 3/28/2010)
      LOGICAL :: LFIX_PBL_BrO    ! Run 1ppt MBL BRO Sim.? (jpp 5/10/10)
=======
      LOGICAL :: LRCP            ! RCP anthro emissions (cdh, 10/14/11)
      LOGICAL :: LRCPSHIP        ! RCP anthro SHIP emissions (cdh, 10/14/11)
      LOGICAL :: LRCPAIR         ! RCP anthro AIRCRAFT emissions (cdh, 10/14/11)
>>>>>>> 0080c1f1

      !%%%% Transport and strat BC's %%%%
      LOGICAL :: LFILL           ! Fill negative values in TPCORE?
      LOGICAL :: LMFCT           ! Turns TPCORE MFCT option on/off
      LOGICAL :: LTRAN           ! Turns advection on/off
      LOGICAL :: LTPFV           ! Are we using the GEOS-4 
      LOGICAL :: LWINDO          ! Use nested-grid simulation?
      LOGICAL :: LWINDO2x25      ! Use nested-grid BC's @ 2 x 2.5 resolution?
      LOGICAL :: LWINDO_NA       
      LOGICAL :: LWINDO_EU
      LOGICAL :: LWINDO_CH
      LOGICAL :: LWINDO_CU
      LOGICAL :: LWINDO_SE

      !%%%% Met fields %%%%
      LOGICAL :: LUNZIP          ! Unzip met fields on-the-fly?
      LOGICAL :: LWAIT           ! Wait for met fields to be unzipped?

      !%%%% PBL mixing %%%%
      LOGICAL :: LTURB           ! Use PBL mixing?
      LOGICAL :: LNLPBL          ! Use non-local PBL scheme instead of default?
      LOGICAL :: LARPBLH         ! --> pblh_ar in vdiff_mod.f
      LOGICAL :: LDEPBCK         ! --> drydep_back_cons in vdiff_mod.f

      !%%%% Restart files %%%%
      LOGICAL :: LSVGLB          ! Save tracer restart file?
      LOGICAL :: LSVCSPEC        ! Save CSPEC chemical species restart file?
  
      !%%%% Tagged simulations %%%%
      LOGICAL :: LSPLIT          ! Are we using tagged tracers?

      !%%%% Variable Tropopause %%%%
      LOGICAL :: LVARTROP        ! Use dynamic tropopause option?

      !%%%% Dynamic ocean Hg model %%%%
      LOGICAL :: LDYNOCEAN       ! Use dynamic ocean Hg model?
      LOGICAL :: LPREINDHG       ! Preindustrial mercury simulation (eds)
      LOGICAL :: LGTMM           ! GTMM soil model (ccc, 9/16/09)

      !%%%% For the CH4 offline simulation only %%%%
      LOGICAL :: LGAO            ! Use gas & oil emissions?
      LOGICAL :: LCOL            ! Use coal emissions?
      LOGICAL :: LLIV            ! Use livestock emissions?
      LOGICAL :: LWAST           ! Use waste emissions?
      LOGICAL :: LRICE           ! Use rice emissions?
      LOGICAL :: LOTANT          ! Use other anthropogenic emissions?
      LOGICAL :: LWETL           ! Use wetland emissions?
      LOGICAL :: LSOABS          ! Use soil absorption?
      LOGICAL :: LOTNAT          ! Use other natural emissions?
      LOGICAL :: LBFCH4          ! Use CH4 biofuel emissions?
      LOGICAL :: LBMCH4          ! Use CH4 biomass emissions?
      LOGICAL :: LCH4BUD         ! Use computing CH4 budget

      !%%%% For the CO2 offline simulation only %%%%
      LOGICAL :: LGENFF      
      LOGICAL :: LANNFF      
      LOGICAL :: LMONFF      
      LOGICAL :: LSEASBB
      LOGICAL :: LBIONETORIG  
      LOGICAL :: LBIONETCLIM  
      LOGICAL :: LBIODAILY
      LOGICAL :: LBIODIURNAL    
      LOGICAL :: LOCEAN     
      LOGICAL :: LFFBKGRD
      LOGICAL :: LBIOSPHTAG     
      LOGICAL :: LFOSSILTAG     
      LOGICAL :: LOCN1997
      LOGICAL :: LOCN2009ANN
      LOGICAL :: LOCN2009MON
      LOGICAL :: LSHIPEDG
      LOGICAL :: LSHIPICO
      LOGICAL :: LSHIPSCALE
      LOGICAL :: LSHIPTAG
      LOGICAL :: LPLANE
      LOGICAL :: LPLANESCALE
      LOGICAL :: LPLANETAG
      LOGICAL :: LCHEMCO2

      !%%%% HDF5 output %%%%
      LOGICAL :: LND50_HDF       ! Save ND50  diagnostic in HDF5?
      LOGICAL :: LND51_HDF       ! Save ND51  diagnostic in HDF5?
      LOGICAL :: LND51b_HDF      ! Save ND51b diagnostic in HDF5?
 
      !%%%% For interface with GCM's in MPI environments
      LOGICAL :: DO_DIAG_WRITE = .TRUE.  ! TURN ON/OFF DIAGNOSTIC WRITING

      LOGICAL :: LUPBD           ! Use stratospheric O3, NOY bdry conditions

      END MODULE LOGICAL_MOD
!EOC<|MERGE_RESOLUTION|>--- conflicted
+++ resolved
@@ -156,18 +156,15 @@
       LOGICAL :: LMODISLAI       ! MODIS LAI (mpb, 2009)
       LOGICAL :: LPECCA          ! PCEEA BVOC emission model (mpb,2009)
       LOGICAL :: LRETRO          ! RETRO anthropogenic emissions (wfr, 3/8/11)
-<<<<<<< HEAD
 ![eml
       LOGICAL :: LHIST           ! Use historical emissions?
 !eml]
       LOGICAL :: LWARWICK_VSLS   ! Use Warwick_s3 R(Br)n? (jpp 8/23/07)
       LOGICAL :: LSSABr2         ! Use sea salt Br2 emiss? (jpp, 3/28/2010)
       LOGICAL :: LFIX_PBL_BrO    ! Run 1ppt MBL BRO Sim.? (jpp 5/10/10)
-=======
       LOGICAL :: LRCP            ! RCP anthro emissions (cdh, 10/14/11)
       LOGICAL :: LRCPSHIP        ! RCP anthro SHIP emissions (cdh, 10/14/11)
       LOGICAL :: LRCPAIR         ! RCP anthro AIRCRAFT emissions (cdh, 10/14/11)
->>>>>>> 0080c1f1
 
       !%%%% Transport and strat BC's %%%%
       LOGICAL :: LFILL           ! Fill negative values in TPCORE?
