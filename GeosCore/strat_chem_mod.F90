!------------------------------------------------------------------------------
!                  GEOS-Chem Global Chemical Transport Model                  !
!------------------------------------------------------------------------------
!BOP
!
! !MODULE: strat_chem_mod
!
! !DESCRIPTION: Module STRAT\_CHEM\_MOD contains variables and routines for 
!  performing a simple linearized chemistry scheme in the stratosphere, 
!  using archived 3D monthly climatological production rates and loss 
!  frequencies are applied from the GMI combo model.
!
!  In the original schem code (schem.F), only the following species
!  were destroyed by photolysis in the stratosphere:
!    PAN, H2O2, ACET, MEK, ALD2, RCHO, MVK, MACR, R4N2, CH2O, N2O5, HNO4, MP
!  and by reaction with OH:
!    ALK4, ISOP, H2O2, ACET, MEK, ALD2, RCHO, MVK, MACR, PMN, R4N2,
!    PRPE, C3H8, CH2O, C2H6, HNO4, MP
!  
!  The updated code includes at least all of these, and many more. The code
!  is flexible enough to automatically apply the rate to any new tracers
!  for future simulations that share the name in tracer\_mod with the
!  GMI name.  (See Documentation on wiki).
!
!  The prod rates and loss frequencies are now read via HEMCO. They are 
!  stored in a data structure of flexible length (PLVEC). The file containing
!  the prod rates and loss frequencies need to be specified in the HEMCO 
!  configuration file for each species of interest. They are then automatically 
!  read and remapped onto the simulation grid. 
!  The field names assigned to the production and loss fields are expected to 
!  be 'GMI\_PROD\_XXX' and 'GMI\_LOSS\_XXX', respectively, where XXX is the 
!  species name. Production rates must be given in units of v/v/s, and loss 
!  frequencies in s-1.
!  The module variable PLMUSTFIND (set below) determines the behavior if no
!  production rates and/or loss frequencies can be found for any of the GMI
!  species defined in this module. IF PLMUSTFIND is set to TRUE, the code stops
!  with an error if no entry is found. Otherwise, stead-state values are used
!  for all species with no explicitly given values. 
!
!  The (monthly) OH concentrations are also obtained through HEMCO. The field
!  name must be 'STRAT\_OH', and values must be in v/v.
!\\
!\\
! !INTERFACE:
!
MODULE Strat_Chem_Mod
!
! !USES:
!
! for precisions
  USE HCO_Error_Mod
  USE Precision_Mod    ! For GEOS-Chem Precision (fp, f4, f8)

  IMPLICIT NONE
  PRIVATE
!
! !PUBLIC MEMBER FUNCTIONS:
!
  PUBLIC  :: Init_Strat_Chem
  PUBLIC  :: Do_Strat_Chem
  PUBLIC  :: Cleanup_Strat_Chem
  PUBLIC  :: Calc_STE
!
! !PRIVATE MEMBER FUNCTIONS:
!
  PRIVATE :: Set_BryPointers
  PRIVATE :: Set_PLVEC
  PRIVATE :: Do_Synoz
!
! !PUBLIC DATA MEMBERS:
!
! !REMARKS:
!
!  References:
!==============================================================================
!  (1 )
!
! !REVISION HISTORY:
!  01 Feb 2011 - L. Murray   - Initial version
!  20 Jul 2012 - R. Yantosca - Reorganized declarations for clarity
!  20 Jul 2012 - R. Yantosca - Correct compilation error in GET_RATES_INTERP
!  07 Aug 2012 - R. Yantosca - Fix parallelization problem in Bry do loop
!  05 Oct 2012 - R. Yantosca - Add bug fix for IFORT 12 compiler in CALC_STE
!  14 Mar 2013 - M. Payer    - Replace Ox with O3 as part of removal of NOx-Ox
!                              partitioning
!  20 Nov 2014 - M. Yannetti - Added PRECISION_MOD
!  30 Dec 2014 - C. Keller   - Now read Bry data through HEMCO
!  16 Jan 2015 - C. Keller   - Now read all prod/loss fields and OH conc.
!                              through HEMCO.
!   4 Mar 2015 - R. Yantosca - Declare pointer args for HCO_GetPtr as REAL(f4)
!EOP
!------------------------------------------------------------------------------
!BOC
!
! !DEFINED PARAMETERS:
!
  ! Tracer index of Bry species in input files
  ! 1:6 = (Br2, Br, BrO, HOBr, HBr, BrNO3) for both
  INTEGER,           PARAMETER :: br_nos(6)   = (/ 44, 45, 46, 47, 48, 50 /)

  ! BrPointers is a derived type to hold pointers to the Bry day 
  ! and night data 
  TYPE :: BrPointers
     REAL(f4), POINTER  :: MR(:,:,:) => NULL()
  END TYPE BrPointers

  ! Vectors holding the mixing ratios (MR) of day/night Bry data.
  ! The mixing ratios will be read and interpolated by HEMCO. The
  ! corresponding HEMCO fields must be specified in the HEMCO 
  ! configuration file. The field names are assumed to be 
  ! 'GEOSCCM_XY_DAY' and 'GEOSCCM_XY_NIGHT', respectively, where 
  ! XY is the Bry species name. It is also assumed that the input
  ! data is in ppt.
  TYPE(BrPointers)      :: BrPtrDay(6) 
  TYPE(BrPointers)      :: BrPtrNight(6) 

  ! PL_Pointers is a derived type to hold pointers to the production
  ! and loss fields 
  TYPE :: PL_Pointers 
     REAL(f4), POINTER  :: PROD(:,:,:) => NULL() ! Production rate [v/v/s]
     REAL(f4), POINTER  :: LOSS(:,:,:) => NULL() ! Loss frequency [s-1]
  END TYPE PL_Pointers 

  ! Monthly mean OH [v/v]
  REAL(f4), POINTER     :: STRAT_OH(:,:,:) => NULL()

  ! Vector holding the prod/loss arrays of all active strat chem 
  ! species.
  TYPE(PL_Pointers), POINTER :: PLVEC(:) => NULL()

  ! Toggle to specify whether or not production/loss rates must be provided
  ! for every strat chem tracer. If set to TRUE, the code will return with
  ! an error if the production/loss rate cannot be found (through HEMCO) for
  ! any of the species. If set to .FALSE., only a warning is prompted and a
  ! value of 0.0 is used for every field that cannotbe found. 
  LOGICAL, PARAMETER   :: PLMUSTFIND = .FALSE.

  ! Number of species from GMI model
  INTEGER, PARAMETER   :: NTR_GMI   = 120  
!
! !PRIVATE TYPES:
!
  ! Scalars
  REAL(fp)              :: dTchem          ! chemistry time step [s]
  INTEGER               :: NSCHEM          ! Number of species upon which to 
                                           ! apply P's & k's in GEOS-Chem
  ! Arrays
  CHARACTER(LEN=16)     :: GMI_TrName    (NTR_GMI) !Tracer names in GMI
  INTEGER               :: Strat_TrID_GC (NTR_GMI) !Maps 1:NSCHEM to species
  INTEGER               :: Strat_TrId_TND(NTR_GMI) !Maps 1:NSCHEM to SCHEM_TEND
  INTEGER               :: Strat_TrID_GMI(NTR_GMI) !Maps 1:NSCHEM to GMI index
                     ! (At most NTR_GMI species could overlap between G-C & GMI)

  ! Tracer index of Bry species in GEOS-Chem STT (may differ from br_nos)
  INTEGER               :: GC_Bry_TrID(6) 

  ! Variables used to calculate the strat-trop exchange flux
  REAL(fp)              :: TauInit             ! Initial time
  INTEGER               :: NymdInit, NhmsInit  ! Initial date
  REAL(fp)              :: TpauseL_Cnt         ! Tropopause counter
  REAL(fp), ALLOCATABLE :: TpauseL(:,:)        ! Tropopause level aggregator
  REAL(f4), ALLOCATABLE :: MInit(:,:,:,:)      ! Init. atm. state for STE period
  REAL(f4), ALLOCATABLE :: SChem_Tend(:,:,:,:) ! Stratospheric chemical tendency
                                               !   (total P - L) [kg period-1]

  ! Species ID flags (formerly in tracerid_mod.F)
  INTEGER               :: id_Br2,   id_Br,     id_BrNO3
  INTEGER               :: id_BrO,   id_CHBr3,  id_CH2Br2
  INTEGER               :: id_CH3Br, id_HOBr,   id_HBr
  INTEGER               :: id_O3,    id_O3Strat 

  !=================================================================
  ! MODULE ROUTINES -- follow below the "CONTAINS" statement 
  !=================================================================
CONTAINS
!EOC
!------------------------------------------------------------------------------
!                  GEOS-Chem Global Chemical Transport Model                  !
!------------------------------------------------------------------------------
!BOP
!
! !IROUTINE: do_strat_chem
!
! !DESCRIPTION: Function DO\_STRAT\_CHEM is the driver routine for computing
! the simple linearized stratospheric chemistry scheme.
!\\
!\\
! !INTERFACE:
!
  SUBROUTINE DO_STRAT_CHEM( am_I_Root, Input_Opt,          &
                            State_Met, State_Chm, errCode )
!
! !USES:
!
    USE PHYSCONSTANTS,      ONLY : XNUMOLAIR, AIRMW
    USE CHEMGRID_MOD,       ONLY : GET_TPAUSE_LEVEL
    USE CHEMGRID_MOD,       ONLY : ITS_IN_THE_CHEMGRID
    USE CHEMGRID_MOD,       ONLY : ITS_IN_THE_TROP
    USE CMN_SIZE_MOD
    USE ERROR_MOD
    USE GIGC_ErrCode_Mod
    USE GIGC_Input_Opt_Mod, ONLY : OptInput
    USE GIGC_State_Chm_Mod, ONLY : ChmState
    USE GIGC_State_Met_Mod, ONLY : MetState
    USE LINOZ_MOD,          ONLY : DO_LINOZ
    USE TIME_MOD,           ONLY : GET_MONTH
    USE TIME_MOD,           ONLY : TIMESTAMP_STRING
    USE UNITCONV_MOD
    USE SPECIES_MOD

    IMPLICIT NONE
!
! !INPUT PARAMETERS:
!
    LOGICAL,        INTENT(IN)    :: am_I_Root   ! Is this the root CPU?
    TYPE(OptInput), INTENT(IN)    :: Input_Opt   ! Input Options object 
    TYPE(MetState), INTENT(IN)    :: State_Met   ! Meteorology State object
!
! !INPUT/OUTPUT PARAMETERS:
!
    TYPE(ChmState), INTENT(INOUT) :: State_Chm   ! Chemistry State object
!
! !OUTPUT PARAMETERS:
!
    INTEGER,        INTENT(INOUT) :: errCode     ! Success or failure
! 
! !REMARKS:
! 
! !REVISION HISTORY: 
!  01 Feb 2011 - L. Murray   - Initial version  
!  18 Jul 2012 - R. Yantosca - For compatibility w/ the GEOS-5/GCM, we cannot
!                              assume a minimum tropopause level anymore
!  18 Jul 2012 - R. Yantosca - Make sure I is the innermost DO loop
!                              wherever expedient 
!  20 Jul 2012 - R. Yantosca - Reorganized declarations for clarity
!  30 Jul 2012 - R. Yantosca - Now accept am_I_Root as an argument when
!                              running with the traditional driver main.F
!  07 Aug 2012 - R. Yantosca - Make BEFORE a local variable for parallel loop
!  26 Oct 2012 - R. Yantosca - Now pass the Chemistry State object for GIGC
!  09 Nov 2012 - R. Yantosca - Now pass the Input Options object for GIGC
!  15 Nov 2012 - M. Payer    - Replaced all met field arrays with State_Met
!                              derived type object
!  27 Nov 2012 - R. Yantosca - Replace SUNCOS with State_Met%SUNCOS
!  14 Mar 2013 - M. Payer    - Replace Ox with O3 as part of removal of NOx-Ox
!                              partitioning
!  18 Mar 2013 - R. Yantosca - Now pass Input_Opt via the arg list
!  19 Mar 2013 - R. Yantosca - Now only copy Input_Opt%TCVV(1:N_TRACERS)
!  20 Aug 2013 - R. Yantosca - Removed "define.h", this is now obsolete
!  30 Dec 2014 - C. Keller   - Now get Bry data through HEMCO.
!  24 Mar 2015 - E. Lundgren - Replace dependency on tracer_mod with
!                              CMN_GTCM_MOD for XNUMOLAIR
!  30 Sep 2015 - E. Lundgren - Now use UNITCONV_MOD for unit conversion
!  16 Jun 2016 - M. Yannetti - Replaced TRACERID_MOD.\
!  20 Jun 2016 - R. Yantosca - Now make species ID flags module variables
!  30 Jun 2016 - R. Yantosca - Remove instances of STT.  Now get the advected
!                              species ID from State_Chm%Map_Advect.
!  01 Jul 2016 - R. Yantosca - Now rename species DB object ThisSpc to SpcInfo
!  12 Jul 2016 - R. Yantosca - Bug fix: ISBR2 should be held !$OMP PRIVATE
<<<<<<< HEAD
!  10 Aug 2016 - R. Yantosca - Remove temporary tracer-removal code
=======
!  18 Jul 2016 - M. Yannetti - Replaced TCVV with spec db and phys constant
>>>>>>> c732b901
!EOP
!------------------------------------------------------------------------------
!BOC
!
! !LOCAL VARIABLES:
!
    ! SAVEd quantities
    LOGICAL, SAVE     :: FIRST      = .TRUE.
    INTEGER, SAVE     :: LASTMONTH  = -99

    ! Flags for simulation types
    LOGICAL           :: IT_IS_A_FULLCHEM_SIM
    LOGICAL           :: IT_IS_A_TAGO3_SIM
    LOGICAL           :: IT_IS_A_H2HD_SIM

    ! Scalars
    LOGICAL           :: prtDebug
    CHARACTER(LEN=16) :: STAMP
    INTEGER           :: I,    J,       L,   N
    INTEGER           :: NN,   nAdvect, NA
    REAL(fp)          :: dt,   P,       k,   M0,  RC,     M
    REAL(fp)          :: TK,   RDLOSS,  T1L, mOH, BryTmp
    REAL(fp)          :: BOXVL
    LOGICAL           :: LLINOZ
    LOGICAL           :: LPRT
    LOGICAL           :: LBRGCCM
    LOGICAL           :: LRESET, LCYCLE
    LOGICAL           :: ISBR2 
    INTEGER           :: N_TRACERS

    ! Arrays
    REAL(fp)          :: Spc0  (IIPAR,JJPAR,LLPAR,State_Chm%nAdvect)
    REAL(fp)          :: BEFORE(IIPAR,JJPAR,LLPAR                  )

    ! Pointers
    REAL(fp), POINTER :: Spc(:,:,:,:)
    REAL(fp), POINTER :: AD (:,:,:  )
    REAL(fp), POINTER :: T  (:,:,:  )

    !=======================================================================
    ! DO_STRAT_CHEM begins here!
    !=======================================================================

    ! Assume Success
    errCode              = GIGC_SUCCESS

    ! Initialize
    LLINOZ               = Input_Opt%LLINOZ
    LPRT                 = Input_Opt%LPRT
    LBRGCCM              = Input_Opt%LBRGCCM
    IT_IS_A_FULLCHEM_SIM = Input_Opt%ITS_A_FULLCHEM_SIM
    IT_IS_A_TAGO3_SIM    = Input_Opt%ITS_A_TAGO3_SIM  
    IT_IS_A_H2HD_SIM     = Input_Opt%ITS_A_H2HD_SIM
    Spc                  => NULL()
    AD                   => NULL()
    T                    => NULL()

    ! Set a flag for debug printing
    prtDebug             = ( LPRT .and. am_I_Root )

    STAMP = TIMESTAMP_STRING()
    IF ( am_I_Root ) THEN
       WRITE( 6, 10 ) STAMP
    ENDIF
10  FORMAT( '     - DO_STRAT_CHEM: Linearized strat chemistry at ', a )
    
    !======================-================================================
    ! On first call, establish pointers to data fields read by HEMCO. These 
    ! are the stratospheric Bry fields as well as the production/loss rates.
    ! (ckeller, 12/30/2014)
    !
    ! If we are doing a tagO3 simulation, then we can skip this section,
    ! since tagO3 only uses Linoz or Synoz, but doesn't read in any P/L
    ! fields from disk. (bmy, 7/11/16)
    !======================-================================================
    IF ( FIRST ) THEN
       IF ( .not. IT_IS_A_TAGO3_SIM ) THEN

          ! Get pointers to Bry fields via HEMCO
          CALL Set_BryPointers ( am_I_Root, Input_Opt,          &
                                 State_Chm, State_Met, errCode )
          IF ( errCode /= GIGC_SUCCESS ) RETURN

          ! Get pointers to prod/loss fields via HEMCO
          CALL Set_PLVEC ( am_I_Root, Input_Opt,                &
                           State_Chm, State_Met, errCode )
          IF ( errCode /= GIGC_SUCCESS ) RETURN
       ENDIF
    ENDIF

    ! SDE 2014-01-14: Allow the user to overwrite stratospheric
    ! concentrations at model initialization if necessary
    LRESET = (FIRST.AND.LBRGCCM)

    IF ( prtDebug ) THEN
       CALL DEBUG_MSG( '### STRAT_CHEM: at DO_STRAT_CHEM' )
    ENDIF

    !======================-================================================
    ! FULL CHEMISTRY SIMULATIONS
    !
    ! %%% NOTE: For now, the algorithm assumes that the advected species
    ! %%% are listed first.  We may have to also store the advected ID's
    ! %%% in an array for SCHEM_TEND.
    !=======================================================================
    IF ( IT_IS_A_FULLCHEM_SIM ) THEN

       ! Initialize pointers
       Spc         => State_Chm%Species
       AD          => State_Met%AD
       T           => State_Met%T

       ! Advance counter for number of times we've sampled the tropopause level
       TpauseL_CNT = TpauseL_CNT + 1e+0_fp

       !--------------------------------------------------------------------
       ! Do chemical production and loss for non-ozone species for
       ! which we have explicit prod/loss rates from GMI
       !--------------------------------------------------------------------

       !$OMP PARALLEL DO &
       !$OMP DEFAULT( SHARED ) &
       !$OMP PRIVATE( I, J, L, N, NN, NA, k, P, dt, M0 )
       DO J=1,JJPAR
          DO I=1,IIPAR

             ! Add to tropopause level aggregator for later determining STE flux
             TpauseL(I,J) = TpauseL(I,J) + GET_TPAUSE_LEVEL( I, J, State_Met )

             ! NOTE: For compatibility w/ the GEOS-5 GCM, we can no longer
             ! assume a minimum tropopause level.  Loop from 1,LLPAR instead.
             ! (bmy, 7/18/12)
             DO L = 1, LLPAR

                IF ( ITS_IN_THE_CHEMGRID( I, J, L, State_Met ) ) CYCLE

                ! Loop over the # of active strat chem species
                DO N = 1, NSCHEM

                   ! Species ID (use this for State_Chm%Species)
                   NN = Strat_TrID_GC(N)

                   ! Advected species ID (use this for SCHEM_TEND)
                   NA = Strat_TrID_TND(N)

                   ! Skip O3; we'll always use either Linoz or Synoz
                   IF ( IT_IS_A_FULLCHEM_SIM .and. NN .eq. id_O3 ) CYCLE

                   ! timestep [s]
                   dt = DTCHEM

                   ! loss freq [s-1] 
                   IF ( .NOT. ASSOCIATED(PLVEC(N)%LOSS) ) THEN
                      k = 0.0_fp
                   ELSE
                      k = PLVEC(N)%LOSS(I,J,L)
                   ENDIF

                   ! prod term [v/v/s --> kg/s]
                   IF ( .NOT. ASSOCIATED(PLVEC(N)%PROD) ) THEN
                      P = 0.0_fp 
                   ELSE
!LL                      P = PLVEC(N)%PROD(I,J,L) * AD(I,J,L) / Input_Opt%TCVV(NN) 
                      P = PLVEC(N)%PROD(I,J,L) * AD(I,J,L) / ( AIRMW / &
                          State_Chm%SpcData(NN)%Info%emMW_g )
                   ENDIF

                   ! Initial mass [kg]
                   M0 = Spc(I,J,L,NN)

                   ! No prod or loss at all
                   IF ( k .eq. 0e+0_fp .and. P .eq. 0e+0_fp ) CYCLE

                   ! Simple analytic solution to dM/dt = P - kM over [0,t]
                   IF ( k .gt. 0e+0_fp ) then
                      Spc(I,J,L,NN) = M0 * EXP(-k*dt) + &
                                      (P/k)*(1e+0_fp-EXP(-k*dt))
                   ELSE
                      Spc(I,J,L,NN) = M0 + P*dt
                   ENDIF

                   ! Aggregate chemical tendency [kg box-1]
                   SCHEM_TEND(I,J,L,NA) = SCHEM_TEND(I,J,L,NA) + &
                                          ( Spc(I,J,L,NN) - M0 )

                ENDDO ! N
             ENDDO ! L
          ENDDO ! I
       ENDDO ! J
       !$OMP END PARALLEL DO

       !--------------------------------------------------------------------
       ! Ozone
       !--------------------------------------------------------------------

       ! Make note of inital state for determining tendency later
       BEFORE = Spc(:,:,:,id_O3)

       ! Put ozone in [v/v] for Linoz or Synoz
!LL       Spc(:,:,:,id_O3) = Spc(:,:,:,id_O3) * Input_Opt%TCVV( id_O3 ) / AD
       Spc(:,:,:,id_O3) = Spc(:,:,:,id_O3) * ( AIRMW  &
                          / State_Chm%SpcData(id_O3)%Info%emMW_g ) / AD

       ! Do Linoz or Synoz
       IF ( LLINOZ ) THEN
          CALL Do_Linoz( am_I_Root, Input_Opt,             &
                         State_Met, State_Chm, RC=errCode )
       ELSE
          CALL Do_Synoz( am_I_Root, Input_Opt,             &
                         State_Met, State_Chm, RC=errCode )
       ENDIF
 
       ! Put ozone back to [kg]
!LL       Spc(:,:,:,id_O3) = Spc(:,:,:,id_O3) * AD / Input_Opt%TCVV( id_O3 )
       Spc(:,:,:,id_O3) = Spc(:,:,:,id_O3) * AD / ( AIRMW  &
                          / State_Chm%SpcData(id_O3)%Info%emMW_g )

       ! Put tendency into diagnostic array [kg box-1]
       SCHEM_TEND(:,:,:,id_O3) = SCHEM_TEND(:,:,:,id_O3) + &
                                 ( Spc(:,:,:,id_O3) - BEFORE )

       !--------------------------------------------------------------------
       ! Reactions with OH
       ! Currently:
       !   (1) CHBr3  
       !   (2) CH2Br2  
       !   (3) CH3Br
       !--------------------------------------------------------------------

       !$OMP PARALLEL DO &
       !$OMP DEFAULT( SHARED ) &
       !$OMP PRIVATE( I, J, L, M, TK, RC, RDLOSS, T1L, mOH, BOXVL )
       DO J=1,JJPAR
          DO I=1,IIPAR  

             ! NOTE: For compatibility w/ the GEOS-5 GCM, we can no longer
             ! assume a minimum tropopause level.  Loop from 1,LLPAR instead.
             ! (bmy, 7/18/12)
             DO L = 1, LLPAR

                IF ( ITS_IN_THE_CHEMGRID( I, J, L, State_Met ) ) CYCLE

                ! Grid box volume [cm3]
                BOXVL = State_Met%AIRVOL(I,J,L) * 1e+6_fp

                ! Density of air at grid box (I,J,L) in [molec cm-3]
                M = AD(I,J,L) / BOXVL * XNUMOLAIR

                ! OH number density [molec cm-3]
                mOH = M * STRAT_OH(I,J,L)

                ! Temperature at grid box (I,J,L) in K
                TK = T(I,J,L)

                !============!
                ! CH3Br + OH !
                !============!
                IF ( id_CH3Br .gt. 0 ) THEN
                   RC = 2.35e-12_fp * EXP ( - 1300.e+0_fp / TK ) 
                   RDLOSS = MIN( RC * mOH * DTCHEM, 1e+0_fp )
                   T1L    = Spc(I,J,L,id_CH3Br) * RDLOSS
                   Spc(I,J,L,id_CH3Br) = Spc(I,J,L,id_CH3Br) - T1L
                   SCHEM_TEND(I,J,L,id_CH3Br) = &
                     SCHEM_TEND(I,J,L,id_CH3Br) - T1L
                ENDIF

                !============!
                ! CHBr3 + OH !
                !============!
                IF ( id_CHBr3 .gt. 0 ) THEN
                   RC = 1.35e-12_fp * EXP ( - 600.e+0_fp / TK ) 
                   RDLOSS = MIN( RC * mOH * DTCHEM, 1e+0_fp )
                   T1L    = Spc(I,J,L,id_CHBr3) * RDLOSS
                   Spc(I,J,L,id_CHBr3) = Spc(I,J,L,id_CHBr3) - T1L
                   SCHEM_TEND(I,J,L,id_CHBr3) = &
                     SCHEM_TEND(I,J,L,id_CHBr3) - T1L
                ENDIF

                !=============!
                ! CH2Br2 + OH !
                !=============!
                IF ( id_CH2Br2 .gt. 0 ) THEN
                   RC = 2.00e-12_fp * EXP ( -  840.e+0_fp / TK )
                   RDLOSS = MIN( RC * mOH * DTCHEM, 1e+0_fp )
                   T1L    = Spc(I,J,L,id_CH2Br2) * RDLOSS
                   Spc(I,J,L,id_CH2Br2) = Spc(I,J,L,id_CH2Br2) - T1L
                   SCHEM_TEND(I,J,L,id_CH2Br2) = &
                     SCHEM_TEND(I,J,L,id_CH2Br2) - T1L
                ENDIF

             ENDDO ! J
          ENDDO ! I
       ENDDO ! L

       !$OMP END PARALLEL DO

       !--------------------------------------------------------------------
       ! Prescribe Br_y concentrations
       !--------------------------------------------------------------------

       !$OMP PARALLEL DO                                           &
       !$OMP DEFAULT( SHARED                                     ) &
       !$OMP PRIVATE( NN, BEFORE, ISBR2, L, J, I, LCYCLE, BryTmp )
       DO NN = 1,6

          IF ( GC_Bry_TrID(NN) > 0 ) THEN

             ! Make note of inital state for determining tendency later
             ! NOTE: BEFORE has to be made PRIVATE to the DO loop since
             ! it only has IJL scope, but the loop is over IJLN!
             ! (bmy, 8/7/12)
             BEFORE = Spc(:,:,:,GC_Bry_TrID(NN))

             ! Is this Br2?
             ISBR2  = ( Gc_Bry_TrId(NN) == id_Br2 )

             ! NOTE: For compatibility w/ the GEOS-5 GCM, we can no longer
             ! assume a minimum tropopause level.  Loop from 1,LLPAR instead.
             ! (bmy, 7/18/12)
             DO L = 1, LLPAR
             DO J = 1, JJPAR
             DO I = 1, IIPAR  
                 
                IF ( LRESET ) THEN
                   LCYCLE = ITS_IN_THE_TROP( I, J, L, State_Met )
                ELSE 
                   LCYCLE = ITS_IN_THE_CHEMGRID( I, J, L, State_Met )
                ENDIF
                IF ( LCYCLE ) CYCLE

                ! Now get Br data through HEMCO pointers (ckeller, 12/30/14).
                IF ( State_Met%SUNCOS(I,J) > 0.e+0_fp ) THEN
                   ! daytime [ppt] -> [kg]
                   BryTmp = BrPtrDay(NN)%MR(I,J,L)   &
                          * 1.e-12_fp                & ! convert from [ppt]
                          * AD(I,J,L)                &
!LL                          / Input_Opt%TCVV(GC_Bry_TrID(NN))
                          / ( AIRMW                  &
                          / State_Chm%SpcData(GC_Bry_TrID(NN))%Info%emMW_g )

                ELSE
                   ! nighttime [ppt] -> [kg]
                   BryTmp = BrPtrNight(NN)%MR(I,J,L) &
                          * 1.e-12_fp                & ! convert from [ppt]
                          * AD(I,J,L)                &
!LL                          / Input_Opt%TCVV(GC_Bry_TrID(NN))
                          /  ( AIRMW                 & 
                          / State_Chm%SpcData(GC_Bry_TrID(NN))%Info%emMW_g )
                ENDIF

                ! Special adjustment for G-C Br2 tracer, 
                ! which is BrCl in the strat (ckeller, 1/2/15)
                IF ( ISBR2 ) BryTmp = BryTmp / 2.0_fp

                ! Pass to Spc array
                Spc(I,J,L, GC_Bry_TrID(NN) ) = BryTmp

             ENDDO
             ENDDO
             ENDDO

             ! Put tendency into diagnostic array [kg box-1]
             SCHEM_TEND(:,:,:,GC_Bry_TrID(NN)) = &
                SCHEM_TEND(:,:,:,GC_Bry_TrID(NN)) + &
                ( Spc(:,:,:,GC_Bry_TrID(NN)) - BEFORE )
          
          ENDIF

       ENDDO ! NN
       !$OMP END PARALLEL DO

       ! Free pointers
       Spc => NULL()
       AD  => NULL()
       T   => NULL()

    !======================================================================
    ! TAGGED O3 SIMULATION
    !
    ! Tagged O3 only makes use of Synoz or Linoz. We apply either to
    ! the total Ox tracer, and the stratospheric Ox tracer.
    !======================================================================
    ELSE IF ( IT_IS_A_TAGO3_SIM ) THEN

       ! Number of advected species
       nAdvect = State_Chm%nAdvect

       ! Loop over only the advected species
       DO NA = 1, nAdvect

          ! Get the species ID from the advected species ID
          N                          = State_Chm%Map_Advect(NA)

          ! Save initial conditions in Spc0 [kg]
          Spc0(:,:,:,NA)             = State_Chm%Species(:,:,:,N)

       ENDDO

       ! Convert units from [kg] to [v/v dry air] for Linoz and Synoz
       ! (ewl, 10/05/15)
       CALL ConvertSpc_Kg_to_VVDry( am_I_Root, State_Met, &
                                    State_Chm, errCode      )
       IF ( errCode /= GIGC_SUCCESS ) THEN
          CALL GIGC_Error('Unit conversion error', errCode,    &
                          'DO_STRAT_CHEM in strat_chem_mod.F')
          RETURN
       ENDIF

       ! Call either LINOZ or SYNOZ
       ! NOTE: If you don't want either, comment this block out
       IF ( LLINOZ ) THEN
          CALL Do_Linoz( am_I_Root, Input_Opt,             &
                         State_Met, State_Chm, errCode )
       ELSE 
          CALL Do_Synoz( am_I_Root, Input_Opt,             &
                         State_Met, State_Chm, errCode )
       ENDIF


       ! Convert units back to [kg] after Linoz and Synoz (ewl, 10/05/15)
       CALL ConvertSpc_VVDry_to_Kg( am_I_Root, State_Met,  &
                                    State_Chm, errCode    )
       IF ( errCode /= GIGC_SUCCESS ) THEN
          CALL GIGC_Error('Unit conversion error', errCode,     &
                          'DO_STRAT_CHEM in strat_chem_mod.F')
          RETURN
       ENDIF

       ! Add to tropopause level aggregator for later determining STE flux
       TpauseL_CNT = TpauseL_CNT + 1e+0_fp

       !$OMP PARALLEL DO       &
       !$OMP DEFAULT( SHARED ) &
       !$OMP PRIVATE( I, J )
       DO J = 1, JJPAR
       DO I = 1, IIPAR
          TpauseL(I,J) = TpauseL(I,J) + GET_TPAUSE_LEVEL( I, J, State_Met )
       ENDDO
       ENDDO
       !$OMP END PARALLEL DO

       ! Loop over the # of strat chem species
       DO N = 1, NSCHEM

          ! Species ID (use for State_Chm%Species)
          NN = Strat_TrID_GC(N)

          ! Advected species ID (use for SCHEM_TEND)
          NA = Strat_TrId_TND(N)

          ! Aggregate chemical tendency [kg box-1]
          SCHEM_TEND(:,:,:,NA) = SCHEM_TEND(:,:,:,NA) + &
               ( State_Chm%Species(:,:,:,NN) - Spc0(:,:,:,NA) )
       ENDDO

    !======================================================================
    ! OTHER SIMULATIONS
    !
    ! The code will need to be modified for other tagged simulations 
    ! (e.g., CO). Simulations like CH4, CO2 with standard tracer names 
    ! should probably just work as is with the full chemistry code above, 
    ! but would need to be tested.
    !======================================================================
    ELSE
       IF ( am_I_Root ) THEN
          WRITE( 6, '(a)' ) 'Strat chemistry needs to be activated for ' // &
                            'your simulation type.'
          WRITE( 6, '(a)' ) 'Please see GeosCore/strat_chem_mod.F90' // &
                            'or disable in input.geos'
       ENDIF
       CALL GEOS_CHEM_STOP()
       
    ENDIF

    ! Set first-time flag to false
    FIRST = .FALSE.    

    ! Free pointer
    Spc => NULL()
    AD  => NULL()
    T   => NULL()  

  END SUBROUTINE Do_Strat_Chem
!EOC
!------------------------------------------------------------------------------
!                  GEOS-Chem Global Chemical Transport Model                  !
!------------------------------------------------------------------------------
!BOP
!
! !IROUTINE: Set_BryPointers 
!
! !DESCRIPTION: Subroutine SET\_BryPointers gets the Bry stratospheric data 
! read by HEMCO. The pointers only need to be established once. Target data
! is automatically updated through HEMCO. 
!\\
!\\
! !INTERFACE:
!
  SUBROUTINE Set_BryPointers( am_I_Root, Input_Opt, State_Chm, State_Met, RC )
!
! !USES:
!
    USE GIGC_ErrCode_Mod
    USE GIGC_Input_Opt_Mod, ONLY : OptInput
    USE GIGC_State_Chm_Mod, ONLY : ChmState
    USE GIGC_State_Met_Mod, ONLY : MetState
    USE ERROR_MOD,          ONLY : ERROR_STOP
    USE HCO_EMISLIST_MOD,   ONLY : HCO_GetPtr 

    IMPLICIT NONE
!
! !INPUT PARAMETERS: 
!
    LOGICAL,        INTENT(IN)    :: am_I_Root   ! Is this the root CPU?
    TYPE(OptInput), INTENT(IN)    :: Input_Opt   ! Input Options object
    TYPE(ChmState), INTENT(IN)    :: State_Chm   ! Chemistry State object
    TYPE(MetState), INTENT(IN)    :: State_Met   ! Meteorological State object
!
! !INPUT/OUTPUT PARAMETERS:
!
    INTEGER,        INTENT(INOUT) :: RC          ! Success or failure
!
! !REVISION HISTORY: 
!  30 Dec 2014 - C. Keller   - Initial version
!EOP
!------------------------------------------------------------------------------
!BOC
!
! !LOCAL VARIABLES:
!
    ! Scalars
    CHARACTER(LEN=16)   :: ThisName
    CHARACTER(LEN=255)  :: PREFIX, FIELDNAME
    CHARACTER(LEN=1023) :: MSG
    INTEGER             :: N

    !=================================================================
    ! Set_BryPointers begins here 
    !=================================================================

    ! Construct error message
    MSG = 'Cannot get pointer from HEMCO! Stratospheric Bry data ' // &
          'is expected to be listed in the HEMCO configuration '   // &
          'file. This error occured when trying to get field'

    ! Do for every Bry species
    DO N = 1,6

       ! Skip if tracer is not defined    
       IF ( GC_Bry_TrID(N) <= 0 ) CYCLE

       ! Get Bry name
       ThisName = Input_Opt%TRACER_NAME( GC_Bry_TrID(N) )

       ! Construct field name using Bry name
       PREFIX = 'GEOSCCM_'//TRIM(ThisName)

       ! Get pointer to this field. These are the mixing ratios (pptv).

       ! Day
       FIELDNAME = TRIM(PREFIX) // '_DAY'
       CALL HCO_GetPtr( am_I_Root, FIELDNAME, BrPtrDay(N)%MR, RC )
       IF ( RC /= HCO_SUCCESS ) THEN
          CALL ERROR_STOP ( TRIM(MSG)//' '//TRIM(FIELDNAME), &
                            'Set_BryPointers (start_chem_mod.F90)' )
       ENDIF

       ! Night
       FIELDNAME = TRIM(PREFIX) // '_NIGHT'
       CALL HCO_GetPtr( am_I_Root, FIELDNAME, BrPtrNight(N)%MR, RC )
       IF ( RC /= HCO_SUCCESS ) THEN
          CALL ERROR_STOP ( TRIM(MSG)//' '//TRIM(FIELDNAME), &
                            'Set_BryPointers (start_chem_mod.F90)' )
       ENDIF

    ENDDO !N

    ! Return w/ success
    RC = GIGC_SUCCESS

  END SUBROUTINE Set_BryPointers 
!EOC
!------------------------------------------------------------------------------
!                  GEOS-Chem Global Chemical Transport Model                  !
!------------------------------------------------------------------------------
!BOP
!
! !IROUTINE: Set_PLVEC
!
! !DESCRIPTION: Subroutine SET\_PLVEC gets the production and loss terms of
! all strat chem tracers from HEMCO. The pointers only need to be established 
! once. Target data is automatically updated through HEMCO. 
!\\
!\\
! !INTERFACE:
!
  SUBROUTINE Set_PLVEC ( am_I_Root, Input_Opt, State_Chm, State_Met, RC )
!
! !USES:
!
    USE GIGC_ErrCode_Mod
    USE GIGC_Input_Opt_Mod, ONLY : OptInput
    USE GIGC_State_Chm_Mod, ONLY : ChmState
    USE GIGC_State_Met_Mod, ONLY : MetState
    USE ERROR_MOD,          ONLY : ERROR_STOP
    USE HCO_EMISLIST_MOD,   ONLY : HCO_GetPtr 

    IMPLICIT NONE
!
! !INPUT PARAMETERS: 
!
    LOGICAL,        INTENT(IN)    :: am_I_Root   ! Is this the root CPU?
    TYPE(OptInput), INTENT(IN)    :: Input_Opt   ! Input Options object
    TYPE(ChmState), INTENT(IN)    :: State_Chm   ! Chemistry State object
    TYPE(MetState), INTENT(IN)    :: State_Met   ! Meteorological State object
!
! !INPUT/OUTPUT PARAMETERS:
!
    INTEGER,        INTENT(INOUT) :: RC          ! Success or failure
!
! !REVISION HISTORY: 
!  16 Jan 2015 - C. Keller   - Initial version
!EOP
!------------------------------------------------------------------------------
!BOC
!
! !LOCAL VARIABLES:
!
    ! Scalars
    CHARACTER(LEN=16)   :: ThisName
    CHARACTER(LEN=255)  :: FIELDNAME
    CHARACTER(LEN=1023) :: MSG, ERR
    INTEGER             :: N, TRCID
    LOGICAL             :: FND

    !=================================================================
    ! Set_PLVEC begins here 
    !=================================================================

    ! Assume error until success
    RC = GIGC_FAILURE

    ! Construct error message
    ERR = 'Cannot get pointer from HEMCO! GMI prod/loss data is '  // &
          'expected to be listed in the HEMCO configuration file. '// &
          'This error occured when trying to get field'

    ! Do for every species 
    DO N = 1,NSCHEM

       ! Get GEOS-Chem tracer index
       TRCID = Strat_TrID_GC(N)

       ! Skip if tracer is not defined    
       IF ( TRCID <= 0 ) CYCLE

       ! Get species name
       ThisName = Input_Opt%TRACER_NAME( TRCID )

       ! ---------------------------------------------------------------
       ! Get pointers to fields
       ! ---------------------------------------------------------------

       ! Production rates [v/v/s]
       FIELDNAME = 'GMI_PROD_'//TRIM(ThisName)
       CALL HCO_GetPtr( am_I_Root, FIELDNAME, PLVEC(N)%PROD, RC, FOUND=FND )
       IF ( RC /= HCO_SUCCESS .OR. ( PLMUSTFIND .AND. .NOT. FND) ) THEN
          CALL ERROR_STOP ( TRIM(ERR)//' '//TRIM(FIELDNAME), &
                            'Set_PLVEC (start_chem_mod.F90)' )
          RETURN
       ENDIF
       IF ( .NOT. FND .AND. AM_I_ROOT ) THEN
          MSG = 'Cannot find archived GMI production rates for ' // &
                TRIM(ThisName) // ' - will use value of 0.0. '   // &
                'To use archived rates, add the following field '// &
                'to the HEMCO configuration file: '//TRIM(FIELDNAME)
          WRITE(6,*) TRIM(MSG)
       ENDIF

       ! Loss frequency [s-1]
       FIELDNAME = 'GMI_LOSS_'//TRIM(ThisName)
       CALL HCO_GetPtr( am_I_Root, FIELDNAME, PLVEC(N)%LOSS, RC, FOUND=FND )
       IF ( RC /= HCO_SUCCESS .OR. ( PLMUSTFIND .AND. .NOT. FND) ) THEN
          CALL ERROR_STOP ( TRIM(ERR)//' '//TRIM(FIELDNAME), &
                            'Set_PLVEC (start_chem_mod.F90)' )
          RETURN
       ENDIF
       IF ( .NOT. FND .AND. AM_I_ROOT ) THEN
          MSG = 'Cannot find archived GMI loss frequencies for ' // &
                TRIM(ThisName) // ' - will use value of 0.0. '   // &
                'To use archived rates, add the following field '// &
                'to the HEMCO configuration file: '//TRIM(FIELDNAME)
          WRITE(6,*) TRIM(MSG)
       ENDIF

    ENDDO !N

    ! Get pointer to STRAT_OH
    CALL HCO_GetPtr( am_I_Root, 'STRAT_OH', STRAT_OH, RC, FOUND=FND )
    IF ( RC /= HCO_SUCCESS .OR. .NOT. FND ) THEN
       MSG = 'Cannot find monthly archived strat. OH field '    // &
             '`STRAT_OH`. Please add a corresponding entry to ' // &
             'the HEMCO configuration file.'
       CALL ERROR_STOP ( TRIM(MSG), 'Set_PLVEC (strat_chem_mod.F90)' )
       RETURN
    ENDIF

    ! Return w/ success
    RC = GIGC_SUCCESS

  END SUBROUTINE Set_PLVEC
!EOC
!------------------------------------------------------------------------------
!                  GEOS-Chem Global Chemical Transport Model                  !
!------------------------------------------------------------------------------
!BOP
!
! !IROUTINE: calc_ste
!
! !DESCRIPTION: Subroutine CALC\_STE estimates what the stratosphere-to-
!               troposphere exchange flux must have been since the last time
!               it was reset
!\\
!\\
! !INTERFACE:
!
  SUBROUTINE Calc_STE( am_I_Root, Input_Opt, State_Chm, State_Met, RC )
!
! !USES:
!
    USE CMN_SIZE_MOD
    USE ERROR_MOD,          ONLY : GIGC_ERROR
    USE GIGC_ErrCode_Mod
    USE GIGC_Input_Opt_Mod, ONLY : OptInput
    USE GIGC_State_Chm_Mod, ONLY : ChmState
    USE GIGC_State_Met_Mod, ONLY : MetState
    USE Species_Mod,        ONLY : Species
    USE TIME_MOD,   ONLY : GET_TAU, GET_NYMD, GET_NHMS, EXPAND_DATE
    USE UNITCONV_MOD

    IMPLICIT NONE
!
! !INPUT PARAMETERS:
!
      LOGICAL,        INTENT(IN)    :: am_I_Root   ! Are we on the root CPU?
      TYPE(OptInput), INTENT(IN)    :: Input_Opt   ! Input Options object
      TYPE(MetState), INTENT(IN)    :: State_Met   ! Meteorology State object
!
! !INPUT/OUTPUT PARAMETERS:
!
      TYPE(ChmState), INTENT(INOUT) :: State_Chm   ! Chemistry State object
!
! !OUTPUT PARAMETERS:
!
      INTEGER,        INTENT(OUT)   :: RC          ! Success or failure?
!
! !REVISION HISTORY: 
!  28 Apr 2012 - L. Murray   - Initial version
!  18 Jul 2012 - R. Yantosca - Make sure I is the innermost DO loop
!                              (wherever expedient)
!  20 Jul 2012 - R. Yantosca - Reorganized declarations for clarity
!  30 Jul 2012 - R. Yantosca - Now accept am_I_Root as an argument when
!                              running with the traditional driver main.F
!  05 Oct 2012 - R. Yantosca - Bug fix for IFORT 12: extend the #if statement
!                              to avoid including code for nested-grid sims
!  25 Mar 2013 - R. Yantosca - Now accept Input_Opt, State_Chm, RC arguments
!  20 Aug 2013 - R. Yantosca - Removed "define.h", this is now obsolete
!  10 Aug 2015 - E. Lundgren - Input tracer concentraiton units are now [kg/kg]
!  25 May 2016 - E. Lundgren - Replace input_opt%TRACER_MW_KG with species
!                              database field emMW_g (emitted species g/mol)
!  30 Jun 2016 - R. Yantosca - Remove instances of STT.  Now get the advected
!                              species ID from State_Chm%Map_Advect.
!  01 Jul 2016 - R. Yantosca - Now rename species DB object ThisSpc to SpcInfo
!  10 Aug 2016 - R. Yantosca - Remove temporary tracer-removal code
!EOP
!------------------------------------------------------------------------------
!BOC

    ! Strings
    CHARACTER(LEN=255)     :: dateStart, dateEnd

    ! Scalars
    INTEGER                :: N,         I,       J,    L
    INTEGER                :: nAdvect,   NA,      NN
    REAL(fp)               :: dStrat,    STE,     Tend, tauEnd, dt

    ! Arrays
    INTEGER                :: LTP(IIPAR,JJPAR      )
    REAL(fp)               :: M1 (IIPAR,JJPAR,LLPAR)
    REAL(fp)               :: M2 (IIPAR,JJPAR,LLPAR)


    ! Pointers
    REAL(fp),      POINTER :: Spc(:,:,:,:)
    TYPE(Species), POINTER :: SpcInfo

    !%%%%%%%%%%%%%%%%%%%%%%%%%%%%%%%%%%%%%%%%%%%%%%%%%%%%%%%%%%%%%%%%%%%%%%%%%%%
    ! By simple mass balance, dStrat/dt = P - L - STE,
    ! where STE is the net stratosphere-to-troposphere mass exchange. 
    !
    ! Therefore, we estimate STE as
    !   STE = (P-L) - dStrat/dt
    !
    ! As the tropopause is dynamic, we use the mean tropopause level during
    ! the period for determining initial and end stratospheric masses. 
    ! (ltm, 04/28/2012)
    !%%%%%%%%%%%%%%%%%%%%%%%%%%%%%%%%%%%%%%%%%%%%%%%%%%%%%%%%%%%%%%%%%%%%%%%%%%%

    ! Assume success
    RC      = GIGC_SUCCESS

    ! Number of advected species
    nAdvect = State_Chm%nAdvect

#if defined( NESTED_NA ) || defined( NESTED_CH ) || defined( NESTED_EU )
    ! This method only works for a global domain.
    ! It could be modified for nested domains if the total mass flux across the
    ! boundaries during the period is taken into account.
    RETURN
#else

    ! Convert State_Chm%SPECIES from [kg/kg dry air] to [kg] so that
    ! units are consistently mixing ratio in main (ewl, 8/10/15)
    CALL ConvertSpc_KgKgDry_to_Kg( am_I_Root, State_Met, State_Chm, RC )
    IF ( RC /= GIGC_SUCCESS ) THEN
       CALL GIGC_Error('Unit conversion error', RC, &
                        'Calc_STE in strat_chem_mod.F')
       RETURN
    ENDIF  

    ! Point to chemical species array [kg]
    Spc => State_Chm%Species

    ! Determine mean tropopause level for the period
    !$OMP PARALLEL DO                               &
    !$OMP DEFAULT( SHARED )                         &
    !$OMP PRIVATE( I,  J  )
    DO J = 1,JJPAR
    DO I = 1,IIPAR
       LTP(I,J) = NINT( TPauseL(I,J) / TPauseL_Cnt )
    ENDDO
    ENDDO
    !$OMP END PARALLEL DO

    ! Period over which STE is being determined [a]
    tauEnd = GET_TAU() ! [h]
    dt = ( tauEnd - tauInit ) / 24e+0_fp / 365.25e+0_fp

    dateStart = 'YYYY-MM-DD hh:mm'
    CALL EXPAND_DATE(dateStart,NymdInit,NhmsInit)
    dateEnd = 'YYYY-MM-DD hh:mm'
    CALL EXPAND_DATE(dateEnd,GET_NYMD(),GET_NHMS())

    ! Print to output
    IF ( am_I_Root ) THEN
       WRITE( 6, * ) ''
       WRITE( 6, '(a)' ) REPEAT( '=', 79 )
       WRITE( 6, '(a)' ) '  Strat-Trop Exchange'
       WRITE( 6, '(a)' ) REPEAT( '-', 79 )
       WRITE( 6, '(a)' ) &
            '  Global stratosphere-to-troposphere fluxes estimated over'
       WRITE( 6, 100 ) TRIM(dateStart), TRIM(dateEnd)
       WRITE( 6, * ) ''
       WRITE( 6, 110 ) 'Species','[moles a-1]','* [g/mol]','= [Tg a-1]'
    ENDIF
100 FORMAT( 2x,a16,' to ',a16 )
110 FORMAT( 2x,a8,':',4x,a11  ,4x,a9  ,4x,  a11 )

    ! Loop over only the advected species
    DO NA = 1, nAdvect

       ! Get the species ID from the advected species ID
       N = State_Chm%Map_Advect(NA)
    
       ! Populate before (M1) and after (M2) state for the species [kg]
       M1 = MInit(:,:,:,NA)             
       M2 =   Spc(:,:,:,N )

       ! Zero out troposphere and determine total change in the stratospheric
       ! burden of species N (dStrat) [kg]
       !$OMP PARALLEL DO &
       !$OMP DEFAULT( SHARED ) &
       !$OMP PRIVATE( I,  J  )
       DO J = 1, JJPAR  
       DO I = 1, IIPAR
          M2(I,J,1:LTP(I,J)) = 0e+0_fp
          M1(I,J,1:LTP(I,J)) = 0e+0_fp
       ENDDO
       ENDDO
       !$OMP END PARALLEL DO
       dStrat   = SUM(M2)-SUM(M1)

       ! The total chemical tendency (P-L) over the period for species N [kg]
       Tend   = SUM(Schem_tend(:,:,:,N))

       ! Calculate flux as STE = (P-L) - dStrat/dt
       STE = (Tend-dStrat)/dt ! [kg a-1]

       ! Get info about this species from the species database
       ! NOTE: This assumes 1:1 tracer index to species index mapping
       SpcInfo => State_Chm%SpcData(N)%Info

       ! Print to standard output
       IF ( am_I_Root ) THEN
          WRITE(6,120) TRIM( SpcInfo%Name ),                  &
               STE / (SpcInfo%emMW_g * 1.e-3_fp),             & ! mol/a-1
               SpcInfo%emMW_g,                                & ! g/mol
               STE * 1e-9_fp                                  ! Tg a-1
       ENDIF 
    ENDDO

120 FORMAT( 2x,a8,':',4x,e11.3,4x,f9.1,4x,f11.4 )

    IF ( am_I_Root ) THEN
       WRITE( 6, * ) ''
       WRITE( 6, '(a)'   ) REPEAT( '=', 79 )
       WRITE( 6, * ) ''
    ENDIF

    ! Reset variables for next STE period
    NymdInit             = GET_NYMD()
    NhmsInit             = GET_NHMS()
    TauInit              = GET_TAU()
    TPauseL_Cnt          = 0e+0_fp
    TPauseL(:,:)         = 0e+0_fp
    SChem_tend(:,:,:,:)  = 0e+0_fp

    ! Loop over only the advected species
    DO NA = 1, nAdvect

       ! Get the species ID from the advected species ID
       N = State_Chm%Map_Advect(NA)
       
       ! Reset MINIT for next STE period
       MInit(:,:,:,NA)  = Spc(:,:,:,N)

    ENDDO

    ! Convert State_Chm%SPECIESfrom [kg] back to [kg/kg dry air] 
    ! (ewl, 8/10/15)
    CALL ConvertSpc_Kg_to_KgKgDry( am_I_Root, State_Met, State_Chm, RC )
    IF ( RC /= GIGC_SUCCESS ) THEN
       CALL GIGC_Error('Unit conversion error', RC, &
                        'Calc_STE in strat_chem_mod.F')
       RETURN
    ENDIF  

    ! Free pointers
    Spc     => NULL()
    SpcInfo => NULL()
#endif
  END SUBROUTINE Calc_STE
!EOC
!------------------------------------------------------------------------------
!                  GEOS-Chem Global Chemical Transport Model                  !
!------------------------------------------------------------------------------
!BOP
!
! !IROUTINE: init_strat_chem
!
! !DESCRIPTION: Subroutine INIT\_STRAT\_CHEM allocates all module arrays.  
!  It also opens the necessary rate files.
!\\
!\\
! !INTERFACE:
!      
  SUBROUTINE INIT_STRAT_CHEM( am_I_Root, Input_Opt, State_Chm, State_Met, RC )
!
! !USES:
!
    USE CMN_SIZE_MOD
    USE ERROR_MOD,          ONLY : ALLOC_ERR, GIGC_ERROR
    USE GIGC_ErrCode_Mod
    USE GIGC_Input_Opt_Mod, ONLY : OptInput
    USE GIGC_State_Chm_Mod, ONLY : ChmState
    USE GIGC_State_Met_Mod, ONLY : MetState
    USE TIME_MOD,           ONLY : GET_TAU
    USE TIME_MOD,           ONLY : GET_NYMD
    USE TIME_MOD,           ONLY : GET_NHMS
    USE TIME_MOD,           ONLY : GET_TS_CHEM
    USE GIGC_State_Chm_Mod, ONLY : IND_
    USE Species_Mod,        ONLY : Species
    USE UNITCONV_MOD

    IMPLICIT NONE
!
! !INPUT PARAMETERS:
!
    LOGICAL,        INTENT(IN)    :: am_I_Root   ! Is this the root CPU?
    TYPE(OptInput), INTENT(IN)    :: Input_Opt   ! Input Options object
    TYPE(MetState), INTENT(IN)    :: State_Met   ! Meteorology State object
!
! !INPUT/OUTPUT PARAMETERS:
!
    TYPE(ChmState), INTENT(INOUT) :: State_Chm   ! Chemistry State object
!
! !OUTPUT PARAMETERS:
!
    INTEGER,        INTENT(OUT)   :: RC          ! Success or failure
! 
! !REVISION HISTORY:
!  01 Feb 2011 - L. Murray   - Initial version
!  30 Jul 2012 - R. Yantosca - Now accept am_I_Root as an argument when
!                              running with the traditional driver main.F
!  26 Oct 2012 - R. Yantosca - Now pass Chemistry State object for GIGC
!  09 Nov 2012 - R. Yantosca - Now pass Input Options object for GIGC
!  05 Nov 2013 - R. Yantosca - Now update tracer flags for tagOx simulation
!  03 Apr 2014 - R. Yantosca - PROD, LOSS, STRAT_OH, MINIT, SCHEM_TEND are 
!                              now REAL*4, so use 0e0 to initialize
!  11 Aug 2015 - E. Lundgren - Tracer units are now kg/kg and are converted 
!                              kg for assignment of MInit
!  16 Jun 2016 - M. Yannetti - Replaced TRACERID_MOD.
!  20 Jun 2016 - R. Yantosca - Now save species ID flags as module variables
!                              and only define them in the INIT phase.
!  12 Jul 2016 - R. Yantosca - Now also store advected species ID's
!  11 Aug 2016 - R. Yantosca - Remove temporary tracer-removal code
!EOP
!------------------------------------------------------------------------------
!BOC
!
! !LOCAL VARIABLES:
!
    ! Strings
    CHARACTER(LEN=16)      :: sname

    ! Scalars
    INTEGER                :: AS, N, NN, NA, nAdvect
    LOGICAL                :: IT_IS_A_FULLCHEM_SIM
    LOGICAL                :: IT_IS_A_TAGO3_SIM
    LOGICAL                :: LLINOZ
    LOGICAL                :: LUCX

    ! Pointers
    TYPE(Species), POINTER :: SpcInfo

    !=================================================================
    ! INIT_STRAT_CHEM begins here!
    !=================================================================

    ! Assume success
    RC                       = GIGC_SUCCESS

    ! TRACERID_MOD Replacement
    id_Br                    = IND_('Br'     )
    id_Br2                   = IND_('Br2'    )
    id_BrNO3                 = IND_('BrNO3'  ) 
    id_BrO                   = IND_('BrO'    )
    id_CHBr3                 = IND_('CHBr3'  )
    id_CH2Br2                = IND_('CH2Br2' ) 
    id_CH3Br                 = IND_('CH3Br'  )
    id_HOBr                  = IND_('HOBr'   )
    id_HBr                   = IND_('HBr'    )
    id_O3                    = IND_('O3'     )
    id_O3Strat               = IND_('O3Strat')   


    ! Save fields from the Input_Opt object to local variables
    LLINOZ                   = Input_Opt%LLINOZ
    LUCX                     = Input_Opt%LUCX
    IT_IS_A_FULLCHEM_SIM     = Input_Opt%ITS_A_FULLCHEM_SIM
    IT_IS_A_TAGO3_SIM        = Input_Opt%ITS_A_TAGO3_SIM

    ! Number of advected species
    nAdvect                  = State_Chm%nAdvect

    ! Initialize counters, initial times, mapping arrays
    TpauseL_Cnt              = 0.e+0_fp
    NSCHEM                   = 0
    TauInit                  = GET_TAU()
    NymdInit                 = GET_NYMD()
    NhmsInit                 = GET_NHMS()
    strat_trID_GC(:)         = 0
    strat_trID_GMI(:)        = 0

    ! Initialize timestep for chemistry [s]
    dTchem = GET_TS_CHEM() * 60e+0_fp

    !%%%%%%%%%%%%%%%%%%%%%%%%%%%%%%%%%%%%%%%%%%%%%%%%%%%%%%%%%%%%%%%%%%%
    ! Determine the mapping for the GMI to the GC variables based on
    ! tracer name, which only needs to be done once per model run.
    !%%%%%%%%%%%%%%%%%%%%%%%%%%%%%%%%%%%%%%%%%%%%%%%%%%%%%%%%%%%%%%%%%%%

    ! List of available tracers with archived monthly climatological
    ! production rates, loss frequencies, and mixing ratios from the 
    ! GMI Combo model (tracer names here are as used in GMI).
    GMI_TrName = (/ &
             'A3O2',     'ACET',   'ACTA',   'ALD2',    'ALK4',  'ATO2', &
             'B3O2',       'Br',   'BrCl',    'BrO',  'BrONO2',  'C2H6', &
             'C3H8',     'CCl4', 'CF2Br2', 'CF2Cl2', 'CF2ClBr', 'CF3Br', &
           'CFC113',   'CFC114', 'CFC115',  'CFCl3',    'CH2O', 'CH3Br', &
          'CH3CCl3',    'CH3Cl',    'CH4',     'CO',      'Cl',   'Cl2', &
            'Cl2O2',      'ClO', 'ClONO2',    'EOH',    'ETO2',   'ETP', &
             'GCO3',     'GLYC',   'GLYX',     'GP',    'GPAN',     'H', &
               'H2',    'H2402',    'H2O',   'H2O2',     'HAC',   'HBr', &
         'HCFC141b', 'HCFC142b', 'HCFC22',  'HCOOH',     'HCl',  'HNO2', &
             'HNO3',     'HNO4',    'HO2',   'HOBr',    'HOCl',  'IALD', &
             'IAO2',      'IAP',   'INO2',   'INPN',    'ISN1',  'ISNP', &
             'ISOP',      'KO2',   'MACR',   'MAN2',    'MAO3',  'MAOP', &
              'MAP',     'MCO3',    'MEK',   'MGLY',     'MO2',   'MOH', &
               'MP',     'MRO2',    'MRP',    'MVK',    'MVN2',     'N', &
              'N2O',     'N2O5',     'NO',    'NO2',     'NO3',   'NOx', &
                'O',      'O1D',     'O3',   'OClO',      'OH',    'Ox', &
              'PAN',      'PMN',    'PO2',     'PP',     'PPN',  'PRN1', &
             'PRPE',     'PRPN',   'R4N1',   'R4N2',    'R4O2',   'R4P', &
             'RA3P',     'RB3P',   'RCHO',   'RCO3',   'RCOOH',  'RIO1', &
             'RIO2',      'RIP',    'ROH',     'RP',    'VRO2',   'VRP'    /)

    !===========================!
    ! Full chemistry simulation !
    !===========================!
    IF ( IT_IS_A_FULLCHEM_SIM ) THEN

       DO NN = 1, NTR_GMI       

          sname = TRIM(GMI_TrName(NN))

          ! Some species names don't exactly match GEOS-Chem names
          !IF ( TRIM(GMI_TrName(NN)) .eq. 'BrONO2' ) sname = 'BrNO3'
          ! Need to line up CFCs correctly
          IF     ( TRIM(GMI_TrName(NN)) .eq. 'CF2Br2'  ) THEN
              sname = 'H1202'
          ELSEIF ( TRIM(GMI_TrName(NN)) .eq. 'CF2Cl2'  ) THEN
              sname = 'CFC12'
          ELSEIF ( TRIM(GMI_TrName(NN)) .eq. 'CF2ClBr' ) THEN
              sname = 'H1211'
          ELSEIF ( TRIM(GMI_TrName(NN)) .eq. 'CF3Br'   ) THEN
              sname = 'H1311'
          ELSEIF ( TRIM(GMI_TrName(NN)) .eq. 'CFCl3'   ) THEN
              sname = 'CFC11'
          ENDIF
 
          ! Loop over only the advected species
          DO NA = 1, nAdvect
          
             ! Get the species ID from the advected species ID
             N       = State_Chm%Map_Advect(NA)

             ! Get the corresponding entry in the species database
             SpcInfo => State_Chm%SpcData(N)%Info

             ! For now, guarantee that GMI prod/loss rates are not used for any
             ! bromine species
             IF ( TRIM( SpcInfo%Name ) .eq.      'Br' .or. &
                  TRIM( SpcInfo%Name ) .eq.    'BrCl' .or. &
                  TRIM( SpcInfo%Name ) .eq.     'BrO' .or. &
                  TRIM( SpcInfo%Name ) .eq.  'BrONO2' .or. &
                  TRIM( SpcInfo%Name ) .eq.  'CF2Br2' .or. &
                  TRIM( SpcInfo%Name ) .eq. 'CF2ClBr' .or. &
                  TRIM( SpcInfo%Name ) .eq.   'CF3Br' .or. &
                  TRIM( SpcInfo%Name ) .eq.   'CH3Br' .or. &
                  TRIM( SpcInfo%Name ) .eq.     'HBr' .or. &
                  TRIM( SpcInfo%Name ) .eq.    'HOBr'        ) CYCLE

             ! SDE 08/28/13: Full strat. has its own mesospheric NOy handling
             IF ( LUCX ) THEN
                IF ( TRIM( SpcInfo%Name ) .eq.    'NO' .or. &
                     TRIM( SpcInfo%Name ) .eq.   'NO2' .or. &
                     TRIM( SpcInfo%Name ) .eq.   'NO3' .or. &
                     TRIM( SpcInfo%Name ) .eq.   'NOx' .or. &
                     TRIM( SpcInfo%Name ) .eq.     'N' .or. &
                     TRIM( SpcInfo%Name ) .eq.   'N2O' ) CYCLE
             ENDIF

             IF ( TRIM( SpcInfo%Name ) .eq. TRIM(sname) ) THEN
                
                IF ( LLINOZ .and. TRIM( SpcInfo%Name ) .eq. 'O3' ) THEN
                   IF ( am_I_Root ) THEN
                      WRITE( 6, '(a)' ) TRIM( SpcInfo%Name ) // ' (via Linoz)'
                   ENDIF
                ELSE IF ( TRIM( SpcInfo%Name ) .eq. 'O3' ) THEN
                   IF ( am_I_Root ) THEN
                      WRITE( 6, '(a)' ) TRIM( SpcInfo%Name ) // ' (via Synoz)'
                   ENDIF
                ELSE
                   IF ( am_I_Root ) THEN
                      WRITE( 6, '(a)' ) TRIM( SpcInfo%Name )//' (via GMI rates)'
                   ENDIF
                ENDIF

                NSCHEM                 = NSCHEM + 1
                Strat_TrID_GC (NSCHEM) = N  ! Maps 1:NSCHEM to species array
                Strat_TrId_TND(NSCHEM) = NA ! Maps 1:NSCHEM to SCHEM_TEND
                Strat_TrID_GMI(NSCHEM) = NN ! Maps 1:NSCHEM to GMI_TrName index
             ENDIF

             ! Free pointer
             SpcInfo => NULL()
          ENDDO
       ENDDO

       ! These are the reactions with which we will use OH fields
       ! to determine stratospheric loss.
       IF( am_I_Root ) THEN
          IF ( id_CHBr3  .gt. 0 ) WRITE(6,*) 'CHBr3 (from GMI OH)'
          IF ( id_CH2Br2 .gt. 0 ) WRITE(6,*) 'CH2Br2 (from GMI OH)'
          IF ( id_CH3Br  .gt. 0 ) WRITE(6,*) 'CH3Br (from GMI OH)'
       ENDIF

    !===========!
    ! Tagged O3 !
    !===========!
    ELSE IF ( IT_IS_A_TAGO3_SIM ) THEN
       IF ( LLINOZ ) THEN
          IF ( am_I_Root ) THEN
             WRITE(6,*) 'Linoz ozone performed on: '
          ENDIF
       ELSE          
          IF ( am_I_Root ) THEN
             WRITE(6,*) 'Synoz ozone performed on: '
          ENDIF
       ENDIF

       ! Loop over only the advected species
       DO NA = 1, nAdvect
          
          ! Get the species ID from the advected species ID
          N       = State_Chm%Map_Advect(NA)

          ! Get the corresponding entry in the species database
          SpcInfo => State_Chm%SpcData(N)%Info

          IF ( TRIM( SpcInfo%Name ) .eq. 'O3'        .or. &
               TRIM( SpcInfo%Name ) .eq. 'O3Strt'    .or. &
               TRIM( SpcInfo%Name ) .eq. 'O3Strat' ) THEN
             NSCHEM                 = NSCHEM + 1    ! Increment count
             Strat_TrID_GC(NSCHEM)  = N             ! Use for Sc%Species
             Strat_TrID_TND(NSCHEM) = NA            ! Use for SCHEM_TEND
             IF ( am_I_Root ) THEN
                WRITE(6,*) TRIM( SpcInfo%Name )
             ENDIF
          ENDIF

          ! Free pointer
          SpcInfo => NULL()
       ENDDO
    ENDIF

    !%%%%%%%%%%%%%%%%%%%%%%%%%%%%%%%%%%%%%%%%%%%%%%%%%%%%!
    ! Allocate and initialize prod/loss vector
    !%%%%%%%%%%%%%%%%%%%%%%%%%%%%%%%%%%%%%%%%%%%%%%%%%%%%!
    ALLOCATE( PLVEC( NSCHEM ), STAT=AS )
    IF ( AS /= 0 ) CALL ALLOC_ERR( 'PLVEC' )

    !%%%%%%%%%%%%%%%%%%%%%%%%%%%%%%%%%%%%%%%%%%%%%%%%%%%%!
    ! Allocate and initialize arrays for STE calculation !
    !%%%%%%%%%%%%%%%%%%%%%%%%%%%%%%%%%%%%%%%%%%%%%%%%%%%%!

    ! Array to hold initial state of atmosphere at the beginning
    ! of the period over which to estimate STE. Populate with
    ! initial atm. conditions from restart file converted to [kg/kg].
    ALLOCATE( MInit( IIPAR, JJPAR, LLPAR, nAdvect ), STAT=AS )
    IF ( AS /= 0 ) CALL ALLOC_ERR( 'MInit' )

    ! Convert State_Chm%SPECIES from [kg/kg dry air] to [kg] so
    ! that initial state of atmosphere is in same units as 
    ! chemistry ([kg]), and then convert back after MInit is assigned 
    ! (ewl, 8/10/15)
    CALL ConvertSpc_KgKgDry_to_Kg( am_I_Root, State_Met, State_Chm, RC )
    IF ( RC /= GIGC_SUCCESS ) THEN
       CALL GIGC_Error('Unit conversion error', RC, &
                       'Routine INIT_STRAT_CHEM in strat_chem_mod.F')
       RETURN
    ENDIF 

    ! Loop over only the advected species
    DO NA = 1, nAdvect
       
       ! Get the species ID from the advected species ID
       N = State_Chm%Map_Advect(NA)

       ! Save initial conditions in MINIT
       MInit(:,:,:,NA) = State_Chm%Species(:,:,:,N)

    ENDDO

    ! Convert State_Chm%SPECIES back to [kg/kg dry air]
    CALL ConvertSpc_Kg_to_KgKgDry( am_I_Root, State_Met, State_Chm, RC )
    IF ( RC /= GIGC_SUCCESS ) THEN
       CALL GIGC_Error('Unit conversion error', RC, &
                       'Routine INIT_STRAT_CHEM in strat_chem_mod.F')
       RETURN
    ENDIF 

    ! Array to determine the mean tropopause level over the period
    ! for which STE is being estimated.
    ALLOCATE( TPAUSEL( IIPAR, JJPAR ), STAT=AS )
    IF ( AS /= 0 ) CALL ALLOC_ERR( 'TPAUSEL' )
    TPAUSEL = 0e+0_fp

    ! Array to aggregate the stratospheric chemical tendency [kg period-1]
    ALLOCATE( SCHEM_TEND(IIPAR,JJPAR,LLPAR,nAdvect), STAT=AS )
    IF ( AS /= 0 ) CALL ALLOC_ERR( 'SCHEM_TEND' )
    SCHEM_TEND = 0e0

    ! Allocate and initialize bromine arrays
    GC_Bry_TrID(1:6) = (/id_Br2,id_Br,id_BrO,id_HOBr,id_HBr,id_BrNO3/)

  END SUBROUTINE INIT_STRAT_CHEM
!EOC
!------------------------------------------------------------------------------
!                  GEOS-Chem Global Chemical Transport Model                  !
!------------------------------------------------------------------------------
!BOP
!
! !IROUTINE: cleanup_strat_chem
!
! !DESCRIPTION: Subroutine CLEANUP\_STRAT\_CHEM deallocates all module 
!  arrays.
!\\
!\\
! !INTERFACE:
!
  SUBROUTINE CLEANUP_STRAT_CHEM
!
! !USES:
!
    IMPLICIT NONE
!
! !REVISION HISTORY: 
!  1 Feb 2011 - L. Murray - Initial version
!EOP
!------------------------------------------------------------------------------
!BOC
    INTEGER :: I

    IF ( ALLOCATED( MInit      ) ) DEALLOCATE( MInit      )
    IF ( ALLOCATED( TPAUSEL    ) ) DEALLOCATE( TPAUSEL    )
    IF ( ALLOCATED( SCHEM_TEND ) ) DEALLOCATE( SCHEM_TEND )

    ! Cleanup pointer vectors
    DO I = 1,6
       BrPtrDay(I)%MR   => NULL()
       BrPtrNight(I)%MR => NULL()
    ENDDO

    DO I = 1,NSCHEM
       PLVEC(I)%PROD => NULL()
       PLVEC(I)%LOSS => NULL()
    ENDDO
    IF ( ASSOCIATED(PLVEC) ) DEALLOCATE(PLVEC)

    ! Cleanup pointer to strat. OH
    STRAT_OH => NULL()

  END SUBROUTINE CLEANUP_STRAT_CHEM
!EOC
!------------------------------------------------------------------------------
!                  GEOS-Chem Global Chemical Transport Model                  !
!------------------------------------------------------------------------------
!BOP
!
! !IROUTINE: do_synoz
!
! !DESCRIPTION: Subroutine Do\_Synoz establishes the flux boundary condition 
!  for Ozone coming down from the stratosphere, using the Synoz algorithm of
!  McLinden et al, 2000. 
!\\
!\\
! !INTERFACE:
!
  SUBROUTINE Do_Synoz( am_I_Root, Input_Opt, State_Met, State_Chm, RC )
!
! !USES:
!
    USE CHEMGRID_MOD,       ONLY : GET_TPAUSE_LEVEL
    USE ERROR_MOD,          ONLY : ERROR_STOP
    USE GIGC_ErrCode_Mod
    USE GIGC_Input_Opt_Mod, ONLY : OptInput
    USE GIGC_State_Chm_Mod, ONLY : ChmState
    USE GIGC_State_Met_Mod, ONLY : MetState
    USE TIME_MOD,           ONLY : GET_TS_CHEM, GET_YEAR
    USE CMN_SIZE_MOD
    USE PHYSCONSTANTS

    IMPLICIT NONE
!
! !INPUT PARAMETERS:
!
    LOGICAL,        INTENT(IN)    :: am_I_Root   ! Is this the root CPU?
    TYPE(OptInput), INTENT(IN)    :: Input_Opt   ! Input Options object
    TYPE(MetState), INTENT(IN)    :: State_Met   ! Meteorology State object
!
! !INPUT/OUTPUT PARAMETERS: 
!
    TYPE(ChmState), INTENT(INOUT) :: State_Chm   ! Chemistry State object
!
! !OUTPUT PARAMETERS:
!
    INTEGER,        INTENT(OUT)   :: RC          ! Success or failure?
!
! !REMARKS:
!  Reference:
!  ============================================================================
!  C. A. McLinden, S. Olsen, B. Hannegan, O. Wild, M. J. Prather, and
!  J. Sundet, "Stratospheric Ozone in 3-D models: A simple chemistry
!  and the cross-tropopause flux".
!                                                                             .
!  %%%%%%%%%%%%%%%%%%%%%%%%%%%%%%%%%%%%%%%%%%%%%%%%%%%%%%%%%%%%%%%%%%%%%%
!  %%%% NOTE: This SYNOZ scheme is now obsolete, replaced by LINOZ   %%%%
!  %%%% We keep this for backwards compatibility w/ older met fields %%%%
!  %%%%%%%%%%%%%%%%%%%%%%%%%%%%%%%%%%%%%%%%%%%%%%%%%%%%%%%%%%%%%%%%%%%%%%
! 
! !REVISION HISTORY:
!  13 Dec 1999 - Q. Li, R. Martin - Initial version
!  (1 ) The parameter Rdg0 from "CMN_GCTM" = R / g0 = 28.97. 
!  (2 ) Pass PW = PS - PTOP to UPBDFLX via "CMN".
!  (3 ) Now pass IORD, JORD, KORD as arguments (bmy, 12/6/00)
!  (4 ) Now compute the proper value of PO3_vmr that will yield 475 Tg O3/yr
!        for various settings of IORD, JORD, KORD (rvm, bey, bmy, 12/5/00)
!                                                                             .
!        **************************************************************
!        ***** You must use this version of UPBDFLX_O3 if you are *****
!        ***** using the Parallel Processor TPCORE v. 7.1         *****
!        **************************************************************
!                                                                             .
!  (5 ) Added to "upbdflx_mod.f".  Also updated comments and made some
!        cosmetic changes. (bmy, 6/28/01)
!  (6 ) Now reference CMN_SETUP for LSPLIT.  Also store strat O3 into
!        tracer #11 for multi-tracer Ox run. (amf, bmy, 7/3/01)
!  (7 ) Removed IREF, JREF -- these are obsolete.  Also T(IREF,JREF,L) is
!        now T(I,J,L). (bmy, 9/27/01)
!  (8 ) Also replace PW(I,J) with P(I,J) (bmy, 10/3/01)
!  (9 ) Removed obsolete commented out code from 9/01 (bmy, 10/24/01)
!  (10) Removed obsolete commented out code from 7/01 (bmy, 11/26/01)
!  (11) Now write file names to stdout (bmy, 4/3/02)
!  (12) Replaced all instances of IM with IIPAR and JM with JJPAR, in order
!        to prevent namespace confusion for the new TPCORE (bmy, 6/25/02)
!  (13) Now use GET_PEDGE and GET_PCENTER from "pressure_mod.f" to compute
!        the pressure at the bottom edge and center of grid box (I,J,L).
!        Also removed obsolete, commented-out code.  Removed G_SIG and
!        G_SIGE from the arg list. (dsa, bdf, bmy, 8/21/02)
!  (14) Now reference BXHEIGHT and T from "dao_mod.f".  Also reference routine
!        ERROR_STOP from "error_mod.f".  Now references IDTOX from F90 module
!        "tracerid_mod.f" instead of from "comtrid.h". (bmy, 11/6/02)
!  (15) Now define J30S and J30N for 1x1 nested grid (bmy, 3/11/03)
!  (16) Make sure to pass AD via "dao_mod.f" for GEOS-1 (bnd, bmy, 4/14/03)
!  (17) On the first timestep, print how much O3 flux is coming down from the 
!        stratosphere in Tg/yr. (mje, bmy, 8/15/03)
!  (18) Change O3 flux to 500 Tg/yr for GEOS-3 (mje, bmy, 9/15/03)
!  (19) Now calls routine ADD_STRAT_POX from "tagged_ox_mod.f" in order to
!        pass stratospheric flux of Ox to the proper tagged tracer w/o
!        resorting to hardwiring w/in this routine. (bmy, 8/18/03)
!  (20) Add GEOS_4 to the #if defined block. (bmy, 1/29/04)
!  (21) Activated parallel DO-loops.  Now made STFLUX a local array
!        in order to facilitate parallelization. (bmy, 4/15/04)
!  (22) Removed IORD, JORD, KORD from the arg list.  Now reference STT and
!        ITS_A_TAGOX_SIM from "tracer_mod.f".  (bmy, 7/20/04)
!  (23) Use an #ifdef block to comment out an EXIT statement from w/in a
!        parallel loop for COMPAQ compiler.  COMPAQ seems to have some 
!        problems with this.  Now supports 1x125 grid. (auvray, bmy, 12/1/04)
!  (24) Now modified for GEOS-5 and GCAP met fields (swu, bmy, 5/25/05)
!  (25) Remove support for GEOS-1 and GEOS-STRAT met fields (bmy, 8/4/06)
!  (26) Now set J30S and J30N for GEOS-5 nested grid (yxw, dan, bmy, 11/6/08)
!  (27) Remove support for COMPAQ compiler (bmy, 7/8/09)
!  (28) Now do not call ADD_STRAT_POx for tagged Ox (dbj, bmy, 10/16/09)
!  13 Aug 2010 - R. Yantosca - Treat MERRA like GEOS-5 (bmy, 8/13/10)
!  02 Dec 2010 - R. Yantosca - Added ProTeX headers
!  08 Feb 2012 - R. Yantosca - Treat GEOS-5.7.2 in the same way as MERRA
!  10 Feb 2012 - R. Yantosca - Modified for 0.25 x 0.3125 grids
!  28 Feb 2012 - R. Yantosca - Removed support for GEOS-3
!  28 Apr 2012 - L. Murray - Moved from upbdflx_mod.F to here, modified to 
!                 F90, renamed from UPBDFLX_O3 to DO_SYNOZ. Use chem timestep
!                 now. Also, removed INIT_UPBDFLX, which was last used for 
!                 GEOS-3.
!  09 Nov 2012 - M. Payer    - Replaced all met field arrays with State_Met
!                              derived type object
!  04 Feb 2013 - M. Payer    - Replace all JJPAR with values for nested grids
!                              since JJPAR is no longer a parameter
!  14 Mar 2013 - M. Payer    - Replace Ox with O3 as part of removal of NOx-Ox
!                              partitioning
!  25 Mar 2013 - R. Yantosca - Now use explicit numbers for J30S, J30N
!  31 May 2013 - R. Yantosca - Now pass Input_Opt, RC as arguments
!  20 Aug 2013 - R. Yantosca - Removed "define.h", this is now obsolete
!  26 Sep 2013 - R. Yantosca - Remove SEAC4RS C-preprocessor switch
!  26 Sep 2013 - R. Yantosca - Renamed GEOS_57 Cpp switch to GEOS_FP
!  05 Nov 2013 - R. Yantosca - Rename IDTOxStrt to id_O3Strat
!  23 Jan 2014 - M. Sulprizio- Linoz does not call UPBDFLX_O3. Synoz does. 
!                              Now uncomment ADD_STRAT_POx (jtl,hyl,dbj,11/3/11)
!  26 Feb 2015 - E. Lundgren - Replace GET_PEDGE and GET_PCENTER with
!                              State_Met%PEDGE and State_Met%PMID. Remove
!                              dependency on pressure_mod.
!  03 Mar 2015 - E. Lundgren - Use virtual temperature in hypsometric eqn
!  12 Aug 2015 - R. Yantosca - Add placeholder values for 0.5 x 0.625 grids
!  16 Jun 2016 - M. Yannetti - Replaced TRACERID_MOD.
!  20 Jun 2016 - R. Yantosca - Now make species ID flags module variables
!  30 Jun 2016 - R. Yantosca - Remove instances of STT.  Now get the advected
!                              species ID from State_Chm%Map_Advect.
!  12 Jul 2016 - R. Yantosca - Remove references to ADD_STRAT_POX
!EOP
!------------------------------------------------------------------------------
!BOC
!
! !LOCAL VARIABLES:
!
    ! SAVEd scalars
    LOGICAL, SAVE        :: FIRST = .TRUE.
    INTEGER              :: I, J, L, L70mb, N, NA, nAdvect
    REAL(fp)             :: P1, P2, P3, T1, T2, DZ, ZUP
    REAL(fp)             :: DTCHEM, H70mb, PO3, PO3_vmr
    REAL(fp)             :: STFLUX(IIPAR,JJPAR,LLPAR)

    ! Pointers
    REAL(fp), POINTER    :: Spc(:,:,:,:)
!
! !DEFINED PARAMETERS:
!
    ! Select the grid boxes at the edges of the O3 release region, 
    ! for the proper model resolution (qli, bmy, 12/1/04)
#if defined( GRID4x5 ) && defined( GCAP )
    ! GCAP has 45 latitudes, shift by 1/2 grid box (swu, bmy, 5/25/05)
    INTEGER, PARAMETER   :: J30S = 16, J30N = 30 

#elif defined( GRID4x5 )
    INTEGER, PARAMETER   :: J30S = 16, J30N = 31 

#elif defined( GRID2x25 ) 
    INTEGER, PARAMETER   :: J30S = 31, J30N = 61

#elif defined( GRID1x125 ) 
    INTEGER, PARAMETER   :: J30S = 61, J30N = 121

#elif defined( GRID05x0625 )

    !%%% ADD PLACEHOLDER VALUES, THESE AREN'T REALLY USED ANYMORE %%%
#if   defined( NESTED_CH )
      INTEGER, PARAMETER :: J30S = 1,  J30N = 83
#elif   defined( NESTED_NA )
      INTEGER, PARAMETER :: J30S = 1,  J30N = 41
#elif   defined( NESTED_EU )
      INTEGER, PARAMETER :: J30S = 1,  J30N = 1  ! add later-checked . it is ok Anna Prot
#endif


#elif defined( GRID05x0666 )

! jtl, 10/26/11 
#if   defined( NESTED_CH )
      INTEGER, PARAMETER :: J30S = 1,  J30N = 83
#elif   defined( NESTED_NA )
      INTEGER, PARAMETER :: J30S = 1,  J30N = 41
#elif   defined( NESTED_EU )
      INTEGER, PARAMETER :: J30S = 1,  J30N = 1  ! add later-checked . it is ok Anna Prot
#endif

#elif defined( GRID025x03125 )

#if defined( NESTED_CH )
    INTEGER, PARAMETER   :: J30S = 1, J30N = 161
#elif defined( NESTED_NA )
    INTEGER, PARAMETER   :: J30S = 1, J30N = 161 !I think it should be 202/Anna Prot
!Anna Prot added 8 May 2015
#elif defined( NESTED_EU )
    INTEGER, PARAMETER   :: J30S = 1, J30N = 115
#endif

#elif defined( GRID1x1 ) 

#if defined( NESTED_CH ) || defined( NESTED_NA ) || defined(NESTED_EU)
    INTEGER, PARAMETER   :: J30S = 1,  J30N = JJPAR  ! 1x1 nested grids
#else  
    INTEGER, PARAMETER   :: J30S = 61, J30N = 121    ! 1x1 global grid
#endif

#elif defined( EXTERNAL_GRID )
    ! THIS HAS TO BE DEFINED SPECIFICALLY! HOW?
    INTEGER, PARAMETER   :: J30S = 31, J30N = 61

#endif

    ! Lower pressure bound for O3 release (unit: mb)
    ! REAL(fp),  PARAMETER   :: P70mb = 70e+0_fp !PHS
    REAL(fp)             :: P70mb, PTP

    !=================================================================
    ! Do_Synoz begins here!
    !=================================================================

    ! Assume success
    RC = GIGC_SUCCESS

    ! Chemical timestep [s]
    ! Originally, Synoz was in transport code, and used dynamic dT.
    DTCHEM = GET_TS_CHEM() * 60e+0_fp

    ! For O3 flux printout
    STFLUX = 0e+0_fp

    ! lower pressure !PHS
    P70mb = 70e+0_fp

    ! Point to chemical species array [v/v dry]
    Spc => State_Chm%Species

    !=================================================================
    ! Compute the proper release rate of O3 coming down from the 
    ! stratosphere for the different GEOS model grids. 
    ! (bey, djj, rvm, bmy, 12/5/00).
    !
    ! PO3_vmr is the O3 release rate constant [v/v/s] that will yield 
    ! a strat-to-trop flux of 475 [Tg O3/yr].  Different TPCORE flags 
    ! create different amounts of ozone in the stratosphere.  Flags 
    ! 337F are currently preferred (bey, djj, rvm).  
    !  
    ! For now, provide values for PO3_vmr for two TPCORE flag settings:
    !  (1) IORD = 3, JORD = 3, KORD = 7  (preferred, assumed to 
    !                                     be the default)
    !  (2) IORD = 5, JORD = 5, KORD = 7 
    !=================================================================
#if   defined( GEOS_4 )
    PO3_vmr = 5.14e-14_fp                                 ! 3,3,7

#elif defined( GEOS_5 ) || defined( MERRA ) || defined( GEOS_FP ) || defined( MERRA2 )

    ! For now assume GEOS-5 has same PO3_vmr value 
    ! as GEOS-4; we can redefine later (bmy, 5/25/05)
    PO3_vmr = 5.14e-14_fp   

#elif defined( GCAP )

    ! For GCAP, assuming 3,3,7 (swu, bmy, 5/25/05)
    PO3_vmr = 5.0e-14_fp

#elif defined( GISS ) && defined( MODELE )

    ! For Model E, assuming 3,3,7 and 475 Tg N a-1
    PO3_vmr = 4.84610e-14 !/ 2e+0_fp

    ! Scale as necessary for PreIndustrial and Paleo Climates
    ! These values determined by Linoz simulations run for each climate
    if ( GET_YEAR() .ge. 2102 .and. GET_YEAR() .le. 2105 ) then
       ! PIH was 3% higher
       PO3_vmr = PO3_vmr * 1.0273853e+0_fp
    endif
    if ( GET_YEAR() .ge. 2202 .and. GET_YEAR() .le. 2205 ) then
       ! LGM Webb STE was 7% higher
       PO3_vmr = PO3_vmr * 1.0723525e+0_fp
    endif
    if ( GET_YEAR() .ge. 2302 .and. GET_YEAR() .le. 2305 ) then
       ! LGM CLIMAP STE was 3% higher
       PO3_vmr = PO3_vmr * 1.0285232e+0_fp
    endif

#endif

    ! Only initialize on first time step
    IF ( FIRST ) STFLUX = 0e+0_fp

    ! Loop over latitude (30S -> 30N) and longitude
    !$OMP PARALLEL DO                               &
    !$OMP DEFAULT( SHARED )                         &
    !$OMP PRIVATE( I,  J,  L,  P2,  L70mb, P1, P3 ) &
    !$OMP PRIVATE( T2, T1, DZ, ZUP, H70mb, PO3    )
    DO J = J30S, J30N 
       DO I = 1,    IIPAR

          !==============================================================
          ! L70mb is the 1st layer where pressure is equal to
          ! or smaller than 70 mb 
          !==============================================================

          !--------------------------------------------------------------
          ! Comment out for now (bmy, 10/2/07)
          ! replace L70mb with Tropopause pressure if the later is 
          ! lower -PHS #### still Beta testing ####
          !IF ( Input_Opt%LVARTROP ) THEN
          !   PTP = State_Met%TROPP(I,J)
          !   IF ( PTP < P70mb ) THEN
          !      P70mb = PTP
          !      !#### TESTING ####
          !      write(6,*)'#### RAISED bottom of O3 release region'
          !      write(6,*)'at ', i, j
          !      first=.true.
          !   ENDIF
          !ENDIF
          !--------------------------------------------------------------

          DO L = 1, LLPAR

             ! P2 = pressure [hPa] at the sigma center of level L70mb
             P2 = State_Met%PMID(I,J,L) 

             IF ( P2 < P70mb ) THEN
                L70mb = L
                EXIT
             ENDIF
          ENDDO

          ! P1 = pressure [hPa] at the sigma center of level L70mb - 1   
          P1 = State_Met%PMID(I,J,L70mb-1) 

          ! P3 = pressure [hPa] at the lower sigma edge of level L70mb
          P3 = State_Met%PEDGE(I,J,L70mb) 

          !==============================================================
          ! T2 = temperature (K)  at the sigma center of level L70mb
          ! T1 = temperature (K)  at the sigma center of level L70mb-1
          !
          ! DZ is the height from the sigma center of level L70mb-1 
          ! to 70mb.  Therefore, DZ may be found in either the 
          ! (L70mb)th sigma layer or the (L70mb-1)th sigma layer.  
          !
          ! ZUP is the height from the sigma center of the 
          ! (L70mb-1)th layer
          !============================================================== 

          ! Use virtual temperature for hypsometric equation (ewl, 3/3/15)
          T2   = State_Met%TV(I,J,L70mb  )
          T1   = State_Met%TV(I,J,L70mb-1)

          DZ   = Rdg0 * ( (T1 + T2) / 2e+0_fp ) * LOG( P1 / P70mb ) 
          ZUP  = Rdg0 * T1 * LOG( P1 /P3 )

          !==============================================================       
          ! H70mb is height between 70mb and the upper edge of the 
          ! level where DZ is.
          !  
          ! If DZ >= ZUP then DZ is already in level L70mb.
          ! If DZ <  ZUP then DZ is in level L70mb-1.
          !==============================================================       
          IF ( DZ >= ZUP ) THEN
             H70mb = State_Met%BXHEIGHT(I,J,L70mb) - ( DZ - ZUP )
          ELSE
             L70mb = L70mb - 1
             H70mb = ZUP - DZ
          ENDIF

          !=========================================================== 
          ! Distribute O3 into the region (30S-30N, 70mb-10mb)
          !=========================================================== 
          DO L = L70mb, LLPAR 

             ! Convert O3 in grid box (I,J,L) from v/v/s to v/v/box
             PO3 = PO3_vmr * DTCHEM 

#if   !defined( GCAP ) 
             ! For both 2 x 2.5 and 4 x 5 GEOS grids, 30S and 30 N are
             ! grid box centers.  However, the O3 release region is 
             ! edged by 30S and 30N.  Therefore, if we are at the 30S
             ! or 30N grid boxes, divide the O3 flux by 2.
             IF ( J == J30S .or. J == J30N ) THEN
                PO3 = PO3 / 2e+0_fp
             ENDIF
#endif
             ! If we are in the lower level, compute the fraction
             ! of this level that lies above 70 mb, and scale 
             ! the O3 flux accordingly.
             IF ( L == L70mb ) THEN
                PO3 = PO3 * H70mb / State_Met%BXHEIGHT(I,J,L) 
             ENDIF

             ! Store O3 flux in the proper tracer number
             Spc(I,J,L,id_O3) = Spc(I,J,L,id_O3) + PO3 

             ! Store O3 flux for strat O3 tracer (Tagged O3 only)
             IF ( Input_Opt%ITS_A_TAGO3_SIM ) THEN
                Spc(I,J,L,id_O3Strat) = Spc(I,J,L,id_O3Strat) + PO3
             ENDIF

             ! Archive stratospheric O3 for printout in [Tg/yr]
             IF ( FIRST ) THEN
                STFLUX(I,J,L) = STFLUX(I,J,L) + &
                 PO3 * State_Met%AD(I,J,L) * 1000.e+0_fp / 28.8e+0_fp / &
                 DTCHEM * 48.e+0_fp * 365.25e+0_fp * 86400e+0_fp / 1e12
             ENDIF
          ENDDO
       ENDDO
    ENDDO
    !$OMP END PARALLEL DO

    ! Free pointer
    Spc => NULL()

    !=================================================================
    ! Print amount of stratospheric O3 coming down
    !=================================================================
    IF ( FIRST ) THEN
       IF ( am_I_Root ) THEN
          WRITE( 6, 20 ) SUM( STFLUX )
       ENDIF
20     FORMAT( '     - Do_Synoz: Strat O3 production is', f9.3, ' [Tg/yr]' )
       FIRST = .FALSE.
    ENDIF

  END SUBROUTINE Do_Synoz
!EOC
END MODULE STRAT_CHEM_MOD<|MERGE_RESOLUTION|>--- conflicted
+++ resolved
@@ -256,11 +256,8 @@
 !                              species ID from State_Chm%Map_Advect.
 !  01 Jul 2016 - R. Yantosca - Now rename species DB object ThisSpc to SpcInfo
 !  12 Jul 2016 - R. Yantosca - Bug fix: ISBR2 should be held !$OMP PRIVATE
-<<<<<<< HEAD
+!  18 Jul 2016 - M. Yannetti - Replaced TCVV with spec db and phys constant
 !  10 Aug 2016 - R. Yantosca - Remove temporary tracer-removal code
-=======
-!  18 Jul 2016 - M. Yannetti - Replaced TCVV with spec db and phys constant
->>>>>>> c732b901
 !EOP
 !------------------------------------------------------------------------------
 !BOC
@@ -423,7 +420,6 @@
                    IF ( .NOT. ASSOCIATED(PLVEC(N)%PROD) ) THEN
                       P = 0.0_fp 
                    ELSE
-!LL                      P = PLVEC(N)%PROD(I,J,L) * AD(I,J,L) / Input_Opt%TCVV(NN) 
                       P = PLVEC(N)%PROD(I,J,L) * AD(I,J,L) / ( AIRMW / &
                           State_Chm%SpcData(NN)%Info%emMW_g )
                    ENDIF
@@ -460,7 +456,6 @@
        BEFORE = Spc(:,:,:,id_O3)
 
        ! Put ozone in [v/v] for Linoz or Synoz
-!LL       Spc(:,:,:,id_O3) = Spc(:,:,:,id_O3) * Input_Opt%TCVV( id_O3 ) / AD
        Spc(:,:,:,id_O3) = Spc(:,:,:,id_O3) * ( AIRMW  &
                           / State_Chm%SpcData(id_O3)%Info%emMW_g ) / AD
 
@@ -474,7 +469,6 @@
        ENDIF
  
        ! Put ozone back to [kg]
-!LL       Spc(:,:,:,id_O3) = Spc(:,:,:,id_O3) * AD / Input_Opt%TCVV( id_O3 )
        Spc(:,:,:,id_O3) = Spc(:,:,:,id_O3) * AD / ( AIRMW  &
                           / State_Chm%SpcData(id_O3)%Info%emMW_g )
 
@@ -597,7 +591,6 @@
                    BryTmp = BrPtrDay(NN)%MR(I,J,L)   &
                           * 1.e-12_fp                & ! convert from [ppt]
                           * AD(I,J,L)                &
-!LL                          / Input_Opt%TCVV(GC_Bry_TrID(NN))
                           / ( AIRMW                  &
                           / State_Chm%SpcData(GC_Bry_TrID(NN))%Info%emMW_g )
 
@@ -606,7 +599,6 @@
                    BryTmp = BrPtrNight(NN)%MR(I,J,L) &
                           * 1.e-12_fp                & ! convert from [ppt]
                           * AD(I,J,L)                &
-!LL                          / Input_Opt%TCVV(GC_Bry_TrID(NN))
                           /  ( AIRMW                 & 
                           / State_Chm%SpcData(GC_Bry_TrID(NN))%Info%emMW_g )
                 ENDIF
