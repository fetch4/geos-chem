--- conflicted
+++ resolved
@@ -2270,14 +2270,7 @@
     !                                     be the default)
     !  (2) IORD = 5, JORD = 5, KORD = 7 
     !=================================================================
-<<<<<<< HEAD
-#if  defined( GEOS_FP ) || defined( MERRA2 )
-=======
-#if   defined( GEOS_4 )
-    PO3_vmr = 5.14e-14_fp                                 ! 3,3,7
-
-#elif defined( GEOS_5 ) || defined( MERRA ) || defined( GEOS_FP ) || defined( MERRA2 ) || defined( FLEXGRID )
->>>>>>> a0921bdd
+#if  defined( GEOS_FP ) || defined( MERRA2 ) || defined( FLEXGRID )
 
     PO3_vmr = 5.14e-14_fp   
 
