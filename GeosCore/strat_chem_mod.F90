--- conflicted
+++ resolved
@@ -29,13 +29,10 @@
 !
 ! !USES:
 !
-<<<<<<< HEAD
 ! for precisions
   USE HCO_ERROR_MOD  
-
-=======
   USE PRECISION_MOD    ! For GEOS-Chem Precision (fp)
->>>>>>> 2b59e86f
+
   IMPLICIT NONE
   PRIVATE
 !
@@ -69,11 +66,8 @@
 !  05 Oct 2012 - R. Yantosca - Add bug fix for IFORT 12 compiler in CALC_STE
 !  14 Mar 2013 - M. Payer    - Replace Ox with O3 as part of removal of NOx-Ox
 !                              partitioning
-<<<<<<< HEAD
+!  20 Nov 2014 - M. Yannetti - Added PRECISION_MOD
 !  30 Dec 2014 - C. Keller   - Now read Bry data through HEMCO
-=======
-!  20 Nov 2014 - M. Yannetti - Added PRECISION_MOD
->>>>>>> 2b59e86f
 !EOP
 !------------------------------------------------------------------------------
 !BOC
@@ -119,17 +113,10 @@
   INTEGER               :: Strat_TrID_GMI(NTR_GMI) ! Maps 1:NSCHEM to GMI index
                      ! (At most NTR_GMI species could overlap between G-C & GMI)
 
-<<<<<<< HEAD
 !  ! Variables for Br strat chemistry, moved here from SCHEM.f
-!  REAL*4, ALLOCATABLE  :: Bry_temp(:,:,:) 
-!  REAL*8, ALLOCATABLE  :: Bry_day(:,:,:,:) 
-!  REAL*8, ALLOCATABLE  :: Bry_night(:,:,:,:)
-=======
-  ! Variables for Br strat chemistry, moved here from SCHEM.f
-  REAL*4,   ALLOCATABLE :: Bry_temp(:,:,:) 
-  REAL(fp), ALLOCATABLE :: Bry_day(:,:,:,:) 
-  REAL(fp), ALLOCATABLE :: Bry_night(:,:,:,:)
->>>>>>> 2b59e86f
+!  REAL*4,   ALLOCATABLE  :: Bry_temp(:,:,:) 
+!  REAL(fp), ALLOCATABLE  :: Bry_day(:,:,:,:) 
+!  REAL(fp), ALLOCATABLE  :: Bry_night(:,:,:,:)
 
   ! Tracer index of Bry species in GEOS-Chem STT (may differ from br_nos)
   INTEGER               :: GC_Bry_TrID(6) 
@@ -319,12 +306,13 @@
     CHARACTER(LEN=16) :: STAMP
     INTEGER           :: I,    J,      L,   N,   NN
     REAL(fp)          :: dt,   P,      k,   M0,  RC,     M
-    REAL(fp)          :: TK,   RDLOSS, T1L, mOH, BryDay, BryNight
+    REAL(fp)          :: TK,   RDLOSS, T1L, mOH, BryTmp
     REAL(fp)          :: BOXVL
     LOGICAL           :: LLINOZ
     LOGICAL           :: LPRT
     LOGICAL           :: LBRGCCM
     LOGICAL           :: LRESET, LCYCLE
+    LOGICAL           :: ISBR2 
     INTEGER           :: N_TRACERS
 
     ! Arrays
@@ -575,7 +563,7 @@
 
        !$OMP PARALLEL DO &
        !$OMP DEFAULT( SHARED ) &
-       !$OMP PRIVATE( NN, BEFORE, I, J, L, BryDay, BryNight ) &
+       !$OMP PRIVATE( NN, BEFORE, I, J, L, BryTmp ) &
        !$OMP PRIVATE( LCYCLE )
        DO NN=1,6
 
@@ -586,6 +574,9 @@
              ! it only has IJL scope, but the loop is over IJLN!
              ! (bmy, 8/7/12)
              BEFORE = STT(:,:,:,GC_Bry_TrID(NN))
+
+             ! Is this Br2?
+             ISBR2 = ( TRIM(Input_Opt%TRACER_NAME(Strat_TrID_GC(NN))) == 'Br2' )
 
              ! NOTE: For compatibility w/ the GEOS-5 GCM, we can no longer
              ! assume a minimum tropopause level.  Loop from 1,LLPAR instead.
@@ -600,57 +591,45 @@
                    LCYCLE = ITS_IN_THE_CHEMGRID( I, J, L, State_Met )
                 ENDIF
                 IF ( LCYCLE ) CYCLE
-<<<<<<< HEAD
-
-!                IF ( State_Met%SUNCOS(I,J) > 0.d0 ) THEN
+
+!                IF ( State_Met%SUNCOS(I,J) > 0.e+0_fp ) THEN
 !                   ! daytime [ppt] -> [kg]
 !                   BryDay = bry_day(I,J,L,NN)     &
-!                          * 1.d-12                & ! convert from [ppt]
+!                          * 1.e-12_fp             & ! convert from [ppt]
 !                          * AD(I,J,L)             &
 !                          / TCVV(GC_Bry_TrID(NN))
 !                   STT(I,J,L, GC_Bry_TrID(NN) ) = BryDay
 !                ELSE
 !                   ! nighttime [ppt] -> [kg]
 !                   BryNight = bry_night(I,J,L,NN)   &
-!                            * 1.d-12                & ! convert from [ppt]
+!                            * 1.e-12_fp             & ! convert from [ppt]
 !                            * AD(I,J,L)             &
 !                            / TCVV(GC_Bry_TrID(NN))
 !                   STT(I,J,L, GC_Bry_TrID(NN) ) = BryNight
 !                ENDIF
 
                 ! Now get Br data through HEMCO pointers (ckeller, 12/30/14).    
-                IF ( State_Met%SUNCOS(I,J) > 0.d0 ) THEN
-                   ! daytime [ppt] -> [kg]
-                   BryDay = BrPtrDay(NN)%MR(I,J,L)   &
-                          * 1.d-12                   & ! convert from [ppt]
-=======
-                   
                 IF ( State_Met%SUNCOS(I,J) > 0.e+0_fp ) THEN
                    ! daytime [ppt] -> [kg]
-                   BryDay = bry_day(I,J,L,NN)        &
+                   BryTmp = BrPtrDay(NN)%MR(I,J,L)   &
                           * 1.e-12_fp                & ! convert from [ppt]
->>>>>>> 2b59e86f
                           * AD(I,J,L)                &
                           / TCVV(GC_Bry_TrID(NN))
 
                 ELSE
                    ! nighttime [ppt] -> [kg]
-<<<<<<< HEAD
-                   BryDay = BrPtrNight(NN)%MR(I,J,L) &
-                          * 1.d-12                   & ! convert from [ppt]
+                   BryTmp = BrPtrNight(NN)%MR(I,J,L) &
+                          * 1.e-12_fp                & ! convert from [ppt]
                           * AD(I,J,L)                &
                           / TCVV(GC_Bry_TrID(NN))
-=======
-                   BryNight = bry_night(I,J,L,NN)      &
-                            * 1.e-12_fp                & ! convert from [ppt]
-                            * AD(I,J,L)                &
-                            / TCVV(GC_Bry_TrID(NN))
-                   STT(I,J,L, GC_Bry_TrID(NN) ) = BryNight
->>>>>>> 2b59e86f
                 ENDIF
 
+                ! Special adjustment for G-C Br2 tracer, which is BrCl in the strat
+                ! (ckeller, 1/2/15)
+                IF ( ISBR2 ) BryTmp = BryTmp / 2.0_fp
+
                 ! Pass to STT array
-                STT(I,J,L, GC_Bry_TrID(NN) ) = BryDay
+                STT(I,J,L, GC_Bry_TrID(NN) ) = BryTmp
 
              ENDDO
              ENDDO
@@ -840,11 +819,7 @@
     CHARACTER(LEN=255) :: FILENAME ! , DAYFILE, NIGHTFILE
     INTEGER            :: N,        M,       S
     INTEGER            :: F,        NN,      fileID
-<<<<<<< HEAD
-!    REAL*8             :: XTAU
-=======
-    REAL(f8)           :: XTAU
->>>>>>> 2b59e86f
+    !REAL(f8)           :: XTAU
     INTEGER            :: N_TRACERS
 
     ! Arrays
@@ -1035,34 +1010,6 @@
 !       CALL TRANSFER_3D( Bry_temp(:,:,:), Bry_night(:,:,:,NN) )
 ! 
 !    ENDDO
-
-<<<<<<< HEAD
-=======
-    ! the nighttime concentrations
-    nightfile = TRIM( Input_Opt%DATA_DIR ) // 'bromine_201205/' // &
-         'CCM_stratosphere_Bry/Bry_Stratosphere_night.bpch.'// &
-         GET_NAME_EXT()   // '.' // GET_RES_EXT()
-    
-    DO NN = 1, 6
-       
-       ! 1. Read daytime data
-       CALL READ_BPCH2( DAYFILE, 'IJ-AVG-$', br_nos(NN), &   
-            XTAU,    IGLOB,      JGLOB, &  
-            LGLOB,   Bry_temp,   QUIET=.TRUE. )
-       
-       ! Cast from REAL*4 to REAL(fp) and resize to (JJPAR,LLPAR) 
-       CALL TRANSFER_3D( Bry_temp(:,:,:), Bry_day(:,:,:,NN) )
-       
-       ! 2. Read nighttime data
-       CALL READ_BPCH2( NIGHTFILE, 'IJ-AVG-$', br_nos(NN), &
-            XTAU,      IGLOB,      JGLOB, &   
-            LGLOB,     Bry_temp,   QUIET=.TRUE. )
-       
-       ! Cast from REAL*4 to REAL(fp) and resize to (JJPAR,LLPAR) 
-       CALL TRANSFER_3D( Bry_temp(:,:,:), Bry_night(:,:,:,NN) )
-       
-    ENDDO
->>>>>>> 2b59e86f
 #endif
 
   END SUBROUTINE GET_RATES
@@ -1143,11 +1090,7 @@
     INTEGER            :: N,        M,       S 
     INTEGER            :: F,        I,       J
     INTEGER            :: NN,       fileID
-<<<<<<< HEAD
-!    REAL*8             :: XTAU
-=======
-    REAL(f8)           :: XTAU
->>>>>>> 2b59e86f
+!    REAL(f8)           :: XTAU
 
     ! Index arrays
     INTEGER            :: II(1)
@@ -1156,19 +1099,11 @@
     INTEGER            :: ct1d(1), ct4d(4)
 
     ! Arrays defined on the 2 x 2.5 grid
-<<<<<<< HEAD
-    REAL*4             :: XMID_COARSE ( 144                    )
-    REAL*4             :: YMID_COARSE (        91              )
-!    REAL*4             :: BryTemp     ( 144,   91,    LGLOB    )
-!    REAL*8             :: BryDay2x25  ( 144,   91,    LLPAR, 6 )
-!    REAL*8             :: BryNight2x25( 144,   91,    LLPAR, 6 )
-=======
     REAL(f4)           :: XMID_COARSE ( 144                    )
     REAL(f4)           :: YMID_COARSE (        91              )
-    REAL(f4)           :: BryTemp     ( 144,   91,    LGLOB    )
-    REAL(fp)           :: BryDay2x25  ( 144,   91,    LLPAR, 6 )
-    REAL(fp)           :: BryNight2x25( 144,   91,    LLPAR, 6 )
->>>>>>> 2b59e86f
+!    REAL(f4)           :: BryTemp     ( 144,   91,    LGLOB    )
+!    REAL(fp)           :: BryDay2x25  ( 144,   91,    LLPAR, 6 )
+!    REAL(fp)           :: BryNight2x25( 144,   91,    LLPAR, 6 )
 
     ! Arrays defined on the nested grid
     ! "f2c" = fine to coarse mapping
@@ -1272,7 +1207,6 @@
     ! ==> Bry data is now read through HEMCO (ckeller, 12/30/2014)
     !==============================================================
 
-<<<<<<< HEAD
 !    ! TAU value at the beginning of this month
 !    XTAU = GET_TAU0( GET_MONTH(), 1, 1985 )
 !
@@ -1293,7 +1227,7 @@
 !                        XTAU,    144,        91, &  
 !                        LGLOB,   BryTemp,   QUIET=.TRUE. )
 !       
-!       ! Cast from REAL*4 to REAL*8 and resize to LLPAR
+!       ! Cast from REAL*4 to REAL(fp) and resize to LLPAR
 !       CALL TRANSFER_3D_Bry( BryTemp, BryDay2x25(:,:,:,NN) )
 !       
 !       ! 2. Read nighttime data on the 2 x 2.5 grid
@@ -1301,7 +1235,7 @@
 !                        XTAU,    144,        91, &   
 !                        LGLOB,   BryTemp,   QUIET=.TRUE. )
 !       
-!       ! Cast from REAL*4 to REAL*8 and resize to LLPAR 
+!       ! Cast from REAL*4 to REAL(fp) and resize to LLPAR 
 !       CALL TRANSFER_3D_Bry( BryTemp, BryNight2x25(:,:,:,NN) )
 !       
 !    ENDDO
@@ -1313,48 +1247,6 @@
 !       Bry_night( I, J, :, : ) = BryNight2x25( I_f2c(I), J_f2c(J), :, : )
 !    ENDDO
 !    ENDDO
-=======
-    ! TAU value at the beginning of this month
-    XTAU = GET_TAU0( GET_MONTH(), 1, 1985 )
-
-    ! the daytime concentrations
-    dayfile = TRIM( Input_Opt%DATA_DIR_1x1 ) // 'bromine_201205/' // &
-         'CCM_stratosphere_Bry/Bry_Stratosphere_day.bpch.'// &
-         GET_NAME_EXT()   // '.2x25'
-    
-    ! the nighttime concentrations
-    nightfile = TRIM( Input_Opt%DATA_DIR_1x1 ) // 'bromine_201205/' // &
-         'CCM_stratosphere_Bry/Bry_Stratosphere_night.bpch.'// &
-         GET_NAME_EXT()   // '.2x25'
-    
-    DO NN = 1, 6
-       
-       ! 1. Read daytime data on the 2 x 2.5 grid
-       CALL READ_BPCH2( DAYFILE, 'IJ-AVG-$', br_nos(NN), &   
-                        XTAU,    144,        91, &  
-                        LGLOB,   BryTemp,   QUIET=.TRUE. )
-       
-       ! Cast from REAL*4 to REAL(fp) and resize to LLPAR
-       CALL TRANSFER_3D_Bry( BryTemp, BryDay2x25(:,:,:,NN) )
-       
-       ! 2. Read nighttime data on the 2 x 2.5 grid
-       CALL READ_BPCH2( NIGHTFILE, 'IJ-AVG-$', br_nos(NN), &
-                        XTAU,    144,        91, &   
-                        LGLOB,   BryTemp,   QUIET=.TRUE. )
-       
-       ! Cast from REAL*4 to REAL(fp) and resize to LLPAR 
-       CALL TRANSFER_3D_Bry( BryTemp, BryNight2x25(:,:,:,NN) )
-       
-    ENDDO
-
-    ! Cast from global 2x2.5 to fine nested resolution
-    DO J = 1, JGLOB
-    DO I = 1, IGLOB
-       Bry_day  ( I, J, :, : ) = BryDay2x25  ( I_f2c(I), J_f2c(J), :, : )
-       Bry_night( I, J, :, : ) = BryNight2x25( I_f2c(I), J_f2c(J), :, : )
-    ENDDO
-    ENDDO
->>>>>>> 2b59e86f
 
     DO N=1,NSCHEM
        NN = Strat_TrID_GMI(N)
@@ -1476,13 +1368,20 @@
 ! !LOCAL VARIABLES:
 !
     ! Scalars
-    CHARACTER(LEN=16)  :: ThisName
-    CHARACTER(LEN=255) :: PREFIX, FIELDNAME
-    INTEGER            :: N
+    CHARACTER(LEN=16)   :: ThisName
+    CHARACTER(LEN=255)  :: PREFIX, FIELDNAME
+    CHARACTER(LEN=1023) :: MSG
+    INTEGER             :: N
 
     !=================================================================
     ! Set_BryPointers begins here 
     !=================================================================
+
+    ! Construct error message
+    MSG = 'Cannot get pointer from HEMCO! Stratospheric Bry data ' // &
+          'is expected to be listed in the HEMCO configuration '   // &
+          'file and the GMI_StratChem extension must be enabled. ' // &
+          'This error occured when trying to get field'
 
     ! Do for every Bry species
     DO N = 1,6
@@ -1502,7 +1401,7 @@
        FIELDNAME = TRIM(PREFIX) // '_DAY'
        CALL HCO_GetPtr( am_I_Root, FIELDNAME, BrPtrDay(N)%MR, RC )
        IF ( RC /= HCO_SUCCESS ) THEN
-          CALL ERROR_STOP ( 'Cannot get '//TRIM(FIELDNAME), &
+          CALL ERROR_STOP ( TRIM(MSG)//' '//TRIM(FIELDNAME), &
                             'Set_BryPointers (start_chem_mod.F90)' )
        ENDIF
 
@@ -1510,7 +1409,7 @@
        FIELDNAME = TRIM(PREFIX) // '_NIGHT'
        CALL HCO_GetPtr( am_I_Root, FIELDNAME, BrPtrNight(N)%MR, RC )
        IF ( RC /= HCO_SUCCESS ) THEN
-          CALL ERROR_STOP ( 'Cannot get '//TRIM(FIELDNAME), &
+          CALL ERROR_STOP ( TRIM(MSG)//' '//TRIM(FIELDNAME), &
                             'Set_BryPointers (start_chem_mod.F90)' )
        ENDIF
 
