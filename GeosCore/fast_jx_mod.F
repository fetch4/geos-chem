!------------------------------------------------------------------------------
!                  GEOS-Chem Global Chemical Transport Model                  !
!------------------------------------------------------------------------------
!BOP
!
! !MODULE: fast_jx_mod.F
!
! !DESCRIPTION: Module FAST\_JX\_MOD contains routines and variables for
!  calculating photolysis rates using the Fast-JX scheme (Prather et al).
!  Current implementation is version 7.0a.
!\\
!\\
! !INTERFACE:
!
      MODULE FAST_JX_MOD
!
! !USES:
!
      USE CMN_FJX_MOD
      USE PRECISION_MOD    ! For GEOS-Chem Precision (fp)

      IMPLICIT NONE

      PRIVATE
!
! !PUBLIC MEMBER FUNCTIONS:
!
      PUBLIC  :: EXITC
      PUBLIC  :: PHOTO_JX
      PUBLIC  :: INIT_FJX
      PUBLIC  :: FAST_JX
      PUBLIC  :: PHOTRATE_ADJ

!
! !PRIVATE MEMBER FUNCTIONS:
!
      PRIVATE :: SOLAR_JX
      PRIVATE :: OPMIE
      PRIVATE :: MIESCT
      PRIVATE :: LEGND0
      PRIVATE :: BLKSLV
      PRIVATE :: GEN_ID
      PRIVATE :: JRATET
      PRIVATE :: X_INTERP
      PRIVATE :: SPHERE2
      PRIVATE :: EXTRAL
      PRIVATE :: RD_PROF_NC
      PRIVATE :: RD_XXX
      PRIVATE :: RD_AOD
      PRIVATE :: RD_MIE
      PRIVATE :: RD_JS_JX
      PRIVATE :: SET_AER
!
! !REVISION HISTORY:
!  27 Mar 2013 - S. D. Eastham - Initial version (based on original GEOS-Chem
!                                files and instructions from J. Mao)
!  28 Mar 2013 - S. D. Eastham - Upgraded to Fast-JX v7.0
!  20 Feb 2014 - M. Sulprizio  - Removed "define.h", this is now obsolete
!  13 Nov 2014 - M. Yannetti   - Added PRECISION_MOD
!  29 Mar 2016 - R. Yantosca   - Add flags for rxns adjusted by PHOTRATE_ADJ
!  27 Jun 2016 - M. Sulprizio  - Remove FJXFUNC and JV_INDEX routines. We now
!                                obtain the photolysis rates directly from the
!                                ZPJ array.
!  29 Nov 2016 - R. Yantosca - grid_mod.F90 is now gc_grid_mod.F90
!EOP
!------------------------------------------------------------------------------
!BOC
      ! Flags for certain photo-reactions that will be adjusted by
      ! subroutine PHOTRATE_ADJ, which is called by FlexChem (bmy 3/29/16)
      INTEGER, PUBLIC :: RXN_O2    = -1   ! O2  + jv --> O   + O
      INTEGER, PUBLIC :: RXN_O3_1  = -1   ! O3  + hv --> O2  + O
      INTEGER, PUBLIC :: RXN_O3_2a = -1   ! O3  + hv --> 2OH         (Tropchem)
                                          ! O3  + hv --> O2  + O(1D) (UCX #1)
      INTEGER, PUBLIC :: RXN_O3_2b = -1   ! O3  + hv --> O2  + O(1D) (UCX #2)
      INTEGER, PUBLIC :: RXN_H2SO4 = -1   ! SO4 + hv --> SO2 + 2OH
      INTEGER, PUBLIC :: RXN_NO2   = -1   ! NO2 + hv --> NO  + O

      ! Needed for UCX_MOD
      INTEGER, PUBLIC :: RXN_NO    = -1
      INTEGER, PUBLIC :: RXN_NO3   = -1
      INTEGER, PUBLIC :: RXN_N2O   = -1

      ! Species ID flags
      INTEGER :: id_CH2IBr, id_IBr,  id_CH2ICl, id_ICl,   id_I2
      INTEGER :: id_HOI,    id_IO,   id_OIO,    id_INO,   id_IONO
      INTEGER :: id_IONO2,  id_I2O2, id_CH3I,   id_CH2I2, id_I2O4
      INTEGER :: id_I2O3

#if defined( MODEL_GEOS )
      ! Diagnostics arrays (ckeller, 5/22/18)
      REAL, ALLOCATABLE, PUBLIC :: EXTRAL_NLEVS(:,:), EXTRAL_NITER(:,:)
#endif

      CONTAINS
!EOC
!------------------------------------------------------------------------------
!                  GEOS-Chem Global Chemical Transport Model                  !
!------------------------------------------------------------------------------
!BOP
!
! !ROUTINE: fast_jx
!
! !DESCRIPTION: Subroutine FAST\_JX loops over longitude and latitude, and
!  calls PHOTO\_JX to compute J-Values for each column at every chemistry
!  time-step.
!\\
!\\
! !INTERFACE:
!
<<<<<<< HEAD
      SUBROUTINE FAST_JX( WLAOD,     am_I_Root,  Input_Opt, 
     &                    State_Chm, State_Diag, State_Grid,
     &                    State_Met, RC )
=======
      SUBROUTINE FAST_JX( WLAOD,     am_I_Root, Input_Opt,
     &                    State_Met, State_Chm, State_Diag, RC )
>>>>>>> 4f189308
!
! !USES:
!
      USE CMN_SIZE_MOD,       ONLY : NDUST
      USE ErrCode_Mod
      USE ERROR_MOD,          ONLY : ERROR_STOP, ALLOC_ERR
      USE ERROR_MOD,          ONLY : DEBUG_MSG
      USE Input_Opt_Mod,      ONLY : OptInput
      USE State_Chm_Mod,      ONLY : ChmState
      USE State_Chm_Mod,      ONLY : Ind_
      USE State_Diag_Mod,     ONLY : DgnState
      USE State_Grid_Mod,     ONLY : GrdState
      USE State_Met_Mod,      ONLY : MetState
      USE TIME_MOD,           ONLY : GET_MONTH, GET_DAY, GET_DAY_OF_YEAR
      USE TIME_MOD,           ONLY : GET_TAU,   GET_YEAR
      USE TOMS_MOD,           ONLY : GET_OVERHEAD_O3

      IMPLICIT NONE

!==============================================================================
! Uncomment the appropriate #define statement to denote which of the
! available cloud overlap options that you wish to use.

!! Linear overlap
!#define USE_LINEAR_OVERLAP 1

! Approximate random overlap (balance between accuracy & speed)
#define USE_APPROX_RANDOM_OVERLAP 1

!! Maximum random cloud overlap (most computationally intensive)
!#define USE_MAXIMUM_RANDOM_OVERLAP 1
!==============================================================================
!
! !INPUT PARAMETERS:
!
      INTEGER,        INTENT(IN)    :: WLAOD       ! AOD calculated how?
                                                   ! (1: 550 nm, 0: 999 nm)
      LOGICAL,        INTENT(IN)    :: am_I_Root   ! Is this the root CPU?
<<<<<<< HEAD
      TYPE(OptInput), INTENT(IN)    :: Input_Opt   ! Input options 
      TYPE(ChmState), INTENT(IN)    :: State_Chm   ! Chemistry State object
      TYPE(GrdState), INTENT(IN)    :: State_Grid  ! Grid State object
      TYPE(MetState), INTENT(IN)    :: State_Met   ! Meteorology State object
=======
      TYPE(OptInput), INTENT(IN)    :: Input_Opt   ! Input options
      TYPE(MetState), INTENT(IN)    :: State_Met   ! Meteorology State obj
      TYPE(ChmState), INTENT(IN)    :: State_Chm   ! Chemistry State obj
>>>>>>> 4f189308
!
! !INPUT/OUTPUT PARAMETERS:
!
      TYPE(DgnState), INTENT(INOUT) :: State_Diag  ! Diagnostics State object
!
! !OUTPUT PARAMETERS:
!
      INTEGER,        INTENT(OUT)   :: RC          ! Success or failure?
!
! !REMARKS:
!
!  Parameter to choose cloud overlap algorithm:
!  ============================================================================
!  (1 ) OVERLAP (INTEGER) : 1 - Linear Approximation (used up to v7-04-12)
!                           2 - Approximate Random Overlap (default)
!                           3 - Maximum Random Overlap (computation intensive)
!
! !REVISION HISTORY:
!  01 Apr 1998 - P. Murti, R. Martin, R. Yantosca - Initial version
!  (1 ) Call this routine EACH chemistry time-step, before solver.
!  (2 ) This routine must know IMAX, JMAX, LMAX.
!  (3 ) Now use new !$OMP compiler directives for parallelization (bmy, 5/2/00)
!  (4 ) Now reference "cmn_fj.h" and "jv_cmn.h" for the aerosol
!        optical depths (bmy, 10/2/00)
!  (5 ) Add OPTDUST as a local variable -- make OPTDUST private for
!        the parallel DO-loop, since it stores 1 column of aerosol optical
!        depth for each dust type (bmy, rvm, 10/2/00)
!  (6 ) For now, LPAR in "cmn_fj.h" = LGLOB in "CMN_SIZE".  Therefore we
!        assume that we are always doing global runs. (bmy, 10/2/00)
!  (7 ) Removed obsolete code from 10/2/00 (bmy, 12/21/00)
!  (8 ) Replace {IJL}GLOB w/ IIPAR,JJPAR,LLPAR everywhere.  Also YLMID(NLAT)
!        needs to be referenced by YLMID(NLAT+J0). (bmy, 9/26/01)
!  (9 ) Remove obsolete code from 9/01.  Updated comments. (bmy, 10/24/01)
!  (10) Add OPTAER as a local variable, make it private for the parallel
!        DO loop, since it stores 1 column of aerosol optical depths for each
!        aerosol type.  Pass OPTAER to PHOTOJ via the argument list.  Declare
!        OPTAER as PRIVATE for the parallel DO-loop. (rvm, bmy, 2/27/02)
!  (11) Now reference GET_PEDGE from "pressure_mod.f", which returns the
!        correct "floating" pressure. (dsa, bdf, bmy, 8/20/02)
!  (12) Now reference T from "dao_mod.f" (bmy, 9/23/02)
!  (13) Now uses routine GET_YMID from "grid_mod.f" to compute grid box
!        latitude.  Now make IDAY, MONTH local variables.  Now use function
!        GET_DAY_OF_YEAR from "time_mod.f".  Bug fix: now IDAY (as passed to
!        photoj.f) is day of year rather than cumulative days since Jan 1,
!        1985. (bmy, 2/11/03)
!  (14) Now reference routine GET_YEAR from "time_mod.f".  Added LASTMONTH
!        as a SAVEd variable.  Now call READ_TOMSO3 from "toms_mod.f" at the
!        beginning of a new month (or the first timestep) to read TOMS O3
!        columns which will be used by "set_prof.f".  Now also reference
!        routine GET_DAY from "time_mod.f".  Rename IDAY to DAY_OF_YR. Pass
!        day of month to PHOTOJ.  Updated comments, cosmetic changes.
!        (bmy, 7/17/03)
!  (15) Bug fix: PRES needs to be the true surface pressure for GEOS-4, but
!        PS-PTOP for all prior GEOS models.  (bmy, 2/6/04)
!  (16) Now account for cloud overlap (Maximum-Random Overlap and Random
!        Overlap) in each column (hyl, phs, bmy, 9/18/07)
!  (17) Now initialize the PJ array here, instead of two layers below in
!        "set_prof.f".  Now no longer pass PRES to "photoj.f". (bmy, 11/29/07)
!  (18) Now switch to approx. random overlap option (hyl, phs, bmy, 10/7/08)
!  (19) Now can handle GEOS-5 reprocessed met data with OPTDEPTH being
!        in-cloud optical depths. (bmy, hyl, 10/24/08)
!  (10) Remove references to IN_CLOUD_OD (bmy, 10/15/09)
!  13 Aug 2010 - R. Yantosca - Added ProTeX headers
!  13 Aug 2010 - R. Yantosca - Treat MERRA in the same way as GEOS-5
!  08 Feb 2012 - R. Yantosca - Treat GEOS-5.7.x in the same way as MERRA
!  01 Mar 2012 - R. Yantosca - Now use GET_YMID(I,J,L) from grid_mod.F90
!  06 Mar 2012 - R. Yantosca - Now call GET_OVERHEAD_O3 to get the total
!                              overhead O3 column for FAST-J
!  30 Jul 2012 - R. Yantosca - Now accept am_I_Root as an argument when
!                              running with the traditional driver main.F
!  10 Aug 2012 - R. Yantosca - Replace IPAR, JPAR, LPAR w/ IIPAR, JJPAR, LLPAR
!  27 Mar 2013 - S.D. Eastham- Rolled in FAST_JX_MOD
!  21 Feb 2014 - M. Sulprizio- Replaced all met field arrays with State_Met
!                              derived type object
!  28 Feb 2014 - M. Sulprizio- Now obtain O3_CTM directly from CSPEC
!  05 Mar 2014 - R. Yantosca - Cosmetic changes
!  06 Nov 2014 - R. Yantosca - Now use State_Met%CLDF(I,J,L)
!  06 Nov 2014 - R. Yantosca - Now use State_Met%OPTD(I,J,L)
!  26 Feb 2015 - E. Lundgren - Replace GET_PEDGE with State_Met%PEDGE.
!                              Remove dependency on pressure_mod and
!                              redundant PEDGE pre-preprocessor block if
!                              EXTERNAL_GRID.
!  09 Apr 2015 - R. Yantosca - Bug fixes: Add missing vars to !$OMP+PRIVATE
!                              clause and error check for JLOOP > 0
!  11 Aug 2015 - R. Yantosca - MERRA2 behaves the same way as for GEOS-FP
!  21 Dec 2015 - M. Sulprizio- Replace CSPEC with State_Chm%Species
!  17 Jun 2016 - R. Yantosca - Now define id_O3 with the Ind_ function
!  03 Oct 2017 - E. Lundgren - Pass State_Diag as argument
!EOP
!------------------------------------------------------------------------------
!BOC
!
! !LOCAL VARIABLES:
!
      INTEGER, SAVE :: LASTMONTH = -1
      INTEGER       :: NLON, NLAT, DAY,  MONTH, DAY_OF_YR, L, N
      INTEGER       :: IOPT, LCHEM
      REAL(fp)      :: CSZA, PRES, SFCA, YLAT,  O3_TOMS
      REAL(fp)      :: O3_CTM(State_Grid%NZ+1)
      REAL(fp)      :: T_CTM(State_Grid%NZ+1), OPTD(State_Grid%NZ)
      REAL(fp)      :: OPTDUST(State_Grid%NZ,NDUST)
      REAL(fp)      :: OPTAER(State_Grid%NZ,A_)

      ! Local variables for cloud overlap (hyl, phs)
      INTEGER       :: NUMB, KK, I
<<<<<<< HEAD
      INTEGER       :: INDIC(State_Grid%NZ+1)
      INTEGER       :: INDGEN(State_Grid%NZ+1)! = (/ (i,i=1,State_Grid%NZ+1) /)
      INTEGER       :: KBOT(State_Grid%NZ)
      INTEGER       :: KTOP(State_Grid%NZ)
      INTEGER       :: INDICATOR(State_Grid%NZ+2)
      REAL(fp)      :: FMAX(State_Grid%NZ)     ! maximum cloud fraction 
                                       !  in a block, size can be to 
                                       !  FIX(State_Grid%NZ)+1
      REAL(fp)      :: CLDF1D(State_Grid%NZ)
      REAL(fp)      :: ODNEW(State_Grid%NZ)
      REAL(fp)      :: P_CTM(State_Grid%NZ+2)
=======
      INTEGER       :: INDIC(LLPAR+1)
      INTEGER       :: INDGEN(LLPAR+1)! = (/ (i,i=1,LLPAR+1) /)
      INTEGER       :: KBOT(LLPAR)
      INTEGER       :: KTOP(LLPAR)
      INTEGER       :: INDICATOR(LLPAR+2)
      REAL(fp)      :: FMAX(LLPAR)     ! maximum cloud fraction
                                       !  in a block, size can be to
                                       !  FIX(LLPAR)+1
      REAL(fp)      :: CLDF1D(LLPAR)
      REAL(fp)      :: ODNEW(LLPAR)
      REAL(fp)      :: P_CTM(LLPAR+2)
>>>>>>> 4f189308

      LOGICAL       :: AOD999

      LOGICAL, SAVE :: FIRST = .true.

      ! Local variables for quantities from Input_Opt
      LOGICAL       :: LPRT

      ! Species ID flags
      INTEGER, SAVE :: id_O3

      ! Strings
      CHARACTER(LEN=255) :: ErrMsg, ThisLoc

      !=================================================================
      ! FAST_JX begins here!
      !=================================================================

      ! Initialize
      RC        = GC_SUCCESS
      ErrMsg    = ''
      ThisLoc   = ' -> at Fast_JX (in module GeosCore/fast_jx_mod.F)'
      LPRT      = ( am_I_Root .and. Input_Opt%LPRT )

      ! Get day of year (0-365 or 0-366)
      DAY_OF_YR = GET_DAY_OF_YEAR()

      ! Get current month
      MONTH     = GET_MONTH()

      ! Get day of month
      DAY       = GET_DAY()

      ! Was AOD calculated at 999 nm or reference?
      AOD999    = ( WLAOD == 0 )

      !-----------------------------------------------------------------
      ! Special handling for first-time setup
      !-----------------------------------------------------------------
      IF ( FIRST ) THEN

         ! Get the species ID for O3
         id_O3 = Ind_('O3')
         IF ( id_O3 < 0 ) THEN
            ErrMsg = 'O3 is not a defined species!'
            CALL GC_Error( ErrMsg, RC, ThisLoc )
            RETURN
         ENDIF

#if defined( USE_MAXIMUM_RANDOM_OVERLAP )
         ! Special setup only for max random overlap
         DO i = 1,State_Grid%NZ+1
            INDGEN(i) = i       !(/(i,i=1,State_Grid%NZ+1)/)
         ENDDO
#endif

         ! Reset first-time flag
         FIRST = .FALSE.

      ENDIF

      !=================================================================
      ! For each (NLON,NLAT) location, call subroutine PHOTO_JX (in a
      ! parallel loop to compute J-values for the entire column.
      ! J-values will be stored in the common-block variable ZPJ, and
      ! will be later accessed via function FJXFUNC.
      !=================================================================
!$OMP PARALLEL DO
!$OMP+DEFAULT( SHARED )
!$OMP+PRIVATE( NLAT,    NLON,   YLAT,      CSZA,    L       )
!$OMP+PRIVATE( P_CTM ,  T_CTM,  SFCA,      O3_TOMS, O3_CTM  )
!$OMP+PRIVATE( LCHEM,   OPTAER, N,         IOPT             )
!$OMP+PRIVATE( OPTDUST, OPTD,   CLDF1D                      )
#if defined( USE_MAXIMUM_RANDOM_OVERLAP )
!$OMP+PRIVATE( FMAX,    KK,     NUMB,      KBOT             )
!$OMP+PRIVATE( KTOP     ODNEW,  INDICATOR, INDIC            )
#endif
!$OMP+SCHEDULE( DYNAMIC )

      ! Loop over latitudes
      DO NLAT = 1, State_Grid%NY

         ! Loop over longitudes
         DO NLON = 1, State_Grid%NX

            ! Grid box latitude [degrees]
            YLAT            = State_Grid%YMid( NLON, NLAT )

            ! Cosine of solar zenith angle [unitless] at (NLON,NLAT)
            CSZA            = State_Met%SUNCOSmid(NLON,NLAT)

            ! Define the P array here
            DO L = 1, State_Grid%NZ+1
               P_CTM(L)     = State_Met%PEDGE( NLON, NLAT, L )
            ENDDO

            ! Top edge of P_CTM is top of atmosphere (bmy, 2/13/07)
            P_CTM(State_Grid%NZ+2)  = 0e+0_fp

            ! Temperature profile [K] at (NLON,NLAT)
            T_CTM(1:State_Grid%NZ)  = State_Met%T( NLON, NLAT,
     &                                             1:State_Grid%NZ)

            ! Top of atmosphere
            T_CTM(State_Grid%NZ+1)  = T_CTM(State_Grid%NZ)

            ! Surface albedo [unitless] at (NLON,NLAT)
            SFCA            = State_Met%UVALBEDO(NLON,NLAT)

            ! Overhead ozone column [DU] at (NLON, NLAT)
            ! These values are either from the met fields or TOMS/SBUV,
            ! depending on the settings in input.geos
            O3_TOMS         = GET_OVERHEAD_O3( NLON, NLAT )

            ! CTM ozone densities (molec/cm3) at (NLON, NLAT)
            O3_CTM          = 0e+0_fp
            LCHEM           = State_Met%ChemGridLev(NLON,NLAT)
            DO L = 1, LCHEM
               O3_CTM(L)    = State_Chm%Species(NLON,NLAT,L,id_O3)
            ENDDO

            ! Aerosol OD profile [unitless] at (NLON,NLAT)
            ! and at 1000nm, IWV1000 (DAR)
            !OPTAER wants NAER*NRH values but ODAER is now NAER
            !use IRHARR to map to correct OPTAER bin (DAR 08/13)
            OPTAER = 0.0e+0_fp
            DO N = 1, NAER
            DO L = 1, State_Grid%NZ
               IOPT = ( (N-1) * NRH ) + IRHARR(NLON,NLAT,L)
               OPTAER(L,IOPT) = ODAER(NLON,NLAT,L,IWV1000,N)
            ENDDO
            ENDDO
            DO N = 1, NDUST
            DO L = 1, State_Grid%NZ
              OPTDUST(L,N) = ODMDUST(NLON,NLAT,L,IWV1000,N)
            ENDDO
            ENDDO

            ! Mineral dust OD profile [unitless] at (NLON,NLAT)
            ! and at 1000nm, IWV1000 (DAR)
!            OPTDUST         = ODMDUST(NLON,NLAT,:,IWV1000,:)

            ! Cloud OD profile [unitless] at (NLON,NLAT)
            OPTD            = State_Met%OPTD(NLON,NLAT,1:State_Grid%NZ)

            !-----------------------------------------------------------
            !### If you want to exclude aerosol OD, mineral dust OD,
            !### or cloud OD, then uncomment the following lines:
            !OPTAER  = 0d0
            !OPTDUST = 0d0
            !OPTD(:)    = 0d0
            !-----------------------------------------------------------

#if defined( USE_LINEAR_OVERLAP )
            !===========================================================
            ! %%%% CLOUD OVERLAP: LINEAR ASSUMPTION %%%%
            !
            ! Directly use OPTDEPTH = TAUCLD * CLDTOT
            !===========================================================

            ! Column cloud fraction (not less than zero)
            CLDF1D = State_Met%CLDF(NLON,NLAT,1:State_Grid%NZ)
            WHERE ( CLDF1D < 0e+0_fp ) CLDF1D = 0e+0_fp

            ! NOTE: For GEOS-FP and MERRA-2 met fields, the optical
            ! depth is the in-cloud optical depth.  At this point it has
            ! NOT been multiplied by cloud fraction yet.  Therefore, we can
            ! just apply the ! we can just apply the linear overlap formula
            ! as written above (i.e. multiply by cloud fraction).
            OPTD = OPTD * CLDF1D

            ! Call FAST-JX routines to compute J-values
            CALL PHOTO_JX( CSZA,       SFCA,      P_CTM,  T_CTM,
     &                     O3_CTM,     O3_TOMS,   AOD999, OPTAER,
     &                     OPTDUST,    OPTD,      NLON,   NLAT,
     &                     YLAT,       DAY_OF_YR, MONTH,  DAY,
     &                     am_I_Root,  Input_Opt, State_Diag,
     &                     State_Grid, State_Met )


#elif defined( USE_APPROX_RANDOM_OVERLAP )
            !===========================================================
            ! %%%% CLOUD OVERLAP: APPROX RANDOM OVERLAP ASSUMPTION %%%%
            !
            ! Use OPTDEPTH = TAUCLD * CLDTOT**1.5
            !===========================================================

            ! Column cloud fraction (not less than zero)
            CLDF1D = State_Met%CLDF(NLON,NLAT,1:State_Grid%NZ)
            WHERE ( CLDF1D < 0e+0_fp ) CLDF1D = 0e+0_fp

            ! NOTE: For GEOS-FP and MERRA-2 met fields, the optical
            ! depth is the in-cloud optical depth.  At this point it has
            ! NOT been multiplied by cloud fraction yet.  Therefore, we can
            ! just apply the approximate random overlap formula as written
            ! above (i.e. multiply by cloud fraction^1.5).
            OPTD = OPTD * ( CLDF1D )**1.5e+0_fp

            ! Call FAST-JX routines to compute J-values
            CALL PHOTO_JX( CSZA,       SFCA,      P_CTM,  T_CTM,
     &                     O3_CTM,     O3_TOMS,   AOD999, OPTAER,
     &                     OPTDUST,    OPTD,      NLON,   NLAT,
     &                     YLAT,       DAY_OF_YR, MONTH,  DAY,
     &                     am_I_Root,  Input_Opt, State_Diag,
     &                     State_Grid, State_Met )

#elif defined( USE_MAXIMUM_RANDOM_OVERLAP )
            !===========================================================
            ! %%%% CLOUD OVERLAP: MAXIMUM RANDOM OVERLAP %%%%
            !
            ! The Maximum-Random Overlap (MRAN) scheme assumes that
            ! clouds in adjacent layers are maximally overlapped to
            ! form a cloud block and that blocks of clouds separated by
            ! clear layers are randomly overlapped.  A vertical profile
            ! of fractional cloudiness is converted into a series of
            ! column configurations with corresponding fractions
            ! (see Liu et al., JGR 2006; hyl,3/3/04).
            !
            ! For more details about cloud overlap assumptions and
            ! their effect on photolysis frequencies and key oxidants
            ! in the troposphere, refer to the following articles:
            !
            ! (1) Liu, H., et al., Radiative effect of clouds on
            !      tropospheric chemistry in a global three-dimensional
            !      chemical transport model, J. Geophys. Res., vol.111,
            !      D20303, doi:10.1029/2005JD006403, 2006.
            ! (2) Tie, X., et al., Effect of clouds on photolysis and
            !      oxidants in the troposphere, J. Geophys. Res.,
            !      108(D20), 4642, doi:10.1029/2003JD003659, 2003.
            ! (3) Feng, Y., et al., Effects of cloud overlap in
            !      photochemical models, J. Geophys. Res., 109,
            !      D04310, doi:10.1029/2003JD004040, 2004.
            ! (4) Stubenrauch, C.J., et al., Implementation of subgrid
            !      cloud vertical structure inside a GCM and its effect
            !      on the radiation budget, J. Clim., 10, 273-287, 1997.
            !-----------------------------------------------------------
            ! MMRAN needs IN-CLOUD optical depth (ODNEW) as input
            ! Use cloud fraction, instead of OPTD, to form cloud blocks
            ! (hyl,06/19/04)
            !===========================================================

               ! Sort this out later
               CALL ERROR_STOP('MMRAN_16 not yet FJX compatible.',
     &                         'fast_jx_mod.F')
!               ! Initialize
!               FMAX(:)   = 0d0  ! max cloud fraction in each cloud block
!               ODNEW(:)  = 0d0  ! in-cloud optical depth
!               CLDF1D    = State_Met%CLDF(1:State_Grid%NZ,NLON,NLAT)
!               INDICATOR = 0
!
!               ! set small negative CLDF or OPTD to zero.
!               ! Set indicator vector.
!               WHERE ( CLDF1D <= 0d0 )
!                  CLDF1D               = 0d0
!                  OPTD                 = 0D0
!               ELSEWHERE
!                  INDICATOR(2:State_Grid%NZ+1) = 1
!               ENDWHERE
!
!               ! Prevent negative opt depth
!               WHERE ( OPTD < 0D0 ) OPTD   = 0D0
!
!               !--------------------------------------------------------
!               ! Generate cloud blocks & get their Bottom and Top levels
!               !--------------------------------------------------------
!               INDICATOR = CSHIFT(INDICATOR, 1) - INDICATOR
!               INDIC     = INDICATOR(1:State_Grid%NZ+1)
!
!               ! Number of cloud block
!               NUMB      = COUNT( INDIC == 1 )
!
!               ! Bottom layer of each block
!               KBOT(1:NUMB) = PACK(INDGEN, (INDIC == 1 ) )
!
!               ! Top layer of each block
!               KTOP(1:NUMB) = PACK(INDGEN, (INDIC == -1) ) - 1
!
!               !--------------------------------------------------------
!               ! For each cloud block, get Max Cloud Fractions, and
!               ! in-cloud optical depth vertical distribution.
!               !--------------------------------------------------------
!               DO KK = 1, NUMB
!
!                  ! Max cloud fraction
!                  FMAX(KK) = MAXVAL( CLDF1D(KBOT(KK):KTOP(KK)) )
!
!                  ! NOTE: for the GEOS-FP and MERRA-2 met fields (i.e. with
!                  ! optical depth & cloud fractions regridded with RegridTau)
!                  ! OPTD is the in-cloud optical depth.  At this point it has
!                  ! NOT been multiplied by cloud fraction yet.  Therefore,
!                  ! we can just set ODNEW = OPTD. (bmy, hyl, 10/24/08)
!
!                  ! ODNEW is adjusted in-cloud OD vertical distrib.
!                  ODNEW(KBOT(KK):KTOP(KK)) = OPTD(KBOT(KK):KTOP(KK))
!
!               ENDDO
!
!               !--------------------------------------------------------
!               ! Apply Max RANdom if 1-6 clouds blocks, else use linear
!               !--------------------------------------------------------
!               SELECT CASE( NUMB )
!
!                  CASE( 0,7: )
!                     CALL PHOTOJ( NLON,  NLAT,     YLAT,    DAY_OF_YR,
!     &                            MONTH, DAY,      CSZA,    TEMP,
!     &                            SFCA,  OPTD,     OPTDUST, OPTAER,
!     &                            O3COL, am_I_Root                    )
!
<<<<<<< HEAD
!                  CASE( 1:6 ) 
!                     CALL MMRAN_16( NUMB,  NLON,  NLAT,      YLAT,   
!     &                              DAY,   MONTH, DAY_OF_YR, CSZA,    
!     &                              TEMP,  SFCA,  OPTDUST,   OPTAER, 
!     &                              State_Grid%NZ, FMAX,  ODNEW,     KBOT,   
=======
!                  CASE( 1:6 )
!                     CALL MMRAN_16( NUMB,  NLON,  NLAT,      YLAT,
!     &                              DAY,   MONTH, DAY_OF_YR, CSZA,
!     &                              TEMP,  SFCA,  OPTDUST,   OPTAER,
!     &                              LLPAR, FMAX,  ODNEW,     KBOT,
>>>>>>> 4f189308
!     &                              KTOP,  O3COL, am_I_Root )
!
!               END SELECT
!           ENDIF
#endif
         ENDDO
      ENDDO
!$OMP END PARALLEL DO

      FIRST=.FALSE.
      !-----------------------------------------------------------
      ! END OF SUBROUTINE FAST-J
      !-----------------------------------------------------------
      END SUBROUTINE FAST_JX
!EOC
!------------------------------------------------------------------------------
!                  GEOS-Chem Global Chemical Transport Model                  !
!------------------------------------------------------------------------------
!BOP
!
! !IROUTINE: blkslv
!
! !DESCRIPTION: Subroutine BLKSLV solves the block tri-diagonal system
!\\
!\\
! !INTERFACE:
!
      SUBROUTINE BLKSLV
     &     (FJ,POMEGA,FZ,ZTAU,ZFLUX,RFL,PM,PM0,FJTOP,FJBOT,ND)
!
! !USES:
!
!
! !INPUT PARAMETERS:
!
      INTEGER, INTENT(IN)   ::  ND
      REAL(fp), INTENT(IN)  ::  POMEGA(M2_,N_,W_),FZ(N_,W_),ZTAU(N_,W_),
     &                          PM(M_,M2_),PM0(M2_),
     &                          RFL(W_),ZFLUX(W_)
!
! !OUTPUT PARAMETERS:
!
      REAL(fp), INTENT(OUT) ::  FJ(N_,W_),FJTOP(W_),FJBOT(W_)
!
! !REMARKS:
! The block tri-diagonal system:
!       A(I)*X(I-1) + B(I)*X(I) + C(I)*X(I+1) = H(I)
!
! !REVISION HISTORY:
!  27 Mar 2013 - S. D. Eastham - Copied from GEOS-Chem v9-01-03
!EOP
!------------------------------------------------------------------------------
!BOC
!
! !LOCAL VARIABLES:
!
      REAL(fp), DIMENSION(M_,N_,W_)    ::  A,C,H,   RR

      REAL(fp), DIMENSION(M_,M_,N_,W_) ::  B,AA,CC,  DD
      REAL(fp), DIMENSION(M_,M_)       ::  E
      REAL(fp)  SUMB,SUMBX,SUMT
      INTEGER I, J, K, L

      !=================================================================
      ! BLKSLV begins here!
      !=================================================================

      do K = 1,W_
       call GEN_ID (POMEGA(1,1,K),FZ(1,K),ZTAU(1,K),ZFLUX(K),RFL(K),
     &     PM,PM0, B(1,1,1,K),CC(1,1,1,K),AA(1,1,1,K),
     &             A(1,1,K),H(1,1,K),C(1,1,K), ND)
      enddo

      do K = 1,W_
C-----------UPPER BOUNDARY L=1
       L = 1
        do J = 1,M_
         do I = 1,M_
          E(I,J) = B(I,J,1,K)
         enddo
        enddo

c---setup L & U matrices
         E(2,1) = E(2,1)/E(1,1)
         E(2,2) = E(2,2)-E(2,1)*E(1,2)
         E(2,3) = E(2,3)-E(2,1)*E(1,3)
         E(2,4) = E(2,4)-E(2,1)*E(1,4)
         E(3,1) = E(3,1)/E(1,1)
         E(3,2) = (E(3,2)-E(3,1)*E(1,2))/E(2,2)
         E(3,3) = E(3,3)-E(3,1)*E(1,3)-E(3,2)*E(2,3)
         E(3,4) = E(3,4)-E(3,1)*E(1,4)-E(3,2)*E(2,4)
         E(4,1) = E(4,1)/E(1,1)
         E(4,2) = (E(4,2)-E(4,1)*E(1,2))/E(2,2)
         E(4,3) = (E(4,3)-E(4,1)*E(1,3)-E(4,2)*E(2,3))/E(3,3)
         E(4,4) = E(4,4)-E(4,1)*E(1,4)-E(4,2)*E(2,4)-E(4,3)*E(3,4)
c---invert L
         E(4,3) = -E(4,3)
         E(4,2) = -E(4,2)-E(4,3)*E(3,2)
         E(4,1) = -E(4,1)-E(4,2)*E(2,1)-E(4,3)*E(3,1)
         E(3,2) = -E(3,2)
         E(3,1) = -E(3,1)-E(3,2)*E(2,1)
         E(2,1) = -E(2,1)
c---invert U
         E(4,4) = 1.e+0_fp/E(4,4)
         E(3,4) = -E(3,4)*E(4,4)/E(3,3)
         E(3,3) = 1.e+0_fp/E(3,3)
         E(2,4) = -(E(2,3)*E(3,4)+E(2,4)*E(4,4))/E(2,2)
         E(2,3) = -E(2,3)*E(3,3)/E(2,2)
         E(2,2) = 1.e+0_fp/E(2,2)
         E(1,4) = -(E(1,2)*E(2,4)+E(1,3)*E(3,4)+E(1,4)*E(4,4))/E(1,1)
         E(1,3) = -(E(1,2)*E(2,3)+E(1,3)*E(3,3))/E(1,1)
         E(1,2) = -E(1,2)*E(2,2)/E(1,1)
         E(1,1) = 1.e+0_fp/E(1,1)
c---multiply U-invers * L-inverse
         E(1,1) = E(1,1)+E(1,2)*E(2,1)+E(1,3)*E(3,1)+E(1,4)*E(4,1)
         E(1,2) = E(1,2)+E(1,3)*E(3,2)+E(1,4)*E(4,2)
         E(1,3) = E(1,3)+E(1,4)*E(4,3)
         E(2,1) = E(2,2)*E(2,1)+E(2,3)*E(3,1)+E(2,4)*E(4,1)
         E(2,2) = E(2,2)+E(2,3)*E(3,2)+E(2,4)*E(4,2)
         E(2,3) = E(2,3)+E(2,4)*E(4,3)
         E(3,1) = E(3,3)*E(3,1)+E(3,4)*E(4,1)
         E(3,2) = E(3,3)*E(3,2)+E(3,4)*E(4,2)
         E(3,3) = E(3,3)+E(3,4)*E(4,3)
         E(4,1) = E(4,4)*E(4,1)
         E(4,2) = E(4,4)*E(4,2)
         E(4,3) = E(4,4)*E(4,3)

        do J = 1,M_
         do I = 1,M_
          DD(I,J,1,K) = -E(I,1)*CC(1,J,1,K)-E(I,2)*CC(2,J,1,K)
     &                  -E(I,3)*CC(3,J,1,K)-E(I,4)*CC(4,J,1,K)
         enddo
          RR(J,1,K) = E(J,1)*H(1,1,K)+E(J,2)*H(2,1,K)
     &              +E(J,3)*H(3,1,K)+E(J,4)*H(4,1,K)
        enddo

C----------CONTINUE THROUGH ALL DEPTH POINTS ID=2 TO ID=ND-1
       do L = 2,ND-1

        do J = 1,M_
         do I = 1,M_
          B(I,J,L,K) = B(I,J,L,K) + A(I,L,K)*DD(I,J,L-1,K)
         enddo
          H(J,L,K) = H(J,L,K) - A(J,L,K)*RR(J,L-1,K)
        enddo

        do J = 1,M_
         do I = 1,M_
          E(I,J) = B(I,J,L,K)
         enddo
        enddo

c---setup L & U matrices
         E(2,1) = E(2,1)/E(1,1)
         E(2,2) = E(2,2)-E(2,1)*E(1,2)
         E(2,3) = E(2,3)-E(2,1)*E(1,3)
         E(2,4) = E(2,4)-E(2,1)*E(1,4)
         E(3,1) = E(3,1)/E(1,1)
         E(3,2) = (E(3,2)-E(3,1)*E(1,2))/E(2,2)
         E(3,3) = E(3,3)-E(3,1)*E(1,3)-E(3,2)*E(2,3)
         E(3,4) = E(3,4)-E(3,1)*E(1,4)-E(3,2)*E(2,4)
         E(4,1) = E(4,1)/E(1,1)
         E(4,2) = (E(4,2)-E(4,1)*E(1,2))/E(2,2)
         E(4,3) = (E(4,3)-E(4,1)*E(1,3)-E(4,2)*E(2,3))/E(3,3)
         E(4,4) = E(4,4)-E(4,1)*E(1,4)-E(4,2)*E(2,4)-E(4,3)*E(3,4)
c---invert L
         E(4,3) = -E(4,3)
         E(4,2) = -E(4,2)-E(4,3)*E(3,2)
         E(4,1) = -E(4,1)-E(4,2)*E(2,1)-E(4,3)*E(3,1)
         E(3,2) = -E(3,2)
         E(3,1) = -E(3,1)-E(3,2)*E(2,1)
         E(2,1) = -E(2,1)
c---invert U
         E(4,4) = 1.e+0_fp/E(4,4)
         E(3,4) = -E(3,4)*E(4,4)/E(3,3)
         E(3,3) = 1.e+0_fp/E(3,3)
         E(2,4) = -(E(2,3)*E(3,4)+E(2,4)*E(4,4))/E(2,2)
         E(2,3) = -E(2,3)*E(3,3)/E(2,2)
         E(2,2) = 1.e+0_fp/E(2,2)
         E(1,4) = -(E(1,2)*E(2,4)+E(1,3)*E(3,4)+E(1,4)*E(4,4))/E(1,1)
         E(1,3) = -(E(1,2)*E(2,3)+E(1,3)*E(3,3))/E(1,1)
         E(1,2) = -E(1,2)*E(2,2)/E(1,1)
         E(1,1) = 1.e+0_fp/E(1,1)
c---multiply U-invers * L-inverse
         E(1,1) = E(1,1)+E(1,2)*E(2,1)+E(1,3)*E(3,1)+E(1,4)*E(4,1)
         E(1,2) = E(1,2)+E(1,3)*E(3,2)+E(1,4)*E(4,2)
         E(1,3) = E(1,3)+E(1,4)*E(4,3)
         E(2,1) = E(2,2)*E(2,1)+E(2,3)*E(3,1)+E(2,4)*E(4,1)
         E(2,2) = E(2,2)+E(2,3)*E(3,2)+E(2,4)*E(4,2)
         E(2,3) = E(2,3)+E(2,4)*E(4,3)
         E(3,1) = E(3,3)*E(3,1)+E(3,4)*E(4,1)
         E(3,2) = E(3,3)*E(3,2)+E(3,4)*E(4,2)
         E(3,3) = E(3,3)+E(3,4)*E(4,3)
         E(4,1) = E(4,4)*E(4,1)
         E(4,2) = E(4,4)*E(4,2)
         E(4,3) = E(4,4)*E(4,3)

        do J = 1,M_
         do I = 1,M_
          DD(I,J,L,K) = - E(I,J)*C(J,L,K)
         enddo
          RR(J,L,K) = E(J,1)*H(1,L,K)+E(J,2)*H(2,L,K)
     &              + E(J,3)*H(3,L,K)+E(J,4)*H(4,L,K)
        enddo

       enddo

C---------FINAL DEPTH POINT: L=ND
       L = ND
        do J = 1,M_
         do I = 1,M_
          B(I,J,L,K) = B(I,J,L,K)
     &     + AA(I,1,L,K)*DD(1,J,L-1,K) + AA(I,2,L,K)*DD(2,J,L-1,K)
     &     + AA(I,3,L,K)*DD(3,J,L-1,K) + AA(I,4,L,K)*DD(4,J,L-1,K)
         enddo
          H(J,L,K) = H(J,L,K)
     &     - AA(J,1,L,K)*RR(1,L-1,K) - AA(J,2,L,K)*RR(2,L-1,K)
     &     - AA(J,3,L,K)*RR(3,L-1,K) - AA(J,4,L,K)*RR(4,L-1,K)
        enddo

        do J = 1,M_
         do I = 1,M_
          E(I,J) = B(I,J,L,K)
         enddo
        enddo

c---setup L & U matrices
         E(2,1) = E(2,1)/E(1,1)
         E(2,2) = E(2,2)-E(2,1)*E(1,2)
         E(2,3) = E(2,3)-E(2,1)*E(1,3)
         E(2,4) = E(2,4)-E(2,1)*E(1,4)
         E(3,1) = E(3,1)/E(1,1)
         E(3,2) = (E(3,2)-E(3,1)*E(1,2))/E(2,2)
         E(3,3) = E(3,3)-E(3,1)*E(1,3)-E(3,2)*E(2,3)
         E(3,4) = E(3,4)-E(3,1)*E(1,4)-E(3,2)*E(2,4)
         E(4,1) = E(4,1)/E(1,1)
         E(4,2) = (E(4,2)-E(4,1)*E(1,2))/E(2,2)
         E(4,3) = (E(4,3)-E(4,1)*E(1,3)-E(4,2)*E(2,3))/E(3,3)
         E(4,4) = E(4,4)-E(4,1)*E(1,4)-E(4,2)*E(2,4)-E(4,3)*E(3,4)
c---invert L
         E(4,3) = -E(4,3)
         E(4,2) = -E(4,2)-E(4,3)*E(3,2)
         E(4,1) = -E(4,1)-E(4,2)*E(2,1)-E(4,3)*E(3,1)
         E(3,2) = -E(3,2)
         E(3,1) = -E(3,1)-E(3,2)*E(2,1)
         E(2,1) = -E(2,1)
c---invert U
         E(4,4) = 1.e+0_fp/E(4,4)
         E(3,4) = -E(3,4)*E(4,4)/E(3,3)
         E(3,3) = 1.e+0_fp/E(3,3)
         E(2,4) = -(E(2,3)*E(3,4)+E(2,4)*E(4,4))/E(2,2)
         E(2,3) = -E(2,3)*E(3,3)/E(2,2)
         E(2,2) = 1.e+0_fp/E(2,2)
         E(1,4) = -(E(1,2)*E(2,4)+E(1,3)*E(3,4)+E(1,4)*E(4,4))/E(1,1)
         E(1,3) = -(E(1,2)*E(2,3)+E(1,3)*E(3,3))/E(1,1)
         E(1,2) = -E(1,2)*E(2,2)/E(1,1)
         E(1,1) = 1.e+0_fp/E(1,1)
c---multiply U-invers * L-inverse
         E(1,1) = E(1,1)+E(1,2)*E(2,1)+E(1,3)*E(3,1)+E(1,4)*E(4,1)
         E(1,2) = E(1,2)+E(1,3)*E(3,2)+E(1,4)*E(4,2)
         E(1,3) = E(1,3)+E(1,4)*E(4,3)
         E(2,1) = E(2,2)*E(2,1)+E(2,3)*E(3,1)+E(2,4)*E(4,1)
         E(2,2) = E(2,2)+E(2,3)*E(3,2)+E(2,4)*E(4,2)
         E(2,3) = E(2,3)+E(2,4)*E(4,3)
         E(3,1) = E(3,3)*E(3,1)+E(3,4)*E(4,1)
         E(3,2) = E(3,3)*E(3,2)+E(3,4)*E(4,2)
         E(3,3) = E(3,3)+E(3,4)*E(4,3)
         E(4,1) = E(4,4)*E(4,1)
         E(4,2) = E(4,4)*E(4,2)
         E(4,3) = E(4,4)*E(4,3)

        do J = 1,M_
         RR(J,L,K) = E(J,1)*H(1,L,K)+E(J,2)*H(2,L,K)
     &              +E(J,3)*H(3,L,K)+E(J,4)*H(4,L,K)
        enddo

C-----------BACK SOLUTION
       do L = ND-1,1,-1
        do J = 1,M_
         RR(J,L,K) = RR(J,L,K)
     &    + DD(J,1,L,K)*RR(1,L+1,K) + DD(J,2,L,K)*RR(2,L+1,K)
     &    + DD(J,3,L,K)*RR(3,L+1,K) + DD(J,4,L,K)*RR(4,L+1,K)
        enddo
       enddo

C----------mean J & H
       do L = 1,ND,2
        FJ(L,K) = RR(1,L,K)*WT(1) + RR(2,L,K)*WT(2)
     &          + RR(3,L,K)*WT(3) + RR(4,L,K)*WT(4)
       enddo
       do L = 2,ND,2
        FJ(L,K) = RR(1,L,K)*WT(1)*EMU(1) + RR(2,L,K)*WT(2)*EMU(2)
     &          + RR(3,L,K)*WT(3)*EMU(3) + RR(4,L,K)*WT(4)*EMU(4)
       enddo

c---FJTOP = scaled diffuse flux out top-of-atmosphere (limit = mu0)
c---FJBOT = scaled diffuse flux onto surface:
c---ZFLUX = reflect/(1 + reflect) * mu0 * Fsolar(lower boundary)
c---SUMBX = flux from Lambert reflected I+
       SUMT = RR(1, 1,K)*WT(1)*EMU(1) + RR(2, 1,K)*WT(2)*EMU(2)
     &      + RR(3, 1,K)*WT(3)*EMU(3) + RR(4, 1,K)*WT(4)*EMU(4)
       SUMB = RR(1,ND,K)*WT(1)*EMU(1) + RR(2,ND,K)*WT(2)*EMU(2)
     &      + RR(3,ND,K)*WT(3)*EMU(3) + RR(4,ND,K)*WT(4)*EMU(4)
       SUMBX = 4.e+0_fp*SUMB*RFL(K)/(1.0e+0_fp + RFL(K)) + ZFLUX(K)

       FJTOP(K) = 4.e+0_fp*SUMT
       FJBOT(K) = 4.e+0_fp*SUMB - SUMBX

      enddo

      END SUBROUTINE BLKSLV
!EOC
!------------------------------------------------------------------------------
!                  GEOS-Chem Global Chemical Transport Model                  !
!------------------------------------------------------------------------------
!BOP
!
! !IROUTINE: gen_id
!
! !DESCRIPTION: Subroutine GEN generates coefficient matrices for the block
!  tri-diagonal system described in BLKSLV.
!\\
!\\
! !INTERFACE:
!
      SUBROUTINE GEN_ID(POMEGA,FZ,ZTAU,ZFLUX,RFL,PM,PM0
     &              ,B,CC,AA,A,H,C,  ND)
!
! !INPUT PARAMETERS:
!
      INTEGER, INTENT(IN)   ::  ND
      REAL(fp), INTENT(IN)  ::  POMEGA(M2_,N_),PM(M_,M2_),PM0(M2_)
      REAL(fp), INTENT(IN)  ::  ZFLUX,RFL
      REAL(fp), INTENT(IN),DIMENSION(N_) :: FZ,ZTAU
!
! !OUTPUT PARAMETERS:
!
      REAL(fp), INTENT(OUT),DIMENSION(M_,M_,N_) ::  B,AA,CC
      REAL(fp), INTENT(OUT),DIMENSION(M_,N_)    ::  A,C,H

!
! !REVISION HISTORY:
!  28 Mar 2013 - S. D. Eastham - Copied from Fast-JX v7.0
!EOP
!------------------------------------------------------------------------------
!BOC
!
! !LOCAL VARIABLES:
!
      INTEGER I, J, K, L1,L2,LL
      REAL(fp)  SUM0, SUM1, SUM2, SUM3
      REAL(fp)  DELTAU, D1, D2, SURFAC

      REAL(fp), DIMENSION(M_,M_) :: S,T,U,V,W

      !=================================================================
      ! GEN_ID begins here!
      !=================================================================

C---------upper boundary:  2nd-order terms
       L1 = 1
       L2 = 2
       do I = 1,M_
        SUM0 =
     &   POMEGA(1,L1)*PM(I,1)*PM0(1) + POMEGA(3,L1)*PM(I,3)*PM0(3)
     & + POMEGA(5,L1)*PM(I,5)*PM0(5) + POMEGA(7,L1)*PM(I,7)*PM0(7)
        SUM2 =
     &   POMEGA(1,L2)*PM(I,1)*PM0(1) + POMEGA(3,L2)*PM(I,3)*PM0(3)
     & + POMEGA(5,L2)*PM(I,5)*PM0(5) + POMEGA(7,L2)*PM(I,7)*PM0(7)
        SUM1 =
     &   POMEGA(2,L1)*PM(I,2)*PM0(2) + POMEGA(4,L1)*PM(I,4)*PM0(4)
     & + POMEGA(6,L1)*PM(I,6)*PM0(6) + POMEGA(8,L1)*PM(I,8)*PM0(8)
        SUM3 =
     &   POMEGA(2,L2)*PM(I,2)*PM0(2) + POMEGA(4,L2)*PM(I,4)*PM0(4)
     & + POMEGA(6,L2)*PM(I,6)*PM0(6) + POMEGA(8,L2)*PM(I,8)*PM0(8)
         H(I,L1) = 0.5e+0_fp*(SUM0*FZ(L1) + SUM2*FZ(L2))
         A(I,L1) = 0.5e+0_fp*(SUM1*FZ(L1) + SUM3*FZ(L2))
       enddo

       do I = 1,M_
        do J = 1,I
         SUM0 =
     &   POMEGA(1,L1)*PM(I,1)*PM(J,1) + POMEGA(3,L1)*PM(I,3)*PM(J,3)
     & + POMEGA(5,L1)*PM(I,5)*PM(J,5) + POMEGA(7,L1)*PM(I,7)*PM(J,7)
         SUM2 =
     &   POMEGA(1,L2)*PM(I,1)*PM(J,1) + POMEGA(3,L2)*PM(I,3)*PM(J,3)
     & + POMEGA(5,L2)*PM(I,5)*PM(J,5) + POMEGA(7,L2)*PM(I,7)*PM(J,7)
         SUM1 =
     &   POMEGA(2,L1)*PM(I,2)*PM(J,2) + POMEGA(4,L1)*PM(I,4)*PM(J,4)
     & + POMEGA(6,L1)*PM(I,6)*PM(J,6) + POMEGA(8,L1)*PM(I,8)*PM(J,8)
         SUM3 =
     &   POMEGA(2,L2)*PM(I,2)*PM(J,2) + POMEGA(4,L2)*PM(I,4)*PM(J,4)
     & + POMEGA(6,L2)*PM(I,6)*PM(J,6) + POMEGA(8,L2)*PM(I,8)*PM(J,8)
         S(I,J) = - SUM2*WT(J)
         S(J,I) = - SUM2*WT(I)
         T(I,J) = - SUM1*WT(J)
         T(J,I) = - SUM1*WT(I)
         V(I,J) = - SUM3*WT(J)
         V(J,I) = - SUM3*WT(I)
         B(I,J,L1) = - 0.5e+0_fp*(SUM0 + SUM2)*WT(J)
         B(J,I,L1) = - 0.5e+0_fp*(SUM0 + SUM2)*WT(I)
        enddo
       enddo

       do I = 1,M_
         S(I,I)   = S(I,I)   + 1.0e+0_fp
         T(I,I)   = T(I,I)   + 1.0e+0_fp
         V(I,I)   = V(I,I)   + 1.0e+0_fp
         B(I,I,L1)= B(I,I,L1) + 1.0e+0_fp

         C(I,L1)= S(I,1)*A(1,L1)/EMU(1) + S(I,2)*A(2,L1)/EMU(2)
     &          + S(I,3)*A(3,L1)/EMU(3) + S(I,4)*A(4,L1)/EMU(4)
       enddo

       do I = 1,M_
        do J = 1,M_
         W(J,I) = S(J,1)*T(1,I)/EMU(1) + S(J,2)*T(2,I)/EMU(2)
     &          + S(J,3)*T(3,I)/EMU(3) + S(J,4)*T(4,I)/EMU(4)
         U(J,I) = S(J,1)*V(1,I)/EMU(1) + S(J,2)*V(2,I)/EMU(2)
     &          + S(J,3)*V(3,I)/EMU(3) + S(J,4)*V(4,I)/EMU(4)
        enddo
       enddo
C-------------upper boundary, 2nd-order, C-matrix is full (CC)
         DELTAU = ZTAU(L2) - ZTAU(L1)
         D2 = 0.25e+0_fp*DELTAU
       do I = 1,M_
        do J = 1,M_
         B(I,J,L1) = B(I,J,L1) + D2*W(I,J)
         CC(I,J,L1) = D2*U(I,J)
        enddo
         H(I,L1) = H(I,L1) + 2.0e+0_fp*D2*C(I,L1)
         A(I,L1) = 0.0e+0_fp
       enddo
       do I = 1,M_
        D1 = EMU(I)/DELTAU
        B(I,I,L1)  = B(I,I,L1) + D1
        CC(I,I,L1) = CC(I,I,L1) - D1
       enddo

c------------intermediate points:  can be even or odd, A & C diagonal
c---mid-layer h-points, Legendre terms 2,4,6,8
       do LL=2,ND-1,2
        DELTAU = ZTAU(LL+1) - ZTAU(LL-1)
        do I = 1,M_
          A(I,LL) = EMU(I)/DELTAU
          C(I,LL) = -A(I,LL)
          H(I,LL) = FZ(LL)*(
     &     POMEGA(2,LL)*PM(I,2)*PM0(2) + POMEGA(4,LL)*PM(I,4)*PM0(4)
     &   + POMEGA(6,LL)*PM(I,6)*PM0(6) + POMEGA(8,LL)*PM(I,8)*PM0(8))
        enddo
        do I = 1,M_
         do J=1,I
          SUM0 =
     &     POMEGA(2,LL)*PM(I,2)*PM(J,2) + POMEGA(4,LL)*PM(I,4)*PM(J,4)
     &    +POMEGA(6,LL)*PM(I,6)*PM(J,6) + POMEGA(8,LL)*PM(I,8)*PM(J,8)
          B(I,J,LL) =  - SUM0*WT(J)
          B(J,I,LL) =  - SUM0*WT(I)
         enddo
        enddo
        do I = 1,M_
          B(I,I,LL) = B(I,I,LL) + 1.0e+0_fp
        enddo
       enddo

c---odd-layer j-points, Legendre terms 1,3,5,7
       do LL=3,ND-2,2
        DELTAU = ZTAU(LL+1) - ZTAU(LL-1)
        do I = 1,M_
          A(I,LL) = EMU(I)/DELTAU
          C(I,LL) = -A(I,LL)
          H(I,LL) = FZ(LL)*(
     &     POMEGA(1,LL)*PM(I,1)*PM0(1) + POMEGA(3,LL)*PM(I,3)*PM0(3)
     &   + POMEGA(5,LL)*PM(I,5)*PM0(5) + POMEGA(7,LL)*PM(I,7)*PM0(7))
        enddo
        do I = 1,M_
         do J=1,I
          SUM0 =
     &     POMEGA(1,LL)*PM(I,1)*PM(J,1) + POMEGA(3,LL)*PM(I,3)*PM(J,3)
     &    +POMEGA(5,LL)*PM(I,5)*PM(J,5) + POMEGA(7,LL)*PM(I,7)*PM(J,7)
          B(I,J,LL) =  - SUM0*WT(J)
          B(J,I,LL) =  - SUM0*WT(I)
         enddo
        enddo
        do I = 1,M_
          B(I,I,LL) = B(I,I,LL) + 1.0e+0_fp
        enddo
       enddo

C---------lower boundary:  2nd-order terms
       L1 = ND
       L2 = ND-1
       do I = 1,M_
        SUM0 =
     &   POMEGA(1,L1)*PM(I,1)*PM0(1) + POMEGA(3,L1)*PM(I,3)*PM0(3)
     & + POMEGA(5,L1)*PM(I,5)*PM0(5) + POMEGA(7,L1)*PM(I,7)*PM0(7)
        SUM2 =
     &   POMEGA(1,L2)*PM(I,1)*PM0(1) + POMEGA(3,L2)*PM(I,3)*PM0(3)
     & + POMEGA(5,L2)*PM(I,5)*PM0(5) + POMEGA(7,L2)*PM(I,7)*PM0(7)
        SUM1 =
     &   POMEGA(2,L1)*PM(I,2)*PM0(2) + POMEGA(4,L1)*PM(I,4)*PM0(4)
     & + POMEGA(6,L1)*PM(I,6)*PM0(6) + POMEGA(8,L1)*PM(I,8)*PM0(8)
        SUM3 =
     &   POMEGA(2,L2)*PM(I,2)*PM0(2) + POMEGA(4,L2)*PM(I,4)*PM0(4)
     & + POMEGA(6,L2)*PM(I,6)*PM0(6) + POMEGA(8,L2)*PM(I,8)*PM0(8)
         H(I,L1) = 0.5e+0_fp*(SUM0*FZ(L1) + SUM2*FZ(L2))
         A(I,L1) = 0.5e+0_fp*(SUM1*FZ(L1) + SUM3*FZ(L2))
       enddo

       do I = 1,M_
        do J = 1,I
         SUM0 =
     &    POMEGA(1,L1)*PM(I,1)*PM(J,1) + POMEGA(3,L1)*PM(I,3)*PM(J,3)
     &  + POMEGA(5,L1)*PM(I,5)*PM(J,5) + POMEGA(7,L1)*PM(I,7)*PM(J,7)
         SUM2 =
     &    POMEGA(1,L2)*PM(I,1)*PM(J,1) + POMEGA(3,L2)*PM(I,3)*PM(J,3)
     &  + POMEGA(5,L2)*PM(I,5)*PM(J,5) + POMEGA(7,L2)*PM(I,7)*PM(J,7)
         SUM1 =
     &    POMEGA(2,L1)*PM(I,2)*PM(J,2) + POMEGA(4,L1)*PM(I,4)*PM(J,4)
     &  + POMEGA(6,L1)*PM(I,6)*PM(J,6) + POMEGA(8,L1)*PM(I,8)*PM(J,8)
         SUM3 =
     &    POMEGA(2,L2)*PM(I,2)*PM(J,2) + POMEGA(4,L2)*PM(I,4)*PM(J,4)
     &  + POMEGA(6,L2)*PM(I,6)*PM(J,6) + POMEGA(8,L2)*PM(I,8)*PM(J,8)
         S(I,J) = - SUM2*WT(J)
         S(J,I) = - SUM2*WT(I)
         T(I,J) = - SUM1*WT(J)
         T(J,I) = - SUM1*WT(I)
         V(I,J) = - SUM3*WT(J)
         V(J,I) = - SUM3*WT(I)
         B(I,J,L1) = - 0.5e+0_fp*(SUM0 + SUM2)*WT(J)
         B(J,I,L1) = - 0.5e+0_fp*(SUM0 + SUM2)*WT(I)
        enddo
       enddo

       do I = 1,M_
         S(I,I)   = S(I,I)   + 1.0e+0_fp
         T(I,I)   = T(I,I)   + 1.0e+0_fp
         V(I,I)   = V(I,I)   + 1.0e+0_fp
         B(I,I,L1)= B(I,I,L1) + 1.0e+0_fp

         C(I,L1)= S(I,1)*A(1,L1)/EMU(1) + S(I,2)*A(2,L1)/EMU(2)
     &          + S(I,3)*A(3,L1)/EMU(3) + S(I,4)*A(4,L1)/EMU(4)
       enddo

       do I = 1,M_
        do J = 1,M_
         W(J,I) = S(J,1)*T(1,I)/EMU(1) + S(J,2)*T(2,I)/EMU(2)
     &          + S(J,3)*T(3,I)/EMU(3) + S(J,4)*T(4,I)/EMU(4)
         U(J,I) = S(J,1)*V(1,I)/EMU(1) + S(J,2)*V(2,I)/EMU(2)
     &          + S(J,3)*V(3,I)/EMU(3) + S(J,4)*V(4,I)/EMU(4)
        enddo
       enddo

C------------lower boundary, 2nd-order, A-matrix is full (AA)
         DELTAU = ZTAU(L1) - ZTAU(L2)
         D2 = 0.25e+0_fp*DELTAU
         SURFAC = 4.0e+0_fp*RFL/(1.0e+0_fp + RFL)
       do I = 1,M_
          D1 = EMU(I)/DELTAU
          SUM0 = D1 + D2*(W(I,1)+W(I,2)+W(I,3)+W(I,4))
          SUM1 = SURFAC*SUM0
        do J = 1,M_
         AA(I,J,L1) = - D2*U(I,J)
         B(I,J,L1) = B(I,J,L1) + D2*W(I,J) - SUM1*EMU(J)*WT(J)
        enddo
         H(I,L1) = H(I,L1) - 2.0e+0_fp*D2*C(I,L1) + SUM0*ZFLUX
       enddo

       do I = 1,M_
          D1 = EMU(I)/DELTAU
        AA(I,I,L1) = AA(I,I,L1) + D1
        B(I,I,L1)  = B(I,I,L1) + D1
        C(I,L1) = 0.0e+0_fp
       enddo

      END SUBROUTINE GEN_ID
!EOC
!------------------------------------------------------------------------------
!                  GEOS-Chem Global Chemical Transport Model                  !
!------------------------------------------------------------------------------
!BOP
!
! !IROUTINE: jratet
!
! !DESCRIPTION: Subroutine JRATET calculates temperature-dependent J-rates.
!\\
!\\
! !INTERFACE:
!
      SUBROUTINE JRATET(PPJ,TTJ,FFF,VALJL,LCTM,LCHEM,NJXU)
!
! !USES:
!
!
! !INPUT PARAMETERS:
!
      integer, intent(in)     :: LCTM,LCHEM,NJXU
      real(fp), intent(in)    ::  PPJ(JXL1_+1),TTJ(JXL1_+1)
      real(fp), intent(inout) ::  FFF(W_,LCTM)
!
! !OUTPUT VARIABLES:
!
      real(fp), intent(out), dimension(LCTM,NJXU) ::  VALJL
!
! !REMARKS:
!
! !REVISION HISTORY:
!  28 Mar 2013 - S. D. Eastham - Copied from Fast-JX v7.0
!  02 Apr 2013 - S. D. Eastham - Now only assign J-rates on
!                                levels within the chemistry grid.
!EOP
!------------------------------------------------------------------------------
!BOC
!
! !LOCAL VARIABLES:
!
      real(fp)  VALJ(X_)
      real(fp)  QO2TOT, QO3TOT, QO31DY, QO31D, QQQT, TFACT
      real(fp)  TT,PP,DD,TT200,TFACA,TFAC0,TFAC1,TFAC2
      real(fp)  QQQA,QQ2,QQ1A,QQ1B
      integer J,K,L, IV

      !=================================================================
      ! JRATET begins here!
      !=================================================================

      if (NJXU .lt. NJX) then
        call EXITC(' JRATET:  CTM has not enough J-values dimensioned')
      endif
      do L = 1,LCTM
c---need temperature, pressure, and density at mid-layer (for some quantum yields):
          TT   = TTJ(L)
         if (L .eq. 1) then
          PP = PPJ(1)
         else
          PP  = (PPJ(L)+PPJ(L+1))*0.5e+0_fp
         endif
          DD = 7.24e18*PP/TT

c---if W_=18/12, must zero bin-11/5 below 100 hPa, since O2 e-fold is too weak
c        and does not represent the decay of 215.5-221.5 nm sunlight.
        if (PP .gt. 100.e+0_fp) then
          if (W_ .eq. 18) then
            FFF(11,L) = 0.e+0_fp
          elseif (W_ .eq. 12) then
            FFF(5,L) = 0.e+0_fp
          endif
        endif

        do J = 1,NJXU
          VALJ(J) = 0.e+0_fp
        enddo

         do K = 1,W_
          call X_interp (TT,QO2TOT, TQQ(1,1),QO2(K,1),
     &            TQQ(2,1),QO2(K,2), TQQ(3,1),QO2(K,3), LQQ(1))
          call X_interp (TT,QO3TOT, TQQ(1,2),QO3(K,1),
     &            TQQ(2,2),QO3(K,2), TQQ(3,2),QO3(K,3), LQQ(2))
          call X_interp (TT,QO31DY, TQQ(1,3),Q1D(K,1),
     &            TQQ(2,3),Q1D(K,2), TQQ(3,3),Q1D(K,3), LQQ(3))
            QO31D  = QO31DY*QO3TOT
           VALJ(1) = VALJ(1) + QO2TOT*FFF(K,L)
           VALJ(2) = VALJ(2) + QO3TOT*FFF(K,L)
           VALJ(3) = VALJ(3) + QO31D*FFF(K,L)
         enddo

        do J = 4,NJXU
         do K = 1,W_
c---also need to allow for Pressure interpolation if SQQ(J) = 'p'
          if (SQQ(J) .eq.'p') then
           call X_interp (PP,QQQT, TQQ(1,J),QQQ(K,1,J),
     &        TQQ(2,J),QQQ(K,2,J), TQQ(3,J),QQQ(K,3,J), LQQ(J))
          else
           call X_interp (TT,QQQT, TQQ(1,J),QQQ(K,1,J),
     &        TQQ(2,J),QQQ(K,2,J), TQQ(3,J),QQQ(K,3,J), LQQ(J))
          endif
            VALJ(J) = VALJ(J) + QQQT*FFF(K,L)
         enddo
        enddo

        do J=1,NJXU
          VALJL(L,J) = VALJ(J)
        enddo

      enddo

      ! Zero non-chemistry layers
      if (LCHEM.lt.LCTM) then
         do L=(LCTM+1),LCHEM
            do J=1,NJXU
               VALJL(L,J) = 0.e+0_fp
            enddo
         enddo
      endif

      END SUBROUTINE JRATET
!EOC
!------------------------------------------------------------------------------
!                  GEOS-Chem Global Chemical Transport Model                  !
!------------------------------------------------------------------------------
!BOP
!
! !IROUTINE: x_interp
!
! !DESCRIPTION: Subroutine X\_INTERP is an up-to-three-point linear interp.
!  function for cross-sections.
!\\
!\\
! !INTERFACE:
!
      SUBROUTINE X_INTERP (TINT,XINT,T1,X1,T2,X2,T3,X3,L123)
!
! !USES:
!
!
! !INPUT PARAMETERS:
!
      REAL(fp), INTENT(IN)  ::  TINT,T1,T2,T3, X1,X2,X3
      INTEGER,  INTENT(IN)  ::  L123
!
! !OUTPUT VARIABLES:
!
      REAL(fp), INTENT(OUT) ::  XINT
!
! !REMARKS:
!
! !REVISION HISTORY:
!  28 Mar 2013 - S. D. Eastham - Copied from Fast-JX v7.0
!EOP
!------------------------------------------------------------------------------
!BOC
!
! !LOCAL VARIABLES:
!
      REAL(fp)  TFACT

      !=================================================================
      ! X_INTERP begins here!
      !=================================================================

      if (L123 .le. 1) then
           XINT = X1
      elseif (L123 .eq. 2) then
             TFACT = max(0.e+0_fp,min(1.e+0_fp,(TINT-T1)/(T2-T1) ))
           XINT = X1 + TFACT*(X2 - X1)
      else
        if (TINT.le. T2) then
             TFACT = max(0.e+0_fp,min(1.e+0_fp,(TINT-T1)/(T2-T1) ))
           XINT = X1 + TFACT*(X2 - X1)
        else

             TFACT = max(0.e+0_fp,min(1.e+0_fp,(TINT-T2)/(T3-T2) ))
           XINT = X2 + TFACT*(X3 - X2)
        endif
      endif

      END SUBROUTINE X_INTERP
!EOC
!------------------------------------------------------------------------------
!                  GEOS-Chem Global Chemical Transport Model                  !
!------------------------------------------------------------------------------
!BOP
!
! !IROUTINE: sphere2
!
! !DESCRIPTION: Subroutine SPHERE2 is an AMF2.
!\\
!\\
! !INTERFACE:
!
      SUBROUTINE SPHERE2 (U0,ZHL,AMF2,L1U,LJX1U)
!
! !USES:
!
!
! !INPUT PARAMETERS:
!
      INTEGER, INTENT(IN)   ::   L1U, LJX1U
      REAL(fp), INTENT(IN)  ::   U0,ZHL(L1U+1)
!
! !OUTPUT VARIABLES:
!
      REAL(fp), INTENT(OUT) ::   AMF2(2*LJX1U+1,2*LJX1U+1)
!
! !REMARKS:
! Quoting from the original:
!  New v6.2: does AirMassFactors for mid-layer, needed for SZA ~ 90
!  This new AMF2 does each of the half-layers of the CTM separately,
!     whereas the original, based on the pratmo code did the whole layers
!     and thus calculated the ray-path to the CTM layre edges, NOT the middle.
!  Since fast-JX is meant to calculate the intensity at the mid-layer, the
!     solar beam at low sun (interpolated between layer edges) was incorrect.
!  This new model does make some approximations of the geometry of the layers:
!     the CTM layer is split evenly in mass (good) and in height (approx).
!                                                                             .
!  Calculation of spherical geometry; derive tangent heights, slant path
!  lengths and air mass factor for each layer. Not called when
!  SZA > 98 degrees.  Beyond 90 degrees, include treatment of emergent
!  beam (where tangent height is below altitude J-value desired at).
!                                                                             .
!  ---------------------------------------------------------------------
!  Inputs:
!     U0      cos(solar zenith angle)
!     RAD  radius of Earth mean sea level (cm)
!     ZHL(L)  height (cm) of the bottom edge of CTM level L
!     ZZHT    scale height (cm) used above top of CTM (ZHL(L_+1))
!     L1U     dimension of CTM = levels +1 (L+1 = above-CTM level)
!  Outputs:
!     AMF2(I,J) = air mass factor for CTM level I for sunlight reaching J
!         ( these are calculated for both layer middle and layer edge)
!  ---------------------------------------------------------------------
!
! !REVISION HISTORY:
!  28 Mar 2013 - S. D. Eastham - Copied from Fast-JX v7.0
!  04 Dec 2014 - R. Yantosca   - Now use SQRT instead of DSQRT
!EOP
!------------------------------------------------------------------------------
!BOC
!
! !LOCAL VARIABLES:
!
#if defined( MODEL_GEOS )
      INTEGER, PARAMETER  ::  LSPH_ = 200
#else
      INTEGER, PARAMETER  ::  LSPH_ = 100
#endif

!     RZ      Distance from centre of Earth to each point (cm)
!     RQ      Square of radius ratios
!     SHADHT  Shadow height for the current SZA
!     XL      Slant path between points

      INTEGER  I, J, K, II, L2
      REAL(fp)   XMU1,XMU2,XL,DIFF,SHADHT,RZ(LSPH_+1)
      REAL(fp)   RZ2(2*LSPH_+1),RQ2(2*LSPH_+1)

      !=================================================================
      ! SPHERE2 begins here!
      !=================================================================

c--- must have top-of-atmos (NOT top-of-CTM) defined
c      ZHL(L1U+1) = ZHL(L1U) + ZZHT

      if (L1U .gt. LSPH_) then
        call EXITC(' SPHERE2: temp arrays not large enough')
      endif

        RZ(1) = RAD + ZHL(1)
      do II = 2,L1U+1
        RZ(II)   = RAD + ZHL(II)
      enddo

c---calculate heights for edges of split CTM-layers
      L2 = 2*L1U
      do II = 2,L2,2
        I = II/2
        RZ2(II-1) = RZ(I)
        RZ2(II) = 0.5e+0_fp*(RZ(I)+RZ(I+1))
      enddo
        RZ2(L2+1) = RZ(L1U+1)
      do II = 1,L2
        RQ2(II) = (RZ2(II)/RZ2(II+1))**2
      enddo

c---shadow height for SZA > 90
      if (U0 .lt. 0.0e+0_fp)  then
        SHADHT = RZ2(1)/sqrt(1.0e+0_fp - U0**2)
      else
        SHADHT = 0.e+0_fp
      endif

c---up from the surface calculating the slant paths between each level
c---  and the level above, and deriving the appropriate Air Mass Factor
         AMF2(:,:) = 0.e+0_fp

      do 16 J = 1,2*L1U+1

c  Air Mass Factors all zero if below the tangent height
        if (RZ2(J) .lt. SHADHT) goto 16
c  Ascend from layer J calculating AMF2s
        XMU1 = abs(U0)
        do I = J,2*L1U
          XMU2     = sqrt(1.0e+0_fp - RQ2(I)*(1.0e+0_fp-XMU1**2))
          XL       = RZ2(I+1)*XMU2 - RZ2(I)*XMU1
          AMF2(I,J) = XL / (RZ2(I+1)-RZ2(I))
          XMU1     = XMU2
        enddo
c--fix above top-of-atmos (L=L1U+1), must set DTAU(L1U+1)=0
          AMF2(2*L1U+1,J) = 1.e+0_fp
c
c  Twilight case - Emergent Beam, calc air mass factors below layer
        if (U0 .ge. 0.0e+0_fp) goto 16

c  Descend from layer J
          XMU1       = abs(U0)
         do II = J-1,1,-1
          DIFF        = RZ2(II+1)*sqrt(1.0e+0_fp-XMU1**2)-RZ2(II)
          if (II.eq.1)  DIFF = max(DIFF,0.e+0_fp)   ! filter
c  Tangent height below current level - beam passes through twice
          if (DIFF .lt. 0.0e+0_fp)  then
            XMU2      = sqrt(1.0e+0_fp - (1.0e+0_fp-XMU1**2)/RQ2(II))
            XL        = abs(RZ2(II+1)*XMU1-RZ2(II)*XMU2)
            AMF2(II,J) = 2.e+0_fp*XL/(RZ2(II+1)-RZ2(II))
            XMU1      = XMU2
c  Lowest level intersected by emergent beam
          else
            XL        = RZ2(II+1)*XMU1*2.0e+0_fp
            AMF2(II,J) = XL/(RZ2(II+1)-RZ2(II))
            goto 16
          endif
         enddo

   16 continue

      END SUBROUTINE SPHERE2
!EOC
!------------------------------------------------------------------------------
!                  GEOS-Chem Global Chemical Transport Model                  !
!------------------------------------------------------------------------------
!BOP
!
! !IROUTINE: extral
!
! !DESCRIPTION: Subroutine EXTRAL adds sub-layers to thick cloud/aerosol layers
!  using log-spacing for sub-layers of increasing thickness ATAU.
!\\
!\\
! !INTERFACE:
!
      SUBROUTINE EXTRAL (Input_Opt,DTAUX,L1X,L2X,NX,JXTRA,ILON,ILAT)
!
! !USES:
      USE Input_Opt_Mod,      ONLY : OptInput
!
!
! !INPUT PARAMETERS:
!
      TYPE(OptInput), INTENT(IN) :: Input_Opt   ! Input options
      INTEGER, INTENT(IN)   ::  L1X,L2X         !index of cloud/aerosol
      integer, intent(in)   ::  NX              !Mie scattering array size
      real(fp),  intent(in) ::  DTAUX(L1X)      !cloud+3aerosol OD in each layer
      integer, intent(in)   ::  ILON, ILAT      !lon,lat index
!
! !OUTPUT VARIABLES:
!
      integer, intent(out)::  JXTRA(L2X+1)    !number of sub-layers to be added
!
! !REMARKS:
!     DTAUX(L=1:L1X) = Optical Depth in layer L (generally 600 nm OD)
!        This can be just cloud or cloud+aerosol, it is used only to set
!        the number in levels to insert in each layer L
!        Set for log-spacing of tau levels, increasing top-down.
!                                                                             .
!     N.B. the TTAU, etc calculated here are NOT used elsewhere
!                                                                             .
!   The log-spacing parameters have been tested for convergence and chosen
!     to be within 0.5% for ranges OD=1-500, rflect=0-100%, mu0=0.1-1.0
!     use of ATAU = 1.18 and min = 0.01, gives at most +135 pts for OD=100
!     ATAU = 1.12 now recommended for more -accurate heating rates (not J's)
!
! !REVISION HISTORY:
!  28 Mar 2013 - S. D. Eastham - Copied from Fast-JX v7.0
!  21 May 2018 - C. Keller     - Use increasingly less extra levels if max.
!                                is reached, added diagnostics.
!EOP
!------------------------------------------------------------------------------
!BOC
!
! !LOCAL VARIABLES:
!
      INTEGER JTOTL,I,L,L2
      REAL(fp)  TTAU(L2X+1),DTAUJ, ATAU1,ATAULN,ATAUM,ATAUN1

#if defined( MODEL_GEOS )
      ! ckeller, 5/21/18
      LOGICAL  :: failed
      INTEGER  :: N, NMAX
      REAL(fp) :: ATAULOC
#endif

      !=================================================================
      ! EXTRAL begins here!
      !=================================================================

#if defined( MODEL_GEOS )
      ! This routine now repeats the extra layer computation with an
      ! increased heating rate (ATAU) if there is an array overfloat.
      ! This is repeated maximum 5 times. The diagnostics arrays
      ! EXTRAL_NLEVS and EXTRAL_NITER archive the number of extra layers
      ! and the number of iterations needed to converge to that solution.
      ! Ideally, NITER is 1 and no adjustments to the heating rate are
      ! needed (ckeller, 5/22/18).
      NMAX = MAX(1,Input_Opt%FJX_EXTRAL_ITERMAX)
      DO N=1,NMAX
       ! local heating rate
       ATAULOC = ATAU + (0.06*(N-1))
#endif

C---Reinitialize arrays
      TTAU(:)  = 0.e+0_fp
      JXTRA(:) = 0
c
c---combine these edge- and mid-layer points into grid of size:
c---              L2X+1 = 2*L1X+1 = 2*L_+3
c---calculate column optical depths above each level, TTAU(1:L2X+1)
c---      note that TTAU(L2X+1)=0 and TTAU(1)=total OD
c
c---Divide thick layers to achieve better accuracy in the scattering code
c---In the original fast-J, equal sub-layers were chosen, this is wasteful
c---and this new code (ver 5.3) uses log-scale:
c---        Each succesive layer (down) increase thickness by ATAU > 1
c---        e.g., if ATAU = 2, a layer with OD = 15 could be divided into
c---        4 sub-layers with ODs = 1 - 2 - 4 - 8
c---The key parameters are:
c---        ATAU = factor increase from one layer to the next
c---        ATAUMN = the smallest OD layer desired
c---        JTAUMX = maximum number of divisions (i.e., may not get to ATAUMN)
c---These are set in CMN_FJX_MOD, and have been tested/optimized

#if defined( MODEL_GEOS )
      ATAU1  = ATAULOC - 1.e+0_fp
      ATAULN = log(ATAULOC)
#else
      ATAU1  = ATAU - 1.e+0_fp
      ATAULN = log(ATAU)
#endif
        TTAU(L2X+1)  = 0.0e+0_fp

      do L2 = L2X,1,-1
        L         = (L2+1)/2
        DTAUJ     = 0.5e+0_fp * DTAUX(L)
        TTAU(L2)  = TTAU(L2+1) + DTAUJ
c---Now compute the number of log-spaced sub-layers to be added in
c---   the interval TTAU(L2) > TTAU(L2+1)
c---The objective is to have successive TAU-layers increasing by factor ATAU >1
c---the number of sub-layers + 1
        if (TTAU(L2) .lt. ATAU0) then
          JXTRA(L2) = 0
        else
          ATAUM    = max(ATAU0, TTAU(L2+1))
          ATAUN1 = log(TTAU(L2)/ATAUM) / ATAULN
          JXTRA(L2) = min(JTAUMX, max(0, int(ATAUN1 - 0.5e+0_fp)))
        endif
      enddo

c---check on overflow of arrays, cut off JXTRA at lower L if too many levels
#if defined( MODEL_GEOS )
      failed   = .FALSE.
       JTOTL    = L2X + 2
       do L2 = L2X,1,-1
         JTOTL  = JTOTL + JXTRA(L2)
         if (JTOTL .gt. NX/2)  then
          failed = .TRUE.
          exit
        endif
      enddo

      ! exit loop if not failed
      if ( .not. failed ) exit
      enddo

      ! print error and cut off JXTRAL at lower L if too many levels
      if ( failed ) then
          IF ( Input_Opt%FJX_EXTRAL_ERR ) THEN
             write(6,'(A,2I5,F9.2)') 'N_/L2_/L2-cutoff JXTRA:',NX,L2X,L2
          ENDIF
          do L = L2,1,-1
            JXTRA(L) = 0
          enddo
          !go to 10
      endif
      !enddo
!  10  continue

      ! Fill diagnostics arrays
      EXTRAL_NLEVS(ILON,ILAT) = SUM(JXTRA(:))
      EXTRAL_NITER(ILON,ILAT) = N
#else
       JTOTL    = L2X + 2
       do L2 = L2X,1,-1
         JTOTL  = JTOTL + JXTRA(L2)
         if (JTOTL .gt. NX/2)  then
          write(6,'(A,2I5,F9.2)') 'N_/L2_/L2-cutoff JXTRA:',NX,L2X,L2
          do L = L2,1,-1
            JXTRA(L) = 0
          enddo
          go to 10
        endif
      enddo
  10  continue
#endif

      END SUBROUTINE EXTRAL
!EOC
!------------------------------------------------------------------------------
!                  GEOS-Chem Global Chemical Transport Model                  !
!------------------------------------------------------------------------------
!BOP
!
! !IROUTINE: exitc
!
! !DESCRIPTION: Subroutine EXITC forces an error in GEOS-Chem and quits.
!\\
!\\
! !INTERFACE:
!
      SUBROUTINE EXITC (T_EXIT)
!
! !USES:
!
      USE ERROR_MOD, ONLY : ERROR_STOP
!
! !INPUT PARAMETERS:
!
      CHARACTER(LEN=*), INTENT(IN) ::  T_EXIT
!
! !OUTPUT VARIABLES:
!
!
! !REMARKS:
!
! !REVISION HISTORY:
!  28 Mar 2013 - S. D. Eastham - Copied from Fast-JX v7.0
!EOP
!------------------------------------------------------------------------------
!BOC
!
! !LOCAL VARIABLES:
!
      !=================================================================
      ! EXITC begins here!
      !=================================================================

      CALL ERROR_STOP( T_EXIT, 'fast_jx_mod.F' )

      END SUBROUTINE EXITC
!EOC
!------------------------------------------------------------------------------
!                  GEOS-Chem Global Chemical Transport Model                  !
!------------------------------------------------------------------------------
!BOP
!
! !IROUTINE: int_fjx
!
! !DESCRIPTION: Subroutine INIT\_FJX initializes Fast-JX variables.
!\\
!\\
! !INTERFACE:
!
<<<<<<< HEAD
      SUBROUTINE INIT_FJX( am_I_Root,  Input_Opt,  State_Chm,
     &                     State_Diag, State_Grid, RC )
=======
      SUBROUTINE INIT_FJX( am_I_Root, Input_Opt,
     &                     State_Chm, State_Diag, RC )
>>>>>>> 4f189308
!
! !USES:
!
#if defined( BPCH_DIAG )
      USE CMN_DIAG_MOD,   ONLY : ND64
#endif
      USE ErrCode_Mod
      USE Input_Opt_Mod,  ONLY : OptInput
      USE inquireMod,     ONLY : findFreeLUN
      USE State_Chm_Mod,  ONLY : ChmState
      USE State_Chm_Mod,  ONLY : Ind_
      USE State_Diag_Mod, ONLY : DgnState
      USE State_Grid_Mod, ONLY : GrdState
!
! !INPUT PARAMETERS:
!
      LOGICAL,        INTENT(IN)  :: am_I_Root   ! Are we on the root CPU?
      TYPE(OptInput), INTENT(IN)  :: Input_Opt   ! Input Options object
      TYPE(ChmState), INTENT(IN)  :: State_Chm   ! Chemistry State object
      TYPE(DgnState), INTENT(IN)  :: State_Diag  ! Diagnostics State object
      TYPE(GrdState), INTENT(IN)  :: State_Grid  ! Grid State object
!
! !OUTPUT PARAMETERS:
!
      INTEGER,        INTENT(OUT) :: RC          ! Success or failure?
!
! !REVISION HISTORY:
!  28 Mar 2013 - S. D. Eastham - Copied from Fast-JX v7.0
!  05 Mar 2014 - R. Yantosca   - Use correct filenames for use w/ ESMF
!  27 Sep 2017 - M. Sulprizio  - Define species IDs for ND22 diagnostic
!  03 Nov 2017 - R. Yantosca   - Now accept State_Diag as an argument
!  29 Dec 2017 - C. Keller     - Print mapping on root CPU only
!  19 Sep 2018 - M. Sulprizio  - Read .dat files from data directories instead
!                                of run directories
!  10 Apr 2019 - R. Yantosca   - Now read data from FAST_JX/v2019-04 folder
!EOP
!------------------------------------------------------------------------------
!BOC
!
! !LOCAL VARIABLES:
!
      ! Scalars
      INTEGER            :: JXUNIT, J, NJXX, PhotoId
      REAL(fp)           :: ND64MULT

       ! Strings
      CHARACTER(LEN=6)   :: TITLEJXX(JVN_)
      CHARACTER(LEN=255) :: DATA_DIR
      CHARACTER(LEN=255) :: FILENAME
      CHARACTER(LEN=255) :: ErrMsg, ThisLoc

      !=================================================================
      ! INIT_FJX begins here!
      !=================================================================

      ! Initialize
      RC       = GC_SUCCESS
      ErrMsg   = ''
      ThisLoc  = ' -> at Init_FJX (in module GeosCore/fast_jx_mod.F)'

      ! Define species IDs
      id_CH2IBr   = IND_('CH2IBr'  )
      id_IBr      = IND_('IBr'     )
      id_CH2ICl   = IND_('CH2ICl'  )
      id_ICl      = IND_('ICl'     )
      id_I2       = IND_('I2'      )
      id_HOI      = IND_('HOI'     )
      id_IO       = IND_('IO'      )
      id_OIO      = IND_('OIO'     )
      id_INO      = IND_('INO'     )
      id_IONO     = IND_('IONO'    )
      id_IONO2    = IND_('IONO2'   )
      id_I2O2     = IND_('I2O2'    )
      id_CH3I     = IND_('CH3i'    )
      id_CH2I2    = IND_('CH2I2'   )
      id_I2O4     = IND_('I2O4'    )
      id_I2O3     = IND_('I2O3'    )

      IF ( am_I_Root) THEN
         write(6,*) ' Initializing Fast-JX v7.0 standalone CTM code.'

         if (W_.ne.8 .and. W_.ne.12 .and. W_.ne.18) then
            ErrMsg =  ' INIT_FJX: invalid no. wavelengths'
            CALL GC_Error( ErrMsg, RC, ThisLoc )
            RETURN
         endif
      ENDIF

      ! Get a free LUN
      JXUNIT = findFreeLUN()

      ! Define data directory for FAST-JX input
      DATA_DIR = TRIM( Input_Opt%FAST_JX_DIR )

      !=====================================================================
      ! Read in fast-J X-sections (spectral data)
      !=====================================================================
      FILENAME = TRIM( DATA_DIR ) // 'FJX_spec.dat'

      ! Echo info
      IF ( am_I_Root ) THEN
         WRITE( 6, 100 ) TRIM( FILENAME ), JXUNIT
 100     FORMAT( 'GEOSCHEM::INIT_FJX: Reading ', a ', on unit ', i4 )
      ENDIF

      call RD_XXX(JXUNIT,TRIM( FILENAME ), am_I_Root)

#if defined( BPCH_DIAG )
      ! Compute factors for ND64
      IF ( ND64 > 0 ) THEN
         UVXFACTOR(:) = 0e+0_fp
         ND64MULT = UVXPLANCK*UVXCCONST*1.0e+13_fp
         DO  J=1,W_
            UVXFACTOR(J) = ND64MULT/WL(J)
         ENDDO
      ENDIF
#endif

      !=====================================================================
      ! Read in 5-wavelength scattering data
      !=====================================================================
      FILENAME = TRIM( DATA_DIR ) // 'jv_spec_mie.dat'

      ! Echo info
      IF ( am_I_Root ) THEN
         WRITE( 6, 100 ) TRIM( FILENAME ), JXUNIT
      ENDIF

      call RD_MIE(JXUNIT,TRIM( FILENAME ), am_I_Root, Input_Opt )

      !=====================================================================
      ! Read in AOD data
      !=====================================================================
      call RD_AOD(JXUNIT, am_I_Root, Input_Opt )

      ! Set up MIEDX array to interpret between GC and FJX aerosol indexing
      call SET_AER( am_I_Root, Input_Opt )

      !=====================================================================
      ! Read in T & O3 climatology used to fill e.g. upper layers
      ! or if O3 not calc.
      !=====================================================================
      call RD_PROF_NC( am_I_Root, Input_Opt, RC )

      ! Trap potential errors
      IF ( RC /= GC_SUCCESS ) THEN
         ErrMsg = 'Error encountered in "Rd_Prof_Nc"!'
         CALL GC_Error( ErrMsg, RC, ThisLoc )
         RETURN
      ENDIF

      NJXX = NJX
      do J = 1,NJX
        TITLEJXX(J) = TITLEJX(J)
      enddo

      !=====================================================================
      ! Read in photolysis rates used in chemistry code and mapping onto
      ! FJX J's CTM call:  read in J-values names and link to fast-JX names
      !=====================================================================
      !### bmy debug, read locally
      FILENAME = TRIM( DATA_DIR ) // 'FJX_j2j.dat'

      ! Echo info
      IF ( am_I_Root ) THEN
         WRITE( 6, 100 ) TRIM( FILENAME ), JXUNIT
      ENDIF

      ! Read mapping information
      CALL RD_JS_JX( JXUNIT,   TRIM( FILENAME ), TITLEJXX,
     &               NJXX,     am_I_Root,        Input_Opt, RC )

      ! Trap potential errors
      IF ( RC /= GC_SUCCESS ) THEN
         ErrMsg = 'Error encountered in "Rd_Js_Jx"!'
         CALL GC_Error( ErrMsg, RC, ThisLoc )
         RETURN
      ENDIF

      ! Get the GEOS-Chem photolysis index for each of the 1...JVN_ entries
      ! in the FJX_j2j.dat file.  We'll use this for the diagnostics.
      DO J = 1, JVN_

         IF ( J == Rxn_O3_2a ) THEN

            !---------------------------------------------------------------
            ! O3 + hv = O + O(1D) branch 1
            !
            ! UCX     : Save this as JO3_O1D in the nPhotol+1 slot
            ! non_UCX : Save this as JO3     in the nPhotol+1 slot
            !---------------------------------------------------------------
            GC_Photo_Id(J) = State_Chm%nPhotol + 1

         ELSE IF ( J == Rxn_O3_1 ) THEN

            !---------------------------------------------------------------
            ! O3 + hv -> O + O
            !
            ! UCX     : Save this as JO3_O3P in the nPhotol+2 slot
            ! non-UCX : undefined
            !---------------------------------------------------------------
            IF ( Input_Opt%LUCX ) THEN
               GC_Photo_Id(J) = State_Chm%nPhotol + 2
            ELSE
               GC_Photo_Id(J) = -999
            ENDIF

         ELSE IF ( J == Rxn_O3_2b ) THEN

            !---------------------------------------------------------------
            ! O3 + hv -> O2 + O(1d) branch 2
            !
            ! UCX     : undefined
            ! non-UCX : Save into the nPhotol+2 slot
            !           NOTE: The JPOH rate in the bpch diagnostic will
            !           now be the sum of the nPhotol+1 + nPhotol+2 slots!
            !---------------------------------------------------------------
            IF ( Input_Opt%LUCX ) THEN
               GC_Photo_Id(J) = -999
            ELSE
               GC_Photo_Id(J) = State_Chm%nPhotol + 2
            ENDIF

         ELSE

            !---------------------------------------------------------------
            ! Everything else
            !
            ! Find the matching GEOS-Chem photolysis species number
            !---------------------------------------------------------------
            GC_Photo_Id(J) = Ind_( RNAMES(J), 'P' )

         ENDIF

         ! Print the mapping
         IF ( am_I_Root ) THEN
            IF ( GC_Photo_Id(J) > 0 ) THEN
               WRITE( 6, 200 ) RNAMES(J), J, GC_Photo_Id(J), JFACTA(J)
 200           FORMAT( a10, ':', i7, 2x, i7, 2x, f7.4 )
            ENDIF
         ENDIF
      ENDDO

#if defined( MODEL_GEOS )
<<<<<<< HEAD
      ! Diagnostics arrays 
      ALLOCATE(EXTRAL_NLEVS(State_Grid%NX,State_Grid%NY))
      ALLOCATE(EXTRAL_NITER(State_Grid%NX,State_Grid%NY))
=======
      ! Diagnostics arrays
      ALLOCATE(EXTRAL_NLEVS(IIPAR,JJPAR))
      ALLOCATE(EXTRAL_NITER(IIPAR,JJPAR))
>>>>>>> 4f189308
      EXTRAL_NLEVS(:,:) = 0.0
      EXTRAL_NITER(:,:) = 0.0
#endif

      END SUBROUTINE INIT_FJX
!EOC
!------------------------------------------------------------------------------
!                  GEOS-Chem Global Chemical Transport Model                  !
!------------------------------------------------------------------------------
!BOP
!
! !IROUTINE: rd_xxx
!
! !DESCRIPTION: Subroutine RD\_XXX reads in wavelength bins, solar fluxes,
!  Rayleigh and temperature-dependent cross-sections.
!\\
!\\
! !INTERFACE:
!
      SUBROUTINE RD_XXX (NUN,NAMFIL,am_I_Root)
!
! !USES:
!
!
! !INPUT PARAMETERS:
!
      INTEGER, INTENT(IN) :: NUN
      CHARACTER(*), INTENT(IN) ::  NAMFIL
      LOGICAL,      INTENT(IN) :: am_I_Root
!
! !OUTPUT VARIABLES:
!
!
! !REMARKS:
!    NEW v-6.8  now allow 1 to 3 sets of X-sects for T or P
!           LQQ = 1, 2, or 3 to determine interpolation with T or P
!           IF the temperatures TQQQ are <0, then use as pressure interp (hPa)
!           NB - the temperatures and pressures must be increasing
!    NEW v-6.4  changed to collapse wavelengths & x-sections to Trop-only:
!           WX_ = 18 should match the JX_spec.dat wavelengths
!           W_ = 12 (Trop-only) or 18 (std) is set in (CMN_FJX.F).
!       if W_=12 then drop strat wavels, and drop x-sects (e.g. N2O, ...)
!           W_ = 8, reverts to quick fix:  fast-J (12-18) plus bin (5) scaled
!                                                                             .
!   --------------------------------------------------------------------
!     NAMFIL   Name of spectral data file (FJX_spec.dat) >> j2 for fast-J2
!     NUN      Channel number for reading data file
!
!     NJX    Number of species to calculate J-values for
!     NWWW     Number of wavelength bins, from 1:NWWW
!     WBIN     Boundaries of wavelength bins
!     WL       Centres of wavelength bins - 'effective wavelength'
!     FL       Solar flux incident on top of atmosphere (cm-2.s-1)
!     QRAYL    Rayleigh parameters (effective cross-section) (cm2)
!     QO2      O2 cross-sections
!     QO3      O3 cross-sections
!     Q1D      O3 => O(1D) quantum yield
!     TQQ      Temperature for supplied cross sections
!     QQQ      Supplied cross sections in each wavelength bin (cm2)
!   --------------------------------------------------------------------
!
! !REVISION HISTORY:
!  28 Mar 2013 - S. D. Eastham - Copied from Fast-JX v7.0
!  09 May 2014 - S. D. Eastham - Fixed bug when using <18 wavelengths
!EOP
!------------------------------------------------------------------------------
!BOC
!
! !LOCAL VARIABLES:
!
      INTEGER  I, J, JJ, K, IW, NQRD, NWWW,   LQ
      REAL(fp)  QQ2(199), TQQ2

      character*78 TITLE0
      character*6  TITLEJ2,TITLEJ3
      character*1  TSTRAT

      !=================================================================
      ! RD_XXX begins here!
      !=================================================================

      TQQ(:,:) = 0.e+0_fp

C----------spectral data----set for new format data------------------
c         note that X_ = max # Xsects read in
c                   NJX = # fast-JX J-values derived from this (.le. X_)

c >>>> W_ = 12 <<<< means trop-only, discard WL #1-4 and #9-10, some X-sects

      open (NUN,FILE=NAMFIL,status='old',form='formatted')
      read (NUN,100) TITLE0

c----note that NQRD is not used any more, a read until 'endofJ' is performed
      read (NUN,101) NQRD,NWWW
         NW1 = 1
         NW2 = NWWW
      IF ( am_I_Root ) THEN
         write(6,'(1x,a)') TITLE0
         write(6,'(i8)') NWWW
      ENDIF
C----J-values:  1=O2, 2=O3P,3=O3D 4=readin Xsects
      read (NUN,102) (WL(IW),IW=1,NWWW)
      read (NUN,102) (FL(IW),IW=1,NWWW)
      read (NUN,102) (QRAYL(IW),IW=1,NWWW)

C---Read O2 X-sects, O3 X-sects, O3=>O(1D) quant yields (each at 3 temps)
C---NB the O3 and q-O3-O1D are at different temperatures and cannot be combined
      read (NUN,103) TITLEJX(1),TQQ(1,1), (QO2(IW,1),IW=1,NWWW)
      read (NUN,103) TITLEJ2,  TQQ(2,1), (QO2(IW,2),IW=1,NWWW)
      read (NUN,103) TITLEJ3,  TQQ(3,1), (QO2(IW,3),IW=1,NWWW)

      read (NUN,103) TITLEJX(2),TQQ(1,2), (QO3(IW,1),IW=1,NWWW)
      read (NUN,103) TITLEJ2,  TQQ(2,2), (QO3(IW,2),IW=1,NWWW)
      read (NUN,103) TITLEJ3,  TQQ(3,2), (QO3(IW,3),IW=1,NWWW)

      read (NUN,103) TITLEJX(3),TQQ(1,3), (Q1D(IW,1),IW=1,NWWW)
      read (NUN,103) TITLEJ2,  TQQ(2,3), (Q1D(IW,2),IW=1,NWWW)
      read (NUN,103) TITLEJ3,  TQQ(3,3), (Q1D(IW,3),IW=1,NWWW)

      SQQ(1) = ' '
      SQQ(2) = ' '
      SQQ(3) = ' '

      LQQ(1) = 3
      LQQ(2) = 3
      LQQ(3) = 3

C---Read remaining species:  X-sections at 1-2-3 T_s
        JJ = 3
      do I=1,9999

c--try to read in 3 X-sects per J-value (JJ)
        read (NUN,104) TITLEJ2,TSTRAT,TQQ2,(QQ2(IW),IW=1,NWWW)
        if (TITLEJ2 .eq. 'endofJ') goto 1
c---skip stratosphere only J's (denoted by 'x')if W_<18 => trop-only J's
        if (W_.eq.18 .or. TSTRAT.ne.'x') then
          if (TITLEJ2 .ne. TITLEJX(JJ)) then
               JJ = JJ+1

         if (JJ .gt. X_) then
         call EXITC(' RD_XXX:  X_ not large enough for Xsects read in')
         endif

               TITLEJX(JJ) = TITLEJ2
               LQQ(JJ) = 1
               SQQ(JJ) = TSTRAT
                 LQ = LQQ(JJ)
               TQQ(LQ,JJ) = TQQ2
             do IW = 1,NWWW
               QQQ(IW,LQ,JJ) = QQ2(IW)
             enddo
           else
               LQQ(JJ) = LQQ(JJ)+1
            if (LQQ(JJ) .le. 3) then
               LQ = LQQ(JJ)
               TQQ(LQ,JJ) = TQQ2
             do IW = 1,NWWW
               QQQ(IW,LQ,JJ) = QQ2(IW)
             enddo
            endif
           endif
        endif
      enddo
    1 continue
        NJX = JJ

      do J = 1,NJX
        if (am_I_Root) then
           write(6,200) J,TITLEJX(J),SQQ(J),LQQ(J),(TQQ(I,J),I=1,LQQ(J))
        endif
c---need to check that TQQ is monotonically increasing:
        if (LQQ(J) .eq. 3) then
          if (TQQ(2,J) .ge. TQQ(3,J)) then
            call EXITC ('TQQ out of order')
          endif
          if (TQQ(1,J) .ge. TQQ(2,J)) then
            call EXITC ('TQQ out of order')
          endif
        endif
        if (LQQ(J) .eq. 2) then
          if (TQQ(1,J) .ge. TQQ(2,J)) then
            call EXITC ('TQQ out of order')
          endif
        endif
      enddo

c---check on doingpressure interp
c---check on consolidating Qo2 and others into
c---wrte a newFJX_J2J.dat for mapping on fjx Xsects


c---truncate number of wavelengths to do troposphere-only
      if (W_ .ne. WX_) then
c---TROP-ONLY
       if (W_ .eq. 12) then
        if (am_I_Root) then
           write(6,'(a)')
     &      ' >>>TROP-ONLY reduce wavelengths to 12, drop strat X-sects'
        endif
        NW2 = 12
        do IW = 1,4
          WL(IW) = WL(IW+4)
          FL(IW) = FL(IW+4)
          QRAYL(IW) = QRAYL(IW+4)
         do K = 1,3
          QO2(IW,K) = QO2(IW+4,K)
          QO3(IW,K) = QO3(IW+4,K)
          Q1D(IW,K) = Q1D(IW+4,K)
         enddo
         do J = 4,NJX
          do LQ=1,LQQ(J)
           QQQ(IW,LQ,J) = QQQ(IW+4,LQ,J)
          enddo
         enddo
        enddo
        do IW = 5,12
          WL(IW) = WL(IW+6)
          FL(IW) = FL(IW+6)
          QRAYL(IW) = QRAYL(IW+6)
         do K = 1,3
          QO2(IW,K) = QO2(IW+6,K)
          QO3(IW,K) = QO3(IW+6,K)
          Q1D(IW,K) = Q1D(IW+6,K)
         enddo
         do J = 4,NJX
          do LQ=1,LQQ(J)
           QQQ(IW,LQ,J) = QQQ(IW+6,LQ,J)
          enddo
         enddo
        enddo
c---TROP-QUICK  (must scale solar flux for W=5)
       elseif (W_ .eq. 8) then
        if (am_I_Root) then
        write(6,'(a)')
     &   ' >>>TROP-QUICK reduce wavelengths to 8, drop strat X-sects'
        endif
        NW2 = 8
        do IW = 1,1
          WL(IW) = WL(IW+4)
          FL(IW) = FL(IW+4)  * 2.e+0_fp
          QRAYL(IW) = QRAYL(IW+4)
         do K = 1,3
          QO2(IW,K) = QO2(IW+4,K)
          QO3(IW,K) = QO3(IW+4,K)
          Q1D(IW,K) = Q1D(IW+4,K)
         enddo
         do J = 4,NJX
          do LQ=1,LQQ(J)
           QQQ(IW,LQ,J) = QQQ(IW+4,LQ,J)
          enddo
         enddo
        enddo
        do IW = 2,8
          WL(IW) = WL(IW+10)
          FL(IW) = FL(IW+10)
          QRAYL(IW) = QRAYL(IW+10)
         do K = 1,3
          QO2(IW,K) = QO2(IW+10,K)
          QO3(IW,K) = QO3(IW+10,K)
          Q1D(IW,K) = Q1D(IW+10,K)
         enddo
         do J = 4,NJX
          do LQ=1,LQQ(J)
           QQQ(IW,LQ,J) = QQQ(IW+10,LQ,J)
          enddo
         enddo
        enddo

       else
         call EXITC(' no. wavelengths wrong: W_ .ne. 8,12,18')
       endif
      endif

      close(NUN)

  100 format(a)
  101 format(10x,5i5)
  102 format(10x,    6e10.3/(10x,6e10.3)/(10x,6e10.3))
  103 format(a6,1x,f3.0,6e10.3/(10x,6e10.3)/(10x,6e10.3))
  104 format(a6,a1,f3.0,6e10.3/(10x,6e10.3)/(10x,6e10.3))
  200 format(1x,' x-sect:',i3,a10,a4,i5,3(3x,f6.2))
  201 format(' Number of x-sections supplied to Fast-J2: ',i3,/,
     &       ' Maximum number allowed (X_) only set to: ',i3,
     &       ' - increase in cmn_FJX.f')

      END SUBROUTINE RD_XXX
!EOC
!------------------------------------------------------------------------------
!                  GEOS-Chem Global Chemical Transport Model                  !
!------------------------------------------------------------------------------
!BOP
!
! !IROUTINE: rd_mie
!
! !DESCRIPTION: Subroutine RD\_MIE retrieves aerosol scattering data for FJX.
!\\
!\\
! !INTERFACE:
!
      SUBROUTINE RD_MIE(NUN,NAMFIL,am_I_Root, Input_Opt )
!
! !USES:
!
      USE FILE_MOD,           ONLY : IOERROR
      USE Input_Opt_Mod,      ONLY : OptInput
!
! !INPUT PARAMETERS:
!
      INTEGER,        INTENT(IN) :: NUN
      CHARACTER(*),   INTENT(IN) :: NAMFIL
      LOGICAL,        INTENT(IN) :: am_I_Root
      TYPE(OptInput), INTENT(IN) :: Input_Opt   ! Input Options object

!
! !OUTPUT VARIABLES:
!
!
! !REMARKS:
!   --------------------------------------------------------------------
!     NAMFIL   Name of scattering data file (e.g., FJX_scat.dat)
!     NUN      Channel number for reading data file
!     NAA      Number of categories for scattering phase functions
!     QAA      Aerosol scattering phase functions
!     WAA      5 Wavelengths for the supplied phase functions
!     PAA      Phase function: first 8 terms of expansion
!     RAA      Effective radius associated with aerosol type
!     SAA      Single scattering albedo
!   --------------------------------------------------------------------
!
! !REVISION HISTORY:
!  28 Mar 2013 - S. D. Eastham - Adapted from GEOS-Chem v9-1-3
!  25 Jun 2015 - M. Sulprizio  - Add brown carbon optical properties from
!                                M. Hammer
!EOP
!------------------------------------------------------------------------------
!BOC
!
! !LOCAL VARIABLES:
!
      INTEGER  I, J, K, NK
      CHARACTER*78 TITLE0
      LOGICAL      :: LBRC

      !=================================================================
      ! RD_MIE begins here!
      !=================================================================

      ! Copy fields from Input_Opt
      LBRC = Input_Opt%LBRC

      open (NUN,FILE=NAMFIL,status='old',form='formatted')

      ! Read header lines
      READ( NUN,'(A)' ) TITLE0
      IF  ( am_I_Root ) WRITE( 6, '(1X,A)' ) TITLE0
      READ( NUN,'(A)' ) TITLE0


      !---Read aerosol phase functions:

      read(NUN,'(A10,I5,/)') TITLE0,NAA

      NK=5
      do j=1,NAA
         read(NUN,110) TITLEAA(j)
         do k=1,NK
            read(NUN,*) WAA(k,j),QAA(k,j),RAA(k,j),SAA(k,j),
     &                                             (PAA(i,k,j),i=1,8)

         enddo
      enddo

      ! Brown carbon option
      IF (LBRC) THEN

         ! Overwrite OC entries (36-42 in jv_spec_mie.dat)
         ! with BR entries at end of file (labeled 57-63)
         do j= 36, 42
            read(NUN,110) TITLEAA(j)
            do k=1,NK
             read(NUN,*) WAA(k,j),QAA(k,j),RAA(k,j),SAA(k,j),
     &                                              (PAA(i,k,j),i=1,8)
            enddo
         enddo

      ENDIF

      close(NUN)

      IF ( am_I_Root ) THEN
         write(6,'(a,9f8.1)') ' Aerosol optical: r-eff/rho/Q(@wavel):'
     &             ,(WAA(K,1),K=1,5)
         do J=1,NAA
            write(6,'(1x,A)') TRIM(TITLEAA(J))
            write(6,'(3x,I2,A,9F8.1)') J,'  wavel=',(WAA(K,J),K=1,NK)
            write(6,'(3x,I2,A,9F8.4)') J,'  Qext =',(QAA(K,J),K=1,NK)
         enddo
      ENDIF

  110 format(3x,a80)

      END SUBROUTINE RD_MIE
!EOC
!------------------------------------------------------------------------------
!                  GEOS-Chem Global Chemical Transport Model                  !
!------------------------------------------------------------------------------
!BOP
!
! !IROUTINE: rd_aod
!
! !DESCRIPTION: Subroutine RD\_AOD reads aerosol phase functions that are
!  used to scale diagnostic output to an arbitrary wavelengh.  This
!  facilitates comparing with satellite observations.
!\\
!\\
! !INTERFACE:
!
      SUBROUTINE RD_AOD( NJ1, am_I_Root, Input_Opt )
!
! !USES:
!
      USE FILE_MOD,           ONLY : IOERROR
      USE Input_Opt_Mod,      ONLY : OptInput
      IMPLICIT NONE

!
! !INPUT PARAMETERS:
!
      INTEGER,          INTENT(IN) :: NJ1         ! Unit # of file to open
      TYPE(OptInput),   INTENT(IN) :: Input_Opt   ! Input Options object
      LOGICAL,          INTENT(IN) :: am_I_Root   ! Is this the root CPU?
!
! !INPUT/OUTPUT PARAMETERS:
!
!
! !REMARKS:
!  The .dat files for each species contain the optical properties
!  at multiple wavelengths to be used in the online calculation of the aerosol
!  optical depth diagnostics.
!  These properties have been calculated using the same size and optical
!  properties as the FJX_spec.dat file used for the FAST-J photolysis
!  calculations (which is now redundant for aerosols, the values in the .dat
!  files here are now used). The file currently contains 11 wavelengths
!  for Fast-J and other commonly used wavelengths for satellite and
!  AERONET retrievals. 30 wavelengths follow that map onto RRTMG
!  wavebands for radiaitive flux calculations (not used if RRTMG is off).
!  A complete set of optical properties from 250-2000 nm for aerosols is
!  available at:
!  ftp://ftp.as.harvard.edu/geos-chem/data/aerosol_optics/hi_spectral_res
!                                                                             .
!     -- Colette L. Heald, 05/10/10)
!     -- David A. Ridley, 05/10/13 (update for new optics files)
!
! !REVISION HISTORY:
!  10 May 2010 - C. Heald      - Initial version
!  06 Aug 2010 - C. Carouge    - Add an error check when opening the file
!  01 Aug 2012 - R. Yantosca   - Now restore NJ1 to INTENT(IN) status
!  31 Mar 2013 - S. D. Eastham - Added to Fast-JX v7.0 implementation
!  30 Mar 2015 - M. Sulprizio  - Removed NAMFIL argument. Now specify filenames
!                                for aerosol LUT files in this routine.
!  02 Apr 2015 - C. Keller     - Append '.rc' to species files in ESMF mode.
!  12 May 2015 - R. Yantosca   - Bug fix: For PGI compiler, you need to have
!                                exactly as many elements in the DATA statement
!                                as there are elements in the SPECFIL array.
!  25 Jun 2015 - M. Sulprizio  - Add brown carbon optical properties from
!                                M. Hammer
!  04 Aug 2015 - M. Long       - Removed ".rc" file specifier. Not necessary.
!  03 Jan 2018 - M. Sulprizio  - Replace UCX CPP switch with Input_Opt%LUCX
!  23 Mar 2018 - E. Lundgren   - Pass Input_Opt to Calc_AOD
!  19 Sep 2018 - M. Sulprizio  - Read .dat files from data directories instead
!                                of run directories
!  10 Apr 2019 - R. Yantosca   - Now read data from FAST_JX/v2019-04 folder
!  26 Apr 2019 - T. Sherwen    - Read FAST-JX files from FAST_JX_DIR
!EOP
!------------------------------------------------------------------------------
!BOC
!
! !LOCAL VARIABLES
!
      INTEGER            :: I, J, K, N
      INTEGER            :: IOS
      CHARACTER*30       :: SPECFIL(6)
      CHARACTER*30       :: SPECFIL_UCX(8)
      CHARACTER(LEN=255) :: DATA_DIR
      CHARACTER(LEN=255) :: THISFILE

      LOGICAL            :: LBRC

      CHARACTER*78 TITLE0

      !================================================================
      ! RD_AOD begins here!
      !================================================================

      ! Copy fields from Input_Opt
      LBRC = Input_Opt%LBRC

      ! Define data directory for FAST-JX input
      DATA_DIR = TRIM( Input_Opt%FAST_JX_DIR )

      ! IMPORTANT: aerosol_mod.F and dust_mod.F expect aerosols in this order
      DATA SPECFIL /"so4.dat","soot.dat","org.dat",
     &              "ssa.dat","ssc.dat", "dust.dat"/

      ! For UCX simulations:
      !
      ! Extra two LUT dat files for strat H2SO4 and NAT particles
      !
      ! Treating strat sulfate with GADS data but modified to match
      ! the old Fast-J values size (r=0.09um, sg=0.6) - I think there's
      ! evidence that this is too smale and narrow e.g. Deshler et al. 2003
      ! NAT should really be associated with something like cirrus cloud
      ! but for now we are just treating the NAT like the sulfate... limited
      ! info but ref index is similar e.g. Scarchilli et al. (2005)
      !(DAR 05/2015)
      DATA SPECFIL_UCX /"so4.dat","soot.dat","org.dat",
     &                  "ssa.dat","ssc.dat",
     &                  "h2so4.dat","h2so4.dat",
     &                  "dust.dat"/

      !array of filenames
      DO k = 1, NSPAA

       ! Choose different set of input files for UCX and tropchem simulations
       IF ( Input_Opt%LUCX) THEN
          THISFILE = TRIM( DATA_DIR ) // TRIM( SPECFIL_UCX(k) )
       ELSE
          THISFILE = TRIM( DATA_DIR ) // TRIM( SPECFIL(k) )
       ENDIF

       ! open file
       OPEN( NJ1, FILE=TRIM( THISFILE ), STATUS='OLD', IOSTAT=IOS )

       ! Error check
       IF ( IOS /= 0 ) THEN
         IF ( am_I_Root ) THEN
          WRITE(6,100) trim(THISFILE)
 100      FORMAT('Error opening filename=', a )
          CALL FLUSH(6)
         ENDIF
         CALL IOERROR( IOS, NJ1, 'RD_AOD:1')
       ENDIF


       ! Read header lines
       READ(  NJ1,'(A)'    ) TITLE0
       IF  ( am_I_Root ) WRITE( 6,  '(1X,A)' ) TITLE0
       READ(  NJ1,'(A)'    ) TITLE0
       !Second header line added for more info
       IF  ( am_I_Root ) WRITE( 6,  '(1X,A)' ) TITLE0
       READ(  NJ1,'(A)'    ) TITLE0

 110     FORMAT( 3x, a20 )
       DO i = 1, NRAA
        DO j = 1, NWVAA

         READ(NJ1,*) WVAA(j,k),RHAA(i,k),NRLAA(j,i,k),NCMAA(j,i,k),
     &               RDAA(i,k),RWAA(i,k),SGAA(i,k),QQAA(j,i,k),
     &               ALPHAA(j,i,k),REAA(i,k),SSAA(j,i,k),
     &               ASYMAA(j,i,k),(PHAA(j,i,k,n),n=1,8)
         ! make note of where 1000nm is for FAST-J calcs
         IF (WVAA(j,k).EQ.1000.0) IWV1000=J

        ENDDO
       ENDDO
       ! Echo info to stdout
       IF ( am_I_Root ) THEN
       ENDIF
       ! Close file
       CLOSE( NJ1 )
      ENDDO

      IF ( am_I_Root ) THEN
         WRITE( 6, * ) 'Optics read for all wavelengths successfully'
      ENDIF

      !now calculate the required wavelengths in the LUT to calculate
      !the requested AOD
      CALL CALC_AOD( am_I_Root, Input_Opt )

      END SUBROUTINE RD_AOD
!EOC
!------------------------------------------------------------------------------
!                  GEOS-Chem Global Chemical Transport Model                  !
!------------------------------------------------------------------------------
!BOP
!
! !IROUTINE: calc_aod
!
! !DESCRIPTION: Subroutine CALC\_AOD works out the closest tie points
! in the optics LUT wavelengths and the coefficients required to
! calculate the angstrom exponent for interpolating optics to the requested
! wavelength. If the wavelength requested matches a standard wavelength
! in the LUT then we skip the interpolation (DAR 09/2013)
!\\
!\\
! !INTERFACE:
!
      SUBROUTINE CALC_AOD( am_I_Root, Input_Opt )
!
! !USES:
!
      USE CMN_FJX_MOD, ONLY : NWVAA, NWVAA0, WVAA
      USE CMN_FJX_MOD, ONLY : IWVSELECT
      USE CMN_FJX_MOD, ONLY : IRTWVSELECT
      USE CMN_FJX_MOD, ONLY : ACOEF_WV, BCOEF_WV, CCOEF_WV
      USE CMN_FJX_MOD, ONLY : ACOEF_RTWV, BCOEF_RTWV, CCOEF_RTWV
      USE CMN_FJX_MOD, ONLY : NWVREQUIRED, IWVREQUIRED
      USE CMN_FJX_MOD, ONLY : NRTWVREQUIRED, IRTWVREQUIRED
      USE Input_Opt_Mod, ONLY : OptInput
#if defined( RRTMG )
      USE PARRRTM,     ONLY : NBNDLW
#endif
!
! !INPUT PARAMETERS:
!
      LOGICAL,          INTENT(IN) :: am_I_Root   ! Is this the root CPU?
      TYPE(OptInput),   INTENT(IN) :: Input_Opt
!
! !REMARKS:
!  Now the user is able to select any 3 wavelengths for optics
!  output in the input.geos file we need to be able to interpolate
!  to those wavelengths based on what is available in the optics
!  look-up table.
!                                                                             .
!  The standard lookup table currently has values for
!  11 common wavelengths followed by 30 that are required by RRTMG.
!  Only those required to interpolate to user requested
!  wavelengths are selected from the standard wavelengths. RRTMG
!  wavelengths are not used in the interpolation for AOD output
!  (DAR 10/2013)
!                                                                             .
!   UPDATE: because the RT optics output doesnt have access to the
!   standard wavelengths we now calculate two sets of values: one
!   for the ND21 and diag3 outputs that use the standard wavelengths
!   and one for ND72 that interpolates the optics from RRTMG
!   wavelengths. Perhaps a switch needs adding to switch off the RT
!   optics output (and interpolation) if this ends up costing too
!   much and is not used, but it is ideal to have an optics output
!   that matches exactly what RRTMG uses to calculate the fluxes
!
! !REVISION HISTORY:
!  18 Jun 2013 - D. Ridley   - Initial version
!  15 Dec 2014 - M. Sulprizio- Added ProTeX headers
!  02 Apr 2015 - C. Keller   - Added am_I_Root argument
!  23 Mar 2018 - E. Lundgren - Added Input_Opt argument for wavelength vars
!                              read in input.geos now stored in Input_Opt
!EOP
!------------------------------------------------------------------------------
!BOC
!
! !LOCAL VARIABLES
!
      INTEGER             :: MINWV, MAXWV, N, N0, N1, W, NSTEP
      REAL(fp)            :: WVDIF

      !================================================================
      ! CALC_AOD begins here!
      !================================================================

      !cycle over standard wavelengths
      N0=1
      N1=NWVAA0
      NSTEP=1
      NWVREQUIRED=0
      DO W=1,Input_Opt%NWVSELECT
       MINWV     = -999
       MAXWV     =  999
       DO N=N0,N1,NSTEP
        WVDIF = WVAA(N,1)-Input_Opt%WVSELECT(W)
        IF ((WVDIF.LE.0).AND.(WVDIF.GT.MINWV)) THEN
         MINWV = WVDIF
         IWVSELECT(1,W)=N
        ENDIF
        IF ((WVDIF.GE.0).AND.(WVDIF.LT.MAXWV)) THEN
         MAXWV = WVDIF
         IWVSELECT(2,W)=N
        ENDIF
       ENDDO
        IF (IWVSELECT(2,W).EQ.IWVSELECT(1,W)) THEN
         !we have a match!
         MINWV=0
         MAXWV=0
         !add this wavelength to those for output
         NWVREQUIRED=NWVREQUIRED+1
         IWVREQUIRED(NWVREQUIRED)=IWVSELECT(1,W)
        ELSE
         !we are going to have to interpolate to the requested wavelength
         NWVREQUIRED=NWVREQUIRED+1
         IWVREQUIRED(NWVREQUIRED)=IWVSELECT(1,W)
         NWVREQUIRED=NWVREQUIRED+1
         IWVREQUIRED(NWVREQUIRED)=IWVSELECT(2,W)
        ENDIF
       !ENDDO


      !Error check - ensure we have a match or requested wavelength
      !falls within two LUT tie points
      IF (MINWV.EQ.-999) THEN
       ! requested wavelength is shorter than min wv in LUT
       ! set to min
       write(6,*) 'ERROR requested wavelength is too short!!'
       write(6,*) 'Defaulting to LUT min: ',WVAA(1,1)
       IWVSELECT(1,W)=1
       IWVSELECT(2,W)=1 !300nm
       NWVREQUIRED=NWVREQUIRED-1
       IWVREQUIRED(NWVREQUIRED)=IWVSELECT(1,W)
      ENDIF
      IF (MAXWV.EQ.999) THEN
       ! requested wavelength is longer than min wv in LUT
       ! set to max
       write(6,*) 'ERROR requested wavelength is too long!!'
       write(6,*) 'Defaulting to LUT min: ',WVAA(NWVAA0,1)
       IWVSELECT(1,W)=NWVAA0
       IWVSELECT(2,W)=NWVAA0 !1020nm
       NWVREQUIRED=NWVREQUIRED-1
       IWVREQUIRED(NWVREQUIRED)=IWVSELECT(1,W)
      ENDIF

      !now calcualte the angstrom exponent coefs for interpolation -
      !this is done here to save time and repetition in aerosol_mod.F
      IF (IWVSELECT(1,W).NE.IWVSELECT(2,W)) THEN
       ACOEF_WV(W) = WVAA(IWVSELECT(2,W),1)/Input_Opt%WVSELECT(W)
       BCOEF_WV(W) =1.0d0/(LOG(WVAA(IWVSELECT(2,W),1)/
     &                         WVAA(IWVSELECT(1,W),1)))
       !relative location of selected wavelength between tie points
       !for interpolating SSA and ASYM for output in aerosol_mod.F and
       !dust_mod.F
       CCOEF_WV(W) =(Input_Opt%WVSELECT(W)-WVAA(IWVSELECT(1,W),1))/
     &              (WVAA(IWVSELECT(2,W),1)-WVAA(IWVSELECT(1,W),1))
      ENDIF
      IF ( am_I_Root ) THEN
         write(6,*) 'N WAVELENGTHS: ',Input_Opt%NWVSELECT
         write(6,*) 'WAVELENGTH REQUESTED:',Input_Opt%WVSELECT(W)
         write(6,*) 'WAVELENGTH REQUIRED:', NWVREQUIRED
         !write(6,*) IWVSELECT(1,W),WVAA(IWVSELECT(1,W),1)
         !write(6,*) IWVSELECT(2,W),WVAA(IWVSELECT(2,W),1)
         !write(6,*) ACOEF_WV(W),BCOEF_WV(W),CCOEF_WV(W)
         write(6,*) '*********************************'
      ENDIF
      ENDDO !Input_Opt%NWVSELECT
#if defined( RRTMG )
      !repeat for RRTMG wavelengths to get the closest wavelength
      !indices and the interpolation coefficients
      !Indices are relative to all wavelengths in the LUT i.e. the RRTMG
      !wavelengths start at NWVAA0+1
      N0=NWVAA0+1
      N1=NWVAA
      NSTEP=1
      NRTWVREQUIRED=0
      DO W=1,Input_Opt%NWVSELECT
       MINWV     = -999
       MAXWV     =  999
       DO N=N0,N1,NSTEP
        WVDIF = WVAA(N,1)-Input_Opt%WVSELECT(W)
        IF ((WVDIF.LE.0).AND.(WVDIF.GT.MINWV)) THEN
         MINWV = WVDIF
         IRTWVSELECT(1,W)=N
        ENDIF
        IF ((WVDIF.GE.0).AND.(WVDIF.LT.MAXWV)) THEN
         MAXWV = WVDIF
         IRTWVSELECT(2,W)=N
        ENDIF
       ENDDO
        IF (IRTWVSELECT(2,W).EQ.IRTWVSELECT(1,W)) THEN
         !we have a match!
         MINWV=0
         MAXWV=0
         !add this wavelength to those for output
         NRTWVREQUIRED=NRTWVREQUIRED+1
         IRTWVREQUIRED(NRTWVREQUIRED)=IRTWVSELECT(1,W)
        ELSE
         !we are going to have to interpolate to the requested
         !wavelength
         NRTWVREQUIRED=NRTWVREQUIRED+1
         IRTWVREQUIRED(NRTWVREQUIRED)=IRTWVSELECT(1,W)
         NRTWVREQUIRED=NRTWVREQUIRED+1
         IRTWVREQUIRED(NRTWVREQUIRED)=IRTWVSELECT(2,W)
        ENDIF

      !Error check - ensure we have a match or requested wavelength
      !falls within two LUT tie points
      IF (MINWV.EQ.-999) THEN
       ! requested wavelength is shorter than min wv in LUT
       ! set to min
       write(6,*) 'ERROR requested wavelength is too short!!'
       write(6,*) 'Defaulting to LUT min: ',WVAA(NWVAA-1,1)
       IRTWVSELECT(1,W)=NWVAA-1
       IRTWVSELECT(2,W)=NWVAA-1
       NRTWVREQUIRED=NRTWVREQUIRED-1
       IRTWVREQUIRED(NRTWVREQUIRED)=IRTWVSELECT(1,W)
      ENDIF
      IF (MAXWV.EQ.999) THEN
       ! requested wavelength is longer than min wv in LUT
       ! set to max
       write(6,*) 'ERROR requested wavelength is too long!!'
       write(6,*) 'Defaulting to LUT min: ',WVAA(NWVAA0+1,1)
       IRTWVSELECT(1,W)=NWVAA0+1
       IRTWVSELECT(2,W)=NWVAA0+1
       NRTWVREQUIRED=NRTWVREQUIRED-1
       IRTWVREQUIRED(NRTWVREQUIRED)=IRTWVSELECT(1,W)
      ENDIF

      !now calcualte the angstrom exponent coefs for interpolation -
      !this is done here to save time and repetition in aerosol_mod.F
      IF (IRTWVSELECT(1,W).NE.IRTWVSELECT(2,W)) THEN
       ACOEF_RTWV(W) = WVAA(IRTWVSELECT(2,W),1)/Input_Opt%WVSELECT(W)
       BCOEF_RTWV(W) =1.0d0/(LOG(WVAA(IRTWVSELECT(2,W),1)/
     &                         WVAA(IRTWVSELECT(1,W),1)))
       !relative location of selected wavelength between tie points
       !for interpolating SSA and ASYM for output in aerosol_mod.F and
       !dust_mod.F
       CCOEF_RTWV(W) =(Input_Opt%WVSELECT(W)-WVAA(IRTWVSELECT(1,W),1))/
     &              (WVAA(IRTWVSELECT(2,W),1)-WVAA(IRTWVSELECT(1,W),1))
      ENDIF
      !convert wavelength index to that required by rrtmg_rad_transfer
      !i.e. without the standard and LW wavelengths
      IRTWVSELECT(1,W) = IRTWVSELECT(1,W) - NWVAA0 - NBNDLW
      IRTWVSELECT(2,W) = IRTWVSELECT(2,W) - NWVAA0 - NBNDLW
      IF ( am_I_Root ) THEN
      write(6,*) 'N RT WAVELENGTHS: ',Input_Opt%NWVSELECT
      write(6,*) 'RT WAVELENGTH REQUESTED:',Input_Opt%WVSELECT(W)
      write(6,*) 'RT WAVELENGTH REQUIRED:', NRTWVREQUIRED
      write(6,*) IRTWVSELECT(1,W),WVAA(IRTWVSELECT(1,W)+NWVAA0+NBNDLW,1)
      write(6,*) IRTWVSELECT(2,W),WVAA(IRTWVSELECT(2,W)+NWVAA0+NBNDLW,1)
      write(6,*) ACOEF_WV(W),BCOEF_WV(W),CCOEF_WV(W)
      write(6,*) '*********************************'
      ENDIF
      ENDDO !Input_Opt%NWVSELECT
#endif
      END SUBROUTINE CALC_AOD
!EOC
!------------------------------------------------------------------------------
!                  GEOS-Chem Global Chemical Transport Model                  !
!------------------------------------------------------------------------------
!BOP
!
! !IROUTINE: rd_js_jx
!
! !DESCRIPTION: Subroutine RD\_JS\_JX reads in 'FJX\_j2j.dat', which defines
!  the mapping of Fast-JX J's (TITLEJX(1:NJX)) onto the CTM reactions.
!  Reaction number JJ, named T\_REACT, uses Fast-JX's T\_FJX (including scaling
!  factor F\_FJX).
!\\
!\\
! !INTERFACE:
!
      SUBROUTINE RD_JS_JX( NUNIT, NAMFIL,    TITLEJX,
     &                     NJXX,  am_I_Root, Input_Opt, RC )
!
! !USES:
!
      USE Charpak_Mod,   ONLY : CStrip
      USE ErrCode_Mod
      USE Input_Opt_Mod, ONLY : OptInput
!
! !INPUT PARAMETERS:
!
      INTEGER,          INTENT(IN)                  :: NUNIT
      INTEGER,          INTENT(IN)                  :: NJXX
      CHARACTER(LEN=*), INTENT(IN)                  :: NAMFIL
      CHARACTER(LEN=6), INTENT(IN), DIMENSION(NJXX) :: TITLEJX
      LOGICAL,          INTENT(IN)                  :: am_I_Root
      TYPE(OptInput),   INTENT(IN)                  :: Input_Opt
!
! !OUTPUT PARAMETERS:
!
      INTEGER,          INTENT(OUT)                 :: RC
!
! !REMARKS:
!  Now flag special reactions that are to be adjusted for FlexChem later.
!
! !REVISION HISTORY:
!  28 Mar 2013 - S. D. Eastham - Copied from Fast-JX v7.0
!  31 Mar 2013 - S. D. Eastham - Modified to track number of branches
!  29 Mar 2016 - R. Yantosca   - Now flag rxn numbers for use in PHOTRATE_ADJ
!  27 Jun 2016 - M. Sulprizio  - Add RXN_NO2 flag for PARANOX
!  10 Mar 2017 - C. Keller     - Wrapped print out into am_I_Root statement
!  19 Dec 2017 - R. Yantosca   - Now return error code to calling routine
!  03 Jan 2018 - M. Sulprizio  - Replace UCX CPP switch with Input_Opt%LUCX
!EOP
!------------------------------------------------------------------------------
!BOC
!
! !LOCAL VARIABLES:
!
      ! Scalars
      INTEGER            :: J, JJ, K
      REAL(fp)           :: F_FJX

      ! Strings
      CHARACTER(LEN=6  ) :: T_FJX
      CHARACTER(LEN=50 ) :: T_REACT
      CHARACTER(LEN=50 ) :: TEXT
      CHARACTER(LEN=120) :: CLINE
      CHARACTER(LEN=255) :: ErrMsg, ThisLoc

      ! String arrays
      CHARACTER(LEN=6)   :: JMAP(JVN_)

      !=================================================================
      ! RD_JS_JX begins here!
      !=================================================================

      ! Initialize
      RC       = GC_SUCCESS
      ErrMsg   = ''
      ThisLoc  = ' -> at Rd_Js_Jx  (in module GeosCore/fast_jx_mod.F)'

! Read the FJX_j2j.dat file to map model specific J's onto fast-JX J's
! The chemistry code title describes fully the reaction (a50)
! Blank (unfilled) chemistry J's are unmapped
! The number NRATJ is the last JJ readin that is .le. JVN
!   include fractional quantum yield for the fast-JX J's

      JLABEL(:) = '------'
      JMAP(:)   = '------'
      JFACTA(:) = 0.e+0_fp

      open (NUNIT,file=NAMFIL,status='old',form='formatted')

       read (NUNIT,'(a)') CLINE
      IF ( am_I_Root ) THEN
         write(6,'(a)') CLINE
      ENDIF
      do J = 1,JVN_
       read (NUNIT,'(i4,1x,a50,4x,f5.3,2x,a6)') JJ,T_REACT,F_FJX,T_FJX
       if (JJ.gt.JVN_) goto 20
        JLABEL(JJ) = T_REACT
        JFACTA(JJ) = F_FJX
        JMAP(JJ) = T_FJX
        NRATJ = JJ
        ! SDE 03/31/13: Check number of branches
        ! Note that the order of the branches in
        ! globchem.dat must match the order in
        ! FJX_j2j.dat
        READ (T_REACT(1:10),"(a10)") RNAMES(JJ)
        RNAMES(JJ) = TRIM(RNAMES(JJ))
        BRANCH(JJ) = 1
        DO K=1,(JJ-1)
           IF (RNAMES(JJ) == RNAMES(K)) THEN
              BRANCH(JJ) = BRANCH(K) + 1
           ENDIF
        ENDDO
      enddo

 20   close(NUNIT)

c---Zero / Set index arrays that map Jvalue(j) onto rates
      do K = 1,NRATJ
         JIND(K) = 0
       do J = 1,NJXX
         T_FJX = TITLEJX(J)
        if (JMAP(K) .eq. TITLEJX(J)) then
         JIND(K)=J
        endif
       enddo
      enddo

      IF ( am_I_Root ) THEN
       write(6,'(a,i4,a)')'Photochemistry Scheme with',NRATJ,' J-values'
      ENDIF
      do K=1,NRATJ
         if (JMAP(K) .ne. '------' ) then
            J = JIND(K)
            IF ( am_I_Root ) THEN
               if (J.eq.0) then
         write(6,'(i5,1x,a50,f6.3,a,1x,a6)') K,JLABEL(K),JFACTA(K),
     &         ' no mapping onto fast-JX',JMAP(K)
               else
         write(6,'(i5,1x,a50,f6.3,a,i4,1x,a6)') K,JLABEL(K),JFACTA(K),
     &         ' mapped to FJX:',J,TITLEJX(J)
               endif
            ENDIF
         endif
      enddo

      !=================================================================
      ! Flag special reactions that will be later adjusted by
      ! routine PHOTRATE_ADJ (called from FlexChem)
      !=================================================================

      ! Loop over all photolysis reactions
      DO K = 1, NRATJ

         ! Strip all blanks from the reactants and products list
         TEXT = JLABEL(K)
         CALL CSTRIP( TEXT )

         ! Look for certain reactions
         SELECT CASE( TRIM( TEXT ) )

            ! O2 + hv -> O + O
            CASE( 'O2PHOTONOO' )
               RXN_O2 = K

            ! O3 + hv -> O2 + O
            CASE( 'O3PHOTONO2O' )
               RXN_O3_1 = K

            ! O3 + hv -> O2 + O(1D)
            CASE( 'O3PHOTONO2O(1D)' )

               ! NOTE: There are 2 reactions of this form.  We shall save
               ! the first one that is encountered in RXN_O3_2a and the
               ! second one in RXN_O3_2b. (bmy, 3/29/16)
               IF ( RXN_O3_2a > 0 ) THEN
                  RXN_O3_2b = K
               ELSE
                  RXN_O3_2a = K
               ENDIF

            ! SO4 + hv -> SO2 + OH + OH
            CASE( 'SO4PHOTONSO2OHOH' )
               RXN_H2SO4 = K

            ! NO2 + hv -> NO + O
            CASE( 'NO2PHOTONNOO' )
               RXN_NO2 = K

            ! NO + hv -> N + O
            CASE( 'NOPHOTONNO' )
               RXN_NO = K

            ! NO3 + hv -> NO2 + O
            CASE( 'NO3PHOTONNO2O' )
               RXN_NO3 = K

            ! N2O + hv -> N2 + O
            CASE( 'N2OPHOTONN2O' )
               RXN_N2O = K

            CASE DEFAULT
               ! Nothing
         END SELECT
      ENDDO

      !---------------------------------------------------------------------
      ! Error check the various rxn flags
      !---------------------------------------------------------------------
      IF ( RXN_O2 < 0 ) THEN
         ErrMsg = 'Could not find rxn O2 + hv -> O + O'
         CALL GC_Error( ErrMsg, RC, ThisLoc )
         RETURN
      ENDIF

      IF ( RXN_O3_1 < 0 ) THEN
         ErrMsg = 'Could not find rxn O3 + hv -> O2 + O'
         CALL GC_Error( ErrMsg, RC, ThisLoc )
         RETURN
      ENDIF

      IF ( RXN_O3_2a < 0 ) THEN
         ErrMsg = 'Could not find rxn O3 + hv -> O2 + O(1D) #1'
         CALL GC_Error( ErrMsg, RC, ThisLoc )
         RETURN
      ENDIF

      IF ( RXN_O3_2b  < 0 ) THEN
         ErrMsg = 'Could not find rxn O3 + hv -> O2 + O(1D) #2'
         CALL GC_Error( ErrMsg, RC, ThisLoc )
      ENDIF

      IF ( RXN_NO2 < 0 ) THEN
         ErrMsg = 'Could not find rxn NO2 + hv -> NO + O'
         CALL GC_Error( ErrMsg, RC, ThisLoc )
         RETURN
      ENDIF

      !---------------------------------------------------------------------
      ! These reactions are only defined for the UCX mechanism!
      !---------------------------------------------------------------------
      IF ( Input_Opt%LUCX ) THEN

         IF ( RXN_H2SO4  < 0 ) THEN
            ErrMsg = 'Could not find rxn SO4 + hv -> SO2 + OH + OH!'
            CALL GC_Error( ErrMsg, RC, ThisLoc )
            RETURN
         ENDIF

         IF ( RXN_NO3 < 0 ) THEN
            ErrMsg = 'Could not find rxn NO3 + hv -> NO2 + O'
            CALL GC_Error( ErrMsg, RC, ThisLoc )
            RETURN
         ENDIF

         IF ( RXN_NO < 0 ) THEN
            ErrMsg = 'Could not find rxn NO + hv -> O + N'
            CALL GC_Error( ErrMsg, RC, ThisLoc )
            RETURN
         ENDIF

         IF ( RXN_N2O < 0 ) THEN
            ErrMsg = 'Could not find rxn N2O + hv -> N2 + O(1D)'
            CALL GC_Error( ErrMsg, RC, ThisLoc )
            RETURN
         ENDIF

      ENDIF

      !------------------------------------
      ! Print out saved rxn flags
      !------------------------------------
      IF ( am_I_Root ) THEN
         WRITE( 6, 100 ) REPEAT( '=', 79 )
         WRITE( 6, 110 )
         WRITE( 6, 120 ) RXN_O2
         WRITE( 6, 130 ) RXN_O3_1
         WRITE( 6, 140 ) RXN_O3_2a
         WRITE( 6, 150 ) RXN_O3_2b
         IF ( Input_Opt%LUCX ) THEN
         WRITE( 6, 160 ) RXN_H2SO4
         ENDIF
         WRITE( 6, 170 ) RXN_NO2
         WRITE( 6, 100 ) REPEAT( '=', 79 )
      ENDIF

      ! FORMAT statements
 100  FORMAT( a                                                 )
 110  FORMAT( 'Photo rxn flags saved for use in PHOTRATE_ADJ:', / )
 120  FORMAT( 'RXN_O2    [ O2  + hv -> O + O         ]  =  ', i5 )
 130  FORMAT( 'RXN_O3_1  [ O3  + hv -> O2 + O        ]  =  ', i5 )
 140  FORMAT( 'RXN_O3_2a [ O3  + hv -> O2 + O(1D) #1 ]  =  ', i5 )
 150  FORMAT( 'RXN_O3_2b [ O3  + hv -> O2 + O(1D) #2 ]  =  ', i5 )
 160  FORMAT( 'RXN_H2SO4 [ SO4 + hv -> SO2 + OH + OH ]  =  ', i5 )
 170  FORMAT( 'RXN_NO2   [ NO2 + hv -> NO + O        ]  =  ', i5 )

      END SUBROUTINE RD_JS_JX
!EOC
!------------------------------------------------------------------------------
!                  GEOS-Chem Global Chemical Transport Model                  !
!------------------------------------------------------------------------------
!BOP
!
! !IROUTINE: solar_jx
!
! !DESCRIPTION: Subroutine SOLAR\_JX handles solar zenith angles.
!\\
!\\
! !INTERFACE:
!
      SUBROUTINE SOLAR_JX(NDAY,COSSZA,SZA,SOLFX)
!
! !USES:
!
      USE PhysConstants,ONLY : PI
!
! !INPUT PARAMETERS:
!
      REAL(fp), INTENT(IN) ::   COSSZA
      INTEGER, INTENT(IN) ::  NDAY
!
! !OUTPUT VARIABLES:
!
      REAL(fp), INTENT(OUT) ::  SZA,SOLFX
!
! !REMARKS:
!  ---------------------------------------------------------------------
!     NDAY   = integer day of the year (used for solar lat and declin)
!     SZA = solar zenith angle in degrees
!     COSSZA = U0 = cos(SZA)
!     SOLFX = Solar function
!  ---------------------------------------------------------------------
!
! !REVISION HISTORY:
!  28 Mar 2013 - S. D. Eastham - Adapted from Fast-JX v7.0
!  06 Jan 2016 - E. Lundgren   - Use global PI rather than local definition
!EOP
!------------------------------------------------------------------------------
!BOC
!
! !LOCAL VARIABLES:
!
      REAL(fp)  PI180

      !=================================================================
      ! SOLAR_JX begins here!
      !=================================================================

      PI180  = PI/180.e+0_fp
      SZA    = acos(MIN(MAX(COSSZA,-1._fp),1._fp))/PI180

      ! Offset used for GEOS-Chem slightly different
      !SOLFX  = 1.e+0_fp-(0.034e+0_fp*cos(dble(NDAY-186)*2.e+0_fp*PI/365.e+0_fp))
      SOLFX  = 1.e+0_fp-(0.034e+0_fp*cos(dble(NDAY-172)
     &       *2.e+0_fp*PI/365.e+0_fp))

      END SUBROUTINE SOLAR_JX
!EOC
!------------------------------------------------------------------------------
!                  GEOS-Chem Global Chemical Transport Model                  !
!------------------------------------------------------------------------------
!BOP
!
! !IROUTINE: photo_jx
!
! !DESCRIPTION: Subroutine PHOTO\_JX is the core subroutine of Fast-JX.
!    calc J's for a single column atmosphere (aka Indep Colm Atmos or ICA)
!    needs P, T, O3, clds, aersls; adds top-of-atmos layer from climatology
!    needs day-fo-year for sun distance, SZA (not lat or long)
!\\
!\\
! !INTERFACE:
!
      SUBROUTINE PHOTO_JX( U0,             REFLB,     P_COL,
     &                     T_COL,          O3_COL,    O3_TOMS,
     &                     AOD999,         ODAER_COL, ODMDUST_COL,
     &                     ODCLOUD_COL_IN, ILON,      ILAT,
     &                     YLAT,           DAY_OF_YR, MONTH,
     &                     DAY,            am_I_Root, Input_Opt,
     &                     State_Diag,     State_Grid, State_Met )
!
! !USES:
!
#if defined( BPCH_DIAG )
      USE CMN_DIAG_MOD,   ONLY : LD22, LD64, ND22, ND64
      USE DIAG_MOD,       ONLY : AD22, AD64, LTJV
#endif
      USE Input_Opt_Mod,  ONLY : OptInput
      USE State_Diag_Mod, ONLY : DgnState
      USE State_Grid_Mod, ONLY : GrdState
      USE State_Met_Mod,  ONLY : MetState
!
! !INPUT PARAMETERS:
!
      INTEGER,        INTENT(IN)                      :: ILON, ILAT
      INTEGER,        INTENT(IN)                      :: DAY_OF_YR
      INTEGER,        INTENT(IN)                      :: MONTH,DAY
      REAL(fp),       INTENT(IN)                      :: YLAT
      REAL(fp),       INTENT(IN)                      :: U0,REFLB
      REAL(fp),       INTENT(IN), DIMENSION(L1_+1   ) :: P_COL
      REAL(fp),       INTENT(IN), DIMENSION(L1_     ) :: T_COL
      REAL(fp),       INTENT(IN), DIMENSION(L1_     ) :: O3_COL
      REAL(fp),       INTENT(IN)                      :: O3_TOMS
      REAL(fp),       INTENT(IN), DIMENSION(L_,A_   ) :: ODAER_COL
      REAL(fp),       INTENT(IN), DIMENSION(L_,NDUST) :: ODMDUST_COL
      REAL(fp),       INTENT(IN), DIMENSION(L_      ) :: ODCLOUD_COL_IN
      LOGICAL,        INTENT(IN)                      :: AOD999
      LOGICAL,        INTENT(IN)                      :: am_I_Root
      TYPE(OptInput), INTENT(IN)                      :: Input_Opt
<<<<<<< HEAD
      TYPE(GrdState), INTENT(IN)                      :: State_Grid
      TYPE(MetState), INTENT(IN)                      :: State_Met
!                                                    
! !INPUT/OUTPUT PARAMETERS:                          
!                                                    
=======
!
! !INPUT/OUTPUT PARAMETERS:
!
>>>>>>> 4f189308
      TYPE(DgnState), INTENT(INOUT)                   :: State_Diag
!
! !REMARKS:
!
! !REVISION HISTORY:
!  28 Mar 2013 - S. D. Eastham - Copied from Fast-JX v7.0
!  05 Mar 2014 - R. Yantosca - Now only save ND64 with LD64 specified levels
!  26 Sep 2017 - M. Sulprizio- Add new halogen species to ND22 (L. Zhu)
!  04 Oct 2017 - E. Lundgren - Populate State_Diag J-Values array for nc diag
!  03 Jan 2018 - M. Sulprizio- Replace UCX CPP switch with Input_Opt%LUCX
!EOP
!------------------------------------------------------------------------------
!BOC
!
! !LOCAL VARIABLES:
!
c-----------------------------------------------------------------------
c---key LOCAL atmospheric data needed to solve plane-parallel J----
c-----these are dimensioned JXL_, and must have JXL_ .ge. State_Grid%NZ
      real(fp), dimension(JXL1_)      :: DDJ,OOJ
      real(fp), dimension(JXL1_+1)    :: PPJ,ZZJ
      integer,dimension(JXL2_+1)      :: JXTRA
      real(fp), dimension(W_)         :: FJTOP,FJBOT,FSBOT,FLXD0,RFL
      real(fp), dimension(JXL_, W_)   :: AVGF, FJFLX
      real(fp), dimension(JXL1_,W_)   :: DTAUX, FLXD
      real(fp), dimension(8,JXL1_,W_) :: POMEGAX

c---flux/heating arrays (along with FJFLX,FLXD,FLXD0)
      real(fp) :: ODABS,ODRAY
      real(fp) :: RFLECT
      real(fp) :: AMF2(2*JXL1_+1,2*JXL1_+1)

c------------key SCATTERING arrays for clouds+aerosols------------------
      real(fp) :: OD(5,JXL1_),SSA(5,JXL1_),SLEG(8,5,JXL1_)
      real(fp) :: OD600(JXL1_)

c------------key arrays AFTER solving for J's---------------------------
      real(fp) :: FFF(W_,JXL_),VALJ(X_)
      real(fp) :: VALJL(JXL_,X_) !2-D array of J_s returned by JRATET

      integer  :: L2EDGE, I,J,K,L,M,KMIE,IDXAER,IM
      INTEGER  :: KMIE2, IR
      real(fp) :: XQO3,XQO2,WAVE, TTTX
C-----------------------------------------------------------------------
      ! For compatibility with GEOS-Chem (SDE 03/30/13)
      REAL(fp) :: QSCALING,LOCALOD,LOCALSSA,SZA,SOLF
      REAL(fp) :: AERX_COL(A_,L1_) ! Accumulated aerosol array
      REAL(fp) :: ODCLOUD_COL(L_)
      REAL(fp) :: VALJXX(L_,JVN_)

      ! T_CLIM: Climatology data temperature (K)
      REAL(fp) :: T_CLIM(JXL1_)

      ! T_INPUT: Input temperature (K) with extra layer for compatibility
      REAL(fp) :: T_INPUT(JXL1_+1)

      ! AD64 diagnostics
      REAL(fp), DIMENSION(JXL1_) :: FDIRECT, FDIFFUSE

      ! Logical flags
      LOGICAL :: IS_HALOGENS

      !Maps the new LUT optics wavelengths on to
      !the 5 jv_spec_mie.dat wavelengths
      ! N.B. currently 200nm and 300nm data is the same in
      ! jv_spec_mie.dat, so we copy from new LUT 300nm for both
      INTEGER :: LUTIDX(5)
      LUTIDX = (/1,1,2,6,10/)

      !=================================================================
      ! PHOTO_JX begins here!
      !=================================================================

      if (State_Grid%NZ+1 .gt. JXL1_) then
        call EXITC(' PHOTO_JX: not enough levels in JX')
      endif

      ! Define logical flags for ND22
      IS_HALOGENS = ( id_CH2IBr > 0 .and. id_IBr   > 0 .and.
     &                id_CH2ICl > 0 .and. id_ICl   > 0 .and.
     &                id_I2     > 0 .and. id_HOI   > 0 .and.
     &                id_IO     > 0 .and. id_OIO   > 0 .and.
     &                id_INO    > 0 .and. id_IONO  > 0 .and.
     &                id_IONO2  > 0 .and. id_I2O2  > 0 .and.
     &                id_CH3I   > 0 .and. id_CH2I2 > 0 .and.
     &                id_I2O4   > 0 .and. id_I2O3  > 0 )

      ! Copy cloud OD data to a variable array
      DO L=1,L_
         ODCLOUD_COL(L) = ODCLOUD_COL_IN(L)
      ENDDO

      ! Input conversion (SDE 03/29/13)
      ! Calculate solar zenith angle (degrees)
      CALL SOLAR_JX(DAY_OF_YR,U0,SZA,SOLF)

      L2EDGE = L_ + L_ + 2
      FFF(:,:) = 0.e+0_fp

c---check for dark conditions SZA > 98.0 deg => tan ht = 63 km
c                        or         99.0                 80 km
      if (SZA .gt. 98.e+0_fp) goto 99

      ! Use GEOS-Chem methodology to set vertical profiles of:
      ! Pressure      (PPJ)    [hPa]
      ! Temperature   (T_CLIm) [K]
      ! Path density  (DDJ)    [# molec/cm2]
      ! New methodology for:
      ! Ozone density (OOJ)    [# O3 molec/cm2]
      CALL SET_PROF (YLAT,        MONTH,     DAY,
     &               T_COL,       P_COL,     ODCLOUD_COL,
     &               ODMDUST_COL, ODAER_COL, O3_COL,
     &               O3_TOMS,     AERX_COL,  T_CLIM,
     &               OOJ,         ZZJ,       DDJ,
     &               Input_Opt,   State_Grid )

      ! Fill out PPJ and TTJ with CTM data to replace fixed climatology
      DO L=1,L1_
         PPJ(L) = P_COL(L)
         T_INPUT(L) = T_COL(L)
      ENDDO

      ! Ensure TOA pressure is zero
      PPJ(L1_+1) = 0.e+0_fp
      T_INPUT(L1_+1) = T_CLIM(L1_)

c---calculate spherical weighting functions (AMF: Air Mass Factor)
        RFLECT = REFLB

C-----------------------------------------------------------------------
      call SPHERE2 (U0,ZZJ,AMF2,L1_,JXL1_)
C-----------------------------------------------------------------------

!-----------------------------------------------------------------------
! Modification for GEOS-Chem: Optical depths are calculated at a single
! wavelength for GEOS-Chem, so we perform scaling in this routine.
! elsewhere.
! (SDE 03/31/13)
!-----------------------------------------------------------------------
c---calculate the optical properties (opt-depth, single-scat-alb, phase-fn(1:8))
c---  at the 5 std wavelengths 200-300-400-600-999 nm for cloud+aerosols
      do L = 1,L1_
       OD600(L) = 0.e+0_fp
       ! ODs stored with fine-grain (DTAUX) and coarse (OD)
       do K=1,W_
         DTAUX(L,K) = 0.e+0_fp
       enddo
       do K=1,5
         OD(K,L)  = 0.e+0_fp
         SSA(K,L) = 0.e+0_fp
        do I=1,8
         SLEG(I,K,L) = 0.e+0_fp
        enddo
       enddo
      enddo

       ! Clunky fix to accomodate RRTMG and UCX (DAR 01/2015)
       ! Using a combination of old optics LUT format and
       ! new optics format (greater spectral resolution and range
       ! for RRTMG). Clouds, non-species aerosols and strat aerosols
       ! are not incorporated into the new LUT so must still use the
       ! old LUT for these.

       ! Don't bother on extraneous level - leave as zero
       do L = 1,L_
          DO KMIE=1,5
             ! Clouds and non-species aerosols
             DO M=1,3
                IF (AERX_COL(M,L).gt.0e+0_fp) THEN
                   IDXAER=MIEDX(M)
                   ! Cloud (600 nm scaling)
                   QSCALING = QAA(KMIE,IDXAER)/QAA(4,IDXAER)
                   LOCALOD = QSCALING*AERX_COL(M,L)
                   LOCALSSA = SAA(KMIE,IDXAER)*LOCALOD
                   OD(KMIE,L) = OD(KMIE,L) + LOCALOD
                   SSA(KMIE,L)= SSA(KMIE,L) + LOCALSSA
                   DO I=1,8
                      SLEG(I,KMIE,L) = SLEG(I,KMIE,L) +
     &                            (PAA(I,KMIE,IDXAER)*LOCALSSA)
                   ENDDO ! I (Phase function)
                ENDIF
             ENDDO ! M (Aerosol)
             !transpose wavelength indices from the mie LUT
             !to the new speciated LUT
             KMIE2=LUTIDX(KMIE)

             IF ( Input_Opt%LUCX ) THEN

                ! Strat aerosols for UCX simulations
                IM=10+(NRHAER*NRH)+1
                DO M=IM,IM+1
                   IDXAER=M-IM+6 !6-STS, 7-NAT

                   IF (AERX_COL(M,L).gt.0d0) THEN

                      IF (AOD999) THEN
                         ! Aerosol/dust (999 nm scaling)
                         ! Fixed to dry radius
                         QSCALING = QQAA(KMIE2,1,IDXAER)/
     &                              QQAA(10,1,IDXAER)
                      ELSE
                         ! Aerosol/dust (550 nm scaling)
                         QSCALING = QQAA(KMIE2,1,IDXAER)/
     &                              QQAA(5,1,IDXAER)
                      ENDIF
                      LOCALOD    = QSCALING*AERX_COL(M,L)
                      LOCALSSA   = SSAA(KMIE2,1,IDXAER)*LOCALOD
                      OD(KMIE,L) = OD(KMIE,L) + LOCALOD
                      SSA(KMIE,L)= SSA(KMIE,L) + LOCALSSA
                      DO I=1,8
                         SLEG(I,KMIE,L) = SLEG(I,KMIE,L) +
     &                                    (PAA(I,KMIE,IDXAER)*LOCALSSA)
                      ENDDO     ! I (Phase function)
                   ENDIF
                ENDDO           ! M (Aerosol)

             ENDIF ! LUCX

             ! Mineral dust (from new optics LUT)
             DO M=4,10
                IF (AERX_COL(M,L).gt.0d0) THEN
                   IDXAER=NSPAA !dust is last in LUT (6, or 8 if UCX=y)
                   IR=M-3
                   IF (AOD999) THEN
                      QSCALING = QQAA(KMIE2,IR,IDXAER)/
     &                           QQAA(10,IR,IDXAER) !1000nm in new .dat
                   ELSE
                      ! Aerosol/dust (550 nm scaling)
                      QSCALING = QQAA(KMIE2,IR,IDXAER)/
     &                           QQAA(5,IR,IDXAER)  !550nm in new .dat
                   ENDIF
                   LOCALOD = QSCALING*AERX_COL(M,L)
                   LOCALSSA = SSAA(KMIE2,IR,IDXAER)*LOCALOD
                   OD(KMIE,L) = OD(KMIE,L) + LOCALOD
                   SSA(KMIE,L)= SSA(KMIE,L) + LOCALSSA
                   DO I=1,8
                      SLEG(I,KMIE,L) = SLEG(I,KMIE,L) +
     &                            (PHAA(KMIE2,IR,IDXAER,I)*LOCALSSA)
                   ENDDO ! I (Phase function)
                ENDIF
             ENDDO ! M (Aerosol)

             ! Other aerosol (from new optics LUT)
             DO M=1,5
                DO IR=1,5
                  IDXAER=10+(M-1)*NRH+IR
                  IF (AERX_COL(IDXAER,L).gt.0d0) THEN
                   IF (AOD999) THEN
                      QSCALING = QQAA(KMIE2,IR,M)/
     &                           QQAA(10,IR,M) !1000nm in new .dat
                   ELSE
                      ! Aerosol/dust (550 nm scaling)
                      QSCALING = QQAA(KMIE2,IR,M)/
     &                           QQAA(5,IR,M)  !550nm in new .dat
                   ENDIF
                   LOCALOD = QSCALING*AERX_COL(IDXAER,L)
                   LOCALSSA = SSAA(KMIE2,IR,M)*LOCALOD
                   OD(KMIE,L) = OD(KMIE,L) + LOCALOD
                   SSA(KMIE,L)= SSA(KMIE,L) + LOCALSSA
                   DO I=1,8
                      SLEG(I,KMIE,L) = SLEG(I,KMIE,L) +
     &                            (PHAA(KMIE2,IR,M,I)*LOCALSSA)
                   ENDDO ! I (Phase function)
                  ENDIF
                ENDDO    ! IR (RH bins)
             ENDDO ! M (Aerosol)
          ENDDO ! KMIE (Mie scattering wavelength bin)

          ! Normalize
          DO KMIE=1,5
             IF (OD(KMIE,L).gt.0.e+0_fp) THEN
                SSA(KMIE,L) = SSA(KMIE,L)/OD(KMIE,L)
                DO I=1,8
                   SLEG(I,KMIE,L) = SLEG(I,KMIE,L)/OD(KMIE,L)
                ENDDO
             ENDIF
          ENDDO
          ! Retrieve 600 nm OD to determine added layers
          OD600(L) = OD(4,L)
       ENDDO ! L (Layer)

c---when combining with Rayleigh and O2-O3 abs, remember the SSA and
c---  phase fn SLEG are weighted by OD and OD*SSA, respectively.
c---Given the aerosol+cloud OD/layer in visible (600 nm) calculate how to add
C       additonal levels at top of clouds (now uses log spacing)
C-----------------------------------------------------------------------
      call EXTRAL(Input_Opt,OD600,L1_,L2EDGE,N_,JXTRA,ILON,ILAT)
C-----------------------------------------------------------------------

c---set surface reflectance
        RFL(:) = max(0.e+0_fp,min(1.e+0_fp,RFLECT))

c-----------------------------------------------------------------------
C---Loop over all wavelength bins to calc mean actinic flux AVGF(L)
c-----------------------------------------------------------------------

      do K = 1,W_

        WAVE = WL(K)
C---Pick nearest Mie wavelength to get scattering properites------------
                               KMIE=1  ! use 200 nm prop for <255 nm
        if( WAVE .gt. 255.e+0_fp ) KMIE=2  ! use 300 nm prop for 255-355 nm
        if( WAVE .gt. 355.e+0_fp ) KMIE=3  ! use 400 nm prop for 355-500 nm
        if( WAVE .gt. 500.e+0_fp ) KMIE=4
        if( WAVE .gt. 800.e+0_fp ) KMIE=5

c---Combine: Rayleigh scatters & O2 & O3 absorbers to get optical properties
c---values at L1_=L_+1 are a pseudo/climatol layer above the top CTM layer (L_)
        do L = 1,L1_
         TTTX     = T_CLIM(L) ! Following GEOS-Chem v9-1-3
         call X_interp (TTTX,XQO2, TQQ(1,1),QO2(K,1), TQQ(2,1),QO2(K,2),
     &         TQQ(3,1),QO2(K,3), LQQ(1))
         call X_interp (TTTX,XQO3, TQQ(1,2),QO3(K,1), TQQ(2,2),QO3(K,2),
     &         TQQ(3,2),QO3(K,3), LQQ(2))
         ODABS = XQO3*OOJ(L) + XQO2*DDJ(L)*0.20948e+0_fp
         ODRAY = DDJ(L)*QRAYL(K)

         DTAUX(L,K) = OD(KMIE,L) + ODABS + ODRAY

         ! Aerosols + clouds + O2 + O3
         do I=1,8
           POMEGAX(I,L,K) = SLEG(I,KMIE,L)*OD(KMIE,L)
         enddo
         ! Add Rayleigh scattering effects
         ! Only non-zero for 1st and 3rd phase functions
         POMEGAX(1,L,K) = POMEGAX(1,L,K) + 1.0e+0_fp*ODRAY
         POMEGAX(3,L,K) = POMEGAX(3,L,K) + 0.5e+0_fp*ODRAY
         ! Normalize
         do I=1,8
           POMEGAX(I,L,K) = POMEGAX(I,L,K)/DTAUX(L,K)
         enddo
        enddo
      enddo
C-----------------------------------------------------------------------
      call OPMIE (DTAUX,POMEGAX,U0,RFL,AMF2,JXTRA,
     &        AVGF,FJTOP,FJBOT,FSBOT,FJFLX,FLXD,FLXD0,State_Grid%NZ)

!C-----------------------------------------------------------------------

      do K = 1,W_

        do L = 1,L_
           FFF(K,L) = FFF(K,L) + SOLF*FL(K)*AVGF(L,K)
        enddo

      enddo

      ! Calculate photolysis rates
      call JRATET(PPJ,T_INPUT,FFF, VALJXX,L_,State_Grid%NZ,NJX)

<<<<<<< HEAD
      DO L=1,State_Grid%NZ
         IF ( State_Met%InChemGrid(ILON,ILAT,L) ) THEN

            ! Fill out common-block array of J-rates
            DO J=1,NRATJ
               IF (JIND(J).gt.0) THEN
                  ZPJ(L,J,ILON,ILAT) = VALJXX(L,JIND(J))*JFACTA(J)
               ELSE
                  ZPJ(L,J,ILON,ILAT) = 0.e+0_fp
               ENDIF
            ENDDO

         ELSE

            ! Set J-rates outside the chemgrid to zero
=======
      ! Fill out common-block array of J-rates
      DO L=1,LLCHEM
         DO J=1,NRATJ
            IF (JIND(J).gt.0) THEN
               ZPJ(L,J,ILON,ILAT) = VALJXX(L,JIND(J))*JFACTA(J)
            ELSE
               ZPJ(L,J,ILON,ILAT) = 0.e+0_fp
            ENDIF
         ENDDO
      ENDDO

      ! Set J-rates outside the chemgrid to zero
      IF (LLCHEM.lt.L_) THEN
         DO L=LLCHEM+1,L_
>>>>>>> 4f189308
            DO J=1,NRATJ
               ZPJ(L,J,ILON,ILAT) = 0.e+0_fp
            ENDDO

         ENDIF
      ENDDO

#if defined( BPCH_DIAG )
      !=================================================================
      ! ND64 (bpch) diagnostic
      !
      ! UV radiative fluxes (direct, diffuse, net) [W/m2]
      !
      ! New diagnostic (SDE 2013-10-25)
      ! Use it to calculate fluxes for output if necessary
      !=================================================================
      IF ( ND64 > 0 .and. L <= LD64 ) THEN
         ! Get net direct and net diffuse fluxes separately
         ! Order:
         !    1 - Net flux
         !    2 - Direct flux
         !    3 - Diffuse flux
         ! Convention: -ve is downwards
         DO K=1,W_
            ! Direct flux at the bottom
            FDIRECT(:) = 0.0
            FDIFFUSE(:) = 0.0
            FDIRECT(1) = FSBOT(K)
            FDIFFUSE(1) = FJBOT(K)
            DO L=2,LD64
               FDIRECT(L) = FDIRECT(L-1) + FLXD(L-1,K)
               FDIFFUSE(L) = FJFLX(L-1,K)
            ENDDO
            DO L=1,L1_
               AD64(ILON,ILAT,L,K,1) = AD64(ILON,ILAT,L,K,1) +
     &            ((FDIRECT(L)+FDIFFUSE(L))*SOLF*FL(K)*UVXFACTOR(K))
               AD64(ILON,ILAT,L,K,2) = AD64(ILON,ILAT,L,K,2) +
     &            (FDIRECT(L)*SOLF*FL(K)*UVXFACTOR(K))
               AD64(ILON,ILAT,L,K,3) = AD64(ILON,ILAT,L,K,3) +
     &            (FDIFFUSE(L)*SOLF*FL(K)*UVXFACTOR(K))
            ENDDO
         ENDDO
      ENDIF

      !=================================================================
      ! ND22 (bpch) diagnostic
      !
      ! Archive photolysis rates [s-1] for each species
      ! summed over all reaction branches
      !
      ! NOTE: Special handling for some reactions is done in
      ! routine PHOTRATE_ADJ, which is called in DO_FLEXCHEM.
      !=================================================================
      IF ( ND22 > 0 ) THEN

         ! Save J-values for 2PM diagnostic boxes
         IF ( LTJV(ILON,ILAT) > 0 ) THEN

            DO L = 1, LD22
               ! AD22 IDs 5, 6, and 15 (J-values for O3 and O2)
               ! are handled in routine PHOTRATE_ADJ
               ! Hardcode ZPJ indices based on valued from FJX_j2j.dat
               ! for now (mps, 3/15/16)
               !
               ! NOTE: Updated to remove duplicate ClNO2 entry #101,
               ! This reduces the # of photolyzed species from 130 to 129.
               ! Entries 102-130 are now renumbered as 101-129.
               ! (bmy, 4/10/19)
               AD22(ILON,ILAT,L, 1) = AD22(ILON,ILAT,L, 1) +  ! JNO2
     &                                ZPJ(L,11,ILON,ILAT)
               AD22(ILON,ILAT,L, 2) = AD22(ILON,ILAT,L, 2) +  ! JHNO3
     &                                ZPJ(L,16,ILON,ILAT)
               AD22(ILON,ILAT,L, 3) = AD22(ILON,ILAT,L, 3) +  ! JH2O2
     &                                ZPJ(L, 9,ILON,ILAT)
               AD22(ILON,ILAT,L, 4) = AD22(ILON,ILAT,L, 4) +  ! JCH2O
     &                                ZPJ(L, 7,ILON,ILAT)  +
     &                                ZPJ(L, 8,ILON,ILAT)
               AD22(ILON,ILAT,L, 7) = AD22(ILON,ILAT,L, 7) +  ! JGLYX
     &                                ZPJ(L,72,ILON,ILAT)  +
     &                                ZPJ(L,73,ILON,ILAT)  +
     &                                ZPJ(L,74,ILON,ILAT)
               AD22(ILON,ILAT,L, 8) = AD22(ILON,ILAT,L, 8) +  ! JMGLY
     &                                ZPJ(L,71,ILON,ILAT)
               AD22(ILON,ILAT,L, 9) = AD22(ILON,ILAT,L, 9) +  ! JBrO
     &                                ZPJ(L,28,ILON,ILAT)
               AD22(ILON,ILAT,L,10) = AD22(ILON,ILAT,L,10) +  ! JHOBr
     &                                ZPJ(L,32,ILON,ILAT)
               AD22(ILON,ILAT,L,11) = AD22(ILON,ILAT,L,11) +  ! JBrNO2
     &                                ZPJ(L,31,ILON,ILAT)
               AD22(ILON,ILAT,L,12) = AD22(ILON,ILAT,L,12) +  ! JBrNO3
     &                                ZPJ(L,29,ILON,ILAT)  +
     &                                ZPJ(L,30,ILON,ILAT)
               AD22(ILON,ILAT,L,13) = AD22(ILON,ILAT,L,13) +  ! JCHBr3
     &                                ZPJ(L,56,ILON,ILAT)
               AD22(ILON,ILAT,L,14) = AD22(ILON,ILAT,L,14) +  ! JBr2
     &                                ZPJ(L,23,ILON,ILAT)
               AD22(ILON,ILAT,L,16) = AD22(ILON,ILAT,L,16) +  ! JN2O
     &                                ZPJ(L,36,ILON,ILAT)
               AD22(ILON,ILAT,L,17) = AD22(ILON,ILAT,L,17) +  ! JNO
     &                                ZPJ(L, 6,ILON,ILAT)
               AD22(ILON,ILAT,L,18) = AD22(ILON,ILAT,L,18) +  ! JNO3
     &                                ZPJ(L,12,ILON,ILAT)  +
     &                                ZPJ(L,13,ILON,ILAT)
               AD22(ILON,ILAT,L,19) = AD22(ILON,ILAT,L,19) +  ! JCFC11
     &                                ZPJ(L,37,ILON,ILAT)
               AD22(ILON,ILAT,L,20) = AD22(ILON,ILAT,L,20) +  ! JCFC12
     &                                ZPJ(L,38,ILON,ILAT)
               AD22(ILON,ILAT,L,21) = AD22(ILON,ILAT,L,21) +  ! JCCl4
     &                                ZPJ(L,42,ILON,ILAT)
               AD22(ILON,ILAT,L,22) = AD22(ILON,ILAT,L,22) +  ! JCH3Cl
     &                                ZPJ(L,43,ILON,ILAT)
               AD22(ILON,ILAT,L,23) = AD22(ILON,ILAT,L,23) +  ! JACET
     &                                ZPJ(L,76,ILON,ILAT)  +
     &                                ZPJ(L,77,ILON,ILAT)
               AD22(ILON,ILAT,L,24) = AD22(ILON,ILAT,L,24) +  ! JALD2
     &                                ZPJ(L,61,ILON,ILAT)  +
     &                                ZPJ(L,62,ILON,ILAT)
               AD22(ILON,ILAT,L,25) = AD22(ILON,ILAT,L,25) +  ! JMVK
     &                                ZPJ(L,63,ILON,ILAT)  +
     &                                ZPJ(L,64,ILON,ILAT)  +
     &                                ZPJ(L,65,ILON,ILAT)
               AD22(ILON,ILAT,L,26) = AD22(ILON,ILAT,L,26) +  ! JMACR
     &                                ZPJ(L,66,ILON,ILAT)  +
     &                                ZPJ(L,67,ILON,ILAT)
               AD22(ILON,ILAT,L,27) = AD22(ILON,ILAT,L,27) +  ! JHAC
     &                                ZPJ(L,75,ILON,ILAT)
               AD22(ILON,ILAT,L,28) = AD22(ILON,ILAT,L,28) +  ! JGLYC
     &                                ZPJ(L,68,ILON,ILAT)
               AD22(ILON,ILAT,L,29) = AD22(ILON,ILAT,L,29) +  ! JPIP
     &                                ZPJ(L,105,ILON,ILAT)
               AD22(ILON,ILAT,L,30) = AD22(ILON,ILAT,L,30) +  ! JIPMN
     &                                ZPJ(L,106,ILON,ILAT)
               AD22(ILON,ILAT,L,31) = AD22(ILON,ILAT,L,31) +  ! JETHLN
     &                                ZPJ(L,107,ILON,ILAT)
               AD22(ILON,ILAT,L,32) = AD22(ILON,ILAT,L,32) +  ! JDHDC
     &                                ZPJ(L,108,ILON,ILAT)
               AD22(ILON,ILAT,L,33) = AD22(ILON,ILAT,L,33) +  ! JHPALD
     &                                ZPJ(L,109,ILON,ILAT)
               AD22(ILON,ILAT,L,34) = AD22(ILON,ILAT,L,34) +  ! JISN1
     &                                ZPJ(L,110,ILON,ILAT)
               AD22(ILON,ILAT,L,35) = AD22(ILON,ILAT,L,35) +  ! JMONITS
     &                                ZPJ(L,111,ILON,ILAT)
               AD22(ILON,ILAT,L,36) = AD22(ILON,ILAT,L,36) +  ! JMONITU
     &                                ZPJ(L,112,ILON,ILAT)
               AD22(ILON,ILAT,L,37) = AD22(ILON,ILAT,L,37) +  ! JHONIT
     &                                ZPJ(L,113,ILON,ILAT)
               ! lei, 05/15/17 - added new halogen species below 
               IF ( IS_HALOGENS ) THEN
               AD22(ILON,ILAT,L,38) = AD22(ILON,ILAT,L,38) +  ! JCH3Br
     &                                ZPJ(L,50,ILON,ILAT)
               AD22(ILON,ILAT,L,39) = AD22(ILON,ILAT,L,39) +  ! JBrCl
     &                                ZPJ(L,33,ILON,ILAT)
               AD22(ILON,ILAT,L,40) = AD22(ILON,ILAT,L,40) +  ! JCH2Br2
     &                                ZPJ(L,55,ILON,ILAT)
               AD22(ILON,ILAT,L,41) = AD22(ILON,ILAT,L,41) +  ! JCH2IBr
     &                                ZPJ(L,125,ILON,ILAT)
               AD22(ILON,ILAT,L,42) = AD22(ILON,ILAT,L,42) +  ! JIBr
     &                                ZPJ(L,128,ILON,ILAT)
               AD22(ILON,ILAT,L,43) = AD22(ILON,ILAT,L,43) +  ! JCl2
     &                                ZPJ(L,22,ILON,ILAT)
               AD22(ILON,ILAT,L,44) = AD22(ILON,ILAT,L,44) +  ! JClO
     &                                ZPJ(L,27,ILON,ILAT)
               AD22(ILON,ILAT,L,45) = AD22(ILON,ILAT,L,45) +  ! JOClO
     &                                ZPJ(L,25,ILON,ILAT)
               AD22(ILON,ILAT,L,46) = AD22(ILON,ILAT,L,46) +  ! JCl2O2
     &                                ZPJ(L,26,ILON,ILAT)
               AD22(ILON,ILAT,L,47) = AD22(ILON,ILAT,L,47) +  ! JClNO2
     &                                ZPJ(L,21,ILON,ILAT)
               AD22(ILON,ILAT,L,48) = AD22(ILON,ILAT,L,48) +  ! JClNO3
     &                                ZPJ(L,19,ILON,ILAT)  +
     &                                ZPJ(L,20,ILON,ILAT)
               AD22(ILON,ILAT,L,49) = AD22(ILON,ILAT,L,49) +  ! JHOCl
     &                                ZPJ(L,24,ILON,ILAT)
               AD22(ILON,ILAT,L,50) = AD22(ILON,ILAT,L,50) +  ! JCH3CCl3
     &                                ZPJ(L,44,ILON,ILAT)
               AD22(ILON,ILAT,L,51) = AD22(ILON,ILAT,L,51) +  ! JCFC113
     &                                ZPJ(L,39,ILON,ILAT)
               AD22(ILON,ILAT,L,52) = AD22(ILON,ILAT,L,52) +  ! JCFC114
     &                                ZPJ(L,40,ILON,ILAT)
               AD22(ILON,ILAT,L,53) = AD22(ILON,ILAT,L,53) +  ! JCFC115
     &                                ZPJ(L,41,ILON,ILAT)
               AD22(ILON,ILAT,L,54) = AD22(ILON,ILAT,L,54) +  ! JHCFC123
     &                                ZPJ(L,47,ILON,ILAT)
               AD22(ILON,ILAT,L,55) = AD22(ILON,ILAT,L,55) +  ! JHCFC141b
     &                                ZPJ(L,48,ILON,ILAT)
               AD22(ILON,ILAT,L,56) = AD22(ILON,ILAT,L,56) +  ! JHCFC142b
     &                                ZPJ(L,49,ILON,ILAT)
               AD22(ILON,ILAT,L,57) = AD22(ILON,ILAT,L,57) +  ! JHCFC22
     &                                ZPJ(L,46,ILON,ILAT)
               AD22(ILON,ILAT,L,58) = AD22(ILON,ILAT,L,58) +  ! JH1211
     &                                ZPJ(L,51,ILON,ILAT)
               AD22(ILON,ILAT,L,59) = AD22(ILON,ILAT,L,59) +  ! JClOO
     &                                ZPJ(L,101,ILON,ILAT)
               AD22(ILON,ILAT,L,60) = AD22(ILON,ILAT,L,60) +  ! JCH2Cl2
     &                                ZPJ(L,45,ILON,ILAT)
               AD22(ILON,ILAT,L,61) = AD22(ILON,ILAT,L,61) +  ! JCH2ICl
     &                                ZPJ(L,124,ILON,ILAT)
               AD22(ILON,ILAT,L,62) = AD22(ILON,ILAT,L,62) +  ! JICl
     &                                ZPJ(L,129,ILON,ILAT)
               AD22(ILON,ILAT,L,63) = AD22(ILON,ILAT,L,63) +  ! JI2
     &                                ZPJ(L,114,ILON,ILAT)
               AD22(ILON,ILAT,L,64) = AD22(ILON,ILAT,L,64) +  ! JHOI
     &                                ZPJ(L,115,ILON,ILAT)
               AD22(ILON,ILAT,L,65) = AD22(ILON,ILAT,L,65) +  ! JIO
     &                                ZPJ(L,116,ILON,ILAT)
               AD22(ILON,ILAT,L,66) = AD22(ILON,ILAT,L,66) +  ! JOIO
     &                                ZPJ(L,117,ILON,ILAT)
               AD22(ILON,ILAT,L,67) = AD22(ILON,ILAT,L,67) +  ! JINO
     &                                ZPJ(L,118,ILON,ILAT)
               AD22(ILON,ILAT,L,68) = AD22(ILON,ILAT,L,68) +  ! JIONO
     &                                ZPJ(L,119,ILON,ILAT)
               AD22(ILON,ILAT,L,69) = AD22(ILON,ILAT,L,69) +  ! JIONO2
     &                                ZPJ(L,120,ILON,ILAT)
               AD22(ILON,ILAT,L,70) = AD22(ILON,ILAT,L,70) +  ! JI2O2
     &                                ZPJ(L,121,ILON,ILAT)
               AD22(ILON,ILAT,L,71) = AD22(ILON,ILAT,L,71) +  ! JCH3I
     &                                ZPJ(L,122,ILON,ILAT)
               AD22(ILON,ILAT,L,72) = AD22(ILON,ILAT,L,72) +  ! JCH2I2
     &                                ZPJ(L,123,ILON,ILAT)
               AD22(ILON,ILAT,L,73) = AD22(ILON,ILAT,L,73) +  ! JI2O4
     &                                ZPJ(L,126,ILON,ILAT)
               AD22(ILON,ILAT,L,74) = AD22(ILON,ILAT,L,74) +  ! JI2O3
     &                                ZPJ(L,127,ILON,ILAT)
               AD22(ILON,ILAT,L,75) = AD22(ILON,ILAT,L,75) +  ! JH1301
     &                                ZPJ(L,53,ILON,ILAT)
               AD22(ILON,ILAT,L,76) = AD22(ILON,ILAT,L,76) +  ! JH2402
     &                                ZPJ(L,54,ILON,ILAT)
               ENDIF ! IS_HALOGENS
            ENDDO

         ENDIF

      ENDIF
#endif

!%%%%%%%%%%%%%%%%%%%%%%%%%%%%%%%%%%%%%%%%%%%%%%%%%%%%%%%%%%%%%%%%%%%%%%%%%%%%%
!%%% COMMENT OUT FAST-J DIAGNOSTICS FOR NOW (bmy, 3/5/14)
!%%% LEAVE CODE HERE SO THAT IT CAN BE RESTORED
!      !---------------------------------------------------------------
!      ! Majority of heating code ignored by GEOS-Chem
!      ! Everything from here until statement number 99 is ignored
!      ! (SDE 03/31/13)
!      !---------------------------------------------------------------
!      IF (LFJXDIAG) THEN
!         DO K=1,W_
!c----direct(DIR) and diffuse(FLX) fluxes at top(UP) (solar = negative by convention)
!c----     also at bottom (DN), does not include diffuse reflected flux.
!            FLXUP(K) =  FJTOP(K)
!            DIRUP(K) = -FLXD0(K)
!            FLXDN(K) = -FJBOT(K)
!            DIRDN(K) = -FSBOT(K)
!
!            FREFI = FREFI + SOLF*FL(K)*FLXD0(K)/WL(K)
!            FREFL = FREFL + SOLF*FL(K)*FJTOP(K)/WL(K)
!            FREFS = FREFS + SOLF*FL(K)/WL(K)
!
!c---for each wavelength calculate the flux budget/heating rates:
!c  FLXD(L) = direct flux deposited in layer L  [approx = MU0*(F(L+1) -F(L))]
!c            but for spherical atmosphere!
!c  FJFLX(L) = diffuse flux across top of layer L
!
!c---calculate divergence of diffuse flux in each CTM layer (& t-o-a)
!c---     need special fix at top and bottom:
!c---FABOT = total abs at L.B. &  FXBOT = net diffusive flux at L.B.
!            FABOT = (1.e+0_fp-RFL(K))*(FJBOT(K)+FSBOT(K))
!            FXBOT = -FJBOT(K) + RFL(K)*(FJBOT(K)+FSBOT(K))
!            FLXJ(1) = FJFLX(1,K) - FXBOT
!            do L=2,LU
!               FLXJ(L) = FJFLX(L,K) - FJFLX(L-1,K)
!            enddo
!            FLXJ(LU+1) = FJTOP(K) - FJFLX(LU,K)
!c---calculate net flux deposited in each CTM layer (direct & diffuse):
!            FFX0 = 0.e+0_fp
!            do L=1,L1U
!               FFX(K,L) = FLXD(L,K) - FLXJ(L)
!               FFX0 = FFX0 + FFX(K,L)
!            enddo
!
!c  NB: the radiation level ABOVE the top CTM level is included in these budgets
!c      these are the flux budget/heating terms for the column:
!c  FFXNET(K,1) = FLXD0        direct(solar) flux dep into atmos (spherical)
!c  FFXNET(K,2) = FSBOT        direct(solar) flux dep onto LB (surface)
!c  FFXNET(K,3) = FLXD0+FSBOT  TOTAL solar into atmopshere+surface
!c  FFXNET(K,4) = FJTOP        diffuse flux leaving top-of-atmos
!c  FFXNET(K,5) = FFX0         diffuse flux absorbed in atmos
!c  FFXNET(K,6) = FABOT        total (dir+dif) absorbed at LB (surface)
!c       these are surface fluxes to compare direct vs. diffuse:
!c  FFXNET(K,7) = FSBOT        direct flux dep onto LB (surface) - for srf diags
!c  FFXNET(K,8) = FJBOT        diffuse flux dep onto LB (surface)
!
!            FFXNET(K,1) = FLXD0(K)
!            FFXNET(K,2) = FSBOT(K)
!            FFXNET(K,3) = FLXD0(K) + FSBOT(K)
!            FFXNET(K,4) = FJTOP(K)
!            FFXNET(K,5) = FFX0
!            FFXNET(K,6) = FABOT
!            FFXNET(K,7) = FSBOT(K)
!            FFXNET(K,8) = FJBOT(K)
!
!c-----------------------------------------------------------------------
!         enddo       ! end loop over wavelength K
!c-----------------------------------------------------------------------
!         FREFL = FREFL/FREFS      !calculate reflected flux (energy weighted)
!         FREFI = FREFI/FREFS
!
!c---NB UVB = 280-320 = bins 12:15, UVA = 320-400 = bins 16:17, VIS = bin 18 (++)
!
!
!c---mapping J-values from fast-JX onto CTM chemistry is done in main
!
!C-----------------------------------------------------------------------
!         if ((am_I_Root).and.(LPRTJ)) then
!c---diagnostics below are NOT returned to the CTM code
!            write(6,*)'fast-JX-(7.0)---PHOTO_JX internal print:',
!     &               ' Atmosphere---'
!c---used last called values of DTAUX and POMEGAX, should be 600 nm
!         do L=1,L1U
!            DTAU600(L) = DTAUX(L,W_)
!            do I=1,8
!               POMG600(I,L) = POMEGAX(I,L,W_)
!            enddo
!         enddo
!
!      !   call JP_ATM(PPJ,TTJ,DDJ,OOJ,ZZJ,DTAU600,POMG600,JXTRA, LU)
!
!C---PRINT SUMMARY of mean intensity, flux, heating rates:
!         if (am_I_Root) then
!            write(6,*)
!            write(6,*)'fast-JX(7.0)---PHOTO_JX internal print:',
!     &               ' Mean Intens---'
!            write(6,'(a,5f10.4)')
!     &       ' SUMMARY fast-JX: albedo/SZA/u0/F-incd/F-refl/',
!     &        RFLECT,SZA,U0,FREFI,FREFL
!
!            write(6,'(a5,18i8)')   ' bin:',(K, K=NW2,NW1,-1)
!            write(6,'(a5,18f8.1)') ' wvl:',(WL(K), K=NW2,NW1,-1)
!            write(6,'(a,a)') ' ----  100000=Fsolar   ',
!     &                  'MEAN INTENSITY per wvl bin'
!         endif
!         do L = LU,1,-1
!            do K=NW1,NW2
!               RATIO(K) = (1.d5*FFF(K,L)/FL(K))
!            enddo
!            if (am_I_Root) then
!               write(6,'(i3,2x,18i8)') L,(RATIO(K),K=NW2,NW1,-1)
!            endif
!         enddo
!
!         if (am_I_Root) then
!            write(6,*)
!            write(6,*)'fast-JX(7.0)---PHOTO_JX internal print:',
!                              ' Net Fluxes---'
!            write(6,'(a11,18i8)')   ' bin:',(K, K=NW2,NW1,-1)
!            write(6,'(a11,18f8.1)') ' wvl:',(WL(K), K=NW2,NW1,-1)
!c            write(6,'(a11,18f8.4)') ' sol in atm',(FFXNET(K,1),
!c     &                        K=NW2,NW1,-1)
!c            write(6,'(a11,18f8.4)') ' sol at srf',(FFXNET(K,2),
!c     &                        K=NW2,NW1,-1)
!            write(6,*) ' ---NET FLUXES--- '
!            write(6,'(a11,18f8.4)') ' sol TOTAL ',(FFXNET(K,3),
!     &                        K=NW2,NW1,-1)
!            write(6,'(a11,18f8.4)') ' dif outtop',(FFXNET(K,4),
!     &                        K=NW2,NW1,-1)
!            write(6,'(a11,18f8.4)') ' abs in atm',(FFXNET(K,5),
!     &                        K=NW2,NW1,-1)
!            write(6,'(a11,18f8.4)') ' abs at srf',(FFXNET(K,6),
!     &                        K=NW2,NW1,-1)
!            write(6,*) ' ---SRF FLUXES--- '
!            write(6,'(a11,18f8.4)') ' srf direct',(FFXNET(K,7),
!     &                        K=NW2,NW1,-1)
!            write(6,'(a11,18f8.4)') ' srf diffus',(FFXNET(K,8),
!     &                        K=NW2,NW1,-1)
!            write(6,'(4a)') '  ---NET ABS per layer:',
!     &         '       10000=Fsolar',
!     &         '  [NB: values <0 = numerical error w/clouds',
!     &         ' or SZA>90, colm OK]'
!         endif
!         do L = LU,1,-1
!            do K=NW1,NW2
!               RATIO(K) = 1.d5*FFX(K,L)
!            enddo
!            if (am_I_Root) then
!               write(6,'(i9,2x,18i8)') L,(RATIO(K),K=NW2,NW1,-1)
!            endif
!         enddo
!         if (am_I_Root) then
!            write(6,'(a)')
!            write(6,'(a)') ' fast-JX (7.0)----J-values----'
!            write(6,'(1x,a,72(a6,3x))') 'L=  ',(TITLEJX(K), K=1,NJX)
!            do L = LU,1,-1
!              write(6,'(i3,1p, 72e9.2)') L,(VALJXX(L,K),K=1,NJX)
!            enddo
!         endif
!
!      ENDIF
!%%%%%%%%%%%%%%%%%%%%%%%%%%%%%%%%%%%%%%%%%%%%%%%%%%%%%%%%%%%%%%%%%%%%%%%%%%%%%


   99 continue

      END SUBROUTINE PHOTO_JX
!EOC
!------------------------------------------------------------------------------
!                  GEOS-Chem Global Chemical Transport Model                  !
!------------------------------------------------------------------------------
!BOP
!
! !IROUTINE: opmie
!
! !DESCRIPTION: Subroutine OPMIE is a core Fast-JX scattering subroutine,
!  specifically for Mie scattering.
!\\
!\\
! !INTERFACE:
!
      SUBROUTINE OPMIE (DTAUX,POMEGAX,U0,RFL,AMF2,JXTRA,
     &        FJACT,FJTOP,FJBOT,FSBOT,FJFLX,FLXD,FLXD0, LU)
!
! !USES:
!
!
! !INPUT PARAMETERS:
!
      REAL(fp), INTENT(IN) ::   DTAUX(JXL1_,W_),POMEGAX(8,JXL1_,W_)
      REAL(fp), INTENT(IN) ::   AMF2(2*JXL1_+1,2*JXL1_+1)
      REAL(fp), INTENT(IN) ::   U0,RFL(W_)
      INTEGER, INTENT(IN) ::  JXTRA(JXL2_+1), LU
!
! !OUTPUT VARIABLES:
!
      REAL(fp), INTENT(OUT) ::  FJACT(JXL_,W_),FJTOP(W_)
      REAL(fp), INTENT(OUT) ::  FJBOT(W_),FSBOT(W_)
      REAL(fp), INTENT(OUT) ::  FJFLX(JXL_,W_),FLXD(JXL1_,W_),FLXD0(W_)
!
! !REMARKS:
!
! !REVISION HISTORY:
!  28 Mar 2013 - S. D. Eastham - Copied from Fast-JX v7.0
!EOP
!------------------------------------------------------------------------------
!BOC
!
! !LOCAL VARIABLES:
!
      INTEGER JNDLEV(JXL_),JNELEV(JXL1_)
      INTEGER JADDLV(JXL2_+1),JADDTO(JXL2_+1),L2LEV(JXL2_+1)
      INTEGER JTOTL,I,II,J,K,L,LL,IX,JK,   L2,L2L,L22,LZ,LZZ,ND
      INTEGER L1U,L2U,   LZ0,LZ1,LZMID
      REAL(fp)   SUMT,SUMJ

      REAL(fp)  DTAU(JXL1_+1,W_),POMEGAJ(M2_,JXL2_+1,W_)
      REAL(fp)  TTAU(JXL2_+1,W_)
      REAL(fp)  FTAU2(JXL2_+1,W_),POMEGAB(M2_,W_)
      REAL(fp)  ATAUA,ATAUZ,XLTAU,TAUDN,TAUUP,DTAUJ,FJFLX0
      REAL(fp), DIMENSION(W_) :: TAUBTM,TAUTOP,FBTM,FTOP,ZFLUX
c--- variables used in mie code-----------------------------------------
      REAL(fp), DIMENSION(W_)         :: FJT,FJB
      REAL(fp), DIMENSION(N_,W_)      :: FJ,FZ,ZTAU
      REAL(fp), DIMENSION(M2_,N_,W_)  :: POMEGA
      REAL(fp), DIMENSION(2*JXL1_,W_)  :: FLXD2

      !=================================================================
      ! OPMIE begins here!
      !=================================================================

c---there is a parallel correspondence:
c  dimension of JX arrays JXL_ .ge. dimension that CTM is using = L_
c  but calculation is done for L_=LU, L1_=L1U, L2_=L2U lengths of CTM
c
C  fast-J Mie code for J_s, only uses 8-term expansion, 4-Gauss pts
c
c in:
c     DTAUX(1:L1_,1:W_) = optical depth of each layer
c     POMEGAX(1:8,1:L1_,1:W_) = scattering phase fn (multiplied by s-s albedo)
c     U0  = cos (SZA)
c     RFL(1:W_) = Lambertian albedo of surface
c     AMF2(1:2*L1_+1,1:2*L1_+1) = air mass factor (I,L)=wt of layer-I to layer-L
c        AMF2 now does both edges and middle of CTM layers
c     JXTRA(1:L1_) = number 0:J = no. of additional levels to be inserted
c out:
c     FJACT(1:L_,1:W_) = mean actinic flux(diff+direct) at std CTM levels(mid-lyr)
c  (new ver 5.7 diagnostics for fluxes, deposition)  fluxes 'down' are <0
c     FJTOP(1:W_) = diffuse flux out top-of-atmosphere (TAU=0 above top model lyr)
c     FJBOT(1:W_) = diffuse flux onto surface (<0 by definition)
c     FSBOT(1:W_) = direct/solar flux onto surface  (<0 by definition)
c     FJFLX(1:L_,1:W_) = diffuse flux across top of model layer L
C        this connects with FJBOT = FJFLX(0) & FJTOP = FJFLX(L_+1) (not dim!!)
c     FLXD(1:L_+1,1:W_) = solar flux deposited in layer L (includes lyr above CTM)
c        this should take into account sphericity, and is not just = mu0
c     FLXD0(1:W_) = sum of solar flux deposited in atmos
c        does NOT include flux on lower surface, does NOT mean absorbed!
C-----------------------------------------------------------------------
c
c     DTAU     Local optical depth of each CTM level
c     TTAU     Optical depth of air vertically above each point (to top of atm)
c     FTAU2     Attenuation of solar beam
c     POMEGAJ  Scattering phase function
c
c---new ver 5.3 code adds sub-layers (# = JXTRA(L2)) using ATAU as the
c   factor increase from sub-layer to sub-layer
c
C---------------------SET UP FOR MIE CODE-------------------------------
c
c-----------------wavelength independent--------------------------------
c
c  Transpose the ascending TTAU grid to a descending ZTAU grid.
c  Double the resolution - TTAU points become the odd points on the
c  ZTAU grid, even points needed for asymm phase fn soln, contain 'h'.
c  Odd point added at top of grid for unattenuated beam   (Z='inf')
c
c  The following mapping holds for JADDLV=0
c        Surface:   TTAU(1)    ==> ZTAU(2*L2_+1)
c        Top:       TTAU(L2_)  ==> ZTAU(3)
c        Infinity:     0.0     ==> ZTAU(1)
c        index: 2*(L2_+1-L2)+1 ==> LZ
c
c  Mie scattering code only used from surface to level L2_
C------------------------------------------------------------------------
c
C------------------------------------------------------------------------
c  Insert new levels, working downwards from the top of the atmosphere
c  to the surface (down in 'LZ', up in 'L2'). This allows ztau and pomega
c  to be incremented linearly, and the flux fz to be attenuated top-down
c    (avoiding problems where lower level fluxes are zero).
C------------------------------------------------------------------------
c
c  Ascend through atmosphere transposing grid and adding extra points
c  remember L2=1 is surface of CTM, but last layer (LZ) in scattering code.
c  there are twice the number of layers in the LZ arrays (2*L2_ + 2*JADDTO + 1)
c    because we need to insert the intermediate layers (even LZ) for the
c    asymmetric scattering code.
c
c  Transfer the L2=1:L2_+1 values (TTAU,FTAU2,POMEGAJ) onto the reverse
c    order, expanded, doubled-level scatter grid.
c    Note that we need to deal with the expansion by JADD levels (L2L).
c      These JADDLV levels are skipped and need to be interpolated later.
c    Note that only odd LZ levels are filled,
c
C----------------------re-grid data---------------------------------------------
c  Calculate cumulative total and define levels we want J-values at.
c  Sum upwards for levels, and then downwards for Mie code readjustments.
c
c     JXTRA(L2)  Number of new levels to add between (L2) and (L2+1)
c           ***JXTRA(1:L2_+1) is calculated based on the aerosol+cloud OD_s
c     JADDLV(L2)  Number of new levels actually added at each wavelength
c            where JADDLV = 0 when there is effectively no FTAU2
c     JADDTO(L2)   Total number of new levels to add to and above level (L2)
c     JNDLEV(L) = L2 index that maps on CTM mid-layer L
c
c---JADDLV(L2=1:L2_) = number of levels to add between TTAU2(L2) and TTAU(L2+1)
c---    JADDLV is taken from JXTRA, which is based on visible OD.
c---    JADDTO(L2=1:L2_+1) is the cumulative number of levels to be added
c---these should be fixed for all wavelengths to lock-in the array sizes

      if (LU .gt. JXL_) then
        call EXITC (' OPMIE:  JXL_ .lt. L_')
      endif

      L1U = LU + 1
      L2U = 2*LU + 2


      do L2 = 1,L2U,1
        JADDLV(L2) = JXTRA(L2)
      enddo
        JADDTO(L2U+1) = 0
      do L2 = L2U,1,-1
        JADDTO(L2) = JADDTO(L2+1) + JADDLV(L2)
      enddo

c---expanded grid now included CTM edge and mid layers plus expanded
c---    grid to allow for finer delta-tau at tops of clouds.
c---    DIM of new grid = L2U + JADDTO(1) + 1

c---L2LEV(L2) = L2-index for old level L2 in expanded J-grid (w/JADDLV)
c     in absence of JADDLV, L2LEV(L2) = L2
        L2LEV(1)  = 1
      do L2 = 2,L2U+1
        L2LEV(L2) = L2LEV(L2-1) + 1 + JADDLV(L2-1)
      enddo

c---JNDLEV(L=1:L_) = L2-index in expanded grid for CTM mid-layer L
c---JNELEV(L=1:L_) = L2-index for top of layer L
      do L = 1,LU
        JNDLEV(L) = L2LEV(2*L)
        JNELEV(L) = L2LEV(2*L+1)
      enddo
        JNELEV(LU+1) = 0  !need to set this to top-of-atmosphere

      ND = 2*L2U + 2*JADDTO(1) + 1

      if(ND .gt. N_) then
        call EXITC (' overflow of scatter arrays: ND > N_')
      endif

c----------------begin wavelength dependent set up------------------------------

C---Reinitialize arrays
      ZTAU(:,:)     = 0.e+0_fp
      FZ(:,:)       = 0.e+0_fp
      POMEGA(:,:,:) = 0.e+0_fp

      do K=1,W_

C---Set up optical depth DTAU(L)
       do L = 1,L1U
        DTAU(L,K) = DTAUX(L,K)
       enddo
        DTAU(L1U+1,K) = 0.e+0_fp

c---Define the total scattering phase fn for each CTM layer L=1:L_+1
c---   from a DTAU-wt_d mix of aerosols, cloud & Rayleigh
C---No. of quadrature pts fixed at 4(M_), expansion of phase fn @ 8
       do L = 1,L1U
        do I = 1,M2_
          POMEGAJ(I,L,K) = POMEGAX(I,L,K)
        enddo
       enddo

C---Calculate attenuated incident beam exp(-TTAU/U0 = DTAU * AirMassFactor)
c---      at the middle & edges of the CTM layers L=1:2*L1_+1
c---  L1_ is top-edge of CTM (ie, L=38 = 2 hPa) which has TAU > 0
c---  note that DTAU(L1_) is optical depth in the FULL CTM layer just above
        FTAU2(:,:) = 0.e+0_fp
        FTAU2(L2U+1,:) = 1.0e+0_fp
       do LL = 1,2*L1U+1
         L = (LL+1)/2
        if (AMF2(LL,LL) .gt. 0.0e+0_fp) then
           XLTAU = 0.0e+0_fp
         do II = 1,2*L1U+1
           I = (II+1)/2
           XLTAU = XLTAU + 0.5e+0_fp*DTAU(I,K)*AMF2(II,LL)
         enddo
         if (XLTAU .lt. 76.e+0_fp) then   ! zero out flux at 1e-33
          FTAU2(LL,K) = exp(-XLTAU)
         endif
        endif
       enddo

c---calculate direct solar flux deposited in each CTM half-layer: L=1:L2_
c---     use FSBOT for surface flux, cannot do layer above CTM (L_+1)
          FLXD2(:,:) = 0.e+0_fp
       do LL = 1,2*L1U
        if (AMF2(LL,LL) .gt. 0.e+0_fp) then
          FLXD2(LL,K) = (FTAU2(LL+1,K) - FTAU2(LL,K))/AMF2(LL,LL)
        endif
       enddo
        if (AMF2(1,1) .gt. 0.e+0_fp) then
          FSBOT(K) = FTAU2(1,K)/AMF2(1,1)
        else
          FSBOT(K) = 0.e+0_fp
        endif

       do LL = 2,2*L1U,2
         L=LL/2
         FLXD(L,K) = FLXD2(LL,K)+FLXD2(LL-1,K)
       enddo

c---integrate solar flux depositied in CTM layers L=1:L_, cannot do top layer
c---  note FLXD0 .ne. (1.e+0_fp - FTAU(L_+1))/AMF(L_+1,L_+1) with spherical atmos
        FLXD0(K) = 0.e+0_fp
       if (AMF2(2*L1U,2*L1U) .gt. 0.e+0_fp) then
        do L=1,L1U
         FLXD0(K) = FLXD0(K) + FLXD(L,K)
        enddo
       endif

C------------------------------------------------------------------------
c  Take optical properties on CTM layers and convert to a photolysis
c  level grid corresponding to layer centres and boundaries. This is
c  required so that J-values can be calculated for the centre of CTM
c  layers; the index of these layers is kept in the JNDLEV array.
C------------------------------------------------------------------------
c---Now combine the CTM layer edges (1:L_+2) with the CTM mid-layer
c---    points (1:L_) plus 1 for the mid point of added top layer.
c---combine these edge- and mid-layer points into grid of size:
c---              L2_+1 = 2*L1_+1 = 2*L_+3
c---calculate column optical depths above each level, TTAU(1:L2_+1)
c---      note that TTAU(L2_+1)=0 and TTAU(1)=total OD

        TTAU(L2U+1,K) = 0.0e+0_fp
       do L2 = L2U,1,-1
        L          = (L2+1)/2
        DTAUJ      = 0.5e+0_fp * DTAU(L,K)
        TTAU(L2,K)   = TTAU(L2+1,K) + DTAUJ
       enddo

c----solar flux incident on lower boundary & Lambertian reflect factor:
       if (FSBOT(K) .gt. 0.e+0_fp) then
        ZFLUX(K) = FSBOT(K)*RFL(K)/(1.e+0_fp+RFL(K))
       else
        ZFLUX(K) = 0.e+0_fp
       endif

c  Calculate scattering properties, level centres then level boundaries
c>>>>>be careful of order, we are overwriting/shifting the 'POMEGAJ' upward in index
       do L2 = L2U,2,-2
        L   = L2/2
        do I = 1,M2_
          POMEGAJ(I,L2,K) = POMEGAJ(I,L,K)
        enddo
       enddo
c---lower boundary value is set (POMEGAJ(I,1)), but set upper:
       do I = 1,M2_
         POMEGAJ(I,L2U+1,K) = POMEGAJ(I,L2U,K)
       enddo
c---now have POMEGAJ filled at even points from L2=3:L2_-1
c---use inverse interpolation for correct tau-weighted values at edges
       do L2 = 3,L2U-1,2
        TAUDN = TTAU(L2-1,K)-TTAU(L2,K)
        TAUUP = TTAU(L2,K)-TTAU(L2+1,K)
        do I = 1,M2_
          POMEGAJ(I,L2,K) = (POMEGAJ(I,L2-1,K)*TAUDN +
     &           POMEGAJ(I,L2+1,K)*TAUUP) / (TAUDN+TAUUP)
        enddo
       enddo

C---at this point FTAU2(1:L2_+1) and POMEAGJ(1:8, 1:L2_+1)
c---    where FTAU2(L2_+1) = 1.0 = top-of-atmos, FTAU2(1) = surface

       do L2 = 1,L2U+1          ! L2 = index of CTM edge- and mid-layers
        L2L = L2LEV(L2)        ! L2L = index for L2 in expanded scale(JADD)
        LZ  = ND + 2 - 2*L2L  ! LZ = index for L2 in scatt arrays
          ZTAU(LZ,K) = TTAU(L2,K)
          FZ(LZ,K)   = FTAU2(L2,K)
        do I=1,M2_
          POMEGA(I,LZ,K) = POMEGAJ(I,L2,K)
        enddo
       enddo

c   Now go thru the pairs of L2 levels to see if we need JADD levels
       do L2 = 1,L2U             ! L2 = index of CTM edge- and mid-layers
         L2L = L2LEV(L2)         ! L2L = index for L2 in expanded scale(JADD)
         LZ  = ND + 2 - 2*L2L   ! LZ = index for L2 in scatt arrays
         L22 = L2LEV(L2+1) - L2LEV(L2) - 1   ! L22 = 0 if no added levels

        if (L22 .gt. 0) then
          TAUBTM(K) = TTAU(L2,K)
          TAUTOP(K) = TTAU(L2+1,K)
          FBTM(K)   = FTAU2(L2,K)
          FTOP(K)   = FTAU2(L2+1,K)
         do I = 1,M2_
          POMEGAB(I,K) = POMEGAJ(I,L2,K)
         enddo

c---to fit L22 new layers between TAUBOT > TAUTOP, calculate new 1/ATAU factor
c---  such that TAU(just above TAU-btm) = ATUAZ * TAUBTM < TAUBTM
         ATAUZ = exp(-log(TAUBTM(K)/max(TAUTOP(K),ATAU0))/float(L22+1))
         do L = 1,L22           ! add odd levels between L2LEV(L2) & L2LEV(L2+1)
          LZZ = LZ - 2*L       ! LZZ = index(odd) of added level in scatt arrays
          ZTAU(LZZ,K) = TAUBTM(K) * ATAUZ

c---fraction from TAUBTM=>TAUTOP
          ATAUA=(TAUBTM(K)-ZTAU(LZZ,K))/(TAUBTM(K)-TAUTOP(K))
c---solar flux at interp-levels: use exp(TAU/U0) if U0>0.02 (89 deg),
c---else scale by TAU
          if (U0 .gt. 0.02e+0_fp) then
            FZ(LZZ,K) = FTOP(K) * exp((TAUTOP(K)-ZTAU(LZZ,K))/U0)
          else
            if (FBTM(K) .lt. 1.d-32) then
              FZ(LZZ,K) = 0.e+0_fp
            else
              FZ(LZZ,K) = FBTM(K) * (FTOP(K)/FBTM(K))**ATAUA
            endif
          endif
          do I = 1,M2_
            POMEGA(I,LZZ,K) = POMEGAB(I,K) +
     &               ATAUA*(POMEGAJ(I,L2+1,K)-POMEGAB(I,K))
          enddo
            TAUBTM(K)    = ZTAU(LZZ,K)
            FBTM(K)      = FZ(LZZ,K)
          do I = 1,M2_
            POMEGAB(I,K) = POMEGA(I,LZZ,K)
          enddo
         enddo
        endif
       enddo

c   Now fill in the even points with simple interpolation in scatter arrays:
       do LZ = 2,ND-1,2
         ZTAU(LZ,K) = 0.5e+0_fp*(ZTAU(LZ-1,K)+ZTAU(LZ+1,K))
         FZ(LZ,K)   = sqrt(FZ(LZ-1,K)*FZ(LZ+1,K))
        do I=1,M2_
         POMEGA(I,LZ,K) = 0.5e+0_fp*(POMEGA(I,LZ-1,K)+POMEGA(I,LZ+1,K))
        enddo
       enddo

      enddo  ! wavelength loop!

C-----------------------------------------------------------------------
       call MIESCT(FJ,FJT,FJB,POMEGA,FZ,ZTAU,ZFLUX,RFL,U0,ND)
C-----------------------------------------------------------------------

c---Move mean intensity from scatter array FJ(LZ=1:ND)
c---              to CTM mid-level array FJACT(L=1:L_)

      do K=1,W_

c---mean intensity at mid-layer:  4*<I> + solar
c       do L = 1,LU
c        L2L = JNDLEV(L)
c        LZ  = ND+2 - 2*L2L
c        FJACT(L,K) = 4.e+0_fp*FJ(LZ,K) + FZ(LZ,K)
c       enddo

c---mean intensity averaged throughout layer:
       do L = 1,LU
         LZ0 = ND+2 - 2*JNELEV(L)
        if (L .gt. 1) then
         LZ1 = ND+2 - 2*JNELEV(L-1)
        else
         LZ1 = ND
        endif
         SUMJ = (4.e+0_fp*FJ(LZ0,K)+FZ(LZ0,K))
     &         *(ZTAU(LZ0+2,K)-ZTAU(LZ0,K))
     &         +(4.e+0_fp*FJ(LZ1,K)+FZ(LZ1,K))
     &         *(ZTAU(LZ1,K)-ZTAU(LZ1-2,K))
         SUMT = ZTAU(LZ0+2,K)-ZTAU(LZ0,K) + ZTAU(LZ1,K)-ZTAU(LZ1-2,K)

        do LZ = LZ0+2,LZ1-2,2
         SUMJ =SUMJ+(4.e+0_fp*FJ(LZ,K)+FZ(LZ,K))*
     &         (ZTAU(LZ+2,K)-ZTAU(LZ-2,K))
         SUMT =SUMT + ZTAU(LZ+2,K)-ZTAU(LZ-2,K)
        enddo
        FJACT(L,K) = SUMJ/SUMT

       enddo

c---mean diffuse flux:  4<I*mu> (not solar) at top of layer L
c---      average (tau-wtd) the h's just above and below the L-edge
       do L = 1,LU
        L2L = JNELEV(L)
        LZ  = ND+2 - 2*L2L
        FJFLX0 = (ZTAU(LZ+1,K)-ZTAU(LZ,K))/(ZTAU(LZ+1,K)-ZTAU(LZ-1,K))
        FJFLX(L,K)=4.e+0_fp*(FJ(LZ-1,K)*FJFLX0 +
     &      FJ(LZ+1,K)*(1.e+0_fp-FJFLX0))
       enddo

c---diffuse fluxes reflected at top, incident at bottom
         FJTOP(K) = FJT(K)
         FJBOT(K) = FJB(K)

      enddo  ! wavelength loop!

      END SUBROUTINE OPMIE
!EOC
!------------------------------------------------------------------------------
!                  GEOS-Chem Global Chemical Transport Model                  !
!------------------------------------------------------------------------------
!BOP
!
! !IROUTINE: miesct
!
! !DESCRIPTION: Subroutine MIESCT is an adaptation of the Prather radiative
!  transfer code (mjp, 10/95).
!\\
!\\
! !INTERFACE:
!
      SUBROUTINE MIESCT(FJ,FJT,FJB, POMEGA,FZ,ZTAU,ZFLUX,RFL,U0,ND)
!
! !USES:
!
!
! !INPUT PARAMETERS:
!
      INTEGER, INTENT(IN) ::  ND
      REAL(fp), INTENT(IN)  ::  POMEGA(M2_,N_,W_),FZ(N_,W_),ZTAU(N_,W_)
     &                       ,RFL(W_),U0,ZFLUX(W_)
!
! !OUTPUT VARIABLES:
!
      REAL(fp), INTENT(OUT) ::  FJ(N_,W_),FJT(W_),FJB(W_)
!
! !REMARKS:
!     Prather, 1974, Astrophys. J. 192, 787-792.
!         Solution of inhomogeneous Rayleigh scattering atmosphere.
!         (original Rayleigh w/ polarization)
!     Cochran and Trafton, 1978, Ap.J., 219, 756-762.
!         Raman scattering in the atmospheres of the major planets.
!         (first use of anisotropic code)
!     Jacob, Gottlieb and Prather, 1989, J.Geophys.Res., 94, 12975-13002.
!         Chemistry of a polluted cloudy boundary layer,
!         (documentation of extension to anisotropic scattering)
!                                                                             .
!    takes atmospheric structure and source terms from std J-code
!    ALSO limited to 4 Gauss points, only calculates mean field! (M=1)
!
! !REVISION HISTORY:
!  28 Mar 2013 - S. D. Eastham - Copied from Fast-JX v7.0
!EOP
!------------------------------------------------------------------------------
!BOC
!
! !LOCAL VARIABLES:
!
      REAL(fp)  PM(M_,M2_),PM0(M2_)
      INTEGER I, IM  ,K

      !=================================================================
      ! MIESCT begins here!
      !=================================================================

      do I = 1,M_
       call LEGND0 (EMU(I),PM0,M2_)
       do IM = 1,M2_
         PM(I,IM) = PM0(IM)
       enddo
      enddo

       call LEGND0 (-U0,PM0,M2_)
       do IM=1,M2_
         PM0(IM) = 0.25e+0_fp*PM0(IM)
       enddo

c---BLKSLV now called with all the wavelength arrays (K=1:W_)

      call BLKSLV(FJ,POMEGA,FZ,ZTAU,ZFLUX,RFL,PM,PM0,FJT,FJB, ND)

      END SUBROUTINE MIESCT
!EOC
!------------------------------------------------------------------------------
!                  GEOS-Chem Global Chemical Transport Model                  !
!------------------------------------------------------------------------------
!BOP
!
! !IROUTINE: legnd0
!
! !DESCRIPTION: Subroutine LEGND0 calculates ordinary Legendre functions
!  of X (real) from $P[0] = PL(1) = 1, P[1] = X, \dots, P[N-1] = PL(N)$
!\\
!\\
! !INTERFACE:
!
      SUBROUTINE LEGND0 (X,PL,N)
!
! !USES:
!
!
! !INPUT PARAMETERS:
!
      INTEGER, INTENT(IN) :: N
      REAL(fp), INTENT(IN)  :: X
!
! !OUTPUT VARIABLES:
!
      REAL(fp), INTENT(OUT) :: PL(N)
!
! !REMARKS:
!
! !REVISION HISTORY:
!  28 Mar 2013 - S. D. Eastham - Copied from Fast-JX v7.0
!EOP
!------------------------------------------------------------------------------
!BOC
!
! !LOCAL VARIABLES:
!
      INTEGER I
      REAL(fp)  DEN

      !=================================================================
      ! LEGND0 begins here!
      !=================================================================

C---Always does PL(2) = P[1]
        PL(1) = 1.e+0_fp
        PL(2) = X
        do I = 3,N
         DEN = (I-1)
         PL(I) = PL(I-1)*X*(2.e+0_fp-1.0/DEN) -
     &           PL(I-2)*(1.e+0_fp-1.e+0_fp/DEN)
        enddo

      END SUBROUTINE LEGND0
!EOC
!------------------------------------------------------------------------------
!                  GEOS-Chem Global Chemical Transport Model                  !
!------------------------------------------------------------------------------
!BOP
!
! !IROUTINE: set_prof
!
! !DESCRIPTION: Subroutine SET\_PROF sets vertical profiles for a given
!  latitude and longitude.
!\\
!\\
! !INTERFACE:
!
      SUBROUTINE SET_PROF (YLAT,     MONTH,  DAY,     T_CTM,  P_CTM,
     &                     CLDOD,    DSTOD,  AEROD,   O3_CTM, O3_TOMS,
     &                     AERCOL,   T_CLIM, O3_CLIM, Z_CLIM, AIR_CLIM,
     &                     Input_Opt, State_Grid )
!
! !USES:
!
      USE Input_Opt_Mod,      ONLY : OptInput
      USE PhysConstants,      ONLY : AIRMW, AVO, g0, BOLTZ
      USE State_Grid_Mod,     ONLY : GrdState
!
! !INPUT PARAMETERS:
!
      REAL(fp), INTENT(IN)       :: YLAT              ! Latitude (degrees)
      INTEGER,  INTENT(IN)       :: MONTH             ! Month
      INTEGER,  INTENT(IN)       :: DAY               ! Day *of month*
      REAL(fp), INTENT(IN)       :: T_CTM(L1_)        ! CTM temperatures (K)
      REAL(fp), INTENT(IN)       :: O3_TOMS           ! O3 column (DU)
      REAL(fp), INTENT(IN)       :: P_CTM(L1_+1)      ! CTM edge pressures (hPa)
      REAL(fp), INTENT(INOUT)    :: CLDOD(L_)         ! Cloud optical depth
      REAL(fp), INTENT(IN)       :: DSTOD(L_,NDUST)   ! Mineral dust OD
      REAL(fp), INTENT(IN)       :: AEROD(L_,A_)      ! Aerosol OD
      REAL(fp), INTENT(IN)       :: O3_CTM(L1_)       ! CTM ozone (molec/cm3)
      TYPE(OptInput), INTENT(IN) :: Input_Opt         ! Input options
      TYPE(GrdState), INTENT(IN) :: State_Grid        ! Grid State object
!
! !OUTPUT VARIABLES:
!
      REAL(fp), INTENT(OUT)      :: AERCOL(A_,L1_)    ! Aerosol column
      REAL(fp), INTENT(OUT)      :: T_CLIM(L1_)       ! Clim. temperatures (K)
      REAL(fp), INTENT(OUT)      :: Z_CLIM(L1_+1)     ! Edge altitudes (cm)
      REAL(fp), INTENT(OUT)      :: O3_CLIM(L1_)      ! O3 column depth (#/cm2)
      REAL(fp), INTENT(OUT)      :: AIR_CLIM(L1_)     ! O3 column depth (#/cm2)
!
! !REMARKS:
!
! !REVISION HISTORY:
!  30 Mar 2013 - S. D. Eastham - Adapted from J. Mao code
!  05 Jan 2016 - E. Lundgren   - Use global physical parameters
!EOP
!------------------------------------------------------------------------------
!BOC
!
! !LOCAL VARIABLES:
!
      INTEGER                  :: I, K, L, M, N, LCTM
      REAL(fp)                 :: DLOGP,F0,T0,B0,PB,PC,XC,MASFAC,SCALEH
      REAL(fp)                 :: PSTD(52),OREF2(51),TREF2(51)
      REAL(fp)                 :: PROFCOL, ODSUM
      REAL(fp), PARAMETER      :: ODMAX = 200.0e+0_fp

      ! Local variables for quantities from Input_Opt
      LOGICAL :: USE_ONLINE_O3

      !=================================================================
      ! SET_PROF begins here!
      !=================================================================

      ! Copy fields from INPUT_OPT
      USE_ONLINE_O3   = Input_Opt%USE_ONLINE_O3

      ! Zero aerosol column
      DO K=1,A_
         DO I=1,L1_
            AERCOL(K,I) = 0.e+0_fp
         ENDDO
      ENDDO

      ! Scale optical depths to stay within limits
      ODSUM = 0.e+0_fp
      DO I=1,L_
         CLDOD(I) = DBLE(CLDOD(I))
         ODSUM = ODSUM + CLDOD(I)
      ENDDO
      IF (ODSUM.gt.ODMAX) THEN
         ODSUM = ODMAX/ODSUM ! Temporary
         DO I=1,L_
            CLDOD(I) = CLDOD(I)*ODSUM
         ENDDO
         ODSUM = ODMAX
      ENDIF

      !=================================================================
      ! Set up pressure levels for O3/T climatology - assume that value
      ! given for each 2 km z* level applies from 1 km below to 1 km
      ! above, so select pressures at these boundaries. Surface level
      ! values at 1000 mb are assumed to extend down to the actual
      ! surface pressure for this lat/lon.
      !=================================================================
      PSTD(1)  = MAX(P_CTM(1),1000.e+0_fp)
      PSTD(2)  = 1000.e+0_fp * 10.e+0_fp ** (-1.e+0_fp/16.e+0_fp)
      DLOGP    = 10.e+0_fp**(-2.e+0_fp/16.e+0_fp)
      DO I=3,51
         PSTD(I) = PSTD(I-1) * DLOGP
      ENDDO
      PSTD(52) = 0.e+0_fp

      ! Mass factor - delta-Pressure [hPa] to delta-Column [molec/cm2]
      MASFAC = 100.e+0_fp * AVO /
     &        ( AIRMW * g0 * 10.e+0_fp )

      ! Select appropriate monthly and latitudinal profiles
      ! Now use YLAT instead of Oliver's YDGRD(NSLAT) (bmy, 9/13/99)
      M = MAX( 1, MIN( 12, MONTH                   ) )
      L = MAX( 1, MIN( 18, ( INT(YLAT) + 99 ) / 10 ) )

      ! Temporary arrays for climatology data
      DO I = 1, 51
          OREF2(I) = OREF(I,L,M)
          TREF2(I) = TREF(I,L,M)
      ENDDO

      ! Apportion O3 and T on supplied climatology z* levels onto CTM levels
      ! with mass (pressure) weighting, assuming constant mixing ratio and
      ! temperature half a layer on either side of the point supplied.

      DO I = 1, L1_
         F0 = 0.e+0_fp
         T0 = 0.e+0_fp
         DO K = 1, 51
            PC = MIN( P_CTM(I),   PSTD(K)   )
            PB = MAX( P_CTM(I+1), PSTD(K+1) )
            IF ( PC .GT. PB ) THEN
               XC = ( PC - PB ) / ( P_CTM(I) - P_CTM(I+1) )
               F0 = F0 + OREF2(K)*XC
               T0 = T0 + TREF2(K)*XC
            ENDIF
         ENDDO
         T_CLIM(I)  = T0
         O3_CLIM(I) = F0 * 1.e-6_fp
      ENDDO

      !=================================================================
      ! Calculate effective altitudes using scale height at each level
      !=================================================================
      Z_CLIM(1) = 0.e+0_fp
      DO I = 1, L_
         SCALEH = BOLTZ * 1.e+4_fp * MASFAC * T_CLIM(I)

         Z_CLIM(I+1) = Z_CLIM(I) -
     &        ( LOG( P_CTM(I+1) / P_CTM(I) ) * SCALEH )
      ENDDO
      Z_CLIM(L1_+1)=Z_CLIM(L1_) + ZZHT

      !=================================================================
      ! Add Aerosol Column - include aerosol types here. Currently use
      ! soot water and ice; assume black carbon x-section of 10 m2/g,
      ! independent of wavelength; assume limiting temperature for
      ! ice of -40 deg C.
      !=================================================================
      DO I = 1, L_
         ! Turn off uniform black carbon profile (rvm, bmy, 2/27/02)
         AERCOL(1,I) = 0e+0_fp

         IF ( T_CTM(I) .GT. 233.e+0_fp ) THEN
            AERCOL(2,I) = CLDOD(I)
            AERCOL(3,I) = 0.e+0_fp
         ELSE
            AERCOL(2,I) = 0.e+0_fp
            AERCOL(3,I) = CLDOD(I)
         ENDIF

         ! Also add in aerosol optical depth columns (rvm, bmy, 9/30/00)
         DO N = 1, NDUST
            AERCOL(3+N,I) = DSTOD(I,N)
         ENDDO

         ! Also add in other aerosol optical depth columns (rvm, bmy, 2/27/02)
         DO N = 1, NAER*NRH
            AERCOL(3+N+NDUST,I) = AEROD(I,N)
         ENDDO

      ENDDO

      DO K = 1,(3+NDUST+(NAER))
         AERCOL(K,L1_    ) = 0.e+0_fp
      ENDDO

      !=================================================================
      ! Calculate column quantities for FAST-JX
      !=================================================================
      PROFCOL = 0e+0_fp

      DO I = 1, L1_

         ! Monthly mean air Column [molec/cm2]
         AIR_CLIM(I)  = ( P_CTM(I) - P_CTM(I+1) ) * MASFAC

         ! Monthly mean O3 column [molec/cm2]
         O3_CLIM(I) = O3_CLIM(I) * AIR_CLIM(I)

         ! Monthly mean O3 column [DU]
         PROFCOL = PROFCOL + ( O3_CLIM(I) / 2.69e+16_fp )
      ENDDO

      !! Top values are special (do not exist in CTM data)
      !AIR_CLIM(L1_)     = P_CTM(L1_) * MASFAC
      !O3_CLIM(L1_) = O3_CLIM(L1_) * AIR_CLIM(L1_)

      !=================================================================
      ! Now weight the O3 column by the observed monthly mean TOMS.
      ! Missing data is denoted by the flag -999. (mje, bmy, 7/15/03)
      !
      ! TOMS/SBUV MERGED TOTAL OZONE DATA, Version 8, Revision 3.
      ! Resolution:  5 x 10 deg.
      !
      ! Methodology (bmy, 2/12/07)
      ! ----------------------------------------------------------------
      ! FAST-J comes with its own default O3 column climatology (from
      ! McPeters 1992 & Nagatani 1991), which is stored in the input
      ! file "jv_atms.dat".  These "FAST-J default" O3 columns are used
      ! in the computation of the actinic flux and other optical
      ! quantities for the FAST-J photolysis.
      !
      ! The TOMS/SBUV O3 columns and 1/2-monthly O3 trends (contained
      ! in the TOMS_200701 directory) are read into GEOS-Chem by routine
      ! READ_TOMS in "toms_mod.f".  Missing values (i.e. locations where
      ! there are no data) in the TOMS/SBUV O3 columns are defined by
      ! the flag -999.
      !
      ! After being read from disk in routine READ_TOMS, the TOMS/SBUV
      ! O3 data are then passed to the FAST-J routine "set_prof.f".  In
      ! "set_prof.f", a test is done to make sure that the TOMS/SBUV O3
      ! columns and 1/2-monthly trends do not have any missing values
      ! for (lat,lon) location for the given month.  If so, then the
      ! TOMS/SBUV O3 column data is interpolated to the current day and
      ! is used to weight the "FAST-J default" O3 column.  This
      ! essentially "forces" the "FAST-J default" O3 column values to
      ! better match the observations, as defined by TOMS/SBUV.
      !
      ! If there are no TOMS/SBUV O3 columns (and 1/2-monthly trends)
      ! at a (lat,lon) location for given month, then FAST-J will revert
      ! to its own "default" climatology for that location and month.
      ! Therefore, the TOMS O3 can be thought of as an  "overlay" data
      ! -- it is only used if it exists.
      !
      ! Note that there are no TOMS/SBUV O3 columns at the higher
      ! latitudes.  At these latitudes, the code will revert to using
      ! the "FAST-J default" O3 columns.
      !
      ! As of February 2007, we have TOMS/SBUV data for 1979 thru 2005.
      ! 2006 TOMS/SBUV data is incomplete as of this writing.  For years
      ! 2006 and onward, we use 2005 TOMS O3 columns.
      !
      ! This methodology was originally adopted by Mat Evans.  Symeon
      ! Koumoutsaris was responsible for creating the downloading and
      ! processing the TOMS O3 data files from 1979 thru 2005 in the
      ! TOMS_200701 directory.
      !=================================================================

      ! Updated with UCX
      ! Since we now have stratospheric ozone calculated online, use
      ! this instead of archived profiles for all chemistry-grid cells
      ! The variable O3_CTM is obtained from State_Met%Species, and will be 0
      ! outside the chemgrid (in which case we use climatology)

      ! Scale monthly O3 profile to the daily O3 profile (if available)
      DO I = 1, L1_

         ! Use online O3 values in the chemistry grid if selected
<<<<<<< HEAD
         IF ( (USE_ONLINE_O3) .and. 
     &        (I <= State_Grid%MaxChemLev) .and.
     &        (O3_CTM(I) > 0e+0_fp) ) THEN
=======
         IF ( (USE_ONLINE_O3) .and.
     &        (I.le.LLCHEM)   .and. (O3_CTM(I) > 0e+0_fp) ) THEN
>>>>>>> 4f189308

            ! Convert from molec/cm3 to molec/cm2
            O3_CLIM(I) = O3_CTM(I) * (Z_CLIM(I+1)-Z_CLIM(I))

         ! Otherwise, use O3 values from the met fields or TOMS/SBUV
         ELSEIF (O3_TOMS > 0e+0_fp) THEN

            O3_CLIM(I) = O3_CLIM(I) * ( O3_TOMS / PROFCOL )

         ENDIF

      ENDDO

      END SUBROUTINE SET_PROF
!EOC
!------------------------------------------------------------------------------
!                  GEOS-Chem Global Chemical Transport Model                  !
!------------------------------------------------------------------------------
!BOP
!
! !IROUTINE: set_aer
!
! !DESCRIPTION: Subroutine SET\_AER fills out the array MIEDX.
!  Each entry connects a GEOS-Chem aerosol to its Fast-JX counterpart:
!  MIEDX(Fast-JX index) = (GC index)
!\\
!\\
! !INTERFACE:
!
      SUBROUTINE SET_AER( am_I_Root, Input_Opt )
!
! !USES:
!
      USE Input_Opt_Mod, ONLY : OptInput
!
! !INPUT PARAMETERS:
!
      LOGICAL,        INTENT(IN) :: am_I_Root
      TYPE(OptInput), INTENT(IN) :: Input_Opt ! Input options
!
! !OUTPUT VARIABLES:
!
!
! !REMARKS:
!
! !REVISION HISTORY:
!  31 Mar 2013 - S. D. Eastham - Adapted from J. Mao FJX v6.2 implementation
!  03 Jan 2018 - M. Sulprizio  - Replace UCX CPP switch with Input_Opt%LUCX
!EOP
!------------------------------------------------------------------------------
!BOC
!
! !LOCAL VARIABLES:
!
      INTEGER               :: I, J, K
      INTEGER               :: IND(NRHAER)

      !=================================================================
      ! SER_AER begins here!
      !=================================================================

      ! Taken from aerosol_mod.F
      IND = (/22,29,36,43,50/)

      DO I=1,AN_
         MIEDX(I) = 0
      ENDDO

      ! Select Aerosol/Cloud types to be used - define types here
      ! Each of these types must be listed in the order used by OPMIE.F

      ! Clouds
      MIEDX(1)  =  3   !  Black carbon absorber
      MIEDX(2)  = 10   !  Water Cloud (Deirmenjian 8 micron)
      MIEDX(3)  = 14   !  Irregular Ice Cloud (Mishchenko)

      ! Dust
      MIEDX(4)  = 15   !  Mineral Dust  .15 micron    (rvm, 9/30/00)
      MIEDX(5)  = 16   !  Mineral Dust  .25 micron    (rvm, 9/30/00)
      MIEDX(6)  = 17   !  Mineral Dust  .4  micron    (rvm, 9/30/00)
      MIEDX(7)  = 18   !  Mineral Dust  .8  micron    (rvm, 9/30/00)
      MIEDX(8)  = 19   !  Mineral Dust 1.5  micron    (rvm, 9/30/00)
      MIEDX(9)  = 20   !  Mineral Dust 2.5  micron    (rvm, 9/30/00)
      MIEDX(10) = 21   !  Mineral Dust 4.0  micron    (rvm, 9/30/00)

      ! Aerosols
      DO I=1,NRHAER
         DO J=1,NRH
            MIEDX(10+((I-1)*NRH)+J)=IND(I)+J-1
         ENDDO
      ENDDO

      IF ( Input_Opt%LUCX ) THEN
         ! Stratospheric aerosols - SSA/STS and solid PSCs
         MIEDX(10+(NRHAER*NRH)+1) = 4  ! SSA/LBS/STS
         MIEDX(10+(NRHAER*NRH)+2) = 14 ! NAT/ice PSCs
      endif

      ! Ensure all 'AN_' types are valid selections
      do i=1,AN_
        IF (am_I_Root) write(6,1000) MIEDX(i),TITLEAA(MIEDX(i))
        if(MIEDX(i).gt.NAA.or.MIEDX(i).le.0) then
          if (am_I_Root) then
             write(6,1200) MIEDX(i),NAA
          endif
          CALL EXITC('Bad MIEDX value.')
        endif
      enddo

 1000 format('Using Aerosol type: ',i3,1x,a)
 1200 format('Aerosol type ',i3,' unsuitable; supplied values must be ',
     $       'between 1 and ',i3)

      END SUBROUTINE SET_AER
!EOC
!------------------------------------------------------------------------------
!                  GEOS-Chem Global Chemical Transport Model                  !
!------------------------------------------------------------------------------
!BOP
!
! !IROUTINE: rd_prof_nc
!
! !DESCRIPTION: Subroutine RAD\_PROF\_NC reads in the reference climatology
!  from a NetCDF file rather than an ASCII .dat.
!\\
!\\
! !INTERFACE:
!
      SUBROUTINE RD_PROF_NC( am_I_Root, Input_Opt, RC )
!
! !USES:
!
      ! Modules for netCDF read
      USE m_netcdf_io_open
      USE m_netcdf_io_read
      USE m_netcdf_io_readattr
      USE m_netcdf_io_close
      USE ErrCode_Mod
      USE Input_Opt_Mod,      ONLY : OptInput
!
! !INPUT PARAMETERS:
!
      LOGICAL,        INTENT(IN)  :: am_I_Root   ! Are we on the root CPU?
      TYPE(OptInput), INTENT(IN)  :: Input_Opt   ! Input Options object
!
! !OUTPUT PARAMETERS:
!
      INTEGER,        INTENT(OUT) :: RC          ! Success or failure?
!
! !REMARKS:
!  This file was automatically generated by the Perl scripts in the
!  NcdfUtilities package (which ships w/ GEOS-Chem) and was subsequently
!  hand-edited.
!
! !REVISION HISTORY:
!  19 Apr 2012 - R. Yantosca - Initial version
!  30 Jul 2012 - R. Yantosca - Now accept am_I_Root as an argument when
!                              running with the traditional driver main.F
!  10 Apr 2013 - S. D. Eastham - Adapted for Fast-JX v7.0
!  20 Jun 2014 - R. Yantosca - Now accept am_I_Root, Input_Opt, RC
!  13 Mar 2015 - R. Yantosca - Replace DATA_DIR_1x1 w/ CHEM_INPUTS_DIR
!EOP
!------------------------------------------------------------------------------
!BOC
!
! !LOCAL VARIABLES:
!
      ! netCDF file handle
      INTEGER            :: fId                 ! netCDF file ID

      ! Character strings
      CHARACTER(LEN=255) :: nc_dir              ! netCDF directory name
      CHARACTER(LEN=255) :: nc_file             ! netCDF file name
      CHARACTER(LEN=255) :: nc_path             ! netCDF path name
      CHARACTER(LEN=255) :: v_name              ! netCDF variable name
      CHARACTER(LEN=255) :: a_name              ! netCDF attribute name
      CHARACTER(LEN=255) :: a_val               ! netCDF attribute value

      ! Arrays for netCDF start and count values
      INTEGER            :: st3d(3), ct3d(3)    ! For 3D arrays

      !=================================================================
      ! RD_PROF_NC begins here!
      !=================================================================

      ! Assume success
      RC = GC_SUCCESS

      !=========================================================================
      ! Open and read data from the netCDF file
      !=========================================================================

      ! Directory and file names
      nc_dir  = TRIM( Input_Opt%CHEM_INPUTS_DIR ) // 'FastJ_201204/'
      nc_file = 'fastj.jv_atms_dat.nc'
      nc_path = TRIM( nc_dir ) // TRIM( nc_file )

      ! Open netCDF file
      CALL Ncop_Rd( fId, TRIM(nc_path) )

      ! Echo info to stdout
      IF ( am_I_Root ) THEN
         WRITE( 6, 100 ) REPEAT( '%', 79 )
         WRITE( 6, 110 ) TRIM(nc_file)
         WRITE( 6, 120 ) TRIM(nc_dir)
      ENDIF

      !----------------------------------------
      ! VARIABLE: T
      !----------------------------------------

      ! Variable name
      v_name = "T"

      ! Read T from file
      st3d   = (/  1,  1,  1 /)
      ct3d   = (/ 51, 18, 12 /)
      CALL NcRd( TREF, fId, TRIM(v_name), st3d, ct3d )

      ! Read the T:units attribute
      a_name = "units"
      CALL NcGet_Var_Attributes( fId,TRIM(v_name),TRIM(a_name),a_val )

      ! Echo info to stdout
      IF ( am_I_Root ) THEN
         WRITE( 6, 130 ) TRIM(v_name), TRIM(a_val)
      ENDIF

      !----------------------------------------
      ! VARIABLE: O3
      !----------------------------------------

      ! Variable name
      v_name = "O3"

      ! Read O3 from file
      st3d   = (/  1,  1,  1 /)
      ct3d   = (/ 51, 18, 12 /)
      CALL NcRd( OREF, fId, TRIM(v_name), st3d, ct3d )

      ! Read the O3:units attribute
      a_name = "units"
      CALL NcGet_Var_Attributes( fId,TRIM(v_name),TRIM(a_name),a_val )

      ! Echo info to stdout
      IF ( am_I_Root ) THEN
         WRITE( 6, 130 ) TRIM(v_name), TRIM(a_val)
      ENDIF

      !=================================================================
      ! Cleanup and quit
      !=================================================================

      ! Close netCDF file
      CALL NcCl( fId )

      ! Echo info to stdout
      IF ( am_I_Root ) THEN
         WRITE( 6, 140 )
         WRITE( 6, 100 ) REPEAT( '%', 79 )
      ENDIF

      ! FORMAT statements
 100  FORMAT( a                                              )
 110  FORMAT( '%% Opening file  : ',         a               )
 120  FORMAT( '%%  in directory : ',         a, / , '%%'     )
 130  FORMAT( '%% Successfully read ',       a, ' [', a, ']' )
 140  FORMAT( '%% Successfully closed file!'                 )

      END SUBROUTINE RD_PROF_NC
!EOC
!------------------------------------------------------------------------------
!                  GEOS-Chem Global Chemical Transport Model                  !
!------------------------------------------------------------------------------
!BOP
!
! !IROUTINE: photrate_adj
!
! !DESCRIPTION: Subroutine PHOTRATE\_ADJ adjusts certain photolysis rates
!  for chemistry.
!\\
!\\
! !INTERFACE:
!
      SUBROUTINE PHOTRATE_ADJ( am_I_root, Input_Opt, State_Diag,
     &                         I,         J,         L,
     &                         NUMDEN,    TEMP,      C_H2O,
     &                         FRAC,      RC                    )
!
! !USES:
!
#if defined( BPCH_DIAG )
      USE CMN_DIAG_MOD,   ONLY : LD22, ND22
      USE DIAG_MOD,       ONLY : AD22, LTJV
#endif
      USE ErrCode_Mod
      USE Input_Opt_Mod,  ONLY : OptInput
      USE State_Diag_Mod, ONLY : DgnState
!
! !INPUT PARAMETERS:
!
      LOGICAL,        INTENT(IN)    :: am_I_Root  ! Is this the root CPU?
      TYPE(OptInput), INTENT(IN)    :: Input_Opt  ! Input_Options object
      INTEGER,        INTENT(IN)    :: I, J, L    ! Lon, lat, lev indices
      REAL(fp),       INTENT(IN)    :: NUMDEN     ! Air # density [molec/m3]
      REAL(fp),       INTENT(IN)    :: TEMP       ! Temperature [K]
      REAL(fp),       INTENT(IN)    :: C_H2O      ! H2O conc [molec/cm3]
      REAL(fp),       INTENT(IN)    :: FRAC       ! Result of SO4_PHOTFRAC,
                                                  !  called from DO_FLEXCHEM
! !INPUT/OUTPUT PARAMETERS:
!
      TYPE(DgnState), INTENT(INOUT) :: State_Diag ! Diagnostics State object
!
! !OUTPUT PARAMETERS:
!
      INTEGER,        INTENT(OUT)   :: RC         ! Success or failure
!
! !REMARKS:
!  NOTE: The netCDF diagnostics are attached in DO_FLEXCHEM so that we have
!  access to the adjusted rates.  Only the bpch diagnostics are updated
!  here.
!    -- Bob Yantosca, 19 Dec 2017
!
!  %%%% NOTE: WE SHOULD UPDATE THE COMMENTS TO MAKE SURE THAT WE DO      %%%%
!  %%%% NOT KEEP ANY CONFLICTING OR INCORRECT INFORMATION (bmy, 3/28/16) %%%%
!
! !REVISION HISTORY:
!  10 Mar 2016 - M. Sulprizio- Added ProTeX header
!  18 Apr 2016 - R. Yantosca - Remove Input_Opt, State_Met, State_Chm args
!                              and pass air density & temperature instead
!  18 Apr 2016 - R. Yantosca - Also prevent div-by-zero conditions
!  16 Mar 2017 - M. Sulprizio- Restore P(OH) from O3 photolysis for ND22
!  04 Oct 2017 - E. Lundgren - Pass State_Diag and populate J-Values array
!  19 Dec 2017 - R. Yantosca - Now use Input_Opt%LUCX instead of ifdefs
!EOP
!------------------------------------------------------------------------------
!BOC
!
! !LOCAL VARIABLES:
!
      ! Scalars
      LOGICAL  :: DO_ND22
      REAL(fp) :: C_O2,      C_N2,     C_H2, ITEMPK
      REAL(fp) :: RO1DplH2O, RO1DplH2, RO1D

      !=================================================================
      ! PHOTRATE_ADJ begins here!
      !=================================================================

      ! Initialize
      RC      = GC_SUCCESS
#if defined( BPCH_DIAG )
      Do_ND22 = ( ND22 > 0 .and. L <= LD22 .and. LTJV(I,J) > 0 )
#endif

      ! Test if the UCX mechanism is being used
      IF ( Input_Opt%LUCX ) THEN

         !==============================================================
         ! %%%%%%%%%%%%%%%%%%%%%%%%%%%%%%%%%%%%%%%%%%%%%%%%%%%%%%%%%%%%
         ! %%% FOR MECHANISMS WITH UCX                              %%%
         ! %%% (standard, benchmark, *SOA*, marinePOA, aciduptake)  %%%
         ! %%%%%%%%%%%%%%%%%%%%%%%%%%%%%%%%%%%%%%%%%%%%%%%%%%%%%%%%%%%%
         !
         ! SPECIAL TREATMENT FOR H2SO4+hv -> SO2 + 2OH
         !
         ! Only allow photolysis of H2SO4 when gaseous (SDE 04/11/13)
         !==============================================================

         ! Calculate if H2SO4 expected to be gaseous or aqueous
         ! Only allow photolysis above 6 hPa
         ! RXN_H2SO4 specifies SO4 + hv -> SO2 + OH + OH
         ZPJ(L,RXN_H2SO4,I,J) = ZPJ(L,RXN_H2SO4,I,J) * FRAC

#if defined( BPCH_DIAG )
         !--------------------------------------------------------------
         ! ND22 (bpch) diagnostic
         !
         ! Store unadjusted O2 photolysis rate as ND22(:,:,:,15)
         !--------------------------------------------------------------
         IF ( Do_ND22 ) THEN
            AD22(I,J,L,15) = AD22(I,J,L,15) + ZPJ(L,RXN_O2,I,J)
         ENDIF
#endif

         !==============================================================
         ! %%%%%%%%%%%%%%%%%%%%%%%%%%%%%%%%%%%%%%%%%%%%%%%%%%%%%%%%%%%%
         ! %%% FOR MECHANISMS WITH UCX                              %%%
         ! %%% (standard, benchmark, *SOA*, marinePOA, aciduptake)  %%%
         ! %%%%%%%%%%%%%%%%%%%%%%%%%%%%%%%%%%%%%%%%%%%%%%%%%%%%%%%%%%%%
         !
         ! SPECIAL TREATMENT FOR O3+hv -> O+O2  (UCX simulation)
         !
         ! [O1D]ss=J[O3]/(k[H2O]+k[N2]+k[O2])
         ! SO, THE EFFECTIVE J-VALUE IS J*k[H2O]/(k[H2O]+k[N2]+k[O2])
         !
         ! We don't want to do this if strat-chem is in use, as all
         ! the intermediate reactions are included - this would be
         ! double-counting (SDE 04/01/13)
         !==============================================================

         ! Need to subtract O3->O1D from rate
         ! RXN_O3_1  specifies: O3 + hv -> O2 + O
         ! RXN_O3_2a specifies: O3 + hv -> O2 + O(1D)
         ZPJ(L,RXN_O3_1,I,J) = ZPJ(L,RXN_O3_1,I,J)
     &                       - ZPJ(L,RXN_O3_2a,I,J)

#if defined( BPCH_DIAG )
         !--------------------------------------------------------------
         ! ND22 (bpch) diagnostic
         !
         ! For UCX, store O1D and O3P photolysis rates separately
         !--------------------------------------------------------------
         IF ( Do_ND22 ) THEN
            AD22(I,J,L,5) = AD22(I,J,L,5) + ZPJ(L,RXN_O3_2a,I,J)
            AD22(I,J,L,6) = AD22(I,J,L,6) + ZPJ(L,RXN_O3_1, I,J)
         ENDIF
#endif

      ELSE

         !==============================================================
         ! %%%%%%%%%%%%%%%%%%%%%%%%%%%%%%%%%%
         ! %%% FOR MECHANISMS WITHOUT UCX %%%
         ! %%% (tropchem)                 %%%
         ! %%%%%%%%%%%%%%%%%%%%%%%%%%%%%%%%%%
         !
         ! SPECIAL TREATMENT FOR O3+hv -> OH+OH (trop-only simulation)
         !==============================================================

#if defined( BPCH_DIAG )
         !--------------------------------------------------------------
         ! ND22 (bpch) diagnostic
         !
         ! Store unadjusted total O3 photolysis rate as AD22(:,:,:,5)
         ! RXN_O3_2a specifies: O3 + hv -> O2 + O(1D)
         !--------------------------------------------------------------
         IF ( Do_ND22 ) THEN
            AD22(I,J,L,5) = AD22(I,J,L,5) + ZPJ(L,RXN_O3_2a,I,J)
         ENDIF
#endif

         !==============================================================
         ! %%%%%%%%%%%%%%%%%%%%%%%%%%%%%%%%%%
         ! %%% FOR MECHANISMS WITHOUT UCX %%%
         ! %%% (tropchem)                 %%%
         ! %%%%%%%%%%%%%%%%%%%%%%%%%%%%%%%%%%
         !
         ! Change rate of O(1D)+ N2 to be 3.1e-11 at 298K rather
         ! than 2.6e-11.  The temperature dependence remains the
         ! same, so the constant changes from 1.8e-11 to 2.14e-11
         ! according to Heard, pers. comm.,2002. (amf, bmy, 1/7/02)
         !==============================================================
         ! Change the rate of O(1D)+H2O from 2.2e-10 to 1.45e-10*
         ! exp(89/temp) on the basis of Dunlea and Ravishankara
         ! 'Measurement of the Rate coefficient for the reaction
         ! of O(1D) with H2O and re-evaluation of the atmospheric
         ! OH Production Rate'.  One of the RSC Journals
         ! (mje 4/5/04)
         !==============================================================
         ! Updated from JPL2006, the difference is pretty small.
         ! (jmao,02/26/2009)
         !==============================================================
         ! Additional update from JPL 10-6 for reaction of
         ! O3 + hv --> HO2 + OH and O1D + H2:
         ! Includes calculation of k[O3], where
         ! k[O3]  = J[O3]*1.2e-10/k[O1D], where
         ! k[O1D] = ([O1D]*[H2]+[O1D]*[H2O])/
         !          ([O1D]*[H2]+[O1D]*[H2O]+[O1D][N2]+[O1D][O2])
         ! (bhh, jmao, eam, 7/18/11)
         !==============================================================

         ! Inverse temperature [K-1]
         ITEMPK    = 1.0_fp / TEMP

         ! Set species concentrations [molec/m3] ???
         C_O2      = 0.2095e+0_fp * NUMDEN
         C_N2      = 0.7808e+0_fp * NUMDEN

         ! Added H2 concentration (bhh, jmao, eam, 7/18/11)
         ! Seasonal variability of H2 may be important,
         ! but not included in this update (bhh, jmao, eam, 7/18/11)
         C_H2      = 0.5000e-6_fp * NUMDEN

         RO1DplH2O = 1.63e-10_fp * EXP(  60.0_fp * ITEMPK ) * C_H2O

         RO1DplH2  = 1.2e-10                                * C_H2

         RO1D      = RO1DplH2O
     &             + RO1DplH2
     &             + 2.15e-11_fp * EXP( 110.0_fp * ITEMPK ) * C_N2
     &             + 3.30e-11_fp * EXP(  55.0_fp * ITEMPK ) * C_O2

         ! Prevent div-by-zero
         IF ( RO1D > 0.0_fp ) THEN

            ! RXN_O3_2a specifies: O3 + hv -> O2 + O(1D) #1
            ZPJ(L,RXN_O3_2a,I,J) = ZPJ(L,RXN_O3_2a,I,J)
     &                           * RO1DplH2O / RO1D

            ! RXN_O3_2b specifies: O3 + hv -> O2 + O(1D) #2
            ZPJ(L,RXN_O3_2b,I,J) = ZPJ(L,RXN_O3_2b,I,J)
     &                           * RO1DplH2  / RO1D

         ENDIF

#if defined( BPCH_DIAG )
         !--------------------------------------------------------------
         ! ND22 (bpch) diagnostic
         !
         ! Store P(OH) from O3 photolysis as AD22(:,:,:,6)
         !--------------------------------------------------------------
         IF ( Do_ND22 ) THEN
            AD22(I,J,L,6) = AD22(I,J,L,6)
     &                    + ZPJ(L,RXN_O3_2a,I,J)
     &                    + ZPJ(L,RXN_O3_2b,I,J)
         ENDIF
#endif

      ENDIF

      END SUBROUTINE PHOTRATE_ADJ
!EOC
      END MODULE FAST_JX_MOD<|MERGE_RESOLUTION|>--- conflicted
+++ resolved
@@ -107,14 +107,9 @@
 !\\
 ! !INTERFACE:
 !
-<<<<<<< HEAD
-      SUBROUTINE FAST_JX( WLAOD,     am_I_Root,  Input_Opt, 
+      SUBROUTINE FAST_JX( WLAOD,     am_I_Root,  Input_Opt,
      &                    State_Chm, State_Diag, State_Grid,
      &                    State_Met, RC )
-=======
-      SUBROUTINE FAST_JX( WLAOD,     am_I_Root, Input_Opt,
-     &                    State_Met, State_Chm, State_Diag, RC )
->>>>>>> 4f189308
 !
 ! !USES:
 !
@@ -153,16 +148,10 @@
       INTEGER,        INTENT(IN)    :: WLAOD       ! AOD calculated how?
                                                    ! (1: 550 nm, 0: 999 nm)
       LOGICAL,        INTENT(IN)    :: am_I_Root   ! Is this the root CPU?
-<<<<<<< HEAD
-      TYPE(OptInput), INTENT(IN)    :: Input_Opt   ! Input options 
+      TYPE(OptInput), INTENT(IN)    :: Input_Opt   ! Input options
       TYPE(ChmState), INTENT(IN)    :: State_Chm   ! Chemistry State object
       TYPE(GrdState), INTENT(IN)    :: State_Grid  ! Grid State object
       TYPE(MetState), INTENT(IN)    :: State_Met   ! Meteorology State object
-=======
-      TYPE(OptInput), INTENT(IN)    :: Input_Opt   ! Input options
-      TYPE(MetState), INTENT(IN)    :: State_Met   ! Meteorology State obj
-      TYPE(ChmState), INTENT(IN)    :: State_Chm   ! Chemistry State obj
->>>>>>> 4f189308
 !
 ! !INPUT/OUTPUT PARAMETERS:
 !
@@ -268,31 +257,17 @@
 
       ! Local variables for cloud overlap (hyl, phs)
       INTEGER       :: NUMB, KK, I
-<<<<<<< HEAD
       INTEGER       :: INDIC(State_Grid%NZ+1)
       INTEGER       :: INDGEN(State_Grid%NZ+1)! = (/ (i,i=1,State_Grid%NZ+1) /)
       INTEGER       :: KBOT(State_Grid%NZ)
       INTEGER       :: KTOP(State_Grid%NZ)
       INTEGER       :: INDICATOR(State_Grid%NZ+2)
-      REAL(fp)      :: FMAX(State_Grid%NZ)     ! maximum cloud fraction 
-                                       !  in a block, size can be to 
-                                       !  FIX(State_Grid%NZ)+1
+      REAL(fp)      :: FMAX(State_Grid%NZ)    ! maximum cloud fraction 
+                                              !  in a block, size can be to 
+                                              !  FIX(State_Grid%NZ)+1
       REAL(fp)      :: CLDF1D(State_Grid%NZ)
       REAL(fp)      :: ODNEW(State_Grid%NZ)
       REAL(fp)      :: P_CTM(State_Grid%NZ+2)
-=======
-      INTEGER       :: INDIC(LLPAR+1)
-      INTEGER       :: INDGEN(LLPAR+1)! = (/ (i,i=1,LLPAR+1) /)
-      INTEGER       :: KBOT(LLPAR)
-      INTEGER       :: KTOP(LLPAR)
-      INTEGER       :: INDICATOR(LLPAR+2)
-      REAL(fp)      :: FMAX(LLPAR)     ! maximum cloud fraction
-                                       !  in a block, size can be to
-                                       !  FIX(LLPAR)+1
-      REAL(fp)      :: CLDF1D(LLPAR)
-      REAL(fp)      :: ODNEW(LLPAR)
-      REAL(fp)      :: P_CTM(LLPAR+2)
->>>>>>> 4f189308
 
       LOGICAL       :: AOD999
 
@@ -601,19 +576,11 @@
 !     &                            SFCA,  OPTD,     OPTDUST, OPTAER,
 !     &                            O3COL, am_I_Root                    )
 !
-<<<<<<< HEAD
 !                  CASE( 1:6 ) 
-!                     CALL MMRAN_16( NUMB,  NLON,  NLAT,      YLAT,   
-!     &                              DAY,   MONTH, DAY_OF_YR, CSZA,    
-!     &                              TEMP,  SFCA,  OPTDUST,   OPTAER, 
-!     &                              State_Grid%NZ, FMAX,  ODNEW,     KBOT,   
-=======
-!                  CASE( 1:6 )
 !                     CALL MMRAN_16( NUMB,  NLON,  NLAT,      YLAT,
 !     &                              DAY,   MONTH, DAY_OF_YR, CSZA,
 !     &                              TEMP,  SFCA,  OPTDUST,   OPTAER,
-!     &                              LLPAR, FMAX,  ODNEW,     KBOT,
->>>>>>> 4f189308
+!     &                              State_Grid%NZ, FMAX,  ODNEW,     KBOT,
 !     &                              KTOP,  O3COL, am_I_Root )
 !
 !               END SELECT
@@ -1762,13 +1729,8 @@
 !\\
 ! !INTERFACE:
 !
-<<<<<<< HEAD
       SUBROUTINE INIT_FJX( am_I_Root,  Input_Opt,  State_Chm,
      &                     State_Diag, State_Grid, RC )
-=======
-      SUBROUTINE INIT_FJX( am_I_Root, Input_Opt,
-     &                     State_Chm, State_Diag, RC )
->>>>>>> 4f189308
 !
 ! !USES:
 !
@@ -2013,15 +1975,9 @@
       ENDDO
 
 #if defined( MODEL_GEOS )
-<<<<<<< HEAD
-      ! Diagnostics arrays 
+      ! Diagnostics arrays
       ALLOCATE(EXTRAL_NLEVS(State_Grid%NX,State_Grid%NY))
       ALLOCATE(EXTRAL_NITER(State_Grid%NX,State_Grid%NY))
-=======
-      ! Diagnostics arrays
-      ALLOCATE(EXTRAL_NLEVS(IIPAR,JJPAR))
-      ALLOCATE(EXTRAL_NITER(IIPAR,JJPAR))
->>>>>>> 4f189308
       EXTRAL_NLEVS(:,:) = 0.0
       EXTRAL_NITER(:,:) = 0.0
 #endif
@@ -3262,17 +3218,11 @@
       LOGICAL,        INTENT(IN)                      :: AOD999
       LOGICAL,        INTENT(IN)                      :: am_I_Root
       TYPE(OptInput), INTENT(IN)                      :: Input_Opt
-<<<<<<< HEAD
       TYPE(GrdState), INTENT(IN)                      :: State_Grid
       TYPE(MetState), INTENT(IN)                      :: State_Met
-!                                                    
-! !INPUT/OUTPUT PARAMETERS:                          
-!                                                    
-=======
 !
 ! !INPUT/OUTPUT PARAMETERS:
 !
->>>>>>> 4f189308
       TYPE(DgnState), INTENT(INOUT)                   :: State_Diag
 !
 ! !REMARKS:
@@ -3623,7 +3573,6 @@
       ! Calculate photolysis rates
       call JRATET(PPJ,T_INPUT,FFF, VALJXX,L_,State_Grid%NZ,NJX)
 
-<<<<<<< HEAD
       DO L=1,State_Grid%NZ
          IF ( State_Met%InChemGrid(ILON,ILAT,L) ) THEN
 
@@ -3639,22 +3588,6 @@
          ELSE
 
             ! Set J-rates outside the chemgrid to zero
-=======
-      ! Fill out common-block array of J-rates
-      DO L=1,LLCHEM
-         DO J=1,NRATJ
-            IF (JIND(J).gt.0) THEN
-               ZPJ(L,J,ILON,ILAT) = VALJXX(L,JIND(J))*JFACTA(J)
-            ELSE
-               ZPJ(L,J,ILON,ILAT) = 0.e+0_fp
-            ENDIF
-         ENDDO
-      ENDDO
-
-      ! Set J-rates outside the chemgrid to zero
-      IF (LLCHEM.lt.L_) THEN
-         DO L=LLCHEM+1,L_
->>>>>>> 4f189308
             DO J=1,NRATJ
                ZPJ(L,J,ILON,ILAT) = 0.e+0_fp
             ENDDO
@@ -4904,14 +4837,9 @@
       DO I = 1, L1_
 
          ! Use online O3 values in the chemistry grid if selected
-<<<<<<< HEAD
-         IF ( (USE_ONLINE_O3) .and. 
+         IF ( (USE_ONLINE_O3) .and.
      &        (I <= State_Grid%MaxChemLev) .and.
      &        (O3_CTM(I) > 0e+0_fp) ) THEN
-=======
-         IF ( (USE_ONLINE_O3) .and.
-     &        (I.le.LLCHEM)   .and. (O3_CTM(I) > 0e+0_fp) ) THEN
->>>>>>> 4f189308
 
             ! Convert from molec/cm3 to molec/cm2
             O3_CLIM(I) = O3_CTM(I) * (Z_CLIM(I+1)-Z_CLIM(I))
