!------------------------------------------------------------------------------
!                  GEOS-Chem Global Chemical Transport Model                  !
!------------------------------------------------------------------------------
!BOP
!
! !MODULE: fast_jx_mod.F
!
! !DESCRIPTION: Module FAST\_JX\_MOD contains routines and variables for
!  calculating photolysis rates using the Fast-JX scheme (Prather et al).
!  Current implementation is version 7.0a.
!\\
!\\
! !INTERFACE:
!
      MODULE FAST_JX_MOD
!
! !USES:
!
      USE CMN_FJX_MOD
      USE PRECISION_MOD    ! For GEOS-Chem Precision (fp)

      IMPLICIT NONE

      PRIVATE
!
! !PUBLIC MEMBER FUNCTIONS:
!
      PUBLIC  :: EXITC
      PUBLIC  :: PHOTO_JX
      PUBLIC  :: INIT_FJX
      PUBLIC  :: FAST_JX
      PUBLIC  :: PHOTRATE_ADJ

!
! !PRIVATE MEMBER FUNCTIONS:
!
      PRIVATE :: SOLAR_JX
      PRIVATE :: OPMIE
      PRIVATE :: MIESCT
      PRIVATE :: LEGND0
      PRIVATE :: BLKSLV
      PRIVATE :: GEN_ID
      PRIVATE :: JRATET
      PRIVATE :: X_INTERP
      PRIVATE :: SPHERE2
      PRIVATE :: EXTRAL
      PRIVATE :: RD_PROF_NC
      PRIVATE :: RD_XXX
      PRIVATE :: RD_AOD
      PRIVATE :: RD_MIE
      PRIVATE :: RD_JS_JX
      PRIVATE :: SET_AER
!
! !REVISION HISTORY:
!  27 Mar 2013 - S. D. Eastham - Initial version (based on original GEOS-Chem
!                                files and instructions from J. Mao)
!  28 Mar 2013 - S. D. Eastham - Upgraded to Fast-JX v7.0
!  20 Feb 2014 - M. Sulprizio  - Removed "define.h", this is now obsolete
!  13 Nov 2014 - M. Yannetti   - Added PRECISION_MOD
!  29 Mar 2016 - R. Yantosca   - Add flags for rxns adjusted by PHOTRATE_ADJ
!  27 Jun 2016 - M. Sulprizio  - Remove FJXFUNC and JV_INDEX routines. We now
!                                obtain the photolysis rates directly from the
!                                ZPJ array.
!  29 Nov 2016 - R. Yantosca - grid_mod.F90 is now gc_grid_mod.F90
!EOP
!------------------------------------------------------------------------------
!BOC
      ! Flags for certain photo-reactions that will be adjusted by
      ! subroutine PHOTRATE_ADJ, which is called by FlexChem (bmy 3/29/16)
      INTEGER, PUBLIC :: RXN_O2    = -1   ! O2  + jv --> O   + O
      INTEGER, PUBLIC :: RXN_O3_1  = -1   ! O3  + hv --> O2  + O
      INTEGER, PUBLIC :: RXN_O3_2a = -1   ! O3  + hv --> 2OH         (Tropchem)
                                          ! O3  + hv --> O2  + O(1D) (UCX #1)
      INTEGER, PUBLIC :: RXN_O3_2b = -1   ! O3  + hv --> O2  + O(1D) (UCX #2)
      INTEGER, PUBLIC :: RXN_H2SO4 = -1   ! SO4 + hv --> SO2 + 2OH
      INTEGER, PUBLIC :: RXN_NO2   = -1   ! NO2 + hv --> NO  + O

      ! Needed for UCX_MOD
      INTEGER, PUBLIC :: RXN_NO    = -1
      INTEGER, PUBLIC :: RXN_NO3   = -1
      INTEGER, PUBLIC :: RXN_N2O   = -1

      ! Species ID flags
      INTEGER :: id_CH2IBr, id_IBr,  id_CH2ICl, id_ICl,   id_I2
      INTEGER :: id_HOI,    id_IO,   id_OIO,    id_INO,   id_IONO
      INTEGER :: id_IONO2,  id_I2O2, id_CH3I,   id_CH2I2, id_I2O4
      INTEGER :: id_I2O3

#if defined( MODEL_GEOS )
      ! Diagnostics arrays (ckeller, 5/22/18)
      REAL, ALLOCATABLE, PUBLIC :: EXTRAL_NLEVS(:,:), EXTRAL_NITER(:,:)
#endif

      CONTAINS
!EOC
!------------------------------------------------------------------------------
!                  GEOS-Chem Global Chemical Transport Model                  !
!------------------------------------------------------------------------------
!BOP
!
! !ROUTINE: fast_jx
!
! !DESCRIPTION: Subroutine FAST\_JX loops over longitude and latitude, and
!  calls PHOTO\_JX to compute J-Values for each column at every chemistry
!  time-step.
!\\
!\\
! !INTERFACE:
!
      SUBROUTINE FAST_JX( WLAOD,     am_I_Root, Input_Opt,
     &                    State_Met, State_Chm, State_Diag, RC )
!
! !USES:
!
      USE CMN_SIZE_MOD,       ONLY : IIPAR, JJPAR, LLPAR
      USE CMN_SIZE_MOD,       ONLY : NDUST
      USE ErrCode_Mod
      USE ERROR_MOD,          ONLY : ERROR_STOP, ALLOC_ERR
      USE ERROR_MOD,          ONLY : DEBUG_MSG
      USE GC_GRID_MOD,        ONLY : GET_YMID
      USE Input_Opt_Mod,      ONLY : OptInput
      USE State_Chm_Mod,      ONLY : ChmState
      USE State_Chm_Mod,      ONLY : Ind_
      USE State_Diag_Mod,     ONLY : DgnState
      USE State_Met_Mod,      ONLY : MetState
      USE TIME_MOD,           ONLY : GET_MONTH, GET_DAY, GET_DAY_OF_YEAR
      USE TIME_MOD,           ONLY : GET_TAU,   GET_YEAR
      USE TOMS_MOD,           ONLY : GET_OVERHEAD_O3

      IMPLICIT NONE

!==============================================================================
! Uncomment the appropriate #define statement to denote which of the
! available cloud overlap options that you wish to use.

!! Linear overlap
!#define USE_LINEAR_OVERLAP 1

! Approximate random overlap (balance between accuracy & speed)
#define USE_APPROX_RANDOM_OVERLAP 1

!! Maximum random cloud overlap (most computationally intensive)
!#define USE_MAXIMUM_RANDOM_OVERLAP 1
!==============================================================================
!
! !INPUT PARAMETERS:
!
      INTEGER,        INTENT(IN)    :: WLAOD       ! AOD calculated how?
                                                   ! (1: 550 nm, 0: 999 nm)
      LOGICAL,        INTENT(IN)    :: am_I_Root   ! Is this the root CPU?
      TYPE(OptInput), INTENT(IN)    :: Input_Opt   ! Input options
      TYPE(MetState), INTENT(IN)    :: State_Met   ! Meteorology State obj
      TYPE(ChmState), INTENT(IN)    :: State_Chm   ! Chemistry State obj
!
! !INPUT/OUTPUT PARAMETERS:
!
      TYPE(DgnState), INTENT(INOUT) :: State_Diag  ! Diagnostics State obj
!
! !OUTPUT PARAMETERS:
!
      INTEGER,        INTENT(OUT)   :: RC          ! Success or failure?
!
! !REMARKS:
!
!  Parameter to choose cloud overlap algorithm:
!  ============================================================================
!  (1 ) OVERLAP (INTEGER) : 1 - Linear Approximation (used up to v7-04-12)
!                           2 - Approximate Random Overlap (default)
!                           3 - Maximum Random Overlap (computation intensive)
!
! !REVISION HISTORY:
!  01 Apr 1998 - P. Murti, R. Martin, R. Yantosca - Initial version
!  (1 ) Call this routine EACH chemistry time-step, before solver.
!  (2 ) This routine must know IMAX, JMAX, LMAX.
!  (3 ) Now use new !$OMP compiler directives for parallelization (bmy, 5/2/00)
!  (4 ) Now reference "cmn_fj.h" and "jv_cmn.h" for the aerosol
!        optical depths (bmy, 10/2/00)
!  (5 ) Add OPTDUST as a local variable -- make OPTDUST private for
!        the parallel DO-loop, since it stores 1 column of aerosol optical
!        depth for each dust type (bmy, rvm, 10/2/00)
!  (6 ) For now, LPAR in "cmn_fj.h" = LGLOB in "CMN_SIZE".  Therefore we
!        assume that we are always doing global runs. (bmy, 10/2/00)
!  (7 ) Removed obsolete code from 10/2/00 (bmy, 12/21/00)
!  (8 ) Replace {IJL}GLOB w/ IIPAR,JJPAR,LLPAR everywhere.  Also YLMID(NLAT)
!        needs to be referenced by YLMID(NLAT+J0). (bmy, 9/26/01)
!  (9 ) Remove obsolete code from 9/01.  Updated comments. (bmy, 10/24/01)
!  (10) Add OPTAER as a local variable, make it private for the parallel
!        DO loop, since it stores 1 column of aerosol optical depths for each
!        aerosol type.  Pass OPTAER to PHOTOJ via the argument list.  Declare
!        OPTAER as PRIVATE for the parallel DO-loop. (rvm, bmy, 2/27/02)
!  (11) Now reference GET_PEDGE from "pressure_mod.f", which returns the
!        correct "floating" pressure. (dsa, bdf, bmy, 8/20/02)
!  (12) Now reference T from "dao_mod.f" (bmy, 9/23/02)
!  (13) Now uses routine GET_YMID from "grid_mod.f" to compute grid box
!        latitude.  Now make IDAY, MONTH local variables.  Now use function
!        GET_DAY_OF_YEAR from "time_mod.f".  Bug fix: now IDAY (as passed to
!        photoj.f) is day of year rather than cumulative days since Jan 1,
!        1985. (bmy, 2/11/03)
!  (14) Now reference routine GET_YEAR from "time_mod.f".  Added LASTMONTH
!        as a SAVEd variable.  Now call READ_TOMSO3 from "toms_mod.f" at the
!        beginning of a new month (or the first timestep) to read TOMS O3
!        columns which will be used by "set_prof.f".  Now also reference
!        routine GET_DAY from "time_mod.f".  Rename IDAY to DAY_OF_YR. Pass
!        day of month to PHOTOJ.  Updated comments, cosmetic changes.
!        (bmy, 7/17/03)
!  (15) Bug fix: PRES needs to be the true surface pressure for GEOS-4, but
!        PS-PTOP for all prior GEOS models.  (bmy, 2/6/04)
!  (16) Now account for cloud overlap (Maximum-Random Overlap and Random
!        Overlap) in each column (hyl, phs, bmy, 9/18/07)
!  (17) Now initialize the PJ array here, instead of two layers below in
!        "set_prof.f".  Now no longer pass PRES to "photoj.f". (bmy, 11/29/07)
!  (18) Now switch to approx. random overlap option (hyl, phs, bmy, 10/7/08)
!  (19) Now can handle GEOS-5 reprocessed met data with OPTDEPTH being
!        in-cloud optical depths. (bmy, hyl, 10/24/08)
!  (10) Remove references to IN_CLOUD_OD (bmy, 10/15/09)
!  13 Aug 2010 - R. Yantosca - Added ProTeX headers
!  13 Aug 2010 - R. Yantosca - Treat MERRA in the same way as GEOS-5
!  08 Feb 2012 - R. Yantosca - Treat GEOS-5.7.x in the same way as MERRA
!  01 Mar 2012 - R. Yantosca - Now use GET_YMID(I,J,L) from grid_mod.F90
!  06 Mar 2012 - R. Yantosca - Now call GET_OVERHEAD_O3 to get the total
!                              overhead O3 column for FAST-J
!  30 Jul 2012 - R. Yantosca - Now accept am_I_Root as an argument when
!                              running with the traditional driver main.F
!  10 Aug 2012 - R. Yantosca - Replace IPAR, JPAR, LPAR w/ IIPAR, JJPAR, LLPAR
!  27 Mar 2013 - S.D. Eastham- Rolled in FAST_JX_MOD
!  21 Feb 2014 - M. Sulprizio- Replaced all met field arrays with State_Met
!                              derived type object
!  28 Feb 2014 - M. Sulprizio- Now obtain O3_CTM directly from CSPEC
!  05 Mar 2014 - R. Yantosca - Cosmetic changes
!  06 Nov 2014 - R. Yantosca - Now use State_Met%CLDF(I,J,L)
!  06 Nov 2014 - R. Yantosca - Now use State_Met%OPTD(I,J,L)
!  26 Feb 2015 - E. Lundgren - Replace GET_PEDGE with State_Met%PEDGE.
!                              Remove dependency on pressure_mod and
!                              redundant PEDGE pre-preprocessor block if
!                              EXTERNAL_GRID.
!  09 Apr 2015 - R. Yantosca - Bug fixes: Add missing vars to !$OMP+PRIVATE
!                              clause and error check for JLOOP > 0
!  11 Aug 2015 - R. Yantosca - MERRA2 behaves the same way as for GEOS-FP
!  21 Dec 2015 - M. Sulprizio- Replace CSPEC with State_Chm%Species
!  17 Jun 2016 - R. Yantosca - Now define id_O3 with the Ind_ function
!  03 Oct 2017 - E. Lundgren - Pass State_Diag as argument
!EOP
!------------------------------------------------------------------------------
!BOC
!
! !LOCAL VARIABLES:
!
      INTEGER, SAVE :: LASTMONTH = -1
      INTEGER       :: NLON, NLAT, DAY,  MONTH, DAY_OF_YR, L, N
      INTEGER       :: IOPT, LCHEM
      REAL(fp)      :: CSZA, PRES, SFCA, YLAT,  O3_TOMS
      REAL(fp)      :: O3_CTM(LLPAR+1)
      REAL(fp)      :: T_CTM(LLPAR+1), OPTD(LLPAR)
      REAL(fp)      :: OPTDUST(LLPAR,NDUST)
      REAL(fp)      :: OPTAER(LLPAR,A_)

      ! Local variables for cloud overlap (hyl, phs)
      INTEGER       :: NUMB, KK, I
      INTEGER       :: INDIC(LLPAR+1)
      INTEGER       :: INDGEN(LLPAR+1)! = (/ (i,i=1,LLPAR+1) /)
      INTEGER       :: KBOT(LLPAR)
      INTEGER       :: KTOP(LLPAR)
      INTEGER       :: INDICATOR(LLPAR+2)
      REAL(fp)      :: FMAX(LLPAR)     ! maximum cloud fraction
                                       !  in a block, size can be to
                                       !  FIX(LLPAR)+1
      REAL(fp)      :: CLDF1D(LLPAR)
      REAL(fp)      :: ODNEW(LLPAR)
      REAL(fp)      :: P_CTM(LLPAR+2)

      LOGICAL       :: AOD999

      LOGICAL, SAVE :: FIRST = .true.

      ! Local variables for quantities from Input_Opt
      LOGICAL       :: LPRT

      ! Species ID flags
      INTEGER, SAVE :: id_O3

      ! Strings
      CHARACTER(LEN=255) :: ErrMsg, ThisLoc

      !=================================================================
      ! FAST_JX begins here!
      !=================================================================

      ! Initialize
      RC        = GC_SUCCESS
      ErrMsg    = ''
      ThisLoc   = ' -> at Fast_JX (in module GeosCore/fast_jx_mod.F)'
      LPRT      = ( am_I_Root .and. Input_Opt%LPRT )

      ! Get day of year (0-365 or 0-366)
      DAY_OF_YR = GET_DAY_OF_YEAR()

      ! Get current month
      MONTH     = GET_MONTH()

      ! Get day of month
      DAY       = GET_DAY()

      ! Was AOD calculated at 999 nm or reference?
      AOD999    = ( WLAOD == 0 )

      !-----------------------------------------------------------------
      ! Special handling for first-time setup
      !-----------------------------------------------------------------
      IF ( FIRST ) THEN

         ! Get the species ID for O3
         id_O3 = Ind_('O3')
         IF ( id_O3 < 0 ) THEN
            ErrMsg = 'O3 is not a defined species!'
            CALL GC_Error( ErrMsg, RC, ThisLoc )
            RETURN
         ENDIF

#if defined( USE_MAXIMUM_RANDOM_OVERLAP )
         ! Special setup only for max random overlap
         DO i = 1,LLPAR+1
            INDGEN(i) = i       !(/(i,i=1,LLPAR+1)/)
         ENDDO
#endif

         ! Reset first-time flag
         FIRST = .FALSE.

      ENDIF

      !=================================================================
      ! For each (NLON,NLAT) location, call subroutine PHOTO_JX (in a
      ! parallel loop to compute J-values for the entire column.
      ! J-values will be stored in the common-block variable ZPJ, and
      ! will be later accessed via function FJXFUNC.
      !=================================================================
!$OMP PARALLEL DO
!$OMP+DEFAULT( SHARED )
!$OMP+PRIVATE( NLAT,    NLON,   YLAT,      CSZA,    L       )
!$OMP+PRIVATE( P_CTM ,  T_CTM,  SFCA,      O3_TOMS, O3_CTM  )
!$OMP+PRIVATE( LCHEM,   OPTAER, N,         IOPT             )
!$OMP+PRIVATE( OPTDUST, OPTD,   CLDF1D                      )
#if defined( USE_MAXIMUM_RANDOM_OVERLAP )
!$OMP+PRIVATE( FMAX,    KK,     NUMB,      KBOT             )
!$OMP+PRIVATE( KTOP     ODNEW,  INDICATOR, INDIC            )
#endif
!$OMP+SCHEDULE( DYNAMIC )

      ! Loop over latitudes
      DO NLAT = 1, JJPAR

         ! Loop over longitudes
         DO NLON = 1, IIPAR

            ! Grid box latitude [degrees]
            YLAT            = GET_YMID( NLON, NLAT, 1 )

            ! Cosine of solar zenith angle [unitless] at (NLON,NLAT)
            CSZA            = State_Met%SUNCOSmid(NLON,NLAT)

            ! Define the P array here
            DO L = 1, LLPAR+1
               P_CTM(L)     = State_Met%PEDGE( NLON, NLAT, L )
            ENDDO

            ! Top edge of P_CTM is top of atmosphere (bmy, 2/13/07)
            P_CTM(LLPAR+2)  = 0e+0_fp

            ! Temperature profile [K] at (NLON,NLAT)
            T_CTM(1:LLPAR)  = State_Met%T(NLON,NLAT,1:LLPAR)

            ! Top of atmosphere
            T_CTM(LLPAR+1)  = T_CTM(LLPAR)

            ! Surface albedo [unitless] at (NLON,NLAT)
            SFCA            = State_Met%UVALBEDO(NLON,NLAT)

            ! Overhead ozone column [DU] at (NLON, NLAT)
            ! These values are either from the met fields or TOMS/SBUV,
            ! depending on the settings in input.geos
            O3_TOMS         = GET_OVERHEAD_O3( NLON, NLAT )

            ! CTM ozone densities (molec/cm3) at (NLON, NLAT)
            O3_CTM          = 0e+0_fp
            LCHEM           = State_Met%ChemGridLev(NLON,NLAT)
            DO L = 1, LCHEM
               O3_CTM(L)    = State_Chm%Species(NLON,NLAT,L,id_O3)
            ENDDO

            ! Aerosol OD profile [unitless] at (NLON,NLAT)
            ! and at 1000nm, IWV1000 (DAR)
            !OPTAER wants NAER*NRH values but ODAER is now NAER
            !use IRHARR to map to correct OPTAER bin (DAR 08/13)
            OPTAER = 0.0e+0_fp
            DO N = 1, NAER
            DO L = 1, LLPAR
               IOPT = ( (N-1) * NRH ) + IRHARR(NLON,NLAT,L)
               OPTAER(L,IOPT) = ODAER(NLON,NLAT,L,IWV1000,N)
            ENDDO
            ENDDO
            DO N = 1, NDUST
            DO L = 1, LLPAR
              OPTDUST(L,N) = ODMDUST(NLON,NLAT,L,IWV1000,N)
            ENDDO
            ENDDO

            ! Mineral dust OD profile [unitless] at (NLON,NLAT)
            ! and at 1000nm, IWV1000 (DAR)
!            OPTDUST         = ODMDUST(NLON,NLAT,:,IWV1000,:)

            ! Cloud OD profile [unitless] at (NLON,NLAT)
            OPTD            = State_Met%OPTD(NLON,NLAT,1:LLPAR)

            !-----------------------------------------------------------
            !### If you want to exclude aerosol OD, mineral dust OD,
            !### or cloud OD, then uncomment the following lines:
            !OPTAER  = 0d0
            !OPTDUST = 0d0
            !OPTD(:)    = 0d0
            !-----------------------------------------------------------

#if defined( USE_LINEAR_OVERLAP )
            !===========================================================
            ! %%%% CLOUD OVERLAP: LINEAR ASSUMPTION %%%%
            !
            ! Directly use OPTDEPTH = TAUCLD * CLDTOT
            !===========================================================

            ! Column cloud fraction (not less than zero)
            CLDF1D = State_Met%CLDF(NLON,NLAT,1:LLPAR)
            WHERE ( CLDF1D < 0e+0_fp ) CLDF1D = 0e+0_fp

            ! NOTE: For GEOS-FP and MERRA-2 met fields, the optical
            ! depth is the in-cloud optical depth.  At this point it has
            ! NOT been multiplied by cloud fraction yet.  Therefore, we can
            ! just apply the ! we can just apply the linear overlap formula
            ! as written above (i.e. multiply by cloud fraction).
            OPTD = OPTD * CLDF1D

            ! Call FAST-JX routines to compute J-values
            CALL PHOTO_JX( CSZA,      SFCA,      P_CTM,  T_CTM,
     &                     O3_CTM,    O3_TOMS,   AOD999, OPTAER,
     &                     OPTDUST,   OPTD,      NLON,   NLAT,
     &                     YLAT,      DAY_OF_YR, MONTH,  DAY,
     &                     am_I_Root, Input_Opt, State_Diag  )


#elif defined( USE_APPROX_RANDOM_OVERLAP )
            !===========================================================
            ! %%%% CLOUD OVERLAP: APPROX RANDOM OVERLAP ASSUMPTION %%%%
            !
            ! Use OPTDEPTH = TAUCLD * CLDTOT**1.5
            !===========================================================

            ! Column cloud fraction (not less than zero)
            CLDF1D = State_Met%CLDF(NLON,NLAT,1:LLPAR)
            WHERE ( CLDF1D < 0e+0_fp ) CLDF1D = 0e+0_fp

            ! NOTE: For GEOS-FP and MERRA-2 met fields, the optical
            ! depth is the in-cloud optical depth.  At this point it has
            ! NOT been multiplied by cloud fraction yet.  Therefore, we can
            ! just apply the approximate random overlap formula as written
            ! above (i.e. multiply by cloud fraction^1.5).
            OPTD = OPTD * ( CLDF1D )**1.5e+0_fp

            ! Call FAST-JX routines to compute J-values
            CALL PHOTO_JX( CSZA,      SFCA,      P_CTM,  T_CTM,
     &                     O3_CTM,    O3_TOMS,   AOD999, OPTAER,
     &                     OPTDUST,   OPTD,      NLON,   NLAT,
     &                     YLAT,      DAY_OF_YR, MONTH,  DAY,
     &                     am_I_Root, Input_Opt, State_Diag  )

#elif defined( USE_MAXIMUM_RANDOM_OVERLAP )
            !===========================================================
            ! %%%% CLOUD OVERLAP: MAXIMUM RANDOM OVERLAP %%%%
            !
            ! The Maximum-Random Overlap (MRAN) scheme assumes that
            ! clouds in adjacent layers are maximally overlapped to
            ! form a cloud block and that blocks of clouds separated by
            ! clear layers are randomly overlapped.  A vertical profile
            ! of fractional cloudiness is converted into a series of
            ! column configurations with corresponding fractions
            ! (see Liu et al., JGR 2006; hyl,3/3/04).
            !
            ! For more details about cloud overlap assumptions and
            ! their effect on photolysis frequencies and key oxidants
            ! in the troposphere, refer to the following articles:
            !
            ! (1) Liu, H., et al., Radiative effect of clouds on
            !      tropospheric chemistry in a global three-dimensional
            !      chemical transport model, J. Geophys. Res., vol.111,
            !      D20303, doi:10.1029/2005JD006403, 2006.
            ! (2) Tie, X., et al., Effect of clouds on photolysis and
            !      oxidants in the troposphere, J. Geophys. Res.,
            !      108(D20), 4642, doi:10.1029/2003JD003659, 2003.
            ! (3) Feng, Y., et al., Effects of cloud overlap in
            !      photochemical models, J. Geophys. Res., 109,
            !      D04310, doi:10.1029/2003JD004040, 2004.
            ! (4) Stubenrauch, C.J., et al., Implementation of subgrid
            !      cloud vertical structure inside a GCM and its effect
            !      on the radiation budget, J. Clim., 10, 273-287, 1997.
            !-----------------------------------------------------------
            ! MMRAN needs IN-CLOUD optical depth (ODNEW) as input
            ! Use cloud fraction, instead of OPTD, to form cloud blocks
            ! (hyl,06/19/04)
            !===========================================================

               ! Sort this out later
               CALL ERROR_STOP('MMRAN_16 not yet FJX compatible.',
     &                         'fast_jx_mod.F')
!               ! Initialize
!               FMAX(:)   = 0d0  ! max cloud fraction in each cloud block
!               ODNEW(:)  = 0d0  ! in-cloud optical depth
!               CLDF1D    = State_Met%CLDF(1:LLPAR,NLON,NLAT)
!               INDICATOR = 0
!
!               ! set small negative CLDF or OPTD to zero.
!               ! Set indicator vector.
!               WHERE ( CLDF1D <= 0d0 )
!                  CLDF1D               = 0d0
!                  OPTD                 = 0D0
!               ELSEWHERE
!                  INDICATOR(2:LLPAR+1) = 1
!               ENDWHERE
!
!               ! Prevent negative opt depth
!               WHERE ( OPTD < 0D0 ) OPTD   = 0D0
!
!               !--------------------------------------------------------
!               ! Generate cloud blocks & get their Bottom and Top levels
!               !--------------------------------------------------------
!               INDICATOR = CSHIFT(INDICATOR, 1) - INDICATOR
!               INDIC     = INDICATOR(1:LLPAR+1)
!
!               ! Number of cloud block
!               NUMB      = COUNT( INDIC == 1 )
!
!               ! Bottom layer of each block
!               KBOT(1:NUMB) = PACK(INDGEN, (INDIC == 1 ) )
!
!               ! Top layer of each block
!               KTOP(1:NUMB) = PACK(INDGEN, (INDIC == -1) ) - 1
!
!               !--------------------------------------------------------
!               ! For each cloud block, get Max Cloud Fractions, and
!               ! in-cloud optical depth vertical distribution.
!               !--------------------------------------------------------
!               DO KK = 1, NUMB
!
!                  ! Max cloud fraction
!                  FMAX(KK) = MAXVAL( CLDF1D(KBOT(KK):KTOP(KK)) )
!
!                  ! NOTE: for the GEOS-FP and MERRA-2 met fields (i.e. with
!                  ! optical depth & cloud fractions regridded with RegridTau)
!                  ! OPTD is the in-cloud optical depth.  At this point it has
!                  ! NOT been multiplied by cloud fraction yet.  Therefore,
!                  ! we can just set ODNEW = OPTD. (bmy, hyl, 10/24/08)
!
!                  ! ODNEW is adjusted in-cloud OD vertical distrib.
!                  ODNEW(KBOT(KK):KTOP(KK)) = OPTD(KBOT(KK):KTOP(KK))
!
!               ENDDO
!
!               !--------------------------------------------------------
!               ! Apply Max RANdom if 1-6 clouds blocks, else use linear
!               !--------------------------------------------------------
!               SELECT CASE( NUMB )
!
!                  CASE( 0,7: )
!                     CALL PHOTOJ( NLON,  NLAT,     YLAT,    DAY_OF_YR,
!     &                            MONTH, DAY,      CSZA,    TEMP,
!     &                            SFCA,  OPTD,     OPTDUST, OPTAER,
!     &                            O3COL, am_I_Root                    )
!
!                  CASE( 1:6 )
!                     CALL MMRAN_16( NUMB,  NLON,  NLAT,      YLAT,
!     &                              DAY,   MONTH, DAY_OF_YR, CSZA,
!     &                              TEMP,  SFCA,  OPTDUST,   OPTAER,
!     &                              LLPAR, FMAX,  ODNEW,     KBOT,
!     &                              KTOP,  O3COL, am_I_Root )
!
!               END SELECT
!           ENDIF
#endif
         ENDDO
      ENDDO
!$OMP END PARALLEL DO

      FIRST=.FALSE.
      !-----------------------------------------------------------
      ! END OF SUBROUTINE FAST-J
      !-----------------------------------------------------------
      END SUBROUTINE FAST_JX
!EOC
!------------------------------------------------------------------------------
!                  GEOS-Chem Global Chemical Transport Model                  !
!------------------------------------------------------------------------------
!BOP
!
! !IROUTINE: blkslv
!
! !DESCRIPTION: Subroutine BLKSLV solves the block tri-diagonal system
!\\
!\\
! !INTERFACE:
!
      SUBROUTINE BLKSLV
     &     (FJ,POMEGA,FZ,ZTAU,ZFLUX,RFL,PM,PM0,FJTOP,FJBOT,ND)
!
! !USES:
!
!
! !INPUT PARAMETERS:
!
      INTEGER, INTENT(IN)   ::  ND
      REAL(fp), INTENT(IN)  ::  POMEGA(M2_,N_,W_),FZ(N_,W_),ZTAU(N_,W_),
     &                          PM(M_,M2_),PM0(M2_),
     &                          RFL(W_),ZFLUX(W_)
!
! !OUTPUT PARAMETERS:
!
      REAL(fp), INTENT(OUT) ::  FJ(N_,W_),FJTOP(W_),FJBOT(W_)
!
! !REMARKS:
! The block tri-diagonal system:
!       A(I)*X(I-1) + B(I)*X(I) + C(I)*X(I+1) = H(I)
!
! !REVISION HISTORY:
!  27 Mar 2013 - S. D. Eastham - Copied from GEOS-Chem v9-01-03
!EOP
!------------------------------------------------------------------------------
!BOC
!
! !LOCAL VARIABLES:
!
      REAL(fp), DIMENSION(M_,N_,W_)    ::  A,C,H,   RR

      REAL(fp), DIMENSION(M_,M_,N_,W_) ::  B,AA,CC,  DD
      REAL(fp), DIMENSION(M_,M_)       ::  E
      REAL(fp)  SUMB,SUMBX,SUMT
      INTEGER I, J, K, L

      !=================================================================
      ! BLKSLV begins here!
      !=================================================================

      do K = 1,W_
       call GEN_ID (POMEGA(1,1,K),FZ(1,K),ZTAU(1,K),ZFLUX(K),RFL(K),
     &     PM,PM0, B(1,1,1,K),CC(1,1,1,K),AA(1,1,1,K),
     &             A(1,1,K),H(1,1,K),C(1,1,K), ND)
      enddo

      do K = 1,W_
C-----------UPPER BOUNDARY L=1
       L = 1
        do J = 1,M_
         do I = 1,M_
          E(I,J) = B(I,J,1,K)
         enddo
        enddo

c---setup L & U matrices
         E(2,1) = E(2,1)/E(1,1)
         E(2,2) = E(2,2)-E(2,1)*E(1,2)
         E(2,3) = E(2,3)-E(2,1)*E(1,3)
         E(2,4) = E(2,4)-E(2,1)*E(1,4)
         E(3,1) = E(3,1)/E(1,1)
         E(3,2) = (E(3,2)-E(3,1)*E(1,2))/E(2,2)
         E(3,3) = E(3,3)-E(3,1)*E(1,3)-E(3,2)*E(2,3)
         E(3,4) = E(3,4)-E(3,1)*E(1,4)-E(3,2)*E(2,4)
         E(4,1) = E(4,1)/E(1,1)
         E(4,2) = (E(4,2)-E(4,1)*E(1,2))/E(2,2)
         E(4,3) = (E(4,3)-E(4,1)*E(1,3)-E(4,2)*E(2,3))/E(3,3)
         E(4,4) = E(4,4)-E(4,1)*E(1,4)-E(4,2)*E(2,4)-E(4,3)*E(3,4)
c---invert L
         E(4,3) = -E(4,3)
         E(4,2) = -E(4,2)-E(4,3)*E(3,2)
         E(4,1) = -E(4,1)-E(4,2)*E(2,1)-E(4,3)*E(3,1)
         E(3,2) = -E(3,2)
         E(3,1) = -E(3,1)-E(3,2)*E(2,1)
         E(2,1) = -E(2,1)
c---invert U
         E(4,4) = 1.e+0_fp/E(4,4)
         E(3,4) = -E(3,4)*E(4,4)/E(3,3)
         E(3,3) = 1.e+0_fp/E(3,3)
         E(2,4) = -(E(2,3)*E(3,4)+E(2,4)*E(4,4))/E(2,2)
         E(2,3) = -E(2,3)*E(3,3)/E(2,2)
         E(2,2) = 1.e+0_fp/E(2,2)
         E(1,4) = -(E(1,2)*E(2,4)+E(1,3)*E(3,4)+E(1,4)*E(4,4))/E(1,1)
         E(1,3) = -(E(1,2)*E(2,3)+E(1,3)*E(3,3))/E(1,1)
         E(1,2) = -E(1,2)*E(2,2)/E(1,1)
         E(1,1) = 1.e+0_fp/E(1,1)
c---multiply U-invers * L-inverse
         E(1,1) = E(1,1)+E(1,2)*E(2,1)+E(1,3)*E(3,1)+E(1,4)*E(4,1)
         E(1,2) = E(1,2)+E(1,3)*E(3,2)+E(1,4)*E(4,2)
         E(1,3) = E(1,3)+E(1,4)*E(4,3)
         E(2,1) = E(2,2)*E(2,1)+E(2,3)*E(3,1)+E(2,4)*E(4,1)
         E(2,2) = E(2,2)+E(2,3)*E(3,2)+E(2,4)*E(4,2)
         E(2,3) = E(2,3)+E(2,4)*E(4,3)
         E(3,1) = E(3,3)*E(3,1)+E(3,4)*E(4,1)
         E(3,2) = E(3,3)*E(3,2)+E(3,4)*E(4,2)
         E(3,3) = E(3,3)+E(3,4)*E(4,3)
         E(4,1) = E(4,4)*E(4,1)
         E(4,2) = E(4,4)*E(4,2)
         E(4,3) = E(4,4)*E(4,3)

        do J = 1,M_
         do I = 1,M_
          DD(I,J,1,K) = -E(I,1)*CC(1,J,1,K)-E(I,2)*CC(2,J,1,K)
     &                  -E(I,3)*CC(3,J,1,K)-E(I,4)*CC(4,J,1,K)
         enddo
          RR(J,1,K) = E(J,1)*H(1,1,K)+E(J,2)*H(2,1,K)
     &              +E(J,3)*H(3,1,K)+E(J,4)*H(4,1,K)
        enddo

C----------CONTINUE THROUGH ALL DEPTH POINTS ID=2 TO ID=ND-1
       do L = 2,ND-1

        do J = 1,M_
         do I = 1,M_
          B(I,J,L,K) = B(I,J,L,K) + A(I,L,K)*DD(I,J,L-1,K)
         enddo
          H(J,L,K) = H(J,L,K) - A(J,L,K)*RR(J,L-1,K)
        enddo

        do J = 1,M_
         do I = 1,M_
          E(I,J) = B(I,J,L,K)
         enddo
        enddo

c---setup L & U matrices
         E(2,1) = E(2,1)/E(1,1)
         E(2,2) = E(2,2)-E(2,1)*E(1,2)
         E(2,3) = E(2,3)-E(2,1)*E(1,3)
         E(2,4) = E(2,4)-E(2,1)*E(1,4)
         E(3,1) = E(3,1)/E(1,1)
         E(3,2) = (E(3,2)-E(3,1)*E(1,2))/E(2,2)
         E(3,3) = E(3,3)-E(3,1)*E(1,3)-E(3,2)*E(2,3)
         E(3,4) = E(3,4)-E(3,1)*E(1,4)-E(3,2)*E(2,4)
         E(4,1) = E(4,1)/E(1,1)
         E(4,2) = (E(4,2)-E(4,1)*E(1,2))/E(2,2)
         E(4,3) = (E(4,3)-E(4,1)*E(1,3)-E(4,2)*E(2,3))/E(3,3)
         E(4,4) = E(4,4)-E(4,1)*E(1,4)-E(4,2)*E(2,4)-E(4,3)*E(3,4)
c---invert L
         E(4,3) = -E(4,3)
         E(4,2) = -E(4,2)-E(4,3)*E(3,2)
         E(4,1) = -E(4,1)-E(4,2)*E(2,1)-E(4,3)*E(3,1)
         E(3,2) = -E(3,2)
         E(3,1) = -E(3,1)-E(3,2)*E(2,1)
         E(2,1) = -E(2,1)
c---invert U
         E(4,4) = 1.e+0_fp/E(4,4)
         E(3,4) = -E(3,4)*E(4,4)/E(3,3)
         E(3,3) = 1.e+0_fp/E(3,3)
         E(2,4) = -(E(2,3)*E(3,4)+E(2,4)*E(4,4))/E(2,2)
         E(2,3) = -E(2,3)*E(3,3)/E(2,2)
         E(2,2) = 1.e+0_fp/E(2,2)
         E(1,4) = -(E(1,2)*E(2,4)+E(1,3)*E(3,4)+E(1,4)*E(4,4))/E(1,1)
         E(1,3) = -(E(1,2)*E(2,3)+E(1,3)*E(3,3))/E(1,1)
         E(1,2) = -E(1,2)*E(2,2)/E(1,1)
         E(1,1) = 1.e+0_fp/E(1,1)
c---multiply U-invers * L-inverse
         E(1,1) = E(1,1)+E(1,2)*E(2,1)+E(1,3)*E(3,1)+E(1,4)*E(4,1)
         E(1,2) = E(1,2)+E(1,3)*E(3,2)+E(1,4)*E(4,2)
         E(1,3) = E(1,3)+E(1,4)*E(4,3)
         E(2,1) = E(2,2)*E(2,1)+E(2,3)*E(3,1)+E(2,4)*E(4,1)
         E(2,2) = E(2,2)+E(2,3)*E(3,2)+E(2,4)*E(4,2)
         E(2,3) = E(2,3)+E(2,4)*E(4,3)
         E(3,1) = E(3,3)*E(3,1)+E(3,4)*E(4,1)
         E(3,2) = E(3,3)*E(3,2)+E(3,4)*E(4,2)
         E(3,3) = E(3,3)+E(3,4)*E(4,3)
         E(4,1) = E(4,4)*E(4,1)
         E(4,2) = E(4,4)*E(4,2)
         E(4,3) = E(4,4)*E(4,3)

        do J = 1,M_
         do I = 1,M_
          DD(I,J,L,K) = - E(I,J)*C(J,L,K)
         enddo
          RR(J,L,K) = E(J,1)*H(1,L,K)+E(J,2)*H(2,L,K)
     &              + E(J,3)*H(3,L,K)+E(J,4)*H(4,L,K)
        enddo

       enddo

C---------FINAL DEPTH POINT: L=ND
       L = ND
        do J = 1,M_
         do I = 1,M_
          B(I,J,L,K) = B(I,J,L,K)
     &     + AA(I,1,L,K)*DD(1,J,L-1,K) + AA(I,2,L,K)*DD(2,J,L-1,K)
     &     + AA(I,3,L,K)*DD(3,J,L-1,K) + AA(I,4,L,K)*DD(4,J,L-1,K)
         enddo
          H(J,L,K) = H(J,L,K)
     &     - AA(J,1,L,K)*RR(1,L-1,K) - AA(J,2,L,K)*RR(2,L-1,K)
     &     - AA(J,3,L,K)*RR(3,L-1,K) - AA(J,4,L,K)*RR(4,L-1,K)
        enddo

        do J = 1,M_
         do I = 1,M_
          E(I,J) = B(I,J,L,K)
         enddo
        enddo

c---setup L & U matrices
         E(2,1) = E(2,1)/E(1,1)
         E(2,2) = E(2,2)-E(2,1)*E(1,2)
         E(2,3) = E(2,3)-E(2,1)*E(1,3)
         E(2,4) = E(2,4)-E(2,1)*E(1,4)
         E(3,1) = E(3,1)/E(1,1)
         E(3,2) = (E(3,2)-E(3,1)*E(1,2))/E(2,2)
         E(3,3) = E(3,3)-E(3,1)*E(1,3)-E(3,2)*E(2,3)
         E(3,4) = E(3,4)-E(3,1)*E(1,4)-E(3,2)*E(2,4)
         E(4,1) = E(4,1)/E(1,1)
         E(4,2) = (E(4,2)-E(4,1)*E(1,2))/E(2,2)
         E(4,3) = (E(4,3)-E(4,1)*E(1,3)-E(4,2)*E(2,3))/E(3,3)
         E(4,4) = E(4,4)-E(4,1)*E(1,4)-E(4,2)*E(2,4)-E(4,3)*E(3,4)
c---invert L
         E(4,3) = -E(4,3)
         E(4,2) = -E(4,2)-E(4,3)*E(3,2)
         E(4,1) = -E(4,1)-E(4,2)*E(2,1)-E(4,3)*E(3,1)
         E(3,2) = -E(3,2)
         E(3,1) = -E(3,1)-E(3,2)*E(2,1)
         E(2,1) = -E(2,1)
c---invert U
         E(4,4) = 1.e+0_fp/E(4,4)
         E(3,4) = -E(3,4)*E(4,4)/E(3,3)
         E(3,3) = 1.e+0_fp/E(3,3)
         E(2,4) = -(E(2,3)*E(3,4)+E(2,4)*E(4,4))/E(2,2)
         E(2,3) = -E(2,3)*E(3,3)/E(2,2)
         E(2,2) = 1.e+0_fp/E(2,2)
         E(1,4) = -(E(1,2)*E(2,4)+E(1,3)*E(3,4)+E(1,4)*E(4,4))/E(1,1)
         E(1,3) = -(E(1,2)*E(2,3)+E(1,3)*E(3,3))/E(1,1)
         E(1,2) = -E(1,2)*E(2,2)/E(1,1)
         E(1,1) = 1.e+0_fp/E(1,1)
c---multiply U-invers * L-inverse
         E(1,1) = E(1,1)+E(1,2)*E(2,1)+E(1,3)*E(3,1)+E(1,4)*E(4,1)
         E(1,2) = E(1,2)+E(1,3)*E(3,2)+E(1,4)*E(4,2)
         E(1,3) = E(1,3)+E(1,4)*E(4,3)
         E(2,1) = E(2,2)*E(2,1)+E(2,3)*E(3,1)+E(2,4)*E(4,1)
         E(2,2) = E(2,2)+E(2,3)*E(3,2)+E(2,4)*E(4,2)
         E(2,3) = E(2,3)+E(2,4)*E(4,3)
         E(3,1) = E(3,3)*E(3,1)+E(3,4)*E(4,1)
         E(3,2) = E(3,3)*E(3,2)+E(3,4)*E(4,2)
         E(3,3) = E(3,3)+E(3,4)*E(4,3)
         E(4,1) = E(4,4)*E(4,1)
         E(4,2) = E(4,4)*E(4,2)
         E(4,3) = E(4,4)*E(4,3)

        do J = 1,M_
         RR(J,L,K) = E(J,1)*H(1,L,K)+E(J,2)*H(2,L,K)
     &              +E(J,3)*H(3,L,K)+E(J,4)*H(4,L,K)
        enddo

C-----------BACK SOLUTION
       do L = ND-1,1,-1
        do J = 1,M_
         RR(J,L,K) = RR(J,L,K)
     &    + DD(J,1,L,K)*RR(1,L+1,K) + DD(J,2,L,K)*RR(2,L+1,K)
     &    + DD(J,3,L,K)*RR(3,L+1,K) + DD(J,4,L,K)*RR(4,L+1,K)
        enddo
       enddo

C----------mean J & H
       do L = 1,ND,2
        FJ(L,K) = RR(1,L,K)*WT(1) + RR(2,L,K)*WT(2)
     &          + RR(3,L,K)*WT(3) + RR(4,L,K)*WT(4)
       enddo
       do L = 2,ND,2
        FJ(L,K) = RR(1,L,K)*WT(1)*EMU(1) + RR(2,L,K)*WT(2)*EMU(2)
     &          + RR(3,L,K)*WT(3)*EMU(3) + RR(4,L,K)*WT(4)*EMU(4)
       enddo

c---FJTOP = scaled diffuse flux out top-of-atmosphere (limit = mu0)
c---FJBOT = scaled diffuse flux onto surface:
c---ZFLUX = reflect/(1 + reflect) * mu0 * Fsolar(lower boundary)
c---SUMBX = flux from Lambert reflected I+
       SUMT = RR(1, 1,K)*WT(1)*EMU(1) + RR(2, 1,K)*WT(2)*EMU(2)
     &      + RR(3, 1,K)*WT(3)*EMU(3) + RR(4, 1,K)*WT(4)*EMU(4)
       SUMB = RR(1,ND,K)*WT(1)*EMU(1) + RR(2,ND,K)*WT(2)*EMU(2)
     &      + RR(3,ND,K)*WT(3)*EMU(3) + RR(4,ND,K)*WT(4)*EMU(4)
       SUMBX = 4.e+0_fp*SUMB*RFL(K)/(1.0e+0_fp + RFL(K)) + ZFLUX(K)

       FJTOP(K) = 4.e+0_fp*SUMT
       FJBOT(K) = 4.e+0_fp*SUMB - SUMBX

      enddo

      END SUBROUTINE BLKSLV
!EOC
!------------------------------------------------------------------------------
!                  GEOS-Chem Global Chemical Transport Model                  !
!------------------------------------------------------------------------------
!BOP
!
! !IROUTINE: gen_id
!
! !DESCRIPTION: Subroutine GEN generates coefficient matrices for the block
!  tri-diagonal system described in BLKSLV.
!\\
!\\
! !INTERFACE:
!
      SUBROUTINE GEN_ID(POMEGA,FZ,ZTAU,ZFLUX,RFL,PM,PM0
     &              ,B,CC,AA,A,H,C,  ND)
!
! !INPUT PARAMETERS:
!
      INTEGER, INTENT(IN)   ::  ND
      REAL(fp), INTENT(IN)  ::  POMEGA(M2_,N_),PM(M_,M2_),PM0(M2_)
      REAL(fp), INTENT(IN)  ::  ZFLUX,RFL
      REAL(fp), INTENT(IN),DIMENSION(N_) :: FZ,ZTAU
!
! !OUTPUT PARAMETERS:
!
      REAL(fp), INTENT(OUT),DIMENSION(M_,M_,N_) ::  B,AA,CC
      REAL(fp), INTENT(OUT),DIMENSION(M_,N_)    ::  A,C,H

!
! !REVISION HISTORY:
!  28 Mar 2013 - S. D. Eastham - Copied from Fast-JX v7.0
!EOP
!------------------------------------------------------------------------------
!BOC
!
! !LOCAL VARIABLES:
!
      INTEGER I, J, K, L1,L2,LL
      REAL(fp)  SUM0, SUM1, SUM2, SUM3
      REAL(fp)  DELTAU, D1, D2, SURFAC

      REAL(fp), DIMENSION(M_,M_) :: S,T,U,V,W

      !=================================================================
      ! GEN_ID begins here!
      !=================================================================

C---------upper boundary:  2nd-order terms
       L1 = 1
       L2 = 2
       do I = 1,M_
        SUM0 =
     &   POMEGA(1,L1)*PM(I,1)*PM0(1) + POMEGA(3,L1)*PM(I,3)*PM0(3)
     & + POMEGA(5,L1)*PM(I,5)*PM0(5) + POMEGA(7,L1)*PM(I,7)*PM0(7)
        SUM2 =
     &   POMEGA(1,L2)*PM(I,1)*PM0(1) + POMEGA(3,L2)*PM(I,3)*PM0(3)
     & + POMEGA(5,L2)*PM(I,5)*PM0(5) + POMEGA(7,L2)*PM(I,7)*PM0(7)
        SUM1 =
     &   POMEGA(2,L1)*PM(I,2)*PM0(2) + POMEGA(4,L1)*PM(I,4)*PM0(4)
     & + POMEGA(6,L1)*PM(I,6)*PM0(6) + POMEGA(8,L1)*PM(I,8)*PM0(8)
        SUM3 =
     &   POMEGA(2,L2)*PM(I,2)*PM0(2) + POMEGA(4,L2)*PM(I,4)*PM0(4)
     & + POMEGA(6,L2)*PM(I,6)*PM0(6) + POMEGA(8,L2)*PM(I,8)*PM0(8)
         H(I,L1) = 0.5e+0_fp*(SUM0*FZ(L1) + SUM2*FZ(L2))
         A(I,L1) = 0.5e+0_fp*(SUM1*FZ(L1) + SUM3*FZ(L2))
       enddo

       do I = 1,M_
        do J = 1,I
         SUM0 =
     &   POMEGA(1,L1)*PM(I,1)*PM(J,1) + POMEGA(3,L1)*PM(I,3)*PM(J,3)
     & + POMEGA(5,L1)*PM(I,5)*PM(J,5) + POMEGA(7,L1)*PM(I,7)*PM(J,7)
         SUM2 =
     &   POMEGA(1,L2)*PM(I,1)*PM(J,1) + POMEGA(3,L2)*PM(I,3)*PM(J,3)
     & + POMEGA(5,L2)*PM(I,5)*PM(J,5) + POMEGA(7,L2)*PM(I,7)*PM(J,7)
         SUM1 =
     &   POMEGA(2,L1)*PM(I,2)*PM(J,2) + POMEGA(4,L1)*PM(I,4)*PM(J,4)
     & + POMEGA(6,L1)*PM(I,6)*PM(J,6) + POMEGA(8,L1)*PM(I,8)*PM(J,8)
         SUM3 =
     &   POMEGA(2,L2)*PM(I,2)*PM(J,2) + POMEGA(4,L2)*PM(I,4)*PM(J,4)
     & + POMEGA(6,L2)*PM(I,6)*PM(J,6) + POMEGA(8,L2)*PM(I,8)*PM(J,8)
         S(I,J) = - SUM2*WT(J)
         S(J,I) = - SUM2*WT(I)
         T(I,J) = - SUM1*WT(J)
         T(J,I) = - SUM1*WT(I)
         V(I,J) = - SUM3*WT(J)
         V(J,I) = - SUM3*WT(I)
         B(I,J,L1) = - 0.5e+0_fp*(SUM0 + SUM2)*WT(J)
         B(J,I,L1) = - 0.5e+0_fp*(SUM0 + SUM2)*WT(I)
        enddo
       enddo

       do I = 1,M_
         S(I,I)   = S(I,I)   + 1.0e+0_fp
         T(I,I)   = T(I,I)   + 1.0e+0_fp
         V(I,I)   = V(I,I)   + 1.0e+0_fp
         B(I,I,L1)= B(I,I,L1) + 1.0e+0_fp

         C(I,L1)= S(I,1)*A(1,L1)/EMU(1) + S(I,2)*A(2,L1)/EMU(2)
     &          + S(I,3)*A(3,L1)/EMU(3) + S(I,4)*A(4,L1)/EMU(4)
       enddo

       do I = 1,M_
        do J = 1,M_
         W(J,I) = S(J,1)*T(1,I)/EMU(1) + S(J,2)*T(2,I)/EMU(2)
     &          + S(J,3)*T(3,I)/EMU(3) + S(J,4)*T(4,I)/EMU(4)
         U(J,I) = S(J,1)*V(1,I)/EMU(1) + S(J,2)*V(2,I)/EMU(2)
     &          + S(J,3)*V(3,I)/EMU(3) + S(J,4)*V(4,I)/EMU(4)
        enddo
       enddo
C-------------upper boundary, 2nd-order, C-matrix is full (CC)
         DELTAU = ZTAU(L2) - ZTAU(L1)
         D2 = 0.25e+0_fp*DELTAU
       do I = 1,M_
        do J = 1,M_
         B(I,J,L1) = B(I,J,L1) + D2*W(I,J)
         CC(I,J,L1) = D2*U(I,J)
        enddo
         H(I,L1) = H(I,L1) + 2.0e+0_fp*D2*C(I,L1)
         A(I,L1) = 0.0e+0_fp
       enddo
       do I = 1,M_
        D1 = EMU(I)/DELTAU
        B(I,I,L1)  = B(I,I,L1) + D1
        CC(I,I,L1) = CC(I,I,L1) - D1
       enddo

c------------intermediate points:  can be even or odd, A & C diagonal
c---mid-layer h-points, Legendre terms 2,4,6,8
       do LL=2,ND-1,2
        DELTAU = ZTAU(LL+1) - ZTAU(LL-1)
        do I = 1,M_
          A(I,LL) = EMU(I)/DELTAU
          C(I,LL) = -A(I,LL)
          H(I,LL) = FZ(LL)*(
     &     POMEGA(2,LL)*PM(I,2)*PM0(2) + POMEGA(4,LL)*PM(I,4)*PM0(4)
     &   + POMEGA(6,LL)*PM(I,6)*PM0(6) + POMEGA(8,LL)*PM(I,8)*PM0(8))
        enddo
        do I = 1,M_
         do J=1,I
          SUM0 =
     &     POMEGA(2,LL)*PM(I,2)*PM(J,2) + POMEGA(4,LL)*PM(I,4)*PM(J,4)
     &    +POMEGA(6,LL)*PM(I,6)*PM(J,6) + POMEGA(8,LL)*PM(I,8)*PM(J,8)
          B(I,J,LL) =  - SUM0*WT(J)
          B(J,I,LL) =  - SUM0*WT(I)
         enddo
        enddo
        do I = 1,M_
          B(I,I,LL) = B(I,I,LL) + 1.0e+0_fp
        enddo
       enddo

c---odd-layer j-points, Legendre terms 1,3,5,7
       do LL=3,ND-2,2
        DELTAU = ZTAU(LL+1) - ZTAU(LL-1)
        do I = 1,M_
          A(I,LL) = EMU(I)/DELTAU
          C(I,LL) = -A(I,LL)
          H(I,LL) = FZ(LL)*(
     &     POMEGA(1,LL)*PM(I,1)*PM0(1) + POMEGA(3,LL)*PM(I,3)*PM0(3)
     &   + POMEGA(5,LL)*PM(I,5)*PM0(5) + POMEGA(7,LL)*PM(I,7)*PM0(7))
        enddo
        do I = 1,M_
         do J=1,I
          SUM0 =
     &     POMEGA(1,LL)*PM(I,1)*PM(J,1) + POMEGA(3,LL)*PM(I,3)*PM(J,3)
     &    +POMEGA(5,LL)*PM(I,5)*PM(J,5) + POMEGA(7,LL)*PM(I,7)*PM(J,7)
          B(I,J,LL) =  - SUM0*WT(J)
          B(J,I,LL) =  - SUM0*WT(I)
         enddo
        enddo
        do I = 1,M_
          B(I,I,LL) = B(I,I,LL) + 1.0e+0_fp
        enddo
       enddo

C---------lower boundary:  2nd-order terms
       L1 = ND
       L2 = ND-1
       do I = 1,M_
        SUM0 =
     &   POMEGA(1,L1)*PM(I,1)*PM0(1) + POMEGA(3,L1)*PM(I,3)*PM0(3)
     & + POMEGA(5,L1)*PM(I,5)*PM0(5) + POMEGA(7,L1)*PM(I,7)*PM0(7)
        SUM2 =
     &   POMEGA(1,L2)*PM(I,1)*PM0(1) + POMEGA(3,L2)*PM(I,3)*PM0(3)
     & + POMEGA(5,L2)*PM(I,5)*PM0(5) + POMEGA(7,L2)*PM(I,7)*PM0(7)
        SUM1 =
     &   POMEGA(2,L1)*PM(I,2)*PM0(2) + POMEGA(4,L1)*PM(I,4)*PM0(4)
     & + POMEGA(6,L1)*PM(I,6)*PM0(6) + POMEGA(8,L1)*PM(I,8)*PM0(8)
        SUM3 =
     &   POMEGA(2,L2)*PM(I,2)*PM0(2) + POMEGA(4,L2)*PM(I,4)*PM0(4)
     & + POMEGA(6,L2)*PM(I,6)*PM0(6) + POMEGA(8,L2)*PM(I,8)*PM0(8)
         H(I,L1) = 0.5e+0_fp*(SUM0*FZ(L1) + SUM2*FZ(L2))
         A(I,L1) = 0.5e+0_fp*(SUM1*FZ(L1) + SUM3*FZ(L2))
       enddo

       do I = 1,M_
        do J = 1,I
         SUM0 =
     &    POMEGA(1,L1)*PM(I,1)*PM(J,1) + POMEGA(3,L1)*PM(I,3)*PM(J,3)
     &  + POMEGA(5,L1)*PM(I,5)*PM(J,5) + POMEGA(7,L1)*PM(I,7)*PM(J,7)
         SUM2 =
     &    POMEGA(1,L2)*PM(I,1)*PM(J,1) + POMEGA(3,L2)*PM(I,3)*PM(J,3)
     &  + POMEGA(5,L2)*PM(I,5)*PM(J,5) + POMEGA(7,L2)*PM(I,7)*PM(J,7)
         SUM1 =
     &    POMEGA(2,L1)*PM(I,2)*PM(J,2) + POMEGA(4,L1)*PM(I,4)*PM(J,4)
     &  + POMEGA(6,L1)*PM(I,6)*PM(J,6) + POMEGA(8,L1)*PM(I,8)*PM(J,8)
         SUM3 =
     &    POMEGA(2,L2)*PM(I,2)*PM(J,2) + POMEGA(4,L2)*PM(I,4)*PM(J,4)
     &  + POMEGA(6,L2)*PM(I,6)*PM(J,6) + POMEGA(8,L2)*PM(I,8)*PM(J,8)
         S(I,J) = - SUM2*WT(J)
         S(J,I) = - SUM2*WT(I)
         T(I,J) = - SUM1*WT(J)
         T(J,I) = - SUM1*WT(I)
         V(I,J) = - SUM3*WT(J)
         V(J,I) = - SUM3*WT(I)
         B(I,J,L1) = - 0.5e+0_fp*(SUM0 + SUM2)*WT(J)
         B(J,I,L1) = - 0.5e+0_fp*(SUM0 + SUM2)*WT(I)
        enddo
       enddo

       do I = 1,M_
         S(I,I)   = S(I,I)   + 1.0e+0_fp
         T(I,I)   = T(I,I)   + 1.0e+0_fp
         V(I,I)   = V(I,I)   + 1.0e+0_fp
         B(I,I,L1)= B(I,I,L1) + 1.0e+0_fp

         C(I,L1)= S(I,1)*A(1,L1)/EMU(1) + S(I,2)*A(2,L1)/EMU(2)
     &          + S(I,3)*A(3,L1)/EMU(3) + S(I,4)*A(4,L1)/EMU(4)
       enddo

       do I = 1,M_
        do J = 1,M_
         W(J,I) = S(J,1)*T(1,I)/EMU(1) + S(J,2)*T(2,I)/EMU(2)
     &          + S(J,3)*T(3,I)/EMU(3) + S(J,4)*T(4,I)/EMU(4)
         U(J,I) = S(J,1)*V(1,I)/EMU(1) + S(J,2)*V(2,I)/EMU(2)
     &          + S(J,3)*V(3,I)/EMU(3) + S(J,4)*V(4,I)/EMU(4)
        enddo
       enddo

C------------lower boundary, 2nd-order, A-matrix is full (AA)
         DELTAU = ZTAU(L1) - ZTAU(L2)
         D2 = 0.25e+0_fp*DELTAU
         SURFAC = 4.0e+0_fp*RFL/(1.0e+0_fp + RFL)
       do I = 1,M_
          D1 = EMU(I)/DELTAU
          SUM0 = D1 + D2*(W(I,1)+W(I,2)+W(I,3)+W(I,4))
          SUM1 = SURFAC*SUM0
        do J = 1,M_
         AA(I,J,L1) = - D2*U(I,J)
         B(I,J,L1) = B(I,J,L1) + D2*W(I,J) - SUM1*EMU(J)*WT(J)
        enddo
         H(I,L1) = H(I,L1) - 2.0e+0_fp*D2*C(I,L1) + SUM0*ZFLUX
       enddo

       do I = 1,M_
          D1 = EMU(I)/DELTAU
        AA(I,I,L1) = AA(I,I,L1) + D1
        B(I,I,L1)  = B(I,I,L1) + D1
        C(I,L1) = 0.0e+0_fp
       enddo

      END SUBROUTINE GEN_ID
!EOC
!------------------------------------------------------------------------------
!                  GEOS-Chem Global Chemical Transport Model                  !
!------------------------------------------------------------------------------
!BOP
!
! !IROUTINE: jratet
!
! !DESCRIPTION: Subroutine JRATET calculates temperature-dependent J-rates.
!\\
!\\
! !INTERFACE:
!
      SUBROUTINE JRATET(PPJ,TTJ,FFF,VALJL,LCTM,LCHEM,NJXU)
!
! !USES:
!
!
! !INPUT PARAMETERS:
!
      integer, intent(in)     :: LCTM,LCHEM,NJXU
      real(fp), intent(in)    ::  PPJ(JXL1_+1),TTJ(JXL1_+1)
      real(fp), intent(inout) ::  FFF(W_,LCTM)
!
! !OUTPUT VARIABLES:
!
      real(fp), intent(out), dimension(LCTM,NJXU) ::  VALJL
!
! !REMARKS:
!
! !REVISION HISTORY:
!  28 Mar 2013 - S. D. Eastham - Copied from Fast-JX v7.0
!  02 Apr 2013 - S. D. Eastham - Now only assign J-rates on
!                                levels within the chemistry grid.
!EOP
!------------------------------------------------------------------------------
!BOC
!
! !LOCAL VARIABLES:
!
      real(fp)  VALJ(X_)
      real(fp)  QO2TOT, QO3TOT, QO31DY, QO31D, QQQT, TFACT
      real(fp)  TT,PP,DD,TT200,TFACA,TFAC0,TFAC1,TFAC2
      real(fp)  QQQA,QQ2,QQ1A,QQ1B
      integer J,K,L, IV

      !=================================================================
      ! JRATET begins here!
      !=================================================================

      if (NJXU .lt. NJX) then
        call EXITC(' JRATET:  CTM has not enough J-values dimensioned')
      endif
      do L = 1,LCTM
c---need temperature, pressure, and density at mid-layer (for some quantum yields):
          TT   = TTJ(L)
         if (L .eq. 1) then
          PP = PPJ(1)
         else
          PP  = (PPJ(L)+PPJ(L+1))*0.5e+0_fp
         endif
          DD = 7.24e18*PP/TT

c---if W_=18/12, must zero bin-11/5 below 100 hPa, since O2 e-fold is too weak
c        and does not represent the decay of 215.5-221.5 nm sunlight.
        if (PP .gt. 100.e+0_fp) then
          if (W_ .eq. 18) then
            FFF(11,L) = 0.e+0_fp
          elseif (W_ .eq. 12) then
            FFF(5,L) = 0.e+0_fp
          endif
        endif

        do J = 1,NJXU
          VALJ(J) = 0.e+0_fp
        enddo

         do K = 1,W_
          call X_interp (TT,QO2TOT, TQQ(1,1),QO2(K,1),
     &            TQQ(2,1),QO2(K,2), TQQ(3,1),QO2(K,3), LQQ(1))
          call X_interp (TT,QO3TOT, TQQ(1,2),QO3(K,1),
     &            TQQ(2,2),QO3(K,2), TQQ(3,2),QO3(K,3), LQQ(2))
          call X_interp (TT,QO31DY, TQQ(1,3),Q1D(K,1),
     &            TQQ(2,3),Q1D(K,2), TQQ(3,3),Q1D(K,3), LQQ(3))
            QO31D  = QO31DY*QO3TOT
           VALJ(1) = VALJ(1) + QO2TOT*FFF(K,L)
           VALJ(2) = VALJ(2) + QO3TOT*FFF(K,L)
           VALJ(3) = VALJ(3) + QO31D*FFF(K,L)
         enddo

        do J = 4,NJXU
         do K = 1,W_
c---also need to allow for Pressure interpolation if SQQ(J) = 'p'
          if (SQQ(J) .eq.'p') then
           call X_interp (PP,QQQT, TQQ(1,J),QQQ(K,1,J),
     &        TQQ(2,J),QQQ(K,2,J), TQQ(3,J),QQQ(K,3,J), LQQ(J))
          else
           call X_interp (TT,QQQT, TQQ(1,J),QQQ(K,1,J),
     &        TQQ(2,J),QQQ(K,2,J), TQQ(3,J),QQQ(K,3,J), LQQ(J))
          endif
            VALJ(J) = VALJ(J) + QQQT*FFF(K,L)
         enddo
        enddo

        do J=1,NJXU
          VALJL(L,J) = VALJ(J)
        enddo

      enddo

      ! Zero non-chemistry layers
      if (LCHEM.lt.LCTM) then
         do L=(LCTM+1),LCHEM
            do J=1,NJXU
               VALJL(L,J) = 0.e+0_fp
            enddo
         enddo
      endif

      END SUBROUTINE JRATET
!EOC
!------------------------------------------------------------------------------
!                  GEOS-Chem Global Chemical Transport Model                  !
!------------------------------------------------------------------------------
!BOP
!
! !IROUTINE: x_interp
!
! !DESCRIPTION: Subroutine X\_INTERP is an up-to-three-point linear interp.
!  function for cross-sections.
!\\
!\\
! !INTERFACE:
!
      SUBROUTINE X_INTERP (TINT,XINT,T1,X1,T2,X2,T3,X3,L123)
!
! !USES:
!
!
! !INPUT PARAMETERS:
!
      REAL(fp), INTENT(IN)  ::  TINT,T1,T2,T3, X1,X2,X3
      INTEGER,  INTENT(IN)  ::  L123
!
! !OUTPUT VARIABLES:
!
      REAL(fp), INTENT(OUT) ::  XINT
!
! !REMARKS:
!
! !REVISION HISTORY:
!  28 Mar 2013 - S. D. Eastham - Copied from Fast-JX v7.0
!EOP
!------------------------------------------------------------------------------
!BOC
!
! !LOCAL VARIABLES:
!
      REAL(fp)  TFACT

      !=================================================================
      ! X_INTERP begins here!
      !=================================================================

      if (L123 .le. 1) then
           XINT = X1
      elseif (L123 .eq. 2) then
             TFACT = max(0.e+0_fp,min(1.e+0_fp,(TINT-T1)/(T2-T1) ))
           XINT = X1 + TFACT*(X2 - X1)
      else
        if (TINT.le. T2) then
             TFACT = max(0.e+0_fp,min(1.e+0_fp,(TINT-T1)/(T2-T1) ))
           XINT = X1 + TFACT*(X2 - X1)
        else

             TFACT = max(0.e+0_fp,min(1.e+0_fp,(TINT-T2)/(T3-T2) ))
           XINT = X2 + TFACT*(X3 - X2)
        endif
      endif

      END SUBROUTINE X_INTERP
!EOC
!------------------------------------------------------------------------------
!                  GEOS-Chem Global Chemical Transport Model                  !
!------------------------------------------------------------------------------
!BOP
!
! !IROUTINE: sphere2
!
! !DESCRIPTION: Subroutine SPHERE2 is an AMF2.
!\\
!\\
! !INTERFACE:
!
      SUBROUTINE SPHERE2 (U0,ZHL,AMF2,L1U,LJX1U)
!
! !USES:
!
!
! !INPUT PARAMETERS:
!
      INTEGER, INTENT(IN)   ::   L1U, LJX1U
      REAL(fp), INTENT(IN)  ::   U0,ZHL(L1U+1)
!
! !OUTPUT VARIABLES:
!
      REAL(fp), INTENT(OUT) ::   AMF2(2*LJX1U+1,2*LJX1U+1)
!
! !REMARKS:
! Quoting from the original:
!  New v6.2: does AirMassFactors for mid-layer, needed for SZA ~ 90
!  This new AMF2 does each of the half-layers of the CTM separately,
!     whereas the original, based on the pratmo code did the whole layers
!     and thus calculated the ray-path to the CTM layre edges, NOT the middle.
!  Since fast-JX is meant to calculate the intensity at the mid-layer, the
!     solar beam at low sun (interpolated between layer edges) was incorrect.
!  This new model does make some approximations of the geometry of the layers:
!     the CTM layer is split evenly in mass (good) and in height (approx).
!                                                                             .
!  Calculation of spherical geometry; derive tangent heights, slant path
!  lengths and air mass factor for each layer. Not called when
!  SZA > 98 degrees.  Beyond 90 degrees, include treatment of emergent
!  beam (where tangent height is below altitude J-value desired at).
!                                                                             .
!  ---------------------------------------------------------------------
!  Inputs:
!     U0      cos(solar zenith angle)
!     RAD  radius of Earth mean sea level (cm)
!     ZHL(L)  height (cm) of the bottom edge of CTM level L
!     ZZHT    scale height (cm) used above top of CTM (ZHL(L_+1))
!     L1U     dimension of CTM = levels +1 (L+1 = above-CTM level)
!  Outputs:
!     AMF2(I,J) = air mass factor for CTM level I for sunlight reaching J
!         ( these are calculated for both layer middle and layer edge)
!  ---------------------------------------------------------------------
!
! !REVISION HISTORY:
!  28 Mar 2013 - S. D. Eastham - Copied from Fast-JX v7.0
!  04 Dec 2014 - R. Yantosca   - Now use SQRT instead of DSQRT
!EOP
!------------------------------------------------------------------------------
!BOC
!
! !LOCAL VARIABLES:
!
#if defined( MODEL_GEOS )
      INTEGER, PARAMETER  ::  LSPH_ = 200
#else
      INTEGER, PARAMETER  ::  LSPH_ = 100
#endif

!     RZ      Distance from centre of Earth to each point (cm)
!     RQ      Square of radius ratios
!     SHADHT  Shadow height for the current SZA
!     XL      Slant path between points

      INTEGER  I, J, K, II, L2
      REAL(fp)   XMU1,XMU2,XL,DIFF,SHADHT,RZ(LSPH_+1)
      REAL(fp)   RZ2(2*LSPH_+1),RQ2(2*LSPH_+1)

      !=================================================================
      ! SPHERE2 begins here!
      !=================================================================

c--- must have top-of-atmos (NOT top-of-CTM) defined
c      ZHL(L1U+1) = ZHL(L1U) + ZZHT

      if (L1U .gt. LSPH_) then
        call EXITC(' SPHERE2: temp arrays not large enough')
      endif

        RZ(1) = RAD + ZHL(1)
      do II = 2,L1U+1
        RZ(II)   = RAD + ZHL(II)
      enddo

c---calculate heights for edges of split CTM-layers
      L2 = 2*L1U
      do II = 2,L2,2
        I = II/2
        RZ2(II-1) = RZ(I)
        RZ2(II) = 0.5e+0_fp*(RZ(I)+RZ(I+1))
      enddo
        RZ2(L2+1) = RZ(L1U+1)
      do II = 1,L2
        RQ2(II) = (RZ2(II)/RZ2(II+1))**2
      enddo

c---shadow height for SZA > 90
      if (U0 .lt. 0.0e+0_fp)  then
        SHADHT = RZ2(1)/sqrt(1.0e+0_fp - U0**2)
      else
        SHADHT = 0.e+0_fp
      endif

c---up from the surface calculating the slant paths between each level
c---  and the level above, and deriving the appropriate Air Mass Factor
         AMF2(:,:) = 0.e+0_fp

      do 16 J = 1,2*L1U+1

c  Air Mass Factors all zero if below the tangent height
        if (RZ2(J) .lt. SHADHT) goto 16
c  Ascend from layer J calculating AMF2s
        XMU1 = abs(U0)
        do I = J,2*L1U
          XMU2     = sqrt(1.0e+0_fp - RQ2(I)*(1.0e+0_fp-XMU1**2))
          XL       = RZ2(I+1)*XMU2 - RZ2(I)*XMU1
          AMF2(I,J) = XL / (RZ2(I+1)-RZ2(I))
          XMU1     = XMU2
        enddo
c--fix above top-of-atmos (L=L1U+1), must set DTAU(L1U+1)=0
          AMF2(2*L1U+1,J) = 1.e+0_fp
c
c  Twilight case - Emergent Beam, calc air mass factors below layer
        if (U0 .ge. 0.0e+0_fp) goto 16

c  Descend from layer J
          XMU1       = abs(U0)
         do II = J-1,1,-1
          DIFF        = RZ2(II+1)*sqrt(1.0e+0_fp-XMU1**2)-RZ2(II)
          if (II.eq.1)  DIFF = max(DIFF,0.e+0_fp)   ! filter
c  Tangent height below current level - beam passes through twice
          if (DIFF .lt. 0.0e+0_fp)  then
            XMU2      = sqrt(1.0e+0_fp - (1.0e+0_fp-XMU1**2)/RQ2(II))
            XL        = abs(RZ2(II+1)*XMU1-RZ2(II)*XMU2)
            AMF2(II,J) = 2.e+0_fp*XL/(RZ2(II+1)-RZ2(II))
            XMU1      = XMU2
c  Lowest level intersected by emergent beam
          else
            XL        = RZ2(II+1)*XMU1*2.0e+0_fp
            AMF2(II,J) = XL/(RZ2(II+1)-RZ2(II))
            goto 16
          endif
         enddo

   16 continue

      END SUBROUTINE SPHERE2
!EOC
!------------------------------------------------------------------------------
!                  GEOS-Chem Global Chemical Transport Model                  !
!------------------------------------------------------------------------------
!BOP
!
! !IROUTINE: extral
!
! !DESCRIPTION: Subroutine EXTRAL adds sub-layers to thick cloud/aerosol layers
!  using log-spacing for sub-layers of increasing thickness ATAU.
!\\
!\\
! !INTERFACE:
!
      SUBROUTINE EXTRAL (Input_Opt,DTAUX,L1X,L2X,NX,JXTRA,ILON,ILAT)
!
! !USES:
      USE Input_Opt_Mod,      ONLY : OptInput
!
!
! !INPUT PARAMETERS:
!
      TYPE(OptInput), INTENT(IN) :: Input_Opt   ! Input options
      INTEGER, INTENT(IN)   ::  L1X,L2X         !index of cloud/aerosol
      integer, intent(in)   ::  NX              !Mie scattering array size
      real(fp),  intent(in) ::  DTAUX(L1X)      !cloud+3aerosol OD in each layer
      integer, intent(in)   ::  ILON, ILAT      !lon,lat index
!
! !OUTPUT VARIABLES:
!
      integer, intent(out)::  JXTRA(L2X+1)    !number of sub-layers to be added
!
! !REMARKS:
!     DTAUX(L=1:L1X) = Optical Depth in layer L (generally 600 nm OD)
!        This can be just cloud or cloud+aerosol, it is used only to set
!        the number in levels to insert in each layer L
!        Set for log-spacing of tau levels, increasing top-down.
!                                                                             .
!     N.B. the TTAU, etc calculated here are NOT used elsewhere
!                                                                             .
!   The log-spacing parameters have been tested for convergence and chosen
!     to be within 0.5% for ranges OD=1-500, rflect=0-100%, mu0=0.1-1.0
!     use of ATAU = 1.18 and min = 0.01, gives at most +135 pts for OD=100
!     ATAU = 1.12 now recommended for more -accurate heating rates (not J's)
!
! !REVISION HISTORY:
!  28 Mar 2013 - S. D. Eastham - Copied from Fast-JX v7.0
!  21 May 2018 - C. Keller     - Use increasingly less extra levels if max.
!                                is reached, added diagnostics.
!EOP
!------------------------------------------------------------------------------
!BOC
!
! !LOCAL VARIABLES:
!
      INTEGER JTOTL,I,L,L2
      REAL(fp)  TTAU(L2X+1),DTAUJ, ATAU1,ATAULN,ATAUM,ATAUN1

#if defined( MODEL_GEOS )
      ! ckeller, 5/21/18
      LOGICAL  :: failed
      INTEGER  :: N, NMAX
      REAL(fp) :: ATAULOC
#endif

      !=================================================================
      ! EXTRAL begins here!
      !=================================================================

#if defined( MODEL_GEOS )
      ! This routine now repeats the extra layer computation with an
      ! increased heating rate (ATAU) if there is an array overfloat.
      ! This is repeated maximum 5 times. The diagnostics arrays
      ! EXTRAL_NLEVS and EXTRAL_NITER archive the number of extra layers
      ! and the number of iterations needed to converge to that solution.
      ! Ideally, NITER is 1 and no adjustments to the heating rate are
      ! needed (ckeller, 5/22/18).
      NMAX = MAX(1,Input_Opt%FJX_EXTRAL_ITERMAX)
      DO N=1,NMAX
       ! local heating rate
       ATAULOC = ATAU + (0.06*(N-1))
#endif

C---Reinitialize arrays
      TTAU(:)  = 0.e+0_fp
      JXTRA(:) = 0
c
c---combine these edge- and mid-layer points into grid of size:
c---              L2X+1 = 2*L1X+1 = 2*L_+3
c---calculate column optical depths above each level, TTAU(1:L2X+1)
c---      note that TTAU(L2X+1)=0 and TTAU(1)=total OD
c
c---Divide thick layers to achieve better accuracy in the scattering code
c---In the original fast-J, equal sub-layers were chosen, this is wasteful
c---and this new code (ver 5.3) uses log-scale:
c---        Each succesive layer (down) increase thickness by ATAU > 1
c---        e.g., if ATAU = 2, a layer with OD = 15 could be divided into
c---        4 sub-layers with ODs = 1 - 2 - 4 - 8
c---The key parameters are:
c---        ATAU = factor increase from one layer to the next
c---        ATAUMN = the smallest OD layer desired
c---        JTAUMX = maximum number of divisions (i.e., may not get to ATAUMN)
c---These are set in CMN_FJX_MOD, and have been tested/optimized

#if defined( MODEL_GEOS )
      ATAU1  = ATAULOC - 1.e+0_fp
      ATAULN = log(ATAULOC)
#else
      ATAU1  = ATAU - 1.e+0_fp
      ATAULN = log(ATAU)
#endif
        TTAU(L2X+1)  = 0.0e+0_fp

      do L2 = L2X,1,-1
        L         = (L2+1)/2
        DTAUJ     = 0.5e+0_fp * DTAUX(L)
        TTAU(L2)  = TTAU(L2+1) + DTAUJ
c---Now compute the number of log-spaced sub-layers to be added in
c---   the interval TTAU(L2) > TTAU(L2+1)
c---The objective is to have successive TAU-layers increasing by factor ATAU >1
c---the number of sub-layers + 1
        if (TTAU(L2) .lt. ATAU0) then
          JXTRA(L2) = 0
        else
          ATAUM    = max(ATAU0, TTAU(L2+1))
          ATAUN1 = log(TTAU(L2)/ATAUM) / ATAULN
          JXTRA(L2) = min(JTAUMX, max(0, int(ATAUN1 - 0.5e+0_fp)))
        endif
      enddo

c---check on overflow of arrays, cut off JXTRA at lower L if too many levels
#if defined( MODEL_GEOS )
      failed   = .FALSE.
       JTOTL    = L2X + 2
       do L2 = L2X,1,-1
         JTOTL  = JTOTL + JXTRA(L2)
         if (JTOTL .gt. NX/2)  then
          failed = .TRUE.
          exit
        endif
      enddo

      ! exit loop if not failed
      if ( .not. failed ) exit
      enddo

      ! print error and cut off JXTRAL at lower L if too many levels
      if ( failed ) then
          IF ( Input_Opt%FJX_EXTRAL_ERR ) THEN
             write(6,'(A,2I5,F9.2)') 'N_/L2_/L2-cutoff JXTRA:',NX,L2X,L2
          ENDIF
          do L = L2,1,-1
            JXTRA(L) = 0
          enddo
          !go to 10
      endif
      !enddo
!  10  continue

      ! Fill diagnostics arrays
      EXTRAL_NLEVS(ILON,ILAT) = SUM(JXTRA(:))
      EXTRAL_NITER(ILON,ILAT) = N
#else
       JTOTL    = L2X + 2
       do L2 = L2X,1,-1
         JTOTL  = JTOTL + JXTRA(L2)
         if (JTOTL .gt. NX/2)  then
          write(6,'(A,2I5,F9.2)') 'N_/L2_/L2-cutoff JXTRA:',NX,L2X,L2
          do L = L2,1,-1
            JXTRA(L) = 0
          enddo
          go to 10
        endif
      enddo
  10  continue
#endif

      END SUBROUTINE EXTRAL
!EOC
!------------------------------------------------------------------------------
!                  GEOS-Chem Global Chemical Transport Model                  !
!------------------------------------------------------------------------------
!BOP
!
! !IROUTINE: exitc
!
! !DESCRIPTION: Subroutine EXITC forces an error in GEOS-Chem and quits.
!\\
!\\
! !INTERFACE:
!
      SUBROUTINE EXITC (T_EXIT)
!
! !USES:
!
      USE ERROR_MOD, ONLY : ERROR_STOP
!
! !INPUT PARAMETERS:
!
      CHARACTER(LEN=*), INTENT(IN) ::  T_EXIT
!
! !OUTPUT VARIABLES:
!
!
! !REMARKS:
!
! !REVISION HISTORY:
!  28 Mar 2013 - S. D. Eastham - Copied from Fast-JX v7.0
!EOP
!------------------------------------------------------------------------------
!BOC
!
! !LOCAL VARIABLES:
!
      !=================================================================
      ! EXITC begins here!
      !=================================================================

      CALL ERROR_STOP( T_EXIT, 'fast_jx_mod.F' )

      END SUBROUTINE EXITC
!EOC
!------------------------------------------------------------------------------
!                  GEOS-Chem Global Chemical Transport Model                  !
!------------------------------------------------------------------------------
!BOP
!
! !IROUTINE: int_fjx
!
! !DESCRIPTION: Subroutine INIT\_FJX initializes Fast-JX variables.
!\\
!\\
! !INTERFACE:
!
      SUBROUTINE INIT_FJX( am_I_Root, Input_Opt,
     &                     State_Chm, State_Diag, RC )
!
! !USES:
!
#if defined( BPCH_DIAG )
      USE CMN_DIAG_MOD,   ONLY : ND64
#endif
      USE ErrCode_Mod
      USE Input_Opt_Mod,  ONLY : OptInput
      USE inquireMod,     ONLY : findFreeLUN
      USE State_Chm_Mod,  ONLY : ChmState
      USE State_Chm_Mod,  ONLY : Ind_
      USE State_Diag_Mod, ONLY : DgnState
#if defined( MODEL_GEOS )
      USE CMN_SIZE_MOD,   ONLY : IIPAR, JJPAR, LLPAR
#endif
!
! !INPUT PARAMETERS:
!
      LOGICAL,        INTENT(IN)  :: am_I_Root   ! Are we on the root CPU?
      TYPE(OptInput), INTENT(IN)  :: Input_Opt   ! Input Options object
      TYPE(ChmState), INTENT(IN)  :: State_Chm   ! Diagnostics State object
      TYPE(DgnState), INTENT(IN)  :: State_Diag  ! Diagnostics State object
!
! !OUTPUT PARAMETERS:
!
      INTEGER,        INTENT(OUT) :: RC          ! Success or failure?
!
! !REVISION HISTORY:
!  28 Mar 2013 - S. D. Eastham - Copied from Fast-JX v7.0
!  05 Mar 2014 - R. Yantosca   - Use correct filenames for use w/ ESMF
!  27 Sep 2017 - M. Sulprizio  - Define species IDs for ND22 diagnostic
!  03 Nov 2017 - R. Yantosca   - Now accept State_Diag as an argument
!  29 Dec 2017 - C. Keller     - Print mapping on root CPU only
!  19 Sep 2018 - M. Sulprizio  - Read .dat files from data directories instead
!                                of run directories
!  10 Apr 2019 - R. Yantosca   - Now read data from FAST_JX/v2019-04 folder
!EOP
!------------------------------------------------------------------------------
!BOC
!
! !LOCAL VARIABLES:
!
      ! Scalars
      INTEGER            :: JXUNIT, J, NJXX, PhotoId
      REAL(fp)           :: ND64MULT

       ! Strings
      CHARACTER(LEN=6)   :: TITLEJXX(JVN_)
      CHARACTER(LEN=255) :: DATA_DIR
      CHARACTER(LEN=255) :: FILENAME
      CHARACTER(LEN=255) :: ErrMsg, ThisLoc

      !=================================================================
      ! INIT_FJX begins here!
      !=================================================================

      ! Initialize
      RC       = GC_SUCCESS
      ErrMsg   = ''
      ThisLoc  = ' -> at Init_FJX (in module GeosCore/fast_jx_mod.F)'

      ! Define species IDs
      id_CH2IBr   = IND_('CH2IBr'  )
      id_IBr      = IND_('IBr'     )
      id_CH2ICl   = IND_('CH2ICl'  )
      id_ICl      = IND_('ICl'     )
      id_I2       = IND_('I2'      )
      id_HOI      = IND_('HOI'     )
      id_IO       = IND_('IO'      )
      id_OIO      = IND_('OIO'     )
      id_INO      = IND_('INO'     )
      id_IONO     = IND_('IONO'    )
      id_IONO2    = IND_('IONO2'   )
      id_I2O2     = IND_('I2O2'    )
      id_CH3I     = IND_('CH3i'    )
      id_CH2I2    = IND_('CH2I2'   )
      id_I2O4     = IND_('I2O4'    )
      id_I2O3     = IND_('I2O3'    )

      IF ( am_I_Root) THEN
         write(6,*) ' Initializing Fast-JX v7.0 standalone CTM code.'

         if (W_.ne.8 .and. W_.ne.12 .and. W_.ne.18) then
            ErrMsg =  ' INIT_FJX: invalid no. wavelengths'
            CALL GC_Error( ErrMsg, RC, ThisLoc )
            RETURN
         endif
      ENDIF

      ! Get a free LUN
      JXUNIT = findFreeLUN()

      ! Define data directory for FAST-JX input
<<<<<<< HEAD
      DATA_DIR = TRIM( Input_Opt%FAST_JX_DIR )
=======
      DATA_DIR = TRIM( Input_Opt%CHEM_INPUTS_DIR )//'FAST_JX/v2019-04/'
>>>>>>> 8577e970

      !=====================================================================
      ! Read in fast-J X-sections (spectral data)
      !=====================================================================
      FILENAME = TRIM( DATA_DIR ) // 'FJX_spec.dat'

      ! Echo info
      IF ( am_I_Root ) THEN
         WRITE( 6, 100 ) TRIM( FILENAME ), JXUNIT
 100     FORMAT( 'GEOSCHEM::INIT_FJX: Reading ', a ', on unit ', i4 )
      ENDIF

      call RD_XXX(JXUNIT,TRIM( FILENAME ), am_I_Root)

#if defined( BPCH_DIAG )
      ! Compute factors for ND64
      IF ( ND64 > 0 ) THEN
         UVXFACTOR(:) = 0e+0_fp
         ND64MULT = UVXPLANCK*UVXCCONST*1.0e+13_fp
         DO  J=1,W_
            UVXFACTOR(J) = ND64MULT/WL(J)
         ENDDO
      ENDIF
#endif

      !=====================================================================
      ! Read in 5-wavelength scattering data
      !=====================================================================
      FILENAME = TRIM( DATA_DIR ) // 'jv_spec_mie.dat'

      ! Echo info
      IF ( am_I_Root ) THEN
         WRITE( 6, 100 ) TRIM( FILENAME ), JXUNIT
      ENDIF

      call RD_MIE(JXUNIT,TRIM( FILENAME ), am_I_Root, Input_Opt )

      !=====================================================================
      ! Read in AOD data
      !=====================================================================
      call RD_AOD(JXUNIT, am_I_Root, Input_Opt )

      ! Set up MIEDX array to interpret between GC and FJX aerosol indexing
      call SET_AER( am_I_Root, Input_Opt )

      !=====================================================================
      ! Read in T & O3 climatology used to fill e.g. upper layers
      ! or if O3 not calc.
      !=====================================================================
      call RD_PROF_NC( am_I_Root, Input_Opt, RC )

      ! Trap potential errors
      IF ( RC /= GC_SUCCESS ) THEN
         ErrMsg = 'Error encountered in "Rd_Prof_Nc"!'
         CALL GC_Error( ErrMsg, RC, ThisLoc )
         RETURN
      ENDIF

      NJXX = NJX
      do J = 1,NJX
        TITLEJXX(J) = TITLEJX(J)
      enddo

      !=====================================================================
      ! Read in photolysis rates used in chemistry code and mapping onto
      ! FJX J's CTM call:  read in J-values names and link to fast-JX names
      !=====================================================================
      !### bmy debug, read locally
      FILENAME = TRIM( DATA_DIR ) // 'FJX_j2j.dat'

      ! Echo info
      IF ( am_I_Root ) THEN
         WRITE( 6, 100 ) TRIM( FILENAME ), JXUNIT
      ENDIF

      ! Read mapping information
      CALL RD_JS_JX( JXUNIT,   TRIM( FILENAME ), TITLEJXX,
     &               NJXX,     am_I_Root,        Input_Opt, RC )

      ! Trap potential errors
      IF ( RC /= GC_SUCCESS ) THEN
         ErrMsg = 'Error encountered in "Rd_Js_Jx"!'
         CALL GC_Error( ErrMsg, RC, ThisLoc )
         RETURN
      ENDIF

      ! Get the GEOS-Chem photolysis index for each of the 1...JVN_ entries
      ! in the FJX_j2j.dat file.  We'll use this for the diagnostics.
      DO J = 1, JVN_

         IF ( J == Rxn_O3_2a ) THEN

            !---------------------------------------------------------------
            ! O3 + hv = O + O(1D) branch 1
            !
            ! UCX     : Save this as JO3_O1D in the nPhotol+1 slot
            ! non_UCX : Save this as JO3     in the nPhotol+1 slot
            !---------------------------------------------------------------
            GC_Photo_Id(J) = State_Chm%nPhotol + 1

         ELSE IF ( J == Rxn_O3_1 ) THEN

            !---------------------------------------------------------------
            ! O3 + hv -> O + O
            !
            ! UCX     : Save this as JO3_O3P in the nPhotol+2 slot
            ! non-UCX : undefined
            !---------------------------------------------------------------
            IF ( Input_Opt%LUCX ) THEN
               GC_Photo_Id(J) = State_Chm%nPhotol + 2
            ELSE
               GC_Photo_Id(J) = -999
            ENDIF

         ELSE IF ( J == Rxn_O3_2b ) THEN

            !---------------------------------------------------------------
            ! O3 + hv -> O2 + O(1d) branch 2
            !
            ! UCX     : undefined
            ! non-UCX : Save into the nPhotol+2 slot
            !           NOTE: The JPOH rate in the bpch diagnostic will
            !           now be the sum of the nPhotol+1 + nPhotol+2 slots!
            !---------------------------------------------------------------
            IF ( Input_Opt%LUCX ) THEN
               GC_Photo_Id(J) = -999
            ELSE
               GC_Photo_Id(J) = State_Chm%nPhotol + 2
            ENDIF

         ELSE

            !---------------------------------------------------------------
            ! Everything else
            !
            ! Find the matching GEOS-Chem photolysis species number
            !---------------------------------------------------------------
            GC_Photo_Id(J) = Ind_( RNAMES(J), 'P' )

         ENDIF

         ! Print the mapping
         IF ( am_I_Root ) THEN
            IF ( GC_Photo_Id(J) > 0 ) THEN
               WRITE( 6, 200 ) RNAMES(J), J, GC_Photo_Id(J), JFACTA(J)
 200           FORMAT( a10, ':', i7, 2x, i7, 2x, f7.4 )
            ENDIF
         ENDIF
      ENDDO

#if defined( MODEL_GEOS )
      ! Diagnostics arrays
      ALLOCATE(EXTRAL_NLEVS(IIPAR,JJPAR))
      ALLOCATE(EXTRAL_NITER(IIPAR,JJPAR))
      EXTRAL_NLEVS(:,:) = 0.0
      EXTRAL_NITER(:,:) = 0.0
#endif

      END SUBROUTINE INIT_FJX
!EOC
!------------------------------------------------------------------------------
!                  GEOS-Chem Global Chemical Transport Model                  !
!------------------------------------------------------------------------------
!BOP
!
! !IROUTINE: rd_xxx
!
! !DESCRIPTION: Subroutine RD\_XXX reads in wavelength bins, solar fluxes,
!  Rayleigh and temperature-dependent cross-sections.
!\\
!\\
! !INTERFACE:
!
      SUBROUTINE RD_XXX (NUN,NAMFIL,am_I_Root)
!
! !USES:
!
!
! !INPUT PARAMETERS:
!
      INTEGER, INTENT(IN) :: NUN
      CHARACTER(*), INTENT(IN) ::  NAMFIL
      LOGICAL,      INTENT(IN) :: am_I_Root
!
! !OUTPUT VARIABLES:
!
!
! !REMARKS:
!    NEW v-6.8  now allow 1 to 3 sets of X-sects for T or P
!           LQQ = 1, 2, or 3 to determine interpolation with T or P
!           IF the temperatures TQQQ are <0, then use as pressure interp (hPa)
!           NB - the temperatures and pressures must be increasing
!    NEW v-6.4  changed to collapse wavelengths & x-sections to Trop-only:
!           WX_ = 18 should match the JX_spec.dat wavelengths
!           W_ = 12 (Trop-only) or 18 (std) is set in (CMN_FJX.F).
!       if W_=12 then drop strat wavels, and drop x-sects (e.g. N2O, ...)
!           W_ = 8, reverts to quick fix:  fast-J (12-18) plus bin (5) scaled
!                                                                             .
!   --------------------------------------------------------------------
!     NAMFIL   Name of spectral data file (FJX_spec.dat) >> j2 for fast-J2
!     NUN      Channel number for reading data file
!
!     NJX    Number of species to calculate J-values for
!     NWWW     Number of wavelength bins, from 1:NWWW
!     WBIN     Boundaries of wavelength bins
!     WL       Centres of wavelength bins - 'effective wavelength'
!     FL       Solar flux incident on top of atmosphere (cm-2.s-1)
!     QRAYL    Rayleigh parameters (effective cross-section) (cm2)
!     QO2      O2 cross-sections
!     QO3      O3 cross-sections
!     Q1D      O3 => O(1D) quantum yield
!     TQQ      Temperature for supplied cross sections
!     QQQ      Supplied cross sections in each wavelength bin (cm2)
!   --------------------------------------------------------------------
!
! !REVISION HISTORY:
!  28 Mar 2013 - S. D. Eastham - Copied from Fast-JX v7.0
!  09 May 2014 - S. D. Eastham - Fixed bug when using <18 wavelengths
!EOP
!------------------------------------------------------------------------------
!BOC
!
! !LOCAL VARIABLES:
!
      INTEGER  I, J, JJ, K, IW, NQRD, NWWW,   LQ
      REAL(fp)  QQ2(199), TQQ2

      character*78 TITLE0
      character*6  TITLEJ2,TITLEJ3
      character*1  TSTRAT

      !=================================================================
      ! RD_XXX begins here!
      !=================================================================

      TQQ(:,:) = 0.e+0_fp

C----------spectral data----set for new format data------------------
c         note that X_ = max # Xsects read in
c                   NJX = # fast-JX J-values derived from this (.le. X_)

c >>>> W_ = 12 <<<< means trop-only, discard WL #1-4 and #9-10, some X-sects

      open (NUN,FILE=NAMFIL,status='old',form='formatted')
      read (NUN,100) TITLE0

c----note that NQRD is not used any more, a read until 'endofJ' is performed
      read (NUN,101) NQRD,NWWW
         NW1 = 1
         NW2 = NWWW
      IF ( am_I_Root ) THEN
         write(6,'(1x,a)') TITLE0
         write(6,'(i8)') NWWW
      ENDIF
C----J-values:  1=O2, 2=O3P,3=O3D 4=readin Xsects
      read (NUN,102) (WL(IW),IW=1,NWWW)
      read (NUN,102) (FL(IW),IW=1,NWWW)
      read (NUN,102) (QRAYL(IW),IW=1,NWWW)

C---Read O2 X-sects, O3 X-sects, O3=>O(1D) quant yields (each at 3 temps)
C---NB the O3 and q-O3-O1D are at different temperatures and cannot be combined
      read (NUN,103) TITLEJX(1),TQQ(1,1), (QO2(IW,1),IW=1,NWWW)
      read (NUN,103) TITLEJ2,  TQQ(2,1), (QO2(IW,2),IW=1,NWWW)
      read (NUN,103) TITLEJ3,  TQQ(3,1), (QO2(IW,3),IW=1,NWWW)

      read (NUN,103) TITLEJX(2),TQQ(1,2), (QO3(IW,1),IW=1,NWWW)
      read (NUN,103) TITLEJ2,  TQQ(2,2), (QO3(IW,2),IW=1,NWWW)
      read (NUN,103) TITLEJ3,  TQQ(3,2), (QO3(IW,3),IW=1,NWWW)

      read (NUN,103) TITLEJX(3),TQQ(1,3), (Q1D(IW,1),IW=1,NWWW)
      read (NUN,103) TITLEJ2,  TQQ(2,3), (Q1D(IW,2),IW=1,NWWW)
      read (NUN,103) TITLEJ3,  TQQ(3,3), (Q1D(IW,3),IW=1,NWWW)

      SQQ(1) = ' '
      SQQ(2) = ' '
      SQQ(3) = ' '

      LQQ(1) = 3
      LQQ(2) = 3
      LQQ(3) = 3

C---Read remaining species:  X-sections at 1-2-3 T_s
        JJ = 3
      do I=1,9999

c--try to read in 3 X-sects per J-value (JJ)
        read (NUN,104) TITLEJ2,TSTRAT,TQQ2,(QQ2(IW),IW=1,NWWW)
        if (TITLEJ2 .eq. 'endofJ') goto 1
c---skip stratosphere only J's (denoted by 'x')if W_<18 => trop-only J's
        if (W_.eq.18 .or. TSTRAT.ne.'x') then
          if (TITLEJ2 .ne. TITLEJX(JJ)) then
               JJ = JJ+1

         if (JJ .gt. X_) then
         call EXITC(' RD_XXX:  X_ not large enough for Xsects read in')
         endif

               TITLEJX(JJ) = TITLEJ2
               LQQ(JJ) = 1
               SQQ(JJ) = TSTRAT
                 LQ = LQQ(JJ)
               TQQ(LQ,JJ) = TQQ2
             do IW = 1,NWWW
               QQQ(IW,LQ,JJ) = QQ2(IW)
             enddo
           else
               LQQ(JJ) = LQQ(JJ)+1
            if (LQQ(JJ) .le. 3) then
               LQ = LQQ(JJ)
               TQQ(LQ,JJ) = TQQ2
             do IW = 1,NWWW
               QQQ(IW,LQ,JJ) = QQ2(IW)
             enddo
            endif
           endif
        endif
      enddo
    1 continue
        NJX = JJ

      do J = 1,NJX
        if (am_I_Root) then
           write(6,200) J,TITLEJX(J),SQQ(J),LQQ(J),(TQQ(I,J),I=1,LQQ(J))
        endif
c---need to check that TQQ is monotonically increasing:
        if (LQQ(J) .eq. 3) then
          if (TQQ(2,J) .ge. TQQ(3,J)) then
            call EXITC ('TQQ out of order')
          endif
          if (TQQ(1,J) .ge. TQQ(2,J)) then
            call EXITC ('TQQ out of order')
          endif
        endif
        if (LQQ(J) .eq. 2) then
          if (TQQ(1,J) .ge. TQQ(2,J)) then
            call EXITC ('TQQ out of order')
          endif
        endif
      enddo

c---check on doingpressure interp
c---check on consolidating Qo2 and others into
c---wrte a newFJX_J2J.dat for mapping on fjx Xsects


c---truncate number of wavelengths to do troposphere-only
      if (W_ .ne. WX_) then
c---TROP-ONLY
       if (W_ .eq. 12) then
        if (am_I_Root) then
           write(6,'(a)')
     &      ' >>>TROP-ONLY reduce wavelengths to 12, drop strat X-sects'
        endif
        NW2 = 12
        do IW = 1,4
          WL(IW) = WL(IW+4)
          FL(IW) = FL(IW+4)
          QRAYL(IW) = QRAYL(IW+4)
         do K = 1,3
          QO2(IW,K) = QO2(IW+4,K)
          QO3(IW,K) = QO3(IW+4,K)
          Q1D(IW,K) = Q1D(IW+4,K)
         enddo
         do J = 4,NJX
          do LQ=1,LQQ(J)
           QQQ(IW,LQ,J) = QQQ(IW+4,LQ,J)
          enddo
         enddo
        enddo
        do IW = 5,12
          WL(IW) = WL(IW+6)
          FL(IW) = FL(IW+6)
          QRAYL(IW) = QRAYL(IW+6)
         do K = 1,3
          QO2(IW,K) = QO2(IW+6,K)
          QO3(IW,K) = QO3(IW+6,K)
          Q1D(IW,K) = Q1D(IW+6,K)
         enddo
         do J = 4,NJX
          do LQ=1,LQQ(J)
           QQQ(IW,LQ,J) = QQQ(IW+6,LQ,J)
          enddo
         enddo
        enddo
c---TROP-QUICK  (must scale solar flux for W=5)
       elseif (W_ .eq. 8) then
        if (am_I_Root) then
        write(6,'(a)')
     &   ' >>>TROP-QUICK reduce wavelengths to 8, drop strat X-sects'
        endif
        NW2 = 8
        do IW = 1,1
          WL(IW) = WL(IW+4)
          FL(IW) = FL(IW+4)  * 2.e+0_fp
          QRAYL(IW) = QRAYL(IW+4)
         do K = 1,3
          QO2(IW,K) = QO2(IW+4,K)
          QO3(IW,K) = QO3(IW+4,K)
          Q1D(IW,K) = Q1D(IW+4,K)
         enddo
         do J = 4,NJX
          do LQ=1,LQQ(J)
           QQQ(IW,LQ,J) = QQQ(IW+4,LQ,J)
          enddo
         enddo
        enddo
        do IW = 2,8
          WL(IW) = WL(IW+10)
          FL(IW) = FL(IW+10)
          QRAYL(IW) = QRAYL(IW+10)
         do K = 1,3
          QO2(IW,K) = QO2(IW+10,K)
          QO3(IW,K) = QO3(IW+10,K)
          Q1D(IW,K) = Q1D(IW+10,K)
         enddo
         do J = 4,NJX
          do LQ=1,LQQ(J)
           QQQ(IW,LQ,J) = QQQ(IW+10,LQ,J)
          enddo
         enddo
        enddo

       else
         call EXITC(' no. wavelengths wrong: W_ .ne. 8,12,18')
       endif
      endif

      close(NUN)

  100 format(a)
  101 format(10x,5i5)
  102 format(10x,    6e10.3/(10x,6e10.3)/(10x,6e10.3))
  103 format(a6,1x,f3.0,6e10.3/(10x,6e10.3)/(10x,6e10.3))
  104 format(a6,a1,f3.0,6e10.3/(10x,6e10.3)/(10x,6e10.3))
  200 format(1x,' x-sect:',i3,a10,a4,i5,3(3x,f6.2))
  201 format(' Number of x-sections supplied to Fast-J2: ',i3,/,
     &       ' Maximum number allowed (X_) only set to: ',i3,
     &       ' - increase in cmn_FJX.f')

      END SUBROUTINE RD_XXX
!EOC
!------------------------------------------------------------------------------
!                  GEOS-Chem Global Chemical Transport Model                  !
!------------------------------------------------------------------------------
!BOP
!
! !IROUTINE: rd_mie
!
! !DESCRIPTION: Subroutine RD\_MIE retrieves aerosol scattering data for FJX.
!\\
!\\
! !INTERFACE:
!
      SUBROUTINE RD_MIE(NUN,NAMFIL,am_I_Root, Input_Opt )
!
! !USES:
!
      USE FILE_MOD,           ONLY : IOERROR
      USE Input_Opt_Mod,      ONLY : OptInput
!
! !INPUT PARAMETERS:
!
      INTEGER,        INTENT(IN) :: NUN
      CHARACTER(*),   INTENT(IN) :: NAMFIL
      LOGICAL,        INTENT(IN) :: am_I_Root
      TYPE(OptInput), INTENT(IN) :: Input_Opt   ! Input Options object

!
! !OUTPUT VARIABLES:
!
!
! !REMARKS:
!   --------------------------------------------------------------------
!     NAMFIL   Name of scattering data file (e.g., FJX_scat.dat)
!     NUN      Channel number for reading data file
!     NAA      Number of categories for scattering phase functions
!     QAA      Aerosol scattering phase functions
!     WAA      5 Wavelengths for the supplied phase functions
!     PAA      Phase function: first 8 terms of expansion
!     RAA      Effective radius associated with aerosol type
!     SAA      Single scattering albedo
!   --------------------------------------------------------------------
!
! !REVISION HISTORY:
!  28 Mar 2013 - S. D. Eastham - Adapted from GEOS-Chem v9-1-3
!  25 Jun 2015 - M. Sulprizio  - Add brown carbon optical properties from
!                                M. Hammer
!EOP
!------------------------------------------------------------------------------
!BOC
!
! !LOCAL VARIABLES:
!
      INTEGER  I, J, K, NK
      CHARACTER*78 TITLE0
      LOGICAL      :: LBRC

      !=================================================================
      ! RD_MIE begins here!
      !=================================================================

      ! Copy fields from Input_Opt
      LBRC = Input_Opt%LBRC

      open (NUN,FILE=NAMFIL,status='old',form='formatted')

      ! Read header lines
      READ( NUN,'(A)' ) TITLE0
      IF  ( am_I_Root ) WRITE( 6, '(1X,A)' ) TITLE0
      READ( NUN,'(A)' ) TITLE0


      !---Read aerosol phase functions:

      read(NUN,'(A10,I5,/)') TITLE0,NAA

      NK=5
      do j=1,NAA
         read(NUN,110) TITLEAA(j)
         do k=1,NK
            read(NUN,*) WAA(k,j),QAA(k,j),RAA(k,j),SAA(k,j),
     &                                             (PAA(i,k,j),i=1,8)

         enddo
      enddo

      ! Brown carbon option
      IF (LBRC) THEN

         ! Overwrite OC entries (36-42 in jv_spec_mie.dat)
         ! with BR entries at end of file (labeled 57-63)
         do j= 36, 42
            read(NUN,110) TITLEAA(j)
            do k=1,NK
             read(NUN,*) WAA(k,j),QAA(k,j),RAA(k,j),SAA(k,j),
     &                                              (PAA(i,k,j),i=1,8)
            enddo
         enddo

      ENDIF

      close(NUN)

      IF ( am_I_Root ) THEN
         write(6,'(a,9f8.1)') ' Aerosol optical: r-eff/rho/Q(@wavel):'
     &             ,(WAA(K,1),K=1,5)
         do J=1,NAA
            write(6,'(1x,A)') TRIM(TITLEAA(J))
            write(6,'(3x,I2,A,9F8.1)') J,'  wavel=',(WAA(K,J),K=1,NK)
            write(6,'(3x,I2,A,9F8.4)') J,'  Qext =',(QAA(K,J),K=1,NK)
         enddo
      ENDIF

  110 format(3x,a80)

      END SUBROUTINE RD_MIE
!EOC
!------------------------------------------------------------------------------
!                  GEOS-Chem Global Chemical Transport Model                  !
!------------------------------------------------------------------------------
!BOP
!
! !IROUTINE: rd_aod
!
! !DESCRIPTION: Subroutine RD\_AOD reads aerosol phase functions that are
!  used to scale diagnostic output to an arbitrary wavelengh.  This
!  facilitates comparing with satellite observations.
!\\
!\\
! !INTERFACE:
!
      SUBROUTINE RD_AOD( NJ1, am_I_Root, Input_Opt )
!
! !USES:
!
      USE FILE_MOD,           ONLY : IOERROR
      USE Input_Opt_Mod,      ONLY : OptInput
      IMPLICIT NONE

!
! !INPUT PARAMETERS:
!
      INTEGER,          INTENT(IN) :: NJ1         ! Unit # of file to open
      TYPE(OptInput),   INTENT(IN) :: Input_Opt   ! Input Options object
      LOGICAL,          INTENT(IN) :: am_I_Root   ! Is this the root CPU?
!
! !INPUT/OUTPUT PARAMETERS:
!
!
! !REMARKS:
!  The .dat files for each species contain the optical properties
!  at multiple wavelengths to be used in the online calculation of the aerosol
!  optical depth diagnostics.
!  These properties have been calculated using the same size and optical
!  properties as the FJX_spec.dat file used for the FAST-J photolysis
!  calculations (which is now redundant for aerosols, the values in the .dat
!  files here are now used). The file currently contains 11 wavelengths
!  for Fast-J and other commonly used wavelengths for satellite and
!  AERONET retrievals. 30 wavelengths follow that map onto RRTMG
!  wavebands for radiaitive flux calculations (not used if RRTMG is off).
!  A complete set of optical properties from 250-2000 nm for aerosols is
!  available at:
!  ftp://ftp.as.harvard.edu/geos-chem/data/aerosol_optics/hi_spectral_res
!                                                                             .
!     -- Colette L. Heald, 05/10/10)
!     -- David A. Ridley, 05/10/13 (update for new optics files)
!
! !REVISION HISTORY:
!  10 May 2010 - C. Heald      - Initial version
!  06 Aug 2010 - C. Carouge    - Add an error check when opening the file
!  01 Aug 2012 - R. Yantosca   - Now restore NJ1 to INTENT(IN) status
!  31 Mar 2013 - S. D. Eastham - Added to Fast-JX v7.0 implementation
!  30 Mar 2015 - M. Sulprizio  - Removed NAMFIL argument. Now specify filenames
!                                for aerosol LUT files in this routine.
!  02 Apr 2015 - C. Keller     - Append '.rc' to species files in ESMF mode.
!  12 May 2015 - R. Yantosca   - Bug fix: For PGI compiler, you need to have
!                                exactly as many elements in the DATA statement
!                                as there are elements in the SPECFIL array.
!  25 Jun 2015 - M. Sulprizio  - Add brown carbon optical properties from
!                                M. Hammer
!  04 Aug 2015 - M. Long       - Removed ".rc" file specifier. Not necessary.
!  03 Jan 2018 - M. Sulprizio  - Replace UCX CPP switch with Input_Opt%LUCX
!  23 Mar 2018 - E. Lundgren   - Pass Input_Opt to Calc_AOD
!  19 Sep 2018 - M. Sulprizio  - Read .dat files from data directories instead
!                                of run directories
<<<<<<< HEAD
!  26 Jul 2019 - T. Sherwen    - Read FAST-JX files from FAST_JX_DIR
=======
!  10 Apr 2019 - R. Yantosca   - Now read data from FAST_JX/v2019-04 folder
>>>>>>> 8577e970
!EOP
!------------------------------------------------------------------------------
!BOC
!
! !LOCAL VARIABLES
!
      INTEGER            :: I, J, K, N
      INTEGER            :: IOS
      CHARACTER*30       :: SPECFIL(6)
      CHARACTER*30       :: SPECFIL_UCX(8)
      CHARACTER(LEN=255) :: DATA_DIR
      CHARACTER(LEN=255) :: THISFILE

      LOGICAL            :: LBRC

      CHARACTER*78 TITLE0

      !================================================================
      ! RD_AOD begins here!
      !================================================================

      ! Copy fields from Input_Opt
      LBRC = Input_Opt%LBRC

      ! Define data directory for FAST-JX input
<<<<<<< HEAD
      DATA_DIR = TRIM( Input_Opt%FAST_JX_DIR )
=======
      DATA_DIR = TRIM( Input_Opt%CHEM_INPUTS_DIR )//'FAST_JX/v2019-04/'
>>>>>>> 8577e970

      ! IMPORTANT: aerosol_mod.F and dust_mod.F expect aerosols in this order
      DATA SPECFIL /"so4.dat","soot.dat","org.dat",
     &              "ssa.dat","ssc.dat", "dust.dat"/

      ! For UCX simulations:
      !
      ! Extra two LUT dat files for strat H2SO4 and NAT particles
      !
      ! Treating strat sulfate with GADS data but modified to match
      ! the old Fast-J values size (r=0.09um, sg=0.6) - I think there's
      ! evidence that this is too smale and narrow e.g. Deshler et al. 2003
      ! NAT should really be associated with something like cirrus cloud
      ! but for now we are just treating the NAT like the sulfate... limited
      ! info but ref index is similar e.g. Scarchilli et al. (2005)
      !(DAR 05/2015)
      DATA SPECFIL_UCX /"so4.dat","soot.dat","org.dat",
     &                  "ssa.dat","ssc.dat",
     &                  "h2so4.dat","h2so4.dat",
     &                  "dust.dat"/

      !array of filenames
      DO k = 1, NSPAA

       ! Choose different set of input files for UCX and tropchem simulations
       IF ( Input_Opt%LUCX) THEN
          THISFILE = TRIM( DATA_DIR ) // TRIM( SPECFIL_UCX(k) )
       ELSE
          THISFILE = TRIM( DATA_DIR ) // TRIM( SPECFIL(k) )
       ENDIF

       ! open file
       OPEN( NJ1, FILE=TRIM( THISFILE ), STATUS='OLD', IOSTAT=IOS )

       ! Error check
       IF ( IOS /= 0 ) THEN
         IF ( am_I_Root ) THEN
          WRITE(6,100) trim(THISFILE)
 100      FORMAT('Error opening filename=', a )
          CALL FLUSH(6)
         ENDIF
         CALL IOERROR( IOS, NJ1, 'RD_AOD:1')
       ENDIF


       ! Read header lines
       READ(  NJ1,'(A)'    ) TITLE0
       IF  ( am_I_Root ) WRITE( 6,  '(1X,A)' ) TITLE0
       READ(  NJ1,'(A)'    ) TITLE0
       !Second header line added for more info
       IF  ( am_I_Root ) WRITE( 6,  '(1X,A)' ) TITLE0
       READ(  NJ1,'(A)'    ) TITLE0

 110     FORMAT( 3x, a20 )
       DO i = 1, NRAA
        DO j = 1, NWVAA

         READ(NJ1,*) WVAA(j,k),RHAA(i,k),NRLAA(j,i,k),NCMAA(j,i,k),
     &               RDAA(i,k),RWAA(i,k),SGAA(i,k),QQAA(j,i,k),
     &               ALPHAA(j,i,k),REAA(i,k),SSAA(j,i,k),
     &               ASYMAA(j,i,k),(PHAA(j,i,k,n),n=1,8)
         ! make note of where 1000nm is for FAST-J calcs
         IF (WVAA(j,k).EQ.1000.0) IWV1000=J

        ENDDO
       ENDDO
       ! Echo info to stdout
       IF ( am_I_Root ) THEN
       ENDIF
       ! Close file
       CLOSE( NJ1 )
      ENDDO

      IF ( am_I_Root ) THEN
         WRITE( 6, * ) 'Optics read for all wavelengths successfully'
      ENDIF

      !now calculate the required wavelengths in the LUT to calculate
      !the requested AOD
      CALL CALC_AOD( am_I_Root, Input_Opt )

      END SUBROUTINE RD_AOD
!EOC
!------------------------------------------------------------------------------
!                  GEOS-Chem Global Chemical Transport Model                  !
!------------------------------------------------------------------------------
!BOP
!
! !IROUTINE: calc_aod
!
! !DESCRIPTION: Subroutine CALC\_AOD works out the closest tie points
! in the optics LUT wavelengths and the coefficients required to
! calculate the angstrom exponent for interpolating optics to the requested
! wavelength. If the wavelength requested matches a standard wavelength
! in the LUT then we skip the interpolation (DAR 09/2013)
!\\
!\\
! !INTERFACE:
!
      SUBROUTINE CALC_AOD( am_I_Root, Input_Opt )
!
! !USES:
!
      USE CMN_FJX_MOD, ONLY : NWVAA, NWVAA0, WVAA
      USE CMN_FJX_MOD, ONLY : IWVSELECT
      USE CMN_FJX_MOD, ONLY : IRTWVSELECT
      USE CMN_FJX_MOD, ONLY : ACOEF_WV, BCOEF_WV, CCOEF_WV
      USE CMN_FJX_MOD, ONLY : ACOEF_RTWV, BCOEF_RTWV, CCOEF_RTWV
      USE CMN_FJX_MOD, ONLY : NWVREQUIRED, IWVREQUIRED
      USE CMN_FJX_MOD, ONLY : NRTWVREQUIRED, IRTWVREQUIRED
      USE Input_Opt_Mod, ONLY : OptInput
#if defined( RRTMG )
      USE PARRRTM,     ONLY : NBNDLW
#endif
!
! !INPUT PARAMETERS:
!
      LOGICAL,          INTENT(IN) :: am_I_Root   ! Is this the root CPU?
      TYPE(OptInput),   INTENT(IN) :: Input_Opt
!
! !REMARKS:
!  Now the user is able to select any 3 wavelengths for optics
!  output in the input.geos file we need to be able to interpolate
!  to those wavelengths based on what is available in the optics
!  look-up table.
!                                                                             .
!  The standard lookup table currently has values for
!  11 common wavelengths followed by 30 that are required by RRTMG.
!  Only those required to interpolate to user requested
!  wavelengths are selected from the standard wavelengths. RRTMG
!  wavelengths are not used in the interpolation for AOD output
!  (DAR 10/2013)
!                                                                             .
!   UPDATE: because the RT optics output doesnt have access to the
!   standard wavelengths we now calculate two sets of values: one
!   for the ND21 and diag3 outputs that use the standard wavelengths
!   and one for ND72 that interpolates the optics from RRTMG
!   wavelengths. Perhaps a switch needs adding to switch off the RT
!   optics output (and interpolation) if this ends up costing too
!   much and is not used, but it is ideal to have an optics output
!   that matches exactly what RRTMG uses to calculate the fluxes
!
! !REVISION HISTORY:
!  18 Jun 2013 - D. Ridley   - Initial version
!  15 Dec 2014 - M. Sulprizio- Added ProTeX headers
!  02 Apr 2015 - C. Keller   - Added am_I_Root argument
!  23 Mar 2018 - E. Lundgren - Added Input_Opt argument for wavelength vars
!                              read in input.geos now stored in Input_Opt
!EOP
!------------------------------------------------------------------------------
!BOC
!
! !LOCAL VARIABLES
!
      INTEGER             :: MINWV, MAXWV, N, N0, N1, W, NSTEP
      REAL(fp)            :: WVDIF

      !================================================================
      ! CALC_AOD begins here!
      !================================================================

      !cycle over standard wavelengths
      N0=1
      N1=NWVAA0
      NSTEP=1
      NWVREQUIRED=0
      DO W=1,Input_Opt%NWVSELECT
       MINWV     = -999
       MAXWV     =  999
       DO N=N0,N1,NSTEP
        WVDIF = WVAA(N,1)-Input_Opt%WVSELECT(W)
        IF ((WVDIF.LE.0).AND.(WVDIF.GT.MINWV)) THEN
         MINWV = WVDIF
         IWVSELECT(1,W)=N
        ENDIF
        IF ((WVDIF.GE.0).AND.(WVDIF.LT.MAXWV)) THEN
         MAXWV = WVDIF
         IWVSELECT(2,W)=N
        ENDIF
       ENDDO
        IF (IWVSELECT(2,W).EQ.IWVSELECT(1,W)) THEN
         !we have a match!
         MINWV=0
         MAXWV=0
         !add this wavelength to those for output
         NWVREQUIRED=NWVREQUIRED+1
         IWVREQUIRED(NWVREQUIRED)=IWVSELECT(1,W)
        ELSE
         !we are going to have to interpolate to the requested wavelength
         NWVREQUIRED=NWVREQUIRED+1
         IWVREQUIRED(NWVREQUIRED)=IWVSELECT(1,W)
         NWVREQUIRED=NWVREQUIRED+1
         IWVREQUIRED(NWVREQUIRED)=IWVSELECT(2,W)
        ENDIF
       !ENDDO


      !Error check - ensure we have a match or requested wavelength
      !falls within two LUT tie points
      IF (MINWV.EQ.-999) THEN
       ! requested wavelength is shorter than min wv in LUT
       ! set to min
       write(6,*) 'ERROR requested wavelength is too short!!'
       write(6,*) 'Defaulting to LUT min: ',WVAA(1,1)
       IWVSELECT(1,W)=1
       IWVSELECT(2,W)=1 !300nm
       NWVREQUIRED=NWVREQUIRED-1
       IWVREQUIRED(NWVREQUIRED)=IWVSELECT(1,W)
      ENDIF
      IF (MAXWV.EQ.999) THEN
       ! requested wavelength is longer than min wv in LUT
       ! set to max
       write(6,*) 'ERROR requested wavelength is too long!!'
       write(6,*) 'Defaulting to LUT min: ',WVAA(NWVAA0,1)
       IWVSELECT(1,W)=NWVAA0
       IWVSELECT(2,W)=NWVAA0 !1020nm
       NWVREQUIRED=NWVREQUIRED-1
       IWVREQUIRED(NWVREQUIRED)=IWVSELECT(1,W)
      ENDIF

      !now calcualte the angstrom exponent coefs for interpolation -
      !this is done here to save time and repetition in aerosol_mod.F
      IF (IWVSELECT(1,W).NE.IWVSELECT(2,W)) THEN
       ACOEF_WV(W) = WVAA(IWVSELECT(2,W),1)/Input_Opt%WVSELECT(W)
       BCOEF_WV(W) =1.0d0/(LOG(WVAA(IWVSELECT(2,W),1)/
     &                         WVAA(IWVSELECT(1,W),1)))
       !relative location of selected wavelength between tie points
       !for interpolating SSA and ASYM for output in aerosol_mod.F and
       !dust_mod.F
       CCOEF_WV(W) =(Input_Opt%WVSELECT(W)-WVAA(IWVSELECT(1,W),1))/
     &              (WVAA(IWVSELECT(2,W),1)-WVAA(IWVSELECT(1,W),1))
      ENDIF
      IF ( am_I_Root ) THEN
         write(6,*) 'N WAVELENGTHS: ',Input_Opt%NWVSELECT
         write(6,*) 'WAVELENGTH REQUESTED:',Input_Opt%WVSELECT(W)
         write(6,*) 'WAVELENGTH REQUIRED:', NWVREQUIRED
         !write(6,*) IWVSELECT(1,W),WVAA(IWVSELECT(1,W),1)
         !write(6,*) IWVSELECT(2,W),WVAA(IWVSELECT(2,W),1)
         !write(6,*) ACOEF_WV(W),BCOEF_WV(W),CCOEF_WV(W)
         write(6,*) '*********************************'
      ENDIF
      ENDDO !Input_Opt%NWVSELECT
#if defined( RRTMG )
      !repeat for RRTMG wavelengths to get the closest wavelength
      !indices and the interpolation coefficients
      !Indices are relative to all wavelengths in the LUT i.e. the RRTMG
      !wavelengths start at NWVAA0+1
      N0=NWVAA0+1
      N1=NWVAA
      NSTEP=1
      NRTWVREQUIRED=0
      DO W=1,Input_Opt%NWVSELECT
       MINWV     = -999
       MAXWV     =  999
       DO N=N0,N1,NSTEP
        WVDIF = WVAA(N,1)-Input_Opt%WVSELECT(W)
        IF ((WVDIF.LE.0).AND.(WVDIF.GT.MINWV)) THEN
         MINWV = WVDIF
         IRTWVSELECT(1,W)=N
        ENDIF
        IF ((WVDIF.GE.0).AND.(WVDIF.LT.MAXWV)) THEN
         MAXWV = WVDIF
         IRTWVSELECT(2,W)=N
        ENDIF
       ENDDO
        IF (IRTWVSELECT(2,W).EQ.IRTWVSELECT(1,W)) THEN
         !we have a match!
         MINWV=0
         MAXWV=0
         !add this wavelength to those for output
         NRTWVREQUIRED=NRTWVREQUIRED+1
         IRTWVREQUIRED(NRTWVREQUIRED)=IRTWVSELECT(1,W)
        ELSE
         !we are going to have to interpolate to the requested
         !wavelength
         NRTWVREQUIRED=NRTWVREQUIRED+1
         IRTWVREQUIRED(NRTWVREQUIRED)=IRTWVSELECT(1,W)
         NRTWVREQUIRED=NRTWVREQUIRED+1
         IRTWVREQUIRED(NRTWVREQUIRED)=IRTWVSELECT(2,W)
        ENDIF

      !Error check - ensure we have a match or requested wavelength
      !falls within two LUT tie points
      IF (MINWV.EQ.-999) THEN
       ! requested wavelength is shorter than min wv in LUT
       ! set to min
       write(6,*) 'ERROR requested wavelength is too short!!'
       write(6,*) 'Defaulting to LUT min: ',WVAA(NWVAA-1,1)
       IRTWVSELECT(1,W)=NWVAA-1
       IRTWVSELECT(2,W)=NWVAA-1
       NRTWVREQUIRED=NRTWVREQUIRED-1
       IRTWVREQUIRED(NRTWVREQUIRED)=IRTWVSELECT(1,W)
      ENDIF
      IF (MAXWV.EQ.999) THEN
       ! requested wavelength is longer than min wv in LUT
       ! set to max
       write(6,*) 'ERROR requested wavelength is too long!!'
       write(6,*) 'Defaulting to LUT min: ',WVAA(NWVAA0+1,1)
       IRTWVSELECT(1,W)=NWVAA0+1
       IRTWVSELECT(2,W)=NWVAA0+1
       NRTWVREQUIRED=NRTWVREQUIRED-1
       IRTWVREQUIRED(NRTWVREQUIRED)=IRTWVSELECT(1,W)
      ENDIF

      !now calcualte the angstrom exponent coefs for interpolation -
      !this is done here to save time and repetition in aerosol_mod.F
      IF (IRTWVSELECT(1,W).NE.IRTWVSELECT(2,W)) THEN
       ACOEF_RTWV(W) = WVAA(IRTWVSELECT(2,W),1)/Input_Opt%WVSELECT(W)
       BCOEF_RTWV(W) =1.0d0/(LOG(WVAA(IRTWVSELECT(2,W),1)/
     &                         WVAA(IRTWVSELECT(1,W),1)))
       !relative location of selected wavelength between tie points
       !for interpolating SSA and ASYM for output in aerosol_mod.F and
       !dust_mod.F
       CCOEF_RTWV(W) =(Input_Opt%WVSELECT(W)-WVAA(IRTWVSELECT(1,W),1))/
     &              (WVAA(IRTWVSELECT(2,W),1)-WVAA(IRTWVSELECT(1,W),1))
      ENDIF
      !convert wavelength index to that required by rrtmg_rad_transfer
      !i.e. without the standard and LW wavelengths
      IRTWVSELECT(1,W) = IRTWVSELECT(1,W) - NWVAA0 - NBNDLW
      IRTWVSELECT(2,W) = IRTWVSELECT(2,W) - NWVAA0 - NBNDLW
      IF ( am_I_Root ) THEN
      write(6,*) 'N RT WAVELENGTHS: ',Input_Opt%NWVSELECT
      write(6,*) 'RT WAVELENGTH REQUESTED:',Input_Opt%WVSELECT(W)
      write(6,*) 'RT WAVELENGTH REQUIRED:', NRTWVREQUIRED
      write(6,*) IRTWVSELECT(1,W),WVAA(IRTWVSELECT(1,W)+NWVAA0+NBNDLW,1)
      write(6,*) IRTWVSELECT(2,W),WVAA(IRTWVSELECT(2,W)+NWVAA0+NBNDLW,1)
      write(6,*) ACOEF_WV(W),BCOEF_WV(W),CCOEF_WV(W)
      write(6,*) '*********************************'
      ENDIF
      ENDDO !Input_Opt%NWVSELECT
#endif
      END SUBROUTINE CALC_AOD
!EOC
!------------------------------------------------------------------------------
!                  GEOS-Chem Global Chemical Transport Model                  !
!------------------------------------------------------------------------------
!BOP
!
! !IROUTINE: rd_js_jx
!
! !DESCRIPTION: Subroutine RD\_JS\_JX reads in 'FJX\_j2j.dat', which defines
!  the mapping of Fast-JX J's (TITLEJX(1:NJX)) onto the CTM reactions.
!  Reaction number JJ, named T\_REACT, uses Fast-JX's T\_FJX (including scaling
!  factor F\_FJX).
!\\
!\\
! !INTERFACE:
!
      SUBROUTINE RD_JS_JX( NUNIT, NAMFIL,    TITLEJX,
     &                     NJXX,  am_I_Root, Input_Opt, RC )
!
! !USES:
!
      USE Charpak_Mod,   ONLY : CStrip
      USE ErrCode_Mod
      USE Input_Opt_Mod, ONLY : OptInput
!
! !INPUT PARAMETERS:
!
      INTEGER,          INTENT(IN)                  :: NUNIT
      INTEGER,          INTENT(IN)                  :: NJXX
      CHARACTER(LEN=*), INTENT(IN)                  :: NAMFIL
      CHARACTER(LEN=6), INTENT(IN), DIMENSION(NJXX) :: TITLEJX
      LOGICAL,          INTENT(IN)                  :: am_I_Root
      TYPE(OptInput),   INTENT(IN)                  :: Input_Opt
!
! !OUTPUT PARAMETERS:
!
      INTEGER,          INTENT(OUT)                 :: RC
!
! !REMARKS:
!  Now flag special reactions that are to be adjusted for FlexChem later.
!
! !REVISION HISTORY:
!  28 Mar 2013 - S. D. Eastham - Copied from Fast-JX v7.0
!  31 Mar 2013 - S. D. Eastham - Modified to track number of branches
!  29 Mar 2016 - R. Yantosca   - Now flag rxn numbers for use in PHOTRATE_ADJ
!  27 Jun 2016 - M. Sulprizio  - Add RXN_NO2 flag for PARANOX
!  10 Mar 2017 - C. Keller     - Wrapped print out into am_I_Root statement
!  19 Dec 2017 - R. Yantosca   - Now return error code to calling routine
!  03 Jan 2018 - M. Sulprizio  - Replace UCX CPP switch with Input_Opt%LUCX
!EOP
!------------------------------------------------------------------------------
!BOC
!
! !LOCAL VARIABLES:
!
      ! Scalars
      INTEGER            :: J, JJ, K
      REAL(fp)           :: F_FJX

      ! Strings
      CHARACTER(LEN=6  ) :: T_FJX
      CHARACTER(LEN=50 ) :: T_REACT
      CHARACTER(LEN=50 ) :: TEXT
      CHARACTER(LEN=120) :: CLINE
      CHARACTER(LEN=255) :: ErrMsg, ThisLoc

      ! String arrays
      CHARACTER(LEN=6)   :: JMAP(JVN_)

      !=================================================================
      ! RD_JS_JX begins here!
      !=================================================================

      ! Initialize
      RC       = GC_SUCCESS
      ErrMsg   = ''
      ThisLoc  = ' -> at Rd_Js_Jx  (in module GeosCore/fast_jx_mod.F)'

! Read the FJX_j2j.dat file to map model specific J's onto fast-JX J's
! The chemistry code title describes fully the reaction (a50)
! Blank (unfilled) chemistry J's are unmapped
! The number NRATJ is the last JJ readin that is .le. JVN
!   include fractional quantum yield for the fast-JX J's

      JLABEL(:) = '------'
      JMAP(:)   = '------'
      JFACTA(:) = 0.e+0_fp

      open (NUNIT,file=NAMFIL,status='old',form='formatted')

       read (NUNIT,'(a)') CLINE
      IF ( am_I_Root ) THEN
         write(6,'(a)') CLINE
      ENDIF
      do J = 1,JVN_
       read (NUNIT,'(i4,1x,a50,4x,f5.3,2x,a6)') JJ,T_REACT,F_FJX,T_FJX
       if (JJ.gt.JVN_) goto 20
        JLABEL(JJ) = T_REACT
        JFACTA(JJ) = F_FJX
        JMAP(JJ) = T_FJX
        NRATJ = JJ
        ! SDE 03/31/13: Check number of branches
        ! Note that the order of the branches in
        ! globchem.dat must match the order in
        ! FJX_j2j.dat
        READ (T_REACT(1:10),"(a10)") RNAMES(JJ)
        RNAMES(JJ) = TRIM(RNAMES(JJ))
        BRANCH(JJ) = 1
        DO K=1,(JJ-1)
           IF (RNAMES(JJ) == RNAMES(K)) THEN
              BRANCH(JJ) = BRANCH(K) + 1
           ENDIF
        ENDDO
      enddo

 20   close(NUNIT)

c---Zero / Set index arrays that map Jvalue(j) onto rates
      do K = 1,NRATJ
         JIND(K) = 0
       do J = 1,NJXX
         T_FJX = TITLEJX(J)
        if (JMAP(K) .eq. TITLEJX(J)) then
         JIND(K)=J
        endif
       enddo
      enddo

      IF ( am_I_Root ) THEN
       write(6,'(a,i4,a)')'Photochemistry Scheme with',NRATJ,' J-values'
      ENDIF
      do K=1,NRATJ
         if (JMAP(K) .ne. '------' ) then
            J = JIND(K)
            IF ( am_I_Root ) THEN
               if (J.eq.0) then
         write(6,'(i5,1x,a50,f6.3,a,1x,a6)') K,JLABEL(K),JFACTA(K),
     &         ' no mapping onto fast-JX',JMAP(K)
               else
         write(6,'(i5,1x,a50,f6.3,a,i4,1x,a6)') K,JLABEL(K),JFACTA(K),
     &         ' mapped to FJX:',J,TITLEJX(J)
               endif
            ENDIF
         endif
      enddo

      !=================================================================
      ! Flag special reactions that will be later adjusted by
      ! routine PHOTRATE_ADJ (called from FlexChem)
      !=================================================================

      ! Loop over all photolysis reactions
      DO K = 1, NRATJ

         ! Strip all blanks from the reactants and products list
         TEXT = JLABEL(K)
         CALL CSTRIP( TEXT )

         ! Look for certain reactions
         SELECT CASE( TRIM( TEXT ) )

            ! O2 + hv -> O + O
            CASE( 'O2PHOTONOO' )
               RXN_O2 = K

            ! O3 + hv -> O2 + O
            CASE( 'O3PHOTONO2O' )
               RXN_O3_1 = K

            ! O3 + hv -> O2 + O(1D)
            CASE( 'O3PHOTONO2O(1D)' )

               ! NOTE: There are 2 reactions of this form.  We shall save
               ! the first one that is encountered in RXN_O3_2a and the
               ! second one in RXN_O3_2b. (bmy, 3/29/16)
               IF ( RXN_O3_2a > 0 ) THEN
                  RXN_O3_2b = K
               ELSE
                  RXN_O3_2a = K
               ENDIF

            ! SO4 + hv -> SO2 + OH + OH
            CASE( 'SO4PHOTONSO2OHOH' )
               RXN_H2SO4 = K

            ! NO2 + hv -> NO + O
            CASE( 'NO2PHOTONNOO' )
               RXN_NO2 = K

            ! NO + hv -> N + O
            CASE( 'NOPHOTONNO' )
               RXN_NO = K

            ! NO3 + hv -> NO2 + O
            CASE( 'NO3PHOTONNO2O' )
               RXN_NO3 = K

            ! N2O + hv -> N2 + O
            CASE( 'N2OPHOTONN2O' )
               RXN_N2O = K

            CASE DEFAULT
               ! Nothing
         END SELECT
      ENDDO

      !---------------------------------------------------------------------
      ! Error check the various rxn flags
      !---------------------------------------------------------------------
      IF ( RXN_O2 < 0 ) THEN
         ErrMsg = 'Could not find rxn O2 + hv -> O + O'
         CALL GC_Error( ErrMsg, RC, ThisLoc )
         RETURN
      ENDIF

      IF ( RXN_O3_1 < 0 ) THEN
         ErrMsg = 'Could not find rxn O3 + hv -> O2 + O'
         CALL GC_Error( ErrMsg, RC, ThisLoc )
         RETURN
      ENDIF

      IF ( RXN_O3_2a < 0 ) THEN
         ErrMsg = 'Could not find rxn O3 + hv -> O2 + O(1D) #1'
         CALL GC_Error( ErrMsg, RC, ThisLoc )
         RETURN
      ENDIF

      IF ( RXN_O3_2b  < 0 ) THEN
         ErrMsg = 'Could not find rxn O3 + hv -> O2 + O(1D) #2'
         CALL GC_Error( ErrMsg, RC, ThisLoc )
      ENDIF

      IF ( RXN_NO2 < 0 ) THEN
         ErrMsg = 'Could not find rxn NO2 + hv -> NO + O'
         CALL GC_Error( ErrMsg, RC, ThisLoc )
         RETURN
      ENDIF

      !---------------------------------------------------------------------
      ! These reactions are only defined for the UCX mechanism!
      !---------------------------------------------------------------------
      IF ( Input_Opt%LUCX ) THEN

         IF ( RXN_H2SO4  < 0 ) THEN
            ErrMsg = 'Could not find rxn SO4 + hv -> SO2 + OH + OH!'
            CALL GC_Error( ErrMsg, RC, ThisLoc )
            RETURN
         ENDIF

         IF ( RXN_NO3 < 0 ) THEN
            ErrMsg = 'Could not find rxn NO3 + hv -> NO2 + O'
            CALL GC_Error( ErrMsg, RC, ThisLoc )
            RETURN
         ENDIF

         IF ( RXN_NO < 0 ) THEN
            ErrMsg = 'Could not find rxn NO + hv -> O + N'
            CALL GC_Error( ErrMsg, RC, ThisLoc )
            RETURN
         ENDIF

         IF ( RXN_N2O < 0 ) THEN
            ErrMsg = 'Could not find rxn N2O + hv -> N2 + O(1D)'
            CALL GC_Error( ErrMsg, RC, ThisLoc )
            RETURN
         ENDIF

      ENDIF

      !------------------------------------
      ! Print out saved rxn flags
      !------------------------------------
      IF ( am_I_Root ) THEN
         WRITE( 6, 100 ) REPEAT( '=', 79 )
         WRITE( 6, 110 )
         WRITE( 6, 120 ) RXN_O2
         WRITE( 6, 130 ) RXN_O3_1
         WRITE( 6, 140 ) RXN_O3_2a
         WRITE( 6, 150 ) RXN_O3_2b
         IF ( Input_Opt%LUCX ) THEN
         WRITE( 6, 160 ) RXN_H2SO4
         ENDIF
         WRITE( 6, 170 ) RXN_NO2
         WRITE( 6, 100 ) REPEAT( '=', 79 )
      ENDIF

      ! FORMAT statements
 100  FORMAT( a                                                 )
 110  FORMAT( 'Photo rxn flags saved for use in PHOTRATE_ADJ:', / )
 120  FORMAT( 'RXN_O2    [ O2  + hv -> O + O         ]  =  ', i5 )
 130  FORMAT( 'RXN_O3_1  [ O3  + hv -> O2 + O        ]  =  ', i5 )
 140  FORMAT( 'RXN_O3_2a [ O3  + hv -> O2 + O(1D) #1 ]  =  ', i5 )
 150  FORMAT( 'RXN_O3_2b [ O3  + hv -> O2 + O(1D) #2 ]  =  ', i5 )
 160  FORMAT( 'RXN_H2SO4 [ SO4 + hv -> SO2 + OH + OH ]  =  ', i5 )
 170  FORMAT( 'RXN_NO2   [ NO2 + hv -> NO + O        ]  =  ', i5 )

      END SUBROUTINE RD_JS_JX
!EOC
!------------------------------------------------------------------------------
!                  GEOS-Chem Global Chemical Transport Model                  !
!------------------------------------------------------------------------------
!BOP
!
! !IROUTINE: solar_jx
!
! !DESCRIPTION: Subroutine SOLAR\_JX handles solar zenith angles.
!\\
!\\
! !INTERFACE:
!
      SUBROUTINE SOLAR_JX(NDAY,COSSZA,SZA,SOLFX)
!
! !USES:
!
      USE PhysConstants,ONLY : PI
!
! !INPUT PARAMETERS:
!
      REAL(fp), INTENT(IN) ::   COSSZA
      INTEGER, INTENT(IN) ::  NDAY
!
! !OUTPUT VARIABLES:
!
      REAL(fp), INTENT(OUT) ::  SZA,SOLFX
!
! !REMARKS:
!  ---------------------------------------------------------------------
!     NDAY   = integer day of the year (used for solar lat and declin)
!     SZA = solar zenith angle in degrees
!     COSSZA = U0 = cos(SZA)
!     SOLFX = Solar function
!  ---------------------------------------------------------------------
!
! !REVISION HISTORY:
!  28 Mar 2013 - S. D. Eastham - Adapted from Fast-JX v7.0
!  06 Jan 2016 - E. Lundgren   - Use global PI rather than local definition
!EOP
!------------------------------------------------------------------------------
!BOC
!
! !LOCAL VARIABLES:
!
      REAL(fp)  PI180

      !=================================================================
      ! SOLAR_JX begins here!
      !=================================================================

      PI180  = PI/180.e+0_fp
      SZA    = acos(MIN(MAX(COSSZA,-1._fp),1._fp))/PI180

      ! Offset used for GEOS-Chem slightly different
      !SOLFX  = 1.e+0_fp-(0.034e+0_fp*cos(dble(NDAY-186)*2.e+0_fp*PI/365.e+0_fp))
      SOLFX  = 1.e+0_fp-(0.034e+0_fp*cos(dble(NDAY-172)
     &       *2.e+0_fp*PI/365.e+0_fp))

      END SUBROUTINE SOLAR_JX
!EOC
!------------------------------------------------------------------------------
!                  GEOS-Chem Global Chemical Transport Model                  !
!------------------------------------------------------------------------------
!BOP
!
! !IROUTINE: photo_jx
!
! !DESCRIPTION: Subroutine PHOTO\_JX is the core subroutine of Fast-JX.
!    calc J's for a single column atmosphere (aka Indep Colm Atmos or ICA)
!    needs P, T, O3, clds, aersls; adds top-of-atmos layer from climatology
!    needs day-fo-year for sun distance, SZA (not lat or long)
!\\
!\\
! !INTERFACE:
!
      SUBROUTINE PHOTO_JX( U0,             REFLB,     P_COL,
     &                     T_COL,          O3_COL,    O3_TOMS,
     &                     AOD999,         ODAER_COL, ODMDUST_COL,
     &                     ODCLOUD_COL_IN, ILON,      ILAT,
     &                     YLAT,           DAY_OF_YR, MONTH,
     &                     DAY,            am_I_Root, Input_Opt,
     &                     State_Diag )
!
! !USES:
!
#if defined( BPCH_DIAG )
      USE CMN_DIAG_MOD,   ONLY : LD22, LD64, ND22, ND64
      USE DIAG_MOD,       ONLY : AD22, AD64, LTJV
#endif
      USE Input_Opt_Mod,  ONLY : OptInput
      USE State_Diag_Mod, ONLY : DgnState
!
! !INPUT PARAMETERS:
!
      INTEGER,        INTENT(IN)                      :: ILON, ILAT
      INTEGER,        INTENT(IN)                      :: DAY_OF_YR
      INTEGER,        INTENT(IN)                      :: MONTH,DAY
      REAL(fp),       INTENT(IN)                      :: YLAT
      REAL(fp),       INTENT(IN)                      :: U0,REFLB
      REAL(fp),       INTENT(IN), DIMENSION(L1_+1   ) :: P_COL
      REAL(fp),       INTENT(IN), DIMENSION(L1_     ) :: T_COL
      REAL(fp),       INTENT(IN), DIMENSION(L1_     ) :: O3_COL
      REAL(fp),       INTENT(IN)                      :: O3_TOMS
      REAL(fp),       INTENT(IN), DIMENSION(L_,A_   ) :: ODAER_COL
      REAL(fp),       INTENT(IN), DIMENSION(L_,NDUST) :: ODMDUST_COL
      REAL(fp),       INTENT(IN), DIMENSION(L_      ) :: ODCLOUD_COL_IN
      LOGICAL,        INTENT(IN)                      :: AOD999
      LOGICAL,        INTENT(IN)                      :: am_I_Root
      TYPE(OptInput), INTENT(IN)                      :: Input_Opt
!
! !INPUT/OUTPUT PARAMETERS:
!
      TYPE(DgnState), INTENT(INOUT)                   :: State_Diag
!
! !REMARKS:
!
! !REVISION HISTORY:
!  28 Mar 2013 - S. D. Eastham - Copied from Fast-JX v7.0
!  05 Mar 2014 - R. Yantosca - Now only save ND64 with LD64 specified levels
!  26 Sep 2017 - M. Sulprizio- Add new halogen species to ND22 (L. Zhu)
!  04 Oct 2017 - E. Lundgren - Populate State_Diag J-Values array for nc diag
!  03 Jan 2018 - M. Sulprizio- Replace UCX CPP switch with Input_Opt%LUCX
!EOP
!------------------------------------------------------------------------------
!BOC
!
! !LOCAL VARIABLES:
!
c-----------------------------------------------------------------------
c---key LOCAL atmospheric data needed to solve plane-parallel J----
c-----these are dimensioned JXL_, and must have JXL_ .ge. LLPAR
      real(fp), dimension(JXL1_)      :: DDJ,OOJ
      real(fp), dimension(JXL1_+1)    :: PPJ,ZZJ
      integer,dimension(JXL2_+1)      :: JXTRA
      real(fp), dimension(W_)         :: FJTOP,FJBOT,FSBOT,FLXD0,RFL
      real(fp), dimension(JXL_, W_)   :: AVGF, FJFLX
      real(fp), dimension(JXL1_,W_)   :: DTAUX, FLXD
      real(fp), dimension(8,JXL1_,W_) :: POMEGAX

c---flux/heating arrays (along with FJFLX,FLXD,FLXD0)
      real(fp) :: ODABS,ODRAY
      real(fp) :: RFLECT
      real(fp) :: AMF2(2*JXL1_+1,2*JXL1_+1)

c------------key SCATTERING arrays for clouds+aerosols------------------
      real(fp) :: OD(5,JXL1_),SSA(5,JXL1_),SLEG(8,5,JXL1_)
      real(fp) :: OD600(JXL1_)

c------------key arrays AFTER solving for J's---------------------------
      real(fp) :: FFF(W_,JXL_),VALJ(X_)
      real(fp) :: VALJL(JXL_,X_) !2-D array of J_s returned by JRATET

      integer  :: L2EDGE, I,J,K,L,M,KMIE,IDXAER,IM
      INTEGER  :: KMIE2, IR
      real(fp) :: XQO3,XQO2,WAVE, TTTX
C-----------------------------------------------------------------------
      ! For compatibility with GEOS-Chem (SDE 03/30/13)
      REAL(fp) :: QSCALING,LOCALOD,LOCALSSA,SZA,SOLF
      REAL(fp) :: AERX_COL(A_,L1_) ! Accumulated aerosol array
      REAL(fp) :: ODCLOUD_COL(L_)
      REAL(fp) :: VALJXX(L_,JVN_)

      ! T_CLIM: Climatology data temperature (K)
      REAL(fp) :: T_CLIM(JXL1_)

      ! T_INPUT: Input temperature (K) with extra layer for compatibility
      REAL(fp) :: T_INPUT(JXL1_+1)

      ! AD64 diagnostics
      REAL(fp), DIMENSION(JXL1_) :: FDIRECT, FDIFFUSE

      ! Logical flags
      LOGICAL :: IS_HALOGENS

      !Maps the new LUT optics wavelengths on to
      !the 5 jv_spec_mie.dat wavelengths
      ! N.B. currently 200nm and 300nm data is the same in
      ! jv_spec_mie.dat, so we copy from new LUT 300nm for both
      INTEGER :: LUTIDX(5)
      LUTIDX = (/1,1,2,6,10/)

      !=================================================================
      ! PHOTO_JX begins here!
      !=================================================================

      if (LLPAR+1 .gt. JXL1_) then
        call EXITC(' PHOTO_JX: not enough levels in JX')
      endif

      ! Define logical flags for ND22
      IS_HALOGENS = ( id_CH2IBr > 0 .and. id_IBr   > 0 .and.
     &                id_CH2ICl > 0 .and. id_ICl   > 0 .and.
     &                id_I2     > 0 .and. id_HOI   > 0 .and.
     &                id_IO     > 0 .and. id_OIO   > 0 .and.
     &                id_INO    > 0 .and. id_IONO  > 0 .and.
     &                id_IONO2  > 0 .and. id_I2O2  > 0 .and.
     &                id_CH3I   > 0 .and. id_CH2I2 > 0 .and.
     &                id_I2O4   > 0 .and. id_I2O3  > 0 )

      ! Copy cloud OD data to a variable array
      DO L=1,L_
         ODCLOUD_COL(L) = ODCLOUD_COL_IN(L)
      ENDDO

      ! Input conversion (SDE 03/29/13)
      ! Calculate solar zenith angle (degrees)
      CALL SOLAR_JX(DAY_OF_YR,U0,SZA,SOLF)

      L2EDGE = L_ + L_ + 2
      FFF(:,:) = 0.e+0_fp

c---check for dark conditions SZA > 98.0 deg => tan ht = 63 km
c                        or         99.0                 80 km
      if (SZA .gt. 98.e+0_fp) goto 99

      ! Use GEOS-Chem methodology to set vertical profiles of:
      ! Pressure      (PPJ)    [hPa]
      ! Temperature   (T_CLIm) [K]
      ! Path density  (DDJ)    [# molec/cm2]
      ! New methodology for:
      ! Ozone density (OOJ)    [# O3 molec/cm2]
      CALL SET_PROF (YLAT,        MONTH,     DAY,
     &               T_COL,       P_COL,     ODCLOUD_COL,
     &               ODMDUST_COL, ODAER_COL, O3_COL,
     &               O3_TOMS,     AERX_COL,  T_CLIM,
     &               OOJ,         ZZJ,       DDJ,
     &               Input_Opt )

      ! Fill out PPJ and TTJ with CTM data to replace fixed climatology
      DO L=1,L1_
         PPJ(L) = P_COL(L)
         T_INPUT(L) = T_COL(L)
      ENDDO

      ! Ensure TOA pressure is zero
      PPJ(L1_+1) = 0.e+0_fp
      T_INPUT(L1_+1) = T_CLIM(L1_)

c---calculate spherical weighting functions (AMF: Air Mass Factor)
        RFLECT = REFLB

C-----------------------------------------------------------------------
      call SPHERE2 (U0,ZZJ,AMF2,L1_,JXL1_)
C-----------------------------------------------------------------------

!-----------------------------------------------------------------------
! Modification for GEOS-Chem: Optical depths are calculated at a single
! wavelength for GEOS-Chem, so we perform scaling in this routine.
! elsewhere.
! (SDE 03/31/13)
!-----------------------------------------------------------------------
c---calculate the optical properties (opt-depth, single-scat-alb, phase-fn(1:8))
c---  at the 5 std wavelengths 200-300-400-600-999 nm for cloud+aerosols
      do L = 1,L1_
       OD600(L) = 0.e+0_fp
       ! ODs stored with fine-grain (DTAUX) and coarse (OD)
       do K=1,W_
         DTAUX(L,K) = 0.e+0_fp
       enddo
       do K=1,5
         OD(K,L)  = 0.e+0_fp
         SSA(K,L) = 0.e+0_fp
        do I=1,8
         SLEG(I,K,L) = 0.e+0_fp
        enddo
       enddo
      enddo

       ! Clunky fix to accomodate RRTMG and UCX (DAR 01/2015)
       ! Using a combination of old optics LUT format and
       ! new optics format (greater spectral resolution and range
       ! for RRTMG). Clouds, non-species aerosols and strat aerosols
       ! are not incorporated into the new LUT so must still use the
       ! old LUT for these.

       ! Don't bother on extraneous level - leave as zero
       do L = 1,L_
          DO KMIE=1,5
             ! Clouds and non-species aerosols
             DO M=1,3
                IF (AERX_COL(M,L).gt.0e+0_fp) THEN
                   IDXAER=MIEDX(M)
                   ! Cloud (600 nm scaling)
                   QSCALING = QAA(KMIE,IDXAER)/QAA(4,IDXAER)
                   LOCALOD = QSCALING*AERX_COL(M,L)
                   LOCALSSA = SAA(KMIE,IDXAER)*LOCALOD
                   OD(KMIE,L) = OD(KMIE,L) + LOCALOD
                   SSA(KMIE,L)= SSA(KMIE,L) + LOCALSSA
                   DO I=1,8
                      SLEG(I,KMIE,L) = SLEG(I,KMIE,L) +
     &                            (PAA(I,KMIE,IDXAER)*LOCALSSA)
                   ENDDO ! I (Phase function)
                ENDIF
             ENDDO ! M (Aerosol)
             !transpose wavelength indices from the mie LUT
             !to the new speciated LUT
             KMIE2=LUTIDX(KMIE)

             IF ( Input_Opt%LUCX ) THEN

                ! Strat aerosols for UCX simulations
                IM=10+(NRHAER*NRH)+1
                DO M=IM,IM+1
                   IDXAER=M-IM+6 !6-STS, 7-NAT

                   IF (AERX_COL(M,L).gt.0d0) THEN

                      IF (AOD999) THEN
                         ! Aerosol/dust (999 nm scaling)
                         ! Fixed to dry radius
                         QSCALING = QQAA(KMIE2,1,IDXAER)/
     &                              QQAA(10,1,IDXAER)
                      ELSE
                         ! Aerosol/dust (550 nm scaling)
                         QSCALING = QQAA(KMIE2,1,IDXAER)/
     &                              QQAA(5,1,IDXAER)
                      ENDIF
                      LOCALOD    = QSCALING*AERX_COL(M,L)
                      LOCALSSA   = SSAA(KMIE2,1,IDXAER)*LOCALOD
                      OD(KMIE,L) = OD(KMIE,L) + LOCALOD
                      SSA(KMIE,L)= SSA(KMIE,L) + LOCALSSA
                      DO I=1,8
                         SLEG(I,KMIE,L) = SLEG(I,KMIE,L) +
     &                                    (PAA(I,KMIE,IDXAER)*LOCALSSA)
                      ENDDO     ! I (Phase function)
                   ENDIF
                ENDDO           ! M (Aerosol)

             ENDIF ! LUCX

             ! Mineral dust (from new optics LUT)
             DO M=4,10
                IF (AERX_COL(M,L).gt.0d0) THEN
                   IDXAER=NSPAA !dust is last in LUT (6, or 8 if UCX=y)
                   IR=M-3
                   IF (AOD999) THEN
                      QSCALING = QQAA(KMIE2,IR,IDXAER)/
     &                           QQAA(10,IR,IDXAER) !1000nm in new .dat
                   ELSE
                      ! Aerosol/dust (550 nm scaling)
                      QSCALING = QQAA(KMIE2,IR,IDXAER)/
     &                           QQAA(5,IR,IDXAER)  !550nm in new .dat
                   ENDIF
                   LOCALOD = QSCALING*AERX_COL(M,L)
                   LOCALSSA = SSAA(KMIE2,IR,IDXAER)*LOCALOD
                   OD(KMIE,L) = OD(KMIE,L) + LOCALOD
                   SSA(KMIE,L)= SSA(KMIE,L) + LOCALSSA
                   DO I=1,8
                      SLEG(I,KMIE,L) = SLEG(I,KMIE,L) +
     &                            (PHAA(KMIE2,IR,IDXAER,I)*LOCALSSA)
                   ENDDO ! I (Phase function)
                ENDIF
             ENDDO ! M (Aerosol)

             ! Other aerosol (from new optics LUT)
             DO M=1,5
                DO IR=1,5
                  IDXAER=10+(M-1)*NRH+IR
                  IF (AERX_COL(IDXAER,L).gt.0d0) THEN
                   IF (AOD999) THEN
                      QSCALING = QQAA(KMIE2,IR,M)/
     &                           QQAA(10,IR,M) !1000nm in new .dat
                   ELSE
                      ! Aerosol/dust (550 nm scaling)
                      QSCALING = QQAA(KMIE2,IR,M)/
     &                           QQAA(5,IR,M)  !550nm in new .dat
                   ENDIF
                   LOCALOD = QSCALING*AERX_COL(IDXAER,L)
                   LOCALSSA = SSAA(KMIE2,IR,M)*LOCALOD
                   OD(KMIE,L) = OD(KMIE,L) + LOCALOD
                   SSA(KMIE,L)= SSA(KMIE,L) + LOCALSSA
                   DO I=1,8
                      SLEG(I,KMIE,L) = SLEG(I,KMIE,L) +
     &                            (PHAA(KMIE2,IR,M,I)*LOCALSSA)
                   ENDDO ! I (Phase function)
                  ENDIF
                ENDDO    ! IR (RH bins)
             ENDDO ! M (Aerosol)
          ENDDO ! KMIE (Mie scattering wavelength bin)

          ! Normalize
          DO KMIE=1,5
             IF (OD(KMIE,L).gt.0.e+0_fp) THEN
                SSA(KMIE,L) = SSA(KMIE,L)/OD(KMIE,L)
                DO I=1,8
                   SLEG(I,KMIE,L) = SLEG(I,KMIE,L)/OD(KMIE,L)
                ENDDO
             ENDIF
          ENDDO
          ! Retrieve 600 nm OD to determine added layers
          OD600(L) = OD(4,L)
       ENDDO ! L (Layer)

c---when combining with Rayleigh and O2-O3 abs, remember the SSA and
c---  phase fn SLEG are weighted by OD and OD*SSA, respectively.
c---Given the aerosol+cloud OD/layer in visible (600 nm) calculate how to add
C       additonal levels at top of clouds (now uses log spacing)
C-----------------------------------------------------------------------
      call EXTRAL(Input_Opt,OD600,L1_,L2EDGE,N_,JXTRA,ILON,ILAT)
C-----------------------------------------------------------------------

c---set surface reflectance
        RFL(:) = max(0.e+0_fp,min(1.e+0_fp,RFLECT))

c-----------------------------------------------------------------------
C---Loop over all wavelength bins to calc mean actinic flux AVGF(L)
c-----------------------------------------------------------------------

      do K = 1,W_

        WAVE = WL(K)
C---Pick nearest Mie wavelength to get scattering properites------------
                               KMIE=1  ! use 200 nm prop for <255 nm
        if( WAVE .gt. 255.e+0_fp ) KMIE=2  ! use 300 nm prop for 255-355 nm
        if( WAVE .gt. 355.e+0_fp ) KMIE=3  ! use 400 nm prop for 355-500 nm
        if( WAVE .gt. 500.e+0_fp ) KMIE=4
        if( WAVE .gt. 800.e+0_fp ) KMIE=5

c---Combine: Rayleigh scatters & O2 & O3 absorbers to get optical properties
c---values at L1_=L_+1 are a pseudo/climatol layer above the top CTM layer (L_)
        do L = 1,L1_
         TTTX     = T_CLIM(L) ! Following GEOS-Chem v9-1-3
         call X_interp (TTTX,XQO2, TQQ(1,1),QO2(K,1), TQQ(2,1),QO2(K,2),
     &         TQQ(3,1),QO2(K,3), LQQ(1))
         call X_interp (TTTX,XQO3, TQQ(1,2),QO3(K,1), TQQ(2,2),QO3(K,2),
     &         TQQ(3,2),QO3(K,3), LQQ(2))
         ODABS = XQO3*OOJ(L) + XQO2*DDJ(L)*0.20948e+0_fp
         ODRAY = DDJ(L)*QRAYL(K)

         DTAUX(L,K) = OD(KMIE,L) + ODABS + ODRAY

         ! Aerosols + clouds + O2 + O3
         do I=1,8
           POMEGAX(I,L,K) = SLEG(I,KMIE,L)*OD(KMIE,L)
         enddo
         ! Add Rayleigh scattering effects
         ! Only non-zero for 1st and 3rd phase functions
         POMEGAX(1,L,K) = POMEGAX(1,L,K) + 1.0e+0_fp*ODRAY
         POMEGAX(3,L,K) = POMEGAX(3,L,K) + 0.5e+0_fp*ODRAY
         ! Normalize
         do I=1,8
           POMEGAX(I,L,K) = POMEGAX(I,L,K)/DTAUX(L,K)
         enddo
        enddo
      enddo
C-----------------------------------------------------------------------
      call OPMIE (DTAUX,POMEGAX,U0,RFL,AMF2,JXTRA,
     &        AVGF,FJTOP,FJBOT,FSBOT,FJFLX,FLXD,FLXD0,LLPAR)

!C-----------------------------------------------------------------------

      do K = 1,W_

        do L = 1,L_
           FFF(K,L) = FFF(K,L) + SOLF*FL(K)*AVGF(L,K)
        enddo

      enddo

      ! Calculate photolysis rates
      call JRATET(PPJ,T_INPUT,FFF, VALJXX,L_,LLCHEM,NJX)

      ! Fill out common-block array of J-rates
      DO L=1,LLCHEM
         DO J=1,NRATJ
            IF (JIND(J).gt.0) THEN
               ZPJ(L,J,ILON,ILAT) = VALJXX(L,JIND(J))*JFACTA(J)
            ELSE
               ZPJ(L,J,ILON,ILAT) = 0.e+0_fp
            ENDIF
         ENDDO
      ENDDO

      ! Set J-rates outside the chemgrid to zero
      IF (LLCHEM.lt.L_) THEN
         DO L=LLCHEM+1,L_
            DO J=1,NRATJ
               ZPJ(L,J,ILON,ILAT) = 0.e+0_fp
            ENDDO
         ENDDO
      ENDIF

#if defined( BPCH_DIAG )
      !=================================================================
      ! ND64 (bpch) diagnostic
      !
      ! UV radiative fluxes (direct, diffuse, net) [W/m2]
      !
      ! New diagnostic (SDE 2013-10-25)
      ! Use it to calculate fluxes for output if necessary
      !=================================================================
      IF ( ND64 > 0 .and. L <= LD64 ) THEN
         ! Get net direct and net diffuse fluxes separately
         ! Order:
         !    1 - Net flux
         !    2 - Direct flux
         !    3 - Diffuse flux
         ! Convention: -ve is downwards
         DO K=1,W_
            ! Direct flux at the bottom
            FDIRECT(:) = 0.0
            FDIFFUSE(:) = 0.0
            FDIRECT(1) = FSBOT(K)
            FDIFFUSE(1) = FJBOT(K)
            DO L=2,LD64
               FDIRECT(L) = FDIRECT(L-1) + FLXD(L-1,K)
               FDIFFUSE(L) = FJFLX(L-1,K)
            ENDDO
            DO L=1,L1_
               AD64(ILON,ILAT,L,K,1) = AD64(ILON,ILAT,L,K,1) +
     &            ((FDIRECT(L)+FDIFFUSE(L))*SOLF*FL(K)*UVXFACTOR(K))
               AD64(ILON,ILAT,L,K,2) = AD64(ILON,ILAT,L,K,2) +
     &            (FDIRECT(L)*SOLF*FL(K)*UVXFACTOR(K))
               AD64(ILON,ILAT,L,K,3) = AD64(ILON,ILAT,L,K,3) +
     &            (FDIFFUSE(L)*SOLF*FL(K)*UVXFACTOR(K))
            ENDDO
         ENDDO
      ENDIF

      !=================================================================
      ! ND22 (bpch) diagnostic
      !
      ! Archive photolysis rates [s-1] for each species
      ! summed over all reaction branches
      !
      ! NOTE: Special handling for some reactions is done in
      ! routine PHOTRATE_ADJ, which is called in DO_FLEXCHEM.
      !=================================================================
      IF ( ND22 > 0 ) THEN

         ! Save J-values for 2PM diagnostic boxes
         IF ( LTJV(ILON,ILAT) > 0 ) THEN

            DO L = 1, LD22
               ! AD22 IDs 5, 6, and 15 (J-values for O3 and O2)
               ! are handled in routine PHOTRATE_ADJ
               ! Hardcode ZPJ indices based on valued from FJX_j2j.dat
               ! for now (mps, 3/15/16)
               !
               ! NOTE: Updated to remove duplicate ClNO2 entry #101,
               ! This reduces the # of photolyzed species from 130 to 129.
               ! Entries 102-130 are now renumbered as 101-129.
               ! (bmy, 4/10/19)
               AD22(ILON,ILAT,L, 1) = AD22(ILON,ILAT,L, 1) +  ! JNO2
     &                                ZPJ(L,11,ILON,ILAT)
               AD22(ILON,ILAT,L, 2) = AD22(ILON,ILAT,L, 2) +  ! JHNO3
     &                                ZPJ(L,16,ILON,ILAT)
               AD22(ILON,ILAT,L, 3) = AD22(ILON,ILAT,L, 3) +  ! JH2O2
     &                                ZPJ(L, 9,ILON,ILAT)
               AD22(ILON,ILAT,L, 4) = AD22(ILON,ILAT,L, 4) +  ! JCH2O
     &                                ZPJ(L, 7,ILON,ILAT)  +
     &                                ZPJ(L, 8,ILON,ILAT)
               AD22(ILON,ILAT,L, 7) = AD22(ILON,ILAT,L, 7) +  ! JGLYX
     &                                ZPJ(L,72,ILON,ILAT)  +
     &                                ZPJ(L,73,ILON,ILAT)  +
     &                                ZPJ(L,74,ILON,ILAT)
               AD22(ILON,ILAT,L, 8) = AD22(ILON,ILAT,L, 8) +  ! JMGLY
     &                                ZPJ(L,71,ILON,ILAT)
               AD22(ILON,ILAT,L, 9) = AD22(ILON,ILAT,L, 9) +  ! JBrO
     &                                ZPJ(L,28,ILON,ILAT)
               AD22(ILON,ILAT,L,10) = AD22(ILON,ILAT,L,10) +  ! JHOBr
     &                                ZPJ(L,32,ILON,ILAT)
               AD22(ILON,ILAT,L,11) = AD22(ILON,ILAT,L,11) +  ! JBrNO2
     &                                ZPJ(L,31,ILON,ILAT)
               AD22(ILON,ILAT,L,12) = AD22(ILON,ILAT,L,12) +  ! JBrNO3
     &                                ZPJ(L,29,ILON,ILAT)  +
     &                                ZPJ(L,30,ILON,ILAT)
               AD22(ILON,ILAT,L,13) = AD22(ILON,ILAT,L,13) +  ! JCHBr3
     &                                ZPJ(L,56,ILON,ILAT)
               AD22(ILON,ILAT,L,14) = AD22(ILON,ILAT,L,14) +  ! JBr2
     &                                ZPJ(L,23,ILON,ILAT)
               AD22(ILON,ILAT,L,16) = AD22(ILON,ILAT,L,16) +  ! JN2O
     &                                ZPJ(L,36,ILON,ILAT)
               AD22(ILON,ILAT,L,17) = AD22(ILON,ILAT,L,17) +  ! JNO
     &                                ZPJ(L, 6,ILON,ILAT)
               AD22(ILON,ILAT,L,18) = AD22(ILON,ILAT,L,18) +  ! JNO3
     &                                ZPJ(L,12,ILON,ILAT)  +
     &                                ZPJ(L,13,ILON,ILAT)
               AD22(ILON,ILAT,L,19) = AD22(ILON,ILAT,L,19) +  ! JCFC11
     &                                ZPJ(L,37,ILON,ILAT)
               AD22(ILON,ILAT,L,20) = AD22(ILON,ILAT,L,20) +  ! JCFC12
     &                                ZPJ(L,38,ILON,ILAT)
               AD22(ILON,ILAT,L,21) = AD22(ILON,ILAT,L,21) +  ! JCCl4
     &                                ZPJ(L,42,ILON,ILAT)
               AD22(ILON,ILAT,L,22) = AD22(ILON,ILAT,L,22) +  ! JCH3Cl
     &                                ZPJ(L,43,ILON,ILAT)
               AD22(ILON,ILAT,L,23) = AD22(ILON,ILAT,L,23) +  ! JACET
     &                                ZPJ(L,76,ILON,ILAT)  +
     &                                ZPJ(L,77,ILON,ILAT)
               AD22(ILON,ILAT,L,24) = AD22(ILON,ILAT,L,24) +  ! JALD2
     &                                ZPJ(L,61,ILON,ILAT)  +
     &                                ZPJ(L,62,ILON,ILAT)
               AD22(ILON,ILAT,L,25) = AD22(ILON,ILAT,L,25) +  ! JMVK
     &                                ZPJ(L,63,ILON,ILAT)  +
     &                                ZPJ(L,64,ILON,ILAT)  +
     &                                ZPJ(L,65,ILON,ILAT)
               AD22(ILON,ILAT,L,26) = AD22(ILON,ILAT,L,26) +  ! JMACR
     &                                ZPJ(L,66,ILON,ILAT)  +
     &                                ZPJ(L,67,ILON,ILAT)
               AD22(ILON,ILAT,L,27) = AD22(ILON,ILAT,L,27) +  ! JHAC
     &                                ZPJ(L,75,ILON,ILAT)
               AD22(ILON,ILAT,L,28) = AD22(ILON,ILAT,L,28) +  ! JGLYC
     &                                ZPJ(L,68,ILON,ILAT)
               AD22(ILON,ILAT,L,29) = AD22(ILON,ILAT,L,29) +  ! JPIP
     &                                ZPJ(L,105,ILON,ILAT)
               AD22(ILON,ILAT,L,30) = AD22(ILON,ILAT,L,30) +  ! JIPMN
     &                                ZPJ(L,106,ILON,ILAT)
               AD22(ILON,ILAT,L,31) = AD22(ILON,ILAT,L,31) +  ! JETHLN
     &                                ZPJ(L,107,ILON,ILAT)
               AD22(ILON,ILAT,L,32) = AD22(ILON,ILAT,L,32) +  ! JDHDC
     &                                ZPJ(L,108,ILON,ILAT)
               AD22(ILON,ILAT,L,33) = AD22(ILON,ILAT,L,33) +  ! JHPALD
     &                                ZPJ(L,109,ILON,ILAT)
               AD22(ILON,ILAT,L,34) = AD22(ILON,ILAT,L,34) +  ! JISN1
     &                                ZPJ(L,110,ILON,ILAT)
               AD22(ILON,ILAT,L,35) = AD22(ILON,ILAT,L,35) +  ! JMONITS
     &                                ZPJ(L,111,ILON,ILAT)
               AD22(ILON,ILAT,L,36) = AD22(ILON,ILAT,L,36) +  ! JMONITU
     &                                ZPJ(L,112,ILON,ILAT)
               AD22(ILON,ILAT,L,37) = AD22(ILON,ILAT,L,37) +  ! JHONIT
<<<<<<< HEAD
     &                                ZPJ(L,114,ILON,ILAT)
               ! lei, 05/15/17 - added new halogen species below
=======
     &                                ZPJ(L,113,ILON,ILAT)
               ! lei, 05/15/17 - added new halogen species below 
>>>>>>> 8577e970
               IF ( IS_HALOGENS ) THEN
               AD22(ILON,ILAT,L,38) = AD22(ILON,ILAT,L,38) +  ! JCH3Br
     &                                ZPJ(L,50,ILON,ILAT)
               AD22(ILON,ILAT,L,39) = AD22(ILON,ILAT,L,39) +  ! JBrCl
     &                                ZPJ(L,33,ILON,ILAT)
               AD22(ILON,ILAT,L,40) = AD22(ILON,ILAT,L,40) +  ! JCH2Br2
     &                                ZPJ(L,55,ILON,ILAT)
               AD22(ILON,ILAT,L,41) = AD22(ILON,ILAT,L,41) +  ! JCH2IBr
     &                                ZPJ(L,125,ILON,ILAT)
               AD22(ILON,ILAT,L,42) = AD22(ILON,ILAT,L,42) +  ! JIBr
     &                                ZPJ(L,128,ILON,ILAT)
               AD22(ILON,ILAT,L,43) = AD22(ILON,ILAT,L,43) +  ! JCl2
     &                                ZPJ(L,22,ILON,ILAT)
               AD22(ILON,ILAT,L,44) = AD22(ILON,ILAT,L,44) +  ! JClO
     &                                ZPJ(L,27,ILON,ILAT)
               AD22(ILON,ILAT,L,45) = AD22(ILON,ILAT,L,45) +  ! JOClO
     &                                ZPJ(L,25,ILON,ILAT)
               AD22(ILON,ILAT,L,46) = AD22(ILON,ILAT,L,46) +  ! JCl2O2
     &                                ZPJ(L,26,ILON,ILAT)
               AD22(ILON,ILAT,L,47) = AD22(ILON,ILAT,L,47) +  ! JClNO2
     &                                ZPJ(L,21,ILON,ILAT)
               AD22(ILON,ILAT,L,48) = AD22(ILON,ILAT,L,48) +  ! JClNO3
     &                                ZPJ(L,19,ILON,ILAT)  +
     &                                ZPJ(L,20,ILON,ILAT)
               AD22(ILON,ILAT,L,49) = AD22(ILON,ILAT,L,49) +  ! JHOCl
     &                                ZPJ(L,24,ILON,ILAT)
               AD22(ILON,ILAT,L,50) = AD22(ILON,ILAT,L,50) +  ! JCH3CCl3
     &                                ZPJ(L,44,ILON,ILAT)
               AD22(ILON,ILAT,L,51) = AD22(ILON,ILAT,L,51) +  ! JCFC113
     &                                ZPJ(L,39,ILON,ILAT)
               AD22(ILON,ILAT,L,52) = AD22(ILON,ILAT,L,52) +  ! JCFC114
     &                                ZPJ(L,40,ILON,ILAT)
               AD22(ILON,ILAT,L,53) = AD22(ILON,ILAT,L,53) +  ! JCFC115
     &                                ZPJ(L,41,ILON,ILAT)
               AD22(ILON,ILAT,L,54) = AD22(ILON,ILAT,L,54) +  ! JHCFC123
     &                                ZPJ(L,47,ILON,ILAT)
               AD22(ILON,ILAT,L,55) = AD22(ILON,ILAT,L,55) +  ! JHCFC141b
     &                                ZPJ(L,48,ILON,ILAT)
               AD22(ILON,ILAT,L,56) = AD22(ILON,ILAT,L,56) +  ! JHCFC142b
     &                                ZPJ(L,49,ILON,ILAT)
               AD22(ILON,ILAT,L,57) = AD22(ILON,ILAT,L,57) +  ! JHCFC22
     &                                ZPJ(L,46,ILON,ILAT)
               AD22(ILON,ILAT,L,58) = AD22(ILON,ILAT,L,58) +  ! JH1211
     &                                ZPJ(L,51,ILON,ILAT)
               AD22(ILON,ILAT,L,59) = AD22(ILON,ILAT,L,59) +  ! JClOO
     &                                ZPJ(L,101,ILON,ILAT)
               AD22(ILON,ILAT,L,60) = AD22(ILON,ILAT,L,60) +  ! JCH2Cl2
     &                                ZPJ(L,45,ILON,ILAT)
               AD22(ILON,ILAT,L,61) = AD22(ILON,ILAT,L,61) +  ! JCH2ICl
     &                                ZPJ(L,124,ILON,ILAT)
               AD22(ILON,ILAT,L,62) = AD22(ILON,ILAT,L,62) +  ! JICl
     &                                ZPJ(L,129,ILON,ILAT)
               AD22(ILON,ILAT,L,63) = AD22(ILON,ILAT,L,63) +  ! JI2
     &                                ZPJ(L,114,ILON,ILAT)
               AD22(ILON,ILAT,L,64) = AD22(ILON,ILAT,L,64) +  ! JHOI
     &                                ZPJ(L,115,ILON,ILAT)
               AD22(ILON,ILAT,L,65) = AD22(ILON,ILAT,L,65) +  ! JIO
     &                                ZPJ(L,116,ILON,ILAT)
               AD22(ILON,ILAT,L,66) = AD22(ILON,ILAT,L,66) +  ! JOIO
     &                                ZPJ(L,117,ILON,ILAT)
               AD22(ILON,ILAT,L,67) = AD22(ILON,ILAT,L,67) +  ! JINO
     &                                ZPJ(L,118,ILON,ILAT)
               AD22(ILON,ILAT,L,68) = AD22(ILON,ILAT,L,68) +  ! JIONO
     &                                ZPJ(L,119,ILON,ILAT)
               AD22(ILON,ILAT,L,69) = AD22(ILON,ILAT,L,69) +  ! JIONO2
     &                                ZPJ(L,120,ILON,ILAT)
               AD22(ILON,ILAT,L,70) = AD22(ILON,ILAT,L,70) +  ! JI2O2
     &                                ZPJ(L,121,ILON,ILAT)
               AD22(ILON,ILAT,L,71) = AD22(ILON,ILAT,L,71) +  ! JCH3I
     &                                ZPJ(L,122,ILON,ILAT)
               AD22(ILON,ILAT,L,72) = AD22(ILON,ILAT,L,72) +  ! JCH2I2
     &                                ZPJ(L,123,ILON,ILAT)
               AD22(ILON,ILAT,L,73) = AD22(ILON,ILAT,L,73) +  ! JI2O4
     &                                ZPJ(L,126,ILON,ILAT)
               AD22(ILON,ILAT,L,74) = AD22(ILON,ILAT,L,74) +  ! JI2O3
     &                                ZPJ(L,127,ILON,ILAT)
               AD22(ILON,ILAT,L,75) = AD22(ILON,ILAT,L,75) +  ! JH1301
     &                                ZPJ(L,53,ILON,ILAT)
               AD22(ILON,ILAT,L,76) = AD22(ILON,ILAT,L,76) +  ! JH2402
     &                                ZPJ(L,54,ILON,ILAT)
               ENDIF ! IS_HALOGENS
            ENDDO

         ENDIF

      ENDIF
#endif

!%%%%%%%%%%%%%%%%%%%%%%%%%%%%%%%%%%%%%%%%%%%%%%%%%%%%%%%%%%%%%%%%%%%%%%%%%%%%%
!%%% COMMENT OUT FAST-J DIAGNOSTICS FOR NOW (bmy, 3/5/14)
!%%% LEAVE CODE HERE SO THAT IT CAN BE RESTORED
!      !---------------------------------------------------------------
!      ! Majority of heating code ignored by GEOS-Chem
!      ! Everything from here until statement number 99 is ignored
!      ! (SDE 03/31/13)
!      !---------------------------------------------------------------
!      IF (LFJXDIAG) THEN
!         DO K=1,W_
!c----direct(DIR) and diffuse(FLX) fluxes at top(UP) (solar = negative by convention)
!c----     also at bottom (DN), does not include diffuse reflected flux.
!            FLXUP(K) =  FJTOP(K)
!            DIRUP(K) = -FLXD0(K)
!            FLXDN(K) = -FJBOT(K)
!            DIRDN(K) = -FSBOT(K)
!
!            FREFI = FREFI + SOLF*FL(K)*FLXD0(K)/WL(K)
!            FREFL = FREFL + SOLF*FL(K)*FJTOP(K)/WL(K)
!            FREFS = FREFS + SOLF*FL(K)/WL(K)
!
!c---for each wavelength calculate the flux budget/heating rates:
!c  FLXD(L) = direct flux deposited in layer L  [approx = MU0*(F(L+1) -F(L))]
!c            but for spherical atmosphere!
!c  FJFLX(L) = diffuse flux across top of layer L
!
!c---calculate divergence of diffuse flux in each CTM layer (& t-o-a)
!c---     need special fix at top and bottom:
!c---FABOT = total abs at L.B. &  FXBOT = net diffusive flux at L.B.
!            FABOT = (1.e+0_fp-RFL(K))*(FJBOT(K)+FSBOT(K))
!            FXBOT = -FJBOT(K) + RFL(K)*(FJBOT(K)+FSBOT(K))
!            FLXJ(1) = FJFLX(1,K) - FXBOT
!            do L=2,LU
!               FLXJ(L) = FJFLX(L,K) - FJFLX(L-1,K)
!            enddo
!            FLXJ(LU+1) = FJTOP(K) - FJFLX(LU,K)
!c---calculate net flux deposited in each CTM layer (direct & diffuse):
!            FFX0 = 0.e+0_fp
!            do L=1,L1U
!               FFX(K,L) = FLXD(L,K) - FLXJ(L)
!               FFX0 = FFX0 + FFX(K,L)
!            enddo
!
!c  NB: the radiation level ABOVE the top CTM level is included in these budgets
!c      these are the flux budget/heating terms for the column:
!c  FFXNET(K,1) = FLXD0        direct(solar) flux dep into atmos (spherical)
!c  FFXNET(K,2) = FSBOT        direct(solar) flux dep onto LB (surface)
!c  FFXNET(K,3) = FLXD0+FSBOT  TOTAL solar into atmopshere+surface
!c  FFXNET(K,4) = FJTOP        diffuse flux leaving top-of-atmos
!c  FFXNET(K,5) = FFX0         diffuse flux absorbed in atmos
!c  FFXNET(K,6) = FABOT        total (dir+dif) absorbed at LB (surface)
!c       these are surface fluxes to compare direct vs. diffuse:
!c  FFXNET(K,7) = FSBOT        direct flux dep onto LB (surface) - for srf diags
!c  FFXNET(K,8) = FJBOT        diffuse flux dep onto LB (surface)
!
!            FFXNET(K,1) = FLXD0(K)
!            FFXNET(K,2) = FSBOT(K)
!            FFXNET(K,3) = FLXD0(K) + FSBOT(K)
!            FFXNET(K,4) = FJTOP(K)
!            FFXNET(K,5) = FFX0
!            FFXNET(K,6) = FABOT
!            FFXNET(K,7) = FSBOT(K)
!            FFXNET(K,8) = FJBOT(K)
!
!c-----------------------------------------------------------------------
!         enddo       ! end loop over wavelength K
!c-----------------------------------------------------------------------
!         FREFL = FREFL/FREFS      !calculate reflected flux (energy weighted)
!         FREFI = FREFI/FREFS
!
!c---NB UVB = 280-320 = bins 12:15, UVA = 320-400 = bins 16:17, VIS = bin 18 (++)
!
!
!c---mapping J-values from fast-JX onto CTM chemistry is done in main
!
!C-----------------------------------------------------------------------
!         if ((am_I_Root).and.(LPRTJ)) then
!c---diagnostics below are NOT returned to the CTM code
!            write(6,*)'fast-JX-(7.0)---PHOTO_JX internal print:',
!     &               ' Atmosphere---'
!c---used last called values of DTAUX and POMEGAX, should be 600 nm
!         do L=1,L1U
!            DTAU600(L) = DTAUX(L,W_)
!            do I=1,8
!               POMG600(I,L) = POMEGAX(I,L,W_)
!            enddo
!         enddo
!
!      !   call JP_ATM(PPJ,TTJ,DDJ,OOJ,ZZJ,DTAU600,POMG600,JXTRA, LU)
!
!C---PRINT SUMMARY of mean intensity, flux, heating rates:
!         if (am_I_Root) then
!            write(6,*)
!            write(6,*)'fast-JX(7.0)---PHOTO_JX internal print:',
!     &               ' Mean Intens---'
!            write(6,'(a,5f10.4)')
!     &       ' SUMMARY fast-JX: albedo/SZA/u0/F-incd/F-refl/',
!     &        RFLECT,SZA,U0,FREFI,FREFL
!
!            write(6,'(a5,18i8)')   ' bin:',(K, K=NW2,NW1,-1)
!            write(6,'(a5,18f8.1)') ' wvl:',(WL(K), K=NW2,NW1,-1)
!            write(6,'(a,a)') ' ----  100000=Fsolar   ',
!     &                  'MEAN INTENSITY per wvl bin'
!         endif
!         do L = LU,1,-1
!            do K=NW1,NW2
!               RATIO(K) = (1.d5*FFF(K,L)/FL(K))
!            enddo
!            if (am_I_Root) then
!               write(6,'(i3,2x,18i8)') L,(RATIO(K),K=NW2,NW1,-1)
!            endif
!         enddo
!
!         if (am_I_Root) then
!            write(6,*)
!            write(6,*)'fast-JX(7.0)---PHOTO_JX internal print:',
!                              ' Net Fluxes---'
!            write(6,'(a11,18i8)')   ' bin:',(K, K=NW2,NW1,-1)
!            write(6,'(a11,18f8.1)') ' wvl:',(WL(K), K=NW2,NW1,-1)
!c            write(6,'(a11,18f8.4)') ' sol in atm',(FFXNET(K,1),
!c     &                        K=NW2,NW1,-1)
!c            write(6,'(a11,18f8.4)') ' sol at srf',(FFXNET(K,2),
!c     &                        K=NW2,NW1,-1)
!            write(6,*) ' ---NET FLUXES--- '
!            write(6,'(a11,18f8.4)') ' sol TOTAL ',(FFXNET(K,3),
!     &                        K=NW2,NW1,-1)
!            write(6,'(a11,18f8.4)') ' dif outtop',(FFXNET(K,4),
!     &                        K=NW2,NW1,-1)
!            write(6,'(a11,18f8.4)') ' abs in atm',(FFXNET(K,5),
!     &                        K=NW2,NW1,-1)
!            write(6,'(a11,18f8.4)') ' abs at srf',(FFXNET(K,6),
!     &                        K=NW2,NW1,-1)
!            write(6,*) ' ---SRF FLUXES--- '
!            write(6,'(a11,18f8.4)') ' srf direct',(FFXNET(K,7),
!     &                        K=NW2,NW1,-1)
!            write(6,'(a11,18f8.4)') ' srf diffus',(FFXNET(K,8),
!     &                        K=NW2,NW1,-1)
!            write(6,'(4a)') '  ---NET ABS per layer:',
!     &         '       10000=Fsolar',
!     &         '  [NB: values <0 = numerical error w/clouds',
!     &         ' or SZA>90, colm OK]'
!         endif
!         do L = LU,1,-1
!            do K=NW1,NW2
!               RATIO(K) = 1.d5*FFX(K,L)
!            enddo
!            if (am_I_Root) then
!               write(6,'(i9,2x,18i8)') L,(RATIO(K),K=NW2,NW1,-1)
!            endif
!         enddo
!         if (am_I_Root) then
!            write(6,'(a)')
!            write(6,'(a)') ' fast-JX (7.0)----J-values----'
!            write(6,'(1x,a,72(a6,3x))') 'L=  ',(TITLEJX(K), K=1,NJX)
!            do L = LU,1,-1
!              write(6,'(i3,1p, 72e9.2)') L,(VALJXX(L,K),K=1,NJX)
!            enddo
!         endif
!
!      ENDIF
!%%%%%%%%%%%%%%%%%%%%%%%%%%%%%%%%%%%%%%%%%%%%%%%%%%%%%%%%%%%%%%%%%%%%%%%%%%%%%


   99 continue

      END SUBROUTINE PHOTO_JX
!EOC
!------------------------------------------------------------------------------
!                  GEOS-Chem Global Chemical Transport Model                  !
!------------------------------------------------------------------------------
!BOP
!
! !IROUTINE: opmie
!
! !DESCRIPTION: Subroutine OPMIE is a core Fast-JX scattering subroutine,
!  specifically for Mie scattering.
!\\
!\\
! !INTERFACE:
!
      SUBROUTINE OPMIE (DTAUX,POMEGAX,U0,RFL,AMF2,JXTRA,
     &        FJACT,FJTOP,FJBOT,FSBOT,FJFLX,FLXD,FLXD0, LU)
!
! !USES:
!
!
! !INPUT PARAMETERS:
!
      REAL(fp), INTENT(IN) ::   DTAUX(JXL1_,W_),POMEGAX(8,JXL1_,W_)
      REAL(fp), INTENT(IN) ::   AMF2(2*JXL1_+1,2*JXL1_+1)
      REAL(fp), INTENT(IN) ::   U0,RFL(W_)
      INTEGER, INTENT(IN) ::  JXTRA(JXL2_+1), LU
!
! !OUTPUT VARIABLES:
!
      REAL(fp), INTENT(OUT) ::  FJACT(JXL_,W_),FJTOP(W_)
      REAL(fp), INTENT(OUT) ::  FJBOT(W_),FSBOT(W_)
      REAL(fp), INTENT(OUT) ::  FJFLX(JXL_,W_),FLXD(JXL1_,W_),FLXD0(W_)
!
! !REMARKS:
!
! !REVISION HISTORY:
!  28 Mar 2013 - S. D. Eastham - Copied from Fast-JX v7.0
!EOP
!------------------------------------------------------------------------------
!BOC
!
! !LOCAL VARIABLES:
!
      INTEGER JNDLEV(JXL_),JNELEV(JXL1_)
      INTEGER JADDLV(JXL2_+1),JADDTO(JXL2_+1),L2LEV(JXL2_+1)
      INTEGER JTOTL,I,II,J,K,L,LL,IX,JK,   L2,L2L,L22,LZ,LZZ,ND
      INTEGER L1U,L2U,   LZ0,LZ1,LZMID
      REAL(fp)   SUMT,SUMJ

      REAL(fp)  DTAU(JXL1_+1,W_),POMEGAJ(M2_,JXL2_+1,W_)
      REAL(fp)  TTAU(JXL2_+1,W_)
      REAL(fp)  FTAU2(JXL2_+1,W_),POMEGAB(M2_,W_)
      REAL(fp)  ATAUA,ATAUZ,XLTAU,TAUDN,TAUUP,DTAUJ,FJFLX0
      REAL(fp), DIMENSION(W_) :: TAUBTM,TAUTOP,FBTM,FTOP,ZFLUX
c--- variables used in mie code-----------------------------------------
      REAL(fp), DIMENSION(W_)         :: FJT,FJB
      REAL(fp), DIMENSION(N_,W_)      :: FJ,FZ,ZTAU
      REAL(fp), DIMENSION(M2_,N_,W_)  :: POMEGA
      REAL(fp), DIMENSION(2*JXL1_,W_)  :: FLXD2

      !=================================================================
      ! OPMIE begins here!
      !=================================================================

c---there is a parallel correspondence:
c  dimension of JX arrays JXL_ .ge. dimension that CTM is using = L_
c  but calculation is done for L_=LU, L1_=L1U, L2_=L2U lengths of CTM
c
C  fast-J Mie code for J_s, only uses 8-term expansion, 4-Gauss pts
c
c in:
c     DTAUX(1:L1_,1:W_) = optical depth of each layer
c     POMEGAX(1:8,1:L1_,1:W_) = scattering phase fn (multiplied by s-s albedo)
c     U0  = cos (SZA)
c     RFL(1:W_) = Lambertian albedo of surface
c     AMF2(1:2*L1_+1,1:2*L1_+1) = air mass factor (I,L)=wt of layer-I to layer-L
c        AMF2 now does both edges and middle of CTM layers
c     JXTRA(1:L1_) = number 0:J = no. of additional levels to be inserted
c out:
c     FJACT(1:L_,1:W_) = mean actinic flux(diff+direct) at std CTM levels(mid-lyr)
c  (new ver 5.7 diagnostics for fluxes, deposition)  fluxes 'down' are <0
c     FJTOP(1:W_) = diffuse flux out top-of-atmosphere (TAU=0 above top model lyr)
c     FJBOT(1:W_) = diffuse flux onto surface (<0 by definition)
c     FSBOT(1:W_) = direct/solar flux onto surface  (<0 by definition)
c     FJFLX(1:L_,1:W_) = diffuse flux across top of model layer L
C        this connects with FJBOT = FJFLX(0) & FJTOP = FJFLX(L_+1) (not dim!!)
c     FLXD(1:L_+1,1:W_) = solar flux deposited in layer L (includes lyr above CTM)
c        this should take into account sphericity, and is not just = mu0
c     FLXD0(1:W_) = sum of solar flux deposited in atmos
c        does NOT include flux on lower surface, does NOT mean absorbed!
C-----------------------------------------------------------------------
c
c     DTAU     Local optical depth of each CTM level
c     TTAU     Optical depth of air vertically above each point (to top of atm)
c     FTAU2     Attenuation of solar beam
c     POMEGAJ  Scattering phase function
c
c---new ver 5.3 code adds sub-layers (# = JXTRA(L2)) using ATAU as the
c   factor increase from sub-layer to sub-layer
c
C---------------------SET UP FOR MIE CODE-------------------------------
c
c-----------------wavelength independent--------------------------------
c
c  Transpose the ascending TTAU grid to a descending ZTAU grid.
c  Double the resolution - TTAU points become the odd points on the
c  ZTAU grid, even points needed for asymm phase fn soln, contain 'h'.
c  Odd point added at top of grid for unattenuated beam   (Z='inf')
c
c  The following mapping holds for JADDLV=0
c        Surface:   TTAU(1)    ==> ZTAU(2*L2_+1)
c        Top:       TTAU(L2_)  ==> ZTAU(3)
c        Infinity:     0.0     ==> ZTAU(1)
c        index: 2*(L2_+1-L2)+1 ==> LZ
c
c  Mie scattering code only used from surface to level L2_
C------------------------------------------------------------------------
c
C------------------------------------------------------------------------
c  Insert new levels, working downwards from the top of the atmosphere
c  to the surface (down in 'LZ', up in 'L2'). This allows ztau and pomega
c  to be incremented linearly, and the flux fz to be attenuated top-down
c    (avoiding problems where lower level fluxes are zero).
C------------------------------------------------------------------------
c
c  Ascend through atmosphere transposing grid and adding extra points
c  remember L2=1 is surface of CTM, but last layer (LZ) in scattering code.
c  there are twice the number of layers in the LZ arrays (2*L2_ + 2*JADDTO + 1)
c    because we need to insert the intermediate layers (even LZ) for the
c    asymmetric scattering code.
c
c  Transfer the L2=1:L2_+1 values (TTAU,FTAU2,POMEGAJ) onto the reverse
c    order, expanded, doubled-level scatter grid.
c    Note that we need to deal with the expansion by JADD levels (L2L).
c      These JADDLV levels are skipped and need to be interpolated later.
c    Note that only odd LZ levels are filled,
c
C----------------------re-grid data---------------------------------------------
c  Calculate cumulative total and define levels we want J-values at.
c  Sum upwards for levels, and then downwards for Mie code readjustments.
c
c     JXTRA(L2)  Number of new levels to add between (L2) and (L2+1)
c           ***JXTRA(1:L2_+1) is calculated based on the aerosol+cloud OD_s
c     JADDLV(L2)  Number of new levels actually added at each wavelength
c            where JADDLV = 0 when there is effectively no FTAU2
c     JADDTO(L2)   Total number of new levels to add to and above level (L2)
c     JNDLEV(L) = L2 index that maps on CTM mid-layer L
c
c---JADDLV(L2=1:L2_) = number of levels to add between TTAU2(L2) and TTAU(L2+1)
c---    JADDLV is taken from JXTRA, which is based on visible OD.
c---    JADDTO(L2=1:L2_+1) is the cumulative number of levels to be added
c---these should be fixed for all wavelengths to lock-in the array sizes

      if (LU .gt. JXL_) then
        call EXITC (' OPMIE:  JXL_ .lt. L_')
      endif

      L1U = LU + 1
      L2U = 2*LU + 2


      do L2 = 1,L2U,1
        JADDLV(L2) = JXTRA(L2)
      enddo
        JADDTO(L2U+1) = 0
      do L2 = L2U,1,-1
        JADDTO(L2) = JADDTO(L2+1) + JADDLV(L2)
      enddo

c---expanded grid now included CTM edge and mid layers plus expanded
c---    grid to allow for finer delta-tau at tops of clouds.
c---    DIM of new grid = L2U + JADDTO(1) + 1

c---L2LEV(L2) = L2-index for old level L2 in expanded J-grid (w/JADDLV)
c     in absence of JADDLV, L2LEV(L2) = L2
        L2LEV(1)  = 1
      do L2 = 2,L2U+1
        L2LEV(L2) = L2LEV(L2-1) + 1 + JADDLV(L2-1)
      enddo

c---JNDLEV(L=1:L_) = L2-index in expanded grid for CTM mid-layer L
c---JNELEV(L=1:L_) = L2-index for top of layer L
      do L = 1,LU
        JNDLEV(L) = L2LEV(2*L)
        JNELEV(L) = L2LEV(2*L+1)
      enddo
        JNELEV(LU+1) = 0  !need to set this to top-of-atmosphere

      ND = 2*L2U + 2*JADDTO(1) + 1

      if(ND .gt. N_) then
        call EXITC (' overflow of scatter arrays: ND > N_')
      endif

c----------------begin wavelength dependent set up------------------------------

C---Reinitialize arrays
      ZTAU(:,:)     = 0.e+0_fp
      FZ(:,:)       = 0.e+0_fp
      POMEGA(:,:,:) = 0.e+0_fp

      do K=1,W_

C---Set up optical depth DTAU(L)
       do L = 1,L1U
        DTAU(L,K) = DTAUX(L,K)
       enddo
        DTAU(L1U+1,K) = 0.e+0_fp

c---Define the total scattering phase fn for each CTM layer L=1:L_+1
c---   from a DTAU-wt_d mix of aerosols, cloud & Rayleigh
C---No. of quadrature pts fixed at 4(M_), expansion of phase fn @ 8
       do L = 1,L1U
        do I = 1,M2_
          POMEGAJ(I,L,K) = POMEGAX(I,L,K)
        enddo
       enddo

C---Calculate attenuated incident beam exp(-TTAU/U0 = DTAU * AirMassFactor)
c---      at the middle & edges of the CTM layers L=1:2*L1_+1
c---  L1_ is top-edge of CTM (ie, L=38 = 2 hPa) which has TAU > 0
c---  note that DTAU(L1_) is optical depth in the FULL CTM layer just above
        FTAU2(:,:) = 0.e+0_fp
        FTAU2(L2U+1,:) = 1.0e+0_fp
       do LL = 1,2*L1U+1
         L = (LL+1)/2
        if (AMF2(LL,LL) .gt. 0.0e+0_fp) then
           XLTAU = 0.0e+0_fp
         do II = 1,2*L1U+1
           I = (II+1)/2
           XLTAU = XLTAU + 0.5e+0_fp*DTAU(I,K)*AMF2(II,LL)
         enddo
         if (XLTAU .lt. 76.e+0_fp) then   ! zero out flux at 1e-33
          FTAU2(LL,K) = exp(-XLTAU)
         endif
        endif
       enddo

c---calculate direct solar flux deposited in each CTM half-layer: L=1:L2_
c---     use FSBOT for surface flux, cannot do layer above CTM (L_+1)
          FLXD2(:,:) = 0.e+0_fp
       do LL = 1,2*L1U
        if (AMF2(LL,LL) .gt. 0.e+0_fp) then
          FLXD2(LL,K) = (FTAU2(LL+1,K) - FTAU2(LL,K))/AMF2(LL,LL)
        endif
       enddo
        if (AMF2(1,1) .gt. 0.e+0_fp) then
          FSBOT(K) = FTAU2(1,K)/AMF2(1,1)
        else
          FSBOT(K) = 0.e+0_fp
        endif

       do LL = 2,2*L1U,2
         L=LL/2
         FLXD(L,K) = FLXD2(LL,K)+FLXD2(LL-1,K)
       enddo

c---integrate solar flux depositied in CTM layers L=1:L_, cannot do top layer
c---  note FLXD0 .ne. (1.e+0_fp - FTAU(L_+1))/AMF(L_+1,L_+1) with spherical atmos
        FLXD0(K) = 0.e+0_fp
       if (AMF2(2*L1U,2*L1U) .gt. 0.e+0_fp) then
        do L=1,L1U
         FLXD0(K) = FLXD0(K) + FLXD(L,K)
        enddo
       endif

C------------------------------------------------------------------------
c  Take optical properties on CTM layers and convert to a photolysis
c  level grid corresponding to layer centres and boundaries. This is
c  required so that J-values can be calculated for the centre of CTM
c  layers; the index of these layers is kept in the JNDLEV array.
C------------------------------------------------------------------------
c---Now combine the CTM layer edges (1:L_+2) with the CTM mid-layer
c---    points (1:L_) plus 1 for the mid point of added top layer.
c---combine these edge- and mid-layer points into grid of size:
c---              L2_+1 = 2*L1_+1 = 2*L_+3
c---calculate column optical depths above each level, TTAU(1:L2_+1)
c---      note that TTAU(L2_+1)=0 and TTAU(1)=total OD

        TTAU(L2U+1,K) = 0.0e+0_fp
       do L2 = L2U,1,-1
        L          = (L2+1)/2
        DTAUJ      = 0.5e+0_fp * DTAU(L,K)
        TTAU(L2,K)   = TTAU(L2+1,K) + DTAUJ
       enddo

c----solar flux incident on lower boundary & Lambertian reflect factor:
       if (FSBOT(K) .gt. 0.e+0_fp) then
        ZFLUX(K) = FSBOT(K)*RFL(K)/(1.e+0_fp+RFL(K))
       else
        ZFLUX(K) = 0.e+0_fp
       endif

c  Calculate scattering properties, level centres then level boundaries
c>>>>>be careful of order, we are overwriting/shifting the 'POMEGAJ' upward in index
       do L2 = L2U,2,-2
        L   = L2/2
        do I = 1,M2_
          POMEGAJ(I,L2,K) = POMEGAJ(I,L,K)
        enddo
       enddo
c---lower boundary value is set (POMEGAJ(I,1)), but set upper:
       do I = 1,M2_
         POMEGAJ(I,L2U+1,K) = POMEGAJ(I,L2U,K)
       enddo
c---now have POMEGAJ filled at even points from L2=3:L2_-1
c---use inverse interpolation for correct tau-weighted values at edges
       do L2 = 3,L2U-1,2
        TAUDN = TTAU(L2-1,K)-TTAU(L2,K)
        TAUUP = TTAU(L2,K)-TTAU(L2+1,K)
        do I = 1,M2_
          POMEGAJ(I,L2,K) = (POMEGAJ(I,L2-1,K)*TAUDN +
     &           POMEGAJ(I,L2+1,K)*TAUUP) / (TAUDN+TAUUP)
        enddo
       enddo

C---at this point FTAU2(1:L2_+1) and POMEAGJ(1:8, 1:L2_+1)
c---    where FTAU2(L2_+1) = 1.0 = top-of-atmos, FTAU2(1) = surface

       do L2 = 1,L2U+1          ! L2 = index of CTM edge- and mid-layers
        L2L = L2LEV(L2)        ! L2L = index for L2 in expanded scale(JADD)
        LZ  = ND + 2 - 2*L2L  ! LZ = index for L2 in scatt arrays
          ZTAU(LZ,K) = TTAU(L2,K)
          FZ(LZ,K)   = FTAU2(L2,K)
        do I=1,M2_
          POMEGA(I,LZ,K) = POMEGAJ(I,L2,K)
        enddo
       enddo

c   Now go thru the pairs of L2 levels to see if we need JADD levels
       do L2 = 1,L2U             ! L2 = index of CTM edge- and mid-layers
         L2L = L2LEV(L2)         ! L2L = index for L2 in expanded scale(JADD)
         LZ  = ND + 2 - 2*L2L   ! LZ = index for L2 in scatt arrays
         L22 = L2LEV(L2+1) - L2LEV(L2) - 1   ! L22 = 0 if no added levels

        if (L22 .gt. 0) then
          TAUBTM(K) = TTAU(L2,K)
          TAUTOP(K) = TTAU(L2+1,K)
          FBTM(K)   = FTAU2(L2,K)
          FTOP(K)   = FTAU2(L2+1,K)
         do I = 1,M2_
          POMEGAB(I,K) = POMEGAJ(I,L2,K)
         enddo

c---to fit L22 new layers between TAUBOT > TAUTOP, calculate new 1/ATAU factor
c---  such that TAU(just above TAU-btm) = ATUAZ * TAUBTM < TAUBTM
         ATAUZ = exp(-log(TAUBTM(K)/max(TAUTOP(K),ATAU0))/float(L22+1))
         do L = 1,L22           ! add odd levels between L2LEV(L2) & L2LEV(L2+1)
          LZZ = LZ - 2*L       ! LZZ = index(odd) of added level in scatt arrays
          ZTAU(LZZ,K) = TAUBTM(K) * ATAUZ

c---fraction from TAUBTM=>TAUTOP
          ATAUA=(TAUBTM(K)-ZTAU(LZZ,K))/(TAUBTM(K)-TAUTOP(K))
c---solar flux at interp-levels: use exp(TAU/U0) if U0>0.02 (89 deg),
c---else scale by TAU
          if (U0 .gt. 0.02e+0_fp) then
            FZ(LZZ,K) = FTOP(K) * exp((TAUTOP(K)-ZTAU(LZZ,K))/U0)
          else
            if (FBTM(K) .lt. 1.d-32) then
              FZ(LZZ,K) = 0.e+0_fp
            else
              FZ(LZZ,K) = FBTM(K) * (FTOP(K)/FBTM(K))**ATAUA
            endif
          endif
          do I = 1,M2_
            POMEGA(I,LZZ,K) = POMEGAB(I,K) +
     &               ATAUA*(POMEGAJ(I,L2+1,K)-POMEGAB(I,K))
          enddo
            TAUBTM(K)    = ZTAU(LZZ,K)
            FBTM(K)      = FZ(LZZ,K)
          do I = 1,M2_
            POMEGAB(I,K) = POMEGA(I,LZZ,K)
          enddo
         enddo
        endif
       enddo

c   Now fill in the even points with simple interpolation in scatter arrays:
       do LZ = 2,ND-1,2
         ZTAU(LZ,K) = 0.5e+0_fp*(ZTAU(LZ-1,K)+ZTAU(LZ+1,K))
         FZ(LZ,K)   = sqrt(FZ(LZ-1,K)*FZ(LZ+1,K))
        do I=1,M2_
         POMEGA(I,LZ,K) = 0.5e+0_fp*(POMEGA(I,LZ-1,K)+POMEGA(I,LZ+1,K))
        enddo
       enddo

      enddo  ! wavelength loop!

C-----------------------------------------------------------------------
       call MIESCT(FJ,FJT,FJB,POMEGA,FZ,ZTAU,ZFLUX,RFL,U0,ND)
C-----------------------------------------------------------------------

c---Move mean intensity from scatter array FJ(LZ=1:ND)
c---              to CTM mid-level array FJACT(L=1:L_)

      do K=1,W_

c---mean intensity at mid-layer:  4*<I> + solar
c       do L = 1,LU
c        L2L = JNDLEV(L)
c        LZ  = ND+2 - 2*L2L
c        FJACT(L,K) = 4.e+0_fp*FJ(LZ,K) + FZ(LZ,K)
c       enddo

c---mean intensity averaged throughout layer:
       do L = 1,LU
         LZ0 = ND+2 - 2*JNELEV(L)
        if (L .gt. 1) then
         LZ1 = ND+2 - 2*JNELEV(L-1)
        else
         LZ1 = ND
        endif
         SUMJ = (4.e+0_fp*FJ(LZ0,K)+FZ(LZ0,K))
     &         *(ZTAU(LZ0+2,K)-ZTAU(LZ0,K))
     &         +(4.e+0_fp*FJ(LZ1,K)+FZ(LZ1,K))
     &         *(ZTAU(LZ1,K)-ZTAU(LZ1-2,K))
         SUMT = ZTAU(LZ0+2,K)-ZTAU(LZ0,K) + ZTAU(LZ1,K)-ZTAU(LZ1-2,K)

        do LZ = LZ0+2,LZ1-2,2
         SUMJ =SUMJ+(4.e+0_fp*FJ(LZ,K)+FZ(LZ,K))*
     &         (ZTAU(LZ+2,K)-ZTAU(LZ-2,K))
         SUMT =SUMT + ZTAU(LZ+2,K)-ZTAU(LZ-2,K)
        enddo
        FJACT(L,K) = SUMJ/SUMT

       enddo

c---mean diffuse flux:  4<I*mu> (not solar) at top of layer L
c---      average (tau-wtd) the h's just above and below the L-edge
       do L = 1,LU
        L2L = JNELEV(L)
        LZ  = ND+2 - 2*L2L
        FJFLX0 = (ZTAU(LZ+1,K)-ZTAU(LZ,K))/(ZTAU(LZ+1,K)-ZTAU(LZ-1,K))
        FJFLX(L,K)=4.e+0_fp*(FJ(LZ-1,K)*FJFLX0 +
     &      FJ(LZ+1,K)*(1.e+0_fp-FJFLX0))
       enddo

c---diffuse fluxes reflected at top, incident at bottom
         FJTOP(K) = FJT(K)
         FJBOT(K) = FJB(K)

      enddo  ! wavelength loop!

      END SUBROUTINE OPMIE
!EOC
!------------------------------------------------------------------------------
!                  GEOS-Chem Global Chemical Transport Model                  !
!------------------------------------------------------------------------------
!BOP
!
! !IROUTINE: miesct
!
! !DESCRIPTION: Subroutine MIESCT is an adaptation of the Prather radiative
!  transfer code (mjp, 10/95).
!\\
!\\
! !INTERFACE:
!
      SUBROUTINE MIESCT(FJ,FJT,FJB, POMEGA,FZ,ZTAU,ZFLUX,RFL,U0,ND)
!
! !USES:
!
!
! !INPUT PARAMETERS:
!
      INTEGER, INTENT(IN) ::  ND
      REAL(fp), INTENT(IN)  ::  POMEGA(M2_,N_,W_),FZ(N_,W_),ZTAU(N_,W_)
     &                       ,RFL(W_),U0,ZFLUX(W_)
!
! !OUTPUT VARIABLES:
!
      REAL(fp), INTENT(OUT) ::  FJ(N_,W_),FJT(W_),FJB(W_)
!
! !REMARKS:
!     Prather, 1974, Astrophys. J. 192, 787-792.
!         Solution of inhomogeneous Rayleigh scattering atmosphere.
!         (original Rayleigh w/ polarization)
!     Cochran and Trafton, 1978, Ap.J., 219, 756-762.
!         Raman scattering in the atmospheres of the major planets.
!         (first use of anisotropic code)
!     Jacob, Gottlieb and Prather, 1989, J.Geophys.Res., 94, 12975-13002.
!         Chemistry of a polluted cloudy boundary layer,
!         (documentation of extension to anisotropic scattering)
!                                                                             .
!    takes atmospheric structure and source terms from std J-code
!    ALSO limited to 4 Gauss points, only calculates mean field! (M=1)
!
! !REVISION HISTORY:
!  28 Mar 2013 - S. D. Eastham - Copied from Fast-JX v7.0
!EOP
!------------------------------------------------------------------------------
!BOC
!
! !LOCAL VARIABLES:
!
      REAL(fp)  PM(M_,M2_),PM0(M2_)
      INTEGER I, IM  ,K

      !=================================================================
      ! MIESCT begins here!
      !=================================================================

      do I = 1,M_
       call LEGND0 (EMU(I),PM0,M2_)
       do IM = 1,M2_
         PM(I,IM) = PM0(IM)
       enddo
      enddo

       call LEGND0 (-U0,PM0,M2_)
       do IM=1,M2_
         PM0(IM) = 0.25e+0_fp*PM0(IM)
       enddo

c---BLKSLV now called with all the wavelength arrays (K=1:W_)

      call BLKSLV(FJ,POMEGA,FZ,ZTAU,ZFLUX,RFL,PM,PM0,FJT,FJB, ND)

      END SUBROUTINE MIESCT
!EOC
!------------------------------------------------------------------------------
!                  GEOS-Chem Global Chemical Transport Model                  !
!------------------------------------------------------------------------------
!BOP
!
! !IROUTINE: legnd0
!
! !DESCRIPTION: Subroutine LEGND0 calculates ordinary Legendre functions
!  of X (real) from $P[0] = PL(1) = 1, P[1] = X, \dots, P[N-1] = PL(N)$
!\\
!\\
! !INTERFACE:
!
      SUBROUTINE LEGND0 (X,PL,N)
!
! !USES:
!
!
! !INPUT PARAMETERS:
!
      INTEGER, INTENT(IN) :: N
      REAL(fp), INTENT(IN)  :: X
!
! !OUTPUT VARIABLES:
!
      REAL(fp), INTENT(OUT) :: PL(N)
!
! !REMARKS:
!
! !REVISION HISTORY:
!  28 Mar 2013 - S. D. Eastham - Copied from Fast-JX v7.0
!EOP
!------------------------------------------------------------------------------
!BOC
!
! !LOCAL VARIABLES:
!
      INTEGER I
      REAL(fp)  DEN

      !=================================================================
      ! LEGND0 begins here!
      !=================================================================

C---Always does PL(2) = P[1]
        PL(1) = 1.e+0_fp
        PL(2) = X
        do I = 3,N
         DEN = (I-1)
         PL(I) = PL(I-1)*X*(2.e+0_fp-1.0/DEN) -
     &           PL(I-2)*(1.e+0_fp-1.e+0_fp/DEN)
        enddo

      END SUBROUTINE LEGND0
!EOC
!------------------------------------------------------------------------------
!                  GEOS-Chem Global Chemical Transport Model                  !
!------------------------------------------------------------------------------
!BOP
!
! !IROUTINE: set_prof
!
! !DESCRIPTION: Subroutine SET\_PROF sets vertical profiles for a given
!  latitude and longitude.
!\\
!\\
! !INTERFACE:
!
      SUBROUTINE SET_PROF (YLAT,     MONTH,  DAY,     T_CTM,  P_CTM,
     &                     CLDOD,    DSTOD,  AEROD,   O3_CTM, O3_TOMS,
     &                     AERCOL,   T_CLIM, O3_CLIM, Z_CLIM, AIR_CLIM,
     &                     Input_Opt )
!
! !USES:
!
      USE Input_Opt_Mod,      ONLY : OptInput
      USE PhysConstants,      ONLY : AIRMW, AVO, g0, BOLTZ
!
! !INPUT PARAMETERS:
!
      REAL(fp), INTENT(IN)       :: YLAT              ! Latitude (degrees)
      INTEGER,  INTENT(IN)       :: MONTH             ! Month
      INTEGER,  INTENT(IN)       :: DAY               ! Day *of month*
      REAL(fp), INTENT(IN)       :: T_CTM(L1_)        ! CTM temperatures (K)
      REAL(fp), INTENT(IN)       :: O3_TOMS           ! O3 column (DU)
      REAL(fp), INTENT(IN)       :: P_CTM(L1_+1)      ! CTM edge pressures (hPa)
      REAL(fp), INTENT(INOUT)    :: CLDOD(L_)         ! Cloud optical depth
      REAL(fp), INTENT(IN)       :: DSTOD(L_,NDUST)   ! Mineral dust OD
      REAL(fp), INTENT(IN)       :: AEROD(L_,A_)      ! Aerosol OD
      REAL(fp), INTENT(IN)       :: O3_CTM(L1_)       ! CTM ozone (molec/cm3)
      TYPE(OptInput), INTENT(IN) :: Input_Opt         ! Input options
!
! !OUTPUT VARIABLES:
!
      REAL(fp), INTENT(OUT)      :: AERCOL(A_,L1_)    ! Aerosol column
      REAL(fp), INTENT(OUT)      :: T_CLIM(L1_)       ! Clim. temperatures (K)
      REAL(fp), INTENT(OUT)      :: Z_CLIM(L1_+1)     ! Edge altitudes (cm)
      REAL(fp), INTENT(OUT)      :: O3_CLIM(L1_)      ! O3 column depth (#/cm2)
      REAL(fp), INTENT(OUT)      :: AIR_CLIM(L1_)     ! O3 column depth (#/cm2)
!
! !REMARKS:
!
! !REVISION HISTORY:
!  30 Mar 2013 - S. D. Eastham - Adapted from J. Mao code
!  05 Jan 2016 - E. Lundgren   - Use global physical parameters
!EOP
!------------------------------------------------------------------------------
!BOC
!
! !LOCAL VARIABLES:
!
      INTEGER                  :: I, K, L, M, N, LCTM
      REAL(fp)                 :: DLOGP,F0,T0,B0,PB,PC,XC,MASFAC,SCALEH
      REAL(fp)                 :: PSTD(52),OREF2(51),TREF2(51)
      REAL(fp)                 :: PROFCOL, ODSUM
      REAL(fp), PARAMETER      :: ODMAX = 200.0e+0_fp

      ! Local variables for quantities from Input_Opt
      LOGICAL :: USE_ONLINE_O3

      !=================================================================
      ! SET_PROF begins here!
      !=================================================================

      ! Copy fields from INPUT_OPT
      USE_ONLINE_O3   = Input_Opt%USE_ONLINE_O3

      ! Zero aerosol column
      DO K=1,A_
         DO I=1,L1_
            AERCOL(K,I) = 0.e+0_fp
         ENDDO
      ENDDO

      ! Scale optical depths to stay within limits
      ODSUM = 0.e+0_fp
      DO I=1,L_
         CLDOD(I) = DBLE(CLDOD(I))
         ODSUM = ODSUM + CLDOD(I)
      ENDDO
      IF (ODSUM.gt.ODMAX) THEN
         ODSUM = ODMAX/ODSUM ! Temporary
         DO I=1,L_
            CLDOD(I) = CLDOD(I)*ODSUM
         ENDDO
         ODSUM = ODMAX
      ENDIF

      !=================================================================
      ! Set up pressure levels for O3/T climatology - assume that value
      ! given for each 2 km z* level applies from 1 km below to 1 km
      ! above, so select pressures at these boundaries. Surface level
      ! values at 1000 mb are assumed to extend down to the actual
      ! surface pressure for this lat/lon.
      !=================================================================
      PSTD(1)  = MAX(P_CTM(1),1000.e+0_fp)
      PSTD(2)  = 1000.e+0_fp * 10.e+0_fp ** (-1.e+0_fp/16.e+0_fp)
      DLOGP    = 10.e+0_fp**(-2.e+0_fp/16.e+0_fp)
      DO I=3,51
         PSTD(I) = PSTD(I-1) * DLOGP
      ENDDO
      PSTD(52) = 0.e+0_fp

      ! Mass factor - delta-Pressure [hPa] to delta-Column [molec/cm2]
      MASFAC = 100.e+0_fp * AVO /
     &        ( AIRMW * g0 * 10.e+0_fp )

      ! Select appropriate monthly and latitudinal profiles
      ! Now use YLAT instead of Oliver's YDGRD(NSLAT) (bmy, 9/13/99)
      M = MAX( 1, MIN( 12, MONTH                   ) )
      L = MAX( 1, MIN( 18, ( INT(YLAT) + 99 ) / 10 ) )

      ! Temporary arrays for climatology data
      DO I = 1, 51
          OREF2(I) = OREF(I,L,M)
          TREF2(I) = TREF(I,L,M)
      ENDDO

      ! Apportion O3 and T on supplied climatology z* levels onto CTM levels
      ! with mass (pressure) weighting, assuming constant mixing ratio and
      ! temperature half a layer on either side of the point supplied.

      DO I = 1, L1_
         F0 = 0.e+0_fp
         T0 = 0.e+0_fp
         DO K = 1, 51
            PC = MIN( P_CTM(I),   PSTD(K)   )
            PB = MAX( P_CTM(I+1), PSTD(K+1) )
            IF ( PC .GT. PB ) THEN
               XC = ( PC - PB ) / ( P_CTM(I) - P_CTM(I+1) )
               F0 = F0 + OREF2(K)*XC
               T0 = T0 + TREF2(K)*XC
            ENDIF
         ENDDO
         T_CLIM(I)  = T0
         O3_CLIM(I) = F0 * 1.e-6_fp
      ENDDO

      !=================================================================
      ! Calculate effective altitudes using scale height at each level
      !=================================================================
      Z_CLIM(1) = 0.e+0_fp
      DO I = 1, L_
         SCALEH = BOLTZ * 1.e+4_fp * MASFAC * T_CLIM(I)

         Z_CLIM(I+1) = Z_CLIM(I) -
     &        ( LOG( P_CTM(I+1) / P_CTM(I) ) * SCALEH )
      ENDDO
      Z_CLIM(L1_+1)=Z_CLIM(L1_) + ZZHT

      !=================================================================
      ! Add Aerosol Column - include aerosol types here. Currently use
      ! soot water and ice; assume black carbon x-section of 10 m2/g,
      ! independent of wavelength; assume limiting temperature for
      ! ice of -40 deg C.
      !=================================================================
      DO I = 1, L_
         ! Turn off uniform black carbon profile (rvm, bmy, 2/27/02)
         AERCOL(1,I) = 0e+0_fp

         IF ( T_CTM(I) .GT. 233.e+0_fp ) THEN
            AERCOL(2,I) = CLDOD(I)
            AERCOL(3,I) = 0.e+0_fp
         ELSE
            AERCOL(2,I) = 0.e+0_fp
            AERCOL(3,I) = CLDOD(I)
         ENDIF

         ! Also add in aerosol optical depth columns (rvm, bmy, 9/30/00)
         DO N = 1, NDUST
            AERCOL(3+N,I) = DSTOD(I,N)
         ENDDO

         ! Also add in other aerosol optical depth columns (rvm, bmy, 2/27/02)
         DO N = 1, NAER*NRH
            AERCOL(3+N+NDUST,I) = AEROD(I,N)
         ENDDO

      ENDDO

      DO K = 1,(3+NDUST+(NAER))
         AERCOL(K,L1_    ) = 0.e+0_fp
      ENDDO

      !=================================================================
      ! Calculate column quantities for FAST-JX
      !=================================================================
      PROFCOL = 0e+0_fp

      DO I = 1, L1_

         ! Monthly mean air Column [molec/cm2]
         AIR_CLIM(I)  = ( P_CTM(I) - P_CTM(I+1) ) * MASFAC

         ! Monthly mean O3 column [molec/cm2]
         O3_CLIM(I) = O3_CLIM(I) * AIR_CLIM(I)

         ! Monthly mean O3 column [DU]
         PROFCOL = PROFCOL + ( O3_CLIM(I) / 2.69e+16_fp )
      ENDDO

      !! Top values are special (do not exist in CTM data)
      !AIR_CLIM(L1_)     = P_CTM(L1_) * MASFAC
      !O3_CLIM(L1_) = O3_CLIM(L1_) * AIR_CLIM(L1_)

      !=================================================================
      ! Now weight the O3 column by the observed monthly mean TOMS.
      ! Missing data is denoted by the flag -999. (mje, bmy, 7/15/03)
      !
      ! TOMS/SBUV MERGED TOTAL OZONE DATA, Version 8, Revision 3.
      ! Resolution:  5 x 10 deg.
      !
      ! Methodology (bmy, 2/12/07)
      ! ----------------------------------------------------------------
      ! FAST-J comes with its own default O3 column climatology (from
      ! McPeters 1992 & Nagatani 1991), which is stored in the input
      ! file "jv_atms.dat".  These "FAST-J default" O3 columns are used
      ! in the computation of the actinic flux and other optical
      ! quantities for the FAST-J photolysis.
      !
      ! The TOMS/SBUV O3 columns and 1/2-monthly O3 trends (contained
      ! in the TOMS_200701 directory) are read into GEOS-Chem by routine
      ! READ_TOMS in "toms_mod.f".  Missing values (i.e. locations where
      ! there are no data) in the TOMS/SBUV O3 columns are defined by
      ! the flag -999.
      !
      ! After being read from disk in routine READ_TOMS, the TOMS/SBUV
      ! O3 data are then passed to the FAST-J routine "set_prof.f".  In
      ! "set_prof.f", a test is done to make sure that the TOMS/SBUV O3
      ! columns and 1/2-monthly trends do not have any missing values
      ! for (lat,lon) location for the given month.  If so, then the
      ! TOMS/SBUV O3 column data is interpolated to the current day and
      ! is used to weight the "FAST-J default" O3 column.  This
      ! essentially "forces" the "FAST-J default" O3 column values to
      ! better match the observations, as defined by TOMS/SBUV.
      !
      ! If there are no TOMS/SBUV O3 columns (and 1/2-monthly trends)
      ! at a (lat,lon) location for given month, then FAST-J will revert
      ! to its own "default" climatology for that location and month.
      ! Therefore, the TOMS O3 can be thought of as an  "overlay" data
      ! -- it is only used if it exists.
      !
      ! Note that there are no TOMS/SBUV O3 columns at the higher
      ! latitudes.  At these latitudes, the code will revert to using
      ! the "FAST-J default" O3 columns.
      !
      ! As of February 2007, we have TOMS/SBUV data for 1979 thru 2005.
      ! 2006 TOMS/SBUV data is incomplete as of this writing.  For years
      ! 2006 and onward, we use 2005 TOMS O3 columns.
      !
      ! This methodology was originally adopted by Mat Evans.  Symeon
      ! Koumoutsaris was responsible for creating the downloading and
      ! processing the TOMS O3 data files from 1979 thru 2005 in the
      ! TOMS_200701 directory.
      !=================================================================

      ! Updated with UCX
      ! Since we now have stratospheric ozone calculated online, use
      ! this instead of archived profiles for all chemistry-grid cells
      ! The variable O3_CTM is obtained from State_Met%Species, and will be 0
      ! outside the chemgrid (in which case we use climatology)

      ! Scale monthly O3 profile to the daily O3 profile (if available)
      DO I = 1, L1_

         ! Use online O3 values in the chemistry grid if selected
         IF ( (USE_ONLINE_O3) .and.
     &        (I.le.LLCHEM)   .and. (O3_CTM(I) > 0e+0_fp) ) THEN

            ! Convert from molec/cm3 to molec/cm2
            O3_CLIM(I) = O3_CTM(I) * (Z_CLIM(I+1)-Z_CLIM(I))

         ! Otherwise, use O3 values from the met fields or TOMS/SBUV
         ELSEIF (O3_TOMS > 0e+0_fp) THEN

            O3_CLIM(I) = O3_CLIM(I) * ( O3_TOMS / PROFCOL )

         ENDIF

      ENDDO

      END SUBROUTINE SET_PROF
!EOC
!------------------------------------------------------------------------------
!                  GEOS-Chem Global Chemical Transport Model                  !
!------------------------------------------------------------------------------
!BOP
!
! !IROUTINE: set_aer
!
! !DESCRIPTION: Subroutine SET\_AER fills out the array MIEDX.
!  Each entry connects a GEOS-Chem aerosol to its Fast-JX counterpart:
!  MIEDX(Fast-JX index) = (GC index)
!\\
!\\
! !INTERFACE:
!
      SUBROUTINE SET_AER( am_I_Root, Input_Opt )
!
! !USES:
!
      USE Input_Opt_Mod, ONLY : OptInput
!
! !INPUT PARAMETERS:
!
      LOGICAL,        INTENT(IN) :: am_I_Root
      TYPE(OptInput), INTENT(IN) :: Input_Opt ! Input options
!
! !OUTPUT VARIABLES:
!
!
! !REMARKS:
!
! !REVISION HISTORY:
!  31 Mar 2013 - S. D. Eastham - Adapted from J. Mao FJX v6.2 implementation
!  03 Jan 2018 - M. Sulprizio  - Replace UCX CPP switch with Input_Opt%LUCX
!EOP
!------------------------------------------------------------------------------
!BOC
!
! !LOCAL VARIABLES:
!
      INTEGER               :: I, J, K
      INTEGER               :: IND(NRHAER)

      !=================================================================
      ! SER_AER begins here!
      !=================================================================

      ! Taken from aerosol_mod.F
      IND = (/22,29,36,43,50/)

      DO I=1,AN_
         MIEDX(I) = 0
      ENDDO

      ! Select Aerosol/Cloud types to be used - define types here
      ! Each of these types must be listed in the order used by OPMIE.F

      ! Clouds
      MIEDX(1)  =  3   !  Black carbon absorber
      MIEDX(2)  = 10   !  Water Cloud (Deirmenjian 8 micron)
      MIEDX(3)  = 14   !  Irregular Ice Cloud (Mishchenko)

      ! Dust
      MIEDX(4)  = 15   !  Mineral Dust  .15 micron    (rvm, 9/30/00)
      MIEDX(5)  = 16   !  Mineral Dust  .25 micron    (rvm, 9/30/00)
      MIEDX(6)  = 17   !  Mineral Dust  .4  micron    (rvm, 9/30/00)
      MIEDX(7)  = 18   !  Mineral Dust  .8  micron    (rvm, 9/30/00)
      MIEDX(8)  = 19   !  Mineral Dust 1.5  micron    (rvm, 9/30/00)
      MIEDX(9)  = 20   !  Mineral Dust 2.5  micron    (rvm, 9/30/00)
      MIEDX(10) = 21   !  Mineral Dust 4.0  micron    (rvm, 9/30/00)

      ! Aerosols
      DO I=1,NRHAER
         DO J=1,NRH
            MIEDX(10+((I-1)*NRH)+J)=IND(I)+J-1
         ENDDO
      ENDDO

      IF ( Input_Opt%LUCX ) THEN
         ! Stratospheric aerosols - SSA/STS and solid PSCs
         MIEDX(10+(NRHAER*NRH)+1) = 4  ! SSA/LBS/STS
         MIEDX(10+(NRHAER*NRH)+2) = 14 ! NAT/ice PSCs
      endif

      ! Ensure all 'AN_' types are valid selections
      do i=1,AN_
        IF (am_I_Root) write(6,1000) MIEDX(i),TITLEAA(MIEDX(i))
        if(MIEDX(i).gt.NAA.or.MIEDX(i).le.0) then
          if (am_I_Root) then
             write(6,1200) MIEDX(i),NAA
          endif
          CALL EXITC('Bad MIEDX value.')
        endif
      enddo

 1000 format('Using Aerosol type: ',i3,1x,a)
 1200 format('Aerosol type ',i3,' unsuitable; supplied values must be ',
     $       'between 1 and ',i3)

      END SUBROUTINE SET_AER
!EOC
!------------------------------------------------------------------------------
!                  GEOS-Chem Global Chemical Transport Model                  !
!------------------------------------------------------------------------------
!BOP
!
! !IROUTINE: rd_prof_nc
!
! !DESCRIPTION: Subroutine RAD\_PROF\_NC reads in the reference climatology
!  from a NetCDF file rather than an ASCII .dat.
!\\
!\\
! !INTERFACE:
!
      SUBROUTINE RD_PROF_NC( am_I_Root, Input_Opt, RC )
!
! !USES:
!
      ! Modules for netCDF read
      USE m_netcdf_io_open
      USE m_netcdf_io_read
      USE m_netcdf_io_readattr
      USE m_netcdf_io_close
      USE ErrCode_Mod
      USE Input_Opt_Mod,      ONLY : OptInput
!
! !INPUT PARAMETERS:
!
      LOGICAL,        INTENT(IN)  :: am_I_Root   ! Are we on the root CPU?
      TYPE(OptInput), INTENT(IN)  :: Input_Opt   ! Input Options object
!
! !OUTPUT PARAMETERS:
!
      INTEGER,        INTENT(OUT) :: RC          ! Success or failure?
!
! !REMARKS:
!  This file was automatically generated by the Perl scripts in the
!  NcdfUtilities package (which ships w/ GEOS-Chem) and was subsequently
!  hand-edited.
!
! !REVISION HISTORY:
!  19 Apr 2012 - R. Yantosca - Initial version
!  30 Jul 2012 - R. Yantosca - Now accept am_I_Root as an argument when
!                              running with the traditional driver main.F
!  10 Apr 2013 - S. D. Eastham - Adapted for Fast-JX v7.0
!  20 Jun 2014 - R. Yantosca - Now accept am_I_Root, Input_Opt, RC
!  13 Mar 2015 - R. Yantosca - Replace DATA_DIR_1x1 w/ CHEM_INPUTS_DIR
!EOP
!------------------------------------------------------------------------------
!BOC
!
! !LOCAL VARIABLES:
!
      ! netCDF file handle
      INTEGER            :: fId                 ! netCDF file ID

      ! Character strings
      CHARACTER(LEN=255) :: nc_dir              ! netCDF directory name
      CHARACTER(LEN=255) :: nc_file             ! netCDF file name
      CHARACTER(LEN=255) :: nc_path             ! netCDF path name
      CHARACTER(LEN=255) :: v_name              ! netCDF variable name
      CHARACTER(LEN=255) :: a_name              ! netCDF attribute name
      CHARACTER(LEN=255) :: a_val               ! netCDF attribute value

      ! Arrays for netCDF start and count values
      INTEGER            :: st3d(3), ct3d(3)    ! For 3D arrays

      !=================================================================
      ! RD_PROF_NC begins here!
      !=================================================================

      ! Assume success
      RC = GC_SUCCESS

      !=========================================================================
      ! Open and read data from the netCDF file
      !=========================================================================

      ! Directory and file names
      nc_dir  = TRIM( Input_Opt%CHEM_INPUTS_DIR ) // 'FastJ_201204/'
      nc_file = 'fastj.jv_atms_dat.nc'
      nc_path = TRIM( nc_dir ) // TRIM( nc_file )

      ! Open netCDF file
      CALL Ncop_Rd( fId, TRIM(nc_path) )

      ! Echo info to stdout
      IF ( am_I_Root ) THEN
         WRITE( 6, 100 ) REPEAT( '%', 79 )
         WRITE( 6, 110 ) TRIM(nc_file)
         WRITE( 6, 120 ) TRIM(nc_dir)
      ENDIF

      !----------------------------------------
      ! VARIABLE: T
      !----------------------------------------

      ! Variable name
      v_name = "T"

      ! Read T from file
      st3d   = (/  1,  1,  1 /)
      ct3d   = (/ 51, 18, 12 /)
      CALL NcRd( TREF, fId, TRIM(v_name), st3d, ct3d )

      ! Read the T:units attribute
      a_name = "units"
      CALL NcGet_Var_Attributes( fId,TRIM(v_name),TRIM(a_name),a_val )

      ! Echo info to stdout
      IF ( am_I_Root ) THEN
         WRITE( 6, 130 ) TRIM(v_name), TRIM(a_val)
      ENDIF

      !----------------------------------------
      ! VARIABLE: O3
      !----------------------------------------

      ! Variable name
      v_name = "O3"

      ! Read O3 from file
      st3d   = (/  1,  1,  1 /)
      ct3d   = (/ 51, 18, 12 /)
      CALL NcRd( OREF, fId, TRIM(v_name), st3d, ct3d )

      ! Read the O3:units attribute
      a_name = "units"
      CALL NcGet_Var_Attributes( fId,TRIM(v_name),TRIM(a_name),a_val )

      ! Echo info to stdout
      IF ( am_I_Root ) THEN
         WRITE( 6, 130 ) TRIM(v_name), TRIM(a_val)
      ENDIF

      !=================================================================
      ! Cleanup and quit
      !=================================================================

      ! Close netCDF file
      CALL NcCl( fId )

      ! Echo info to stdout
      IF ( am_I_Root ) THEN
         WRITE( 6, 140 )
         WRITE( 6, 100 ) REPEAT( '%', 79 )
      ENDIF

      ! FORMAT statements
 100  FORMAT( a                                              )
 110  FORMAT( '%% Opening file  : ',         a               )
 120  FORMAT( '%%  in directory : ',         a, / , '%%'     )
 130  FORMAT( '%% Successfully read ',       a, ' [', a, ']' )
 140  FORMAT( '%% Successfully closed file!'                 )

      END SUBROUTINE RD_PROF_NC
!EOC
!------------------------------------------------------------------------------
!                  GEOS-Chem Global Chemical Transport Model                  !
!------------------------------------------------------------------------------
!BOP
!
! !IROUTINE: photrate_adj
!
! !DESCRIPTION: Subroutine PHOTRATE\_ADJ adjusts certain photolysis rates
!  for chemistry.
!\\
!\\
! !INTERFACE:
!
      SUBROUTINE PHOTRATE_ADJ( am_I_root, Input_Opt, State_Diag,
     &                         I,         J,         L,
     &                         NUMDEN,    TEMP,      C_H2O,
     &                         FRAC,      RC                    )
!
! !USES:
!
#if defined( BPCH_DIAG )
      USE CMN_DIAG_MOD,   ONLY : LD22, ND22
      USE DIAG_MOD,       ONLY : AD22, LTJV
#endif
      USE ErrCode_Mod
      USE Input_Opt_Mod,  ONLY : OptInput
      USE State_Diag_Mod, ONLY : DgnState
!
! !INPUT PARAMETERS:
!
      LOGICAL,        INTENT(IN)    :: am_I_Root  ! Is this the root CPU?
      TYPE(OptInput), INTENT(IN)    :: Input_Opt  ! Input_Options object
      INTEGER,        INTENT(IN)    :: I, J, L    ! Lon, lat, lev indices
      REAL(fp),       INTENT(IN)    :: NUMDEN     ! Air # density [molec/m3]
      REAL(fp),       INTENT(IN)    :: TEMP       ! Temperature [K]
      REAL(fp),       INTENT(IN)    :: C_H2O      ! H2O conc [molec/cm3]
      REAL(fp),       INTENT(IN)    :: FRAC       ! Result of SO4_PHOTFRAC,
                                                  !  called from DO_FLEXCHEM
! !INPUT/OUTPUT PARAMETERS:
!
      TYPE(DgnState), INTENT(INOUT) :: State_Diag ! Diagnostics State object
!
! !OUTPUT PARAMETERS:
!
      INTEGER,        INTENT(OUT)   :: RC         ! Success or failure
!
! !REMARKS:
!  NOTE: The netCDF diagnostics are attached in DO_FLEXCHEM so that we have
!  access to the adjusted rates.  Only the bpch diagnostics are updated
!  here.
!    -- Bob Yantosca, 19 Dec 2017
!
!  %%%% NOTE: WE SHOULD UPDATE THE COMMENTS TO MAKE SURE THAT WE DO      %%%%
!  %%%% NOT KEEP ANY CONFLICTING OR INCORRECT INFORMATION (bmy, 3/28/16) %%%%
!
! !REVISION HISTORY:
!  10 Mar 2016 - M. Sulprizio- Added ProTeX header
!  18 Apr 2016 - R. Yantosca - Remove Input_Opt, State_Met, State_Chm args
!                              and pass air density & temperature instead
!  18 Apr 2016 - R. Yantosca - Also prevent div-by-zero conditions
!  16 Mar 2017 - M. Sulprizio- Restore P(OH) from O3 photolysis for ND22
!  04 Oct 2017 - E. Lundgren - Pass State_Diag and populate J-Values array
!  19 Dec 2017 - R. Yantosca - Now use Input_Opt%LUCX instead of ifdefs
!EOP
!------------------------------------------------------------------------------
!BOC
!
! !LOCAL VARIABLES:
!
      ! Scalars
      LOGICAL  :: DO_ND22
      REAL(fp) :: C_O2,      C_N2,     C_H2, ITEMPK
      REAL(fp) :: RO1DplH2O, RO1DplH2, RO1D

      !=================================================================
      ! PHOTRATE_ADJ begins here!
      !=================================================================

      ! Initialize
      RC      = GC_SUCCESS
#if defined( BPCH_DIAG )
      Do_ND22 = ( ND22 > 0 .and. L <= LD22 .and. LTJV(I,J) > 0 )
#endif

      ! Test if the UCX mechanism is being used
      IF ( Input_Opt%LUCX ) THEN

         !==============================================================
         ! %%%%%%%%%%%%%%%%%%%%%%%%%%%%%%%%%%%%%%%%%%%%%%%%%%%%%%%%%%%%
         ! %%% FOR MECHANISMS WITH UCX                              %%%
         ! %%% (standard, benchmark, *SOA*, marinePOA, aciduptake)  %%%
         ! %%%%%%%%%%%%%%%%%%%%%%%%%%%%%%%%%%%%%%%%%%%%%%%%%%%%%%%%%%%%
         !
         ! SPECIAL TREATMENT FOR H2SO4+hv -> SO2 + 2OH
         !
         ! Only allow photolysis of H2SO4 when gaseous (SDE 04/11/13)
         !==============================================================

         ! Calculate if H2SO4 expected to be gaseous or aqueous
         ! Only allow photolysis above 6 hPa
         ! RXN_H2SO4 specifies SO4 + hv -> SO2 + OH + OH
         ZPJ(L,RXN_H2SO4,I,J) = ZPJ(L,RXN_H2SO4,I,J) * FRAC

#if defined( BPCH_DIAG )
         !--------------------------------------------------------------
         ! ND22 (bpch) diagnostic
         !
         ! Store unadjusted O2 photolysis rate as ND22(:,:,:,15)
         !--------------------------------------------------------------
         IF ( Do_ND22 ) THEN
            AD22(I,J,L,15) = AD22(I,J,L,15) + ZPJ(L,RXN_O2,I,J)
         ENDIF
#endif

         !==============================================================
         ! %%%%%%%%%%%%%%%%%%%%%%%%%%%%%%%%%%%%%%%%%%%%%%%%%%%%%%%%%%%%
         ! %%% FOR MECHANISMS WITH UCX                              %%%
         ! %%% (standard, benchmark, *SOA*, marinePOA, aciduptake)  %%%
         ! %%%%%%%%%%%%%%%%%%%%%%%%%%%%%%%%%%%%%%%%%%%%%%%%%%%%%%%%%%%%
         !
         ! SPECIAL TREATMENT FOR O3+hv -> O+O2  (UCX simulation)
         !
         ! [O1D]ss=J[O3]/(k[H2O]+k[N2]+k[O2])
         ! SO, THE EFFECTIVE J-VALUE IS J*k[H2O]/(k[H2O]+k[N2]+k[O2])
         !
         ! We don't want to do this if strat-chem is in use, as all
         ! the intermediate reactions are included - this would be
         ! double-counting (SDE 04/01/13)
         !==============================================================

         ! Need to subtract O3->O1D from rate
         ! RXN_O3_1  specifies: O3 + hv -> O2 + O
         ! RXN_O3_2a specifies: O3 + hv -> O2 + O(1D)
         ZPJ(L,RXN_O3_1,I,J) = ZPJ(L,RXN_O3_1,I,J)
     &                       - ZPJ(L,RXN_O3_2a,I,J)

#if defined( BPCH_DIAG )
         !--------------------------------------------------------------
         ! ND22 (bpch) diagnostic
         !
         ! For UCX, store O1D and O3P photolysis rates separately
         !--------------------------------------------------------------
         IF ( Do_ND22 ) THEN
            AD22(I,J,L,5) = AD22(I,J,L,5) + ZPJ(L,RXN_O3_2a,I,J)
            AD22(I,J,L,6) = AD22(I,J,L,6) + ZPJ(L,RXN_O3_1, I,J)
         ENDIF
#endif

      ELSE

         !==============================================================
         ! %%%%%%%%%%%%%%%%%%%%%%%%%%%%%%%%%%
         ! %%% FOR MECHANISMS WITHOUT UCX %%%
         ! %%% (tropchem)                 %%%
         ! %%%%%%%%%%%%%%%%%%%%%%%%%%%%%%%%%%
         !
         ! SPECIAL TREATMENT FOR O3+hv -> OH+OH (trop-only simulation)
         !==============================================================

#if defined( BPCH_DIAG )
         !--------------------------------------------------------------
         ! ND22 (bpch) diagnostic
         !
         ! Store unadjusted total O3 photolysis rate as AD22(:,:,:,5)
         ! RXN_O3_2a specifies: O3 + hv -> O2 + O(1D)
         !--------------------------------------------------------------
         IF ( Do_ND22 ) THEN
            AD22(I,J,L,5) = AD22(I,J,L,5) + ZPJ(L,RXN_O3_2a,I,J)
         ENDIF
#endif

         !==============================================================
         ! %%%%%%%%%%%%%%%%%%%%%%%%%%%%%%%%%%
         ! %%% FOR MECHANISMS WITHOUT UCX %%%
         ! %%% (tropchem)                 %%%
         ! %%%%%%%%%%%%%%%%%%%%%%%%%%%%%%%%%%
         !
         ! Change rate of O(1D)+ N2 to be 3.1e-11 at 298K rather
         ! than 2.6e-11.  The temperature dependence remains the
         ! same, so the constant changes from 1.8e-11 to 2.14e-11
         ! according to Heard, pers. comm.,2002. (amf, bmy, 1/7/02)
         !==============================================================
         ! Change the rate of O(1D)+H2O from 2.2e-10 to 1.45e-10*
         ! exp(89/temp) on the basis of Dunlea and Ravishankara
         ! 'Measurement of the Rate coefficient for the reaction
         ! of O(1D) with H2O and re-evaluation of the atmospheric
         ! OH Production Rate'.  One of the RSC Journals
         ! (mje 4/5/04)
         !==============================================================
         ! Updated from JPL2006, the difference is pretty small.
         ! (jmao,02/26/2009)
         !==============================================================
         ! Additional update from JPL 10-6 for reaction of
         ! O3 + hv --> HO2 + OH and O1D + H2:
         ! Includes calculation of k[O3], where
         ! k[O3]  = J[O3]*1.2e-10/k[O1D], where
         ! k[O1D] = ([O1D]*[H2]+[O1D]*[H2O])/
         !          ([O1D]*[H2]+[O1D]*[H2O]+[O1D][N2]+[O1D][O2])
         ! (bhh, jmao, eam, 7/18/11)
         !==============================================================

         ! Inverse temperature [K-1]
         ITEMPK    = 1.0_fp / TEMP

         ! Set species concentrations [molec/m3] ???
         C_O2      = 0.2095e+0_fp * NUMDEN
         C_N2      = 0.7808e+0_fp * NUMDEN

         ! Added H2 concentration (bhh, jmao, eam, 7/18/11)
         ! Seasonal variability of H2 may be important,
         ! but not included in this update (bhh, jmao, eam, 7/18/11)
         C_H2      = 0.5000e-6_fp * NUMDEN

         RO1DplH2O = 1.63e-10_fp * EXP(  60.0_fp * ITEMPK ) * C_H2O

         RO1DplH2  = 1.2e-10                                * C_H2

         RO1D      = RO1DplH2O
     &             + RO1DplH2
     &             + 2.15e-11_fp * EXP( 110.0_fp * ITEMPK ) * C_N2
     &             + 3.30e-11_fp * EXP(  55.0_fp * ITEMPK ) * C_O2

         ! Prevent div-by-zero
         IF ( RO1D > 0.0_fp ) THEN

            ! RXN_O3_2a specifies: O3 + hv -> O2 + O(1D) #1
            ZPJ(L,RXN_O3_2a,I,J) = ZPJ(L,RXN_O3_2a,I,J)
     &                           * RO1DplH2O / RO1D

            ! RXN_O3_2b specifies: O3 + hv -> O2 + O(1D) #2
            ZPJ(L,RXN_O3_2b,I,J) = ZPJ(L,RXN_O3_2b,I,J)
     &                           * RO1DplH2  / RO1D

         ENDIF

#if defined( BPCH_DIAG )
         !--------------------------------------------------------------
         ! ND22 (bpch) diagnostic
         !
         ! Store P(OH) from O3 photolysis as AD22(:,:,:,6)
         !--------------------------------------------------------------
         IF ( Do_ND22 ) THEN
            AD22(I,J,L,6) = AD22(I,J,L,6)
     &                    + ZPJ(L,RXN_O3_2a,I,J)
     &                    + ZPJ(L,RXN_O3_2b,I,J)
         ENDIF
#endif

      ENDIF

      END SUBROUTINE PHOTRATE_ADJ
!EOC
      END MODULE FAST_JX_MOD<|MERGE_RESOLUTION|>--- conflicted
+++ resolved
@@ -1820,11 +1820,7 @@
       JXUNIT = findFreeLUN()
 
       ! Define data directory for FAST-JX input
-<<<<<<< HEAD
       DATA_DIR = TRIM( Input_Opt%FAST_JX_DIR )
-=======
-      DATA_DIR = TRIM( Input_Opt%CHEM_INPUTS_DIR )//'FAST_JX/v2019-04/'
->>>>>>> 8577e970
 
       !=====================================================================
       ! Read in fast-J X-sections (spectral data)
@@ -2450,11 +2446,8 @@
 !  23 Mar 2018 - E. Lundgren   - Pass Input_Opt to Calc_AOD
 !  19 Sep 2018 - M. Sulprizio  - Read .dat files from data directories instead
 !                                of run directories
-<<<<<<< HEAD
-!  26 Jul 2019 - T. Sherwen    - Read FAST-JX files from FAST_JX_DIR
-=======
 !  10 Apr 2019 - R. Yantosca   - Now read data from FAST_JX/v2019-04 folder
->>>>>>> 8577e970
+!  26 Apr 2019 - T. Sherwen    - Read FAST-JX files from FAST_JX_DIR
 !EOP
 !------------------------------------------------------------------------------
 !BOC
@@ -2480,11 +2473,7 @@
       LBRC = Input_Opt%LBRC
 
       ! Define data directory for FAST-JX input
-<<<<<<< HEAD
       DATA_DIR = TRIM( Input_Opt%FAST_JX_DIR )
-=======
-      DATA_DIR = TRIM( Input_Opt%CHEM_INPUTS_DIR )//'FAST_JX/v2019-04/'
->>>>>>> 8577e970
 
       ! IMPORTANT: aerosol_mod.F and dust_mod.F expect aerosols in this order
       DATA SPECFIL /"so4.dat","soot.dat","org.dat",
@@ -3735,13 +3724,8 @@
                AD22(ILON,ILAT,L,36) = AD22(ILON,ILAT,L,36) +  ! JMONITU
      &                                ZPJ(L,112,ILON,ILAT)
                AD22(ILON,ILAT,L,37) = AD22(ILON,ILAT,L,37) +  ! JHONIT
-<<<<<<< HEAD
-     &                                ZPJ(L,114,ILON,ILAT)
-               ! lei, 05/15/17 - added new halogen species below
-=======
      &                                ZPJ(L,113,ILON,ILAT)
                ! lei, 05/15/17 - added new halogen species below 
->>>>>>> 8577e970
                IF ( IS_HALOGENS ) THEN
                AD22(ILON,ILAT,L,38) = AD22(ILON,ILAT,L,38) +  ! JCH3Br
      &                                ZPJ(L,50,ILON,ILAT)
