!------------------------------------------------------------------------------
!                  GEOS-Chem Global Chemical Transport Model                  !
!------------------------------------------------------------------------------
!BOP
!
! !MODULE: fast_jx_mod.F
!
! !DESCRIPTION: Module FAST\_JX\_MOD contains routines and variables for
!  calculating photolysis rates using the Fast-JX scheme (Prather et al).
!  Current implementation is version 7.0a.
!\\
!\\
! !INTERFACE:
!
      MODULE FAST_JX_MOD
!
! !USES:
!
      USE CMN_FJX_MOD
      USE PRECISION_MOD    ! For GEOS-Chem Precision (fp)

      IMPLICIT NONE

      PRIVATE
!
! !PUBLIC MEMBER FUNCTIONS:
!
      PUBLIC  :: EXITC
      PUBLIC  :: PHOTO_JX
      PUBLIC  :: INIT_FJX
      PUBLIC  :: FAST_JX
      PUBLIC  :: PHOTRATE_ADJ

!
! !PRIVATE MEMBER FUNCTIONS:
!
      PRIVATE :: SOLAR_JX
      PRIVATE :: OPMIE
      PRIVATE :: MIESCT
      PRIVATE :: LEGND0
      PRIVATE :: BLKSLV
      PRIVATE :: GEN_ID
      PRIVATE :: JRATET
      PRIVATE :: X_INTERP
      PRIVATE :: SPHERE2
      PRIVATE :: EXTRAL
      PRIVATE :: RD_PROF_NC
      PRIVATE :: RD_XXX
      PRIVATE :: RD_AOD
      PRIVATE :: RD_MIE
      PRIVATE :: RD_JS_JX
      PRIVATE :: SET_AER
!
! !REVISION HISTORY:
!  27 Mar 2013 - S. D. Eastham - Initial version (based on original GEOS-Chem
!                                files and instructions from J. Mao)
!  28 Mar 2013 - S. D. Eastham - Upgraded to Fast-JX v7.0
!  20 Feb 2014 - M. Sulprizio  - Removed "define.h", this is now obsolete
!  13 Nov 2014 - M. Yannetti   - Added PRECISION_MOD
!  29 Mar 2016 - R. Yantosca   - Add flags for rxns adjusted by PHOTRATE_ADJ
!  27 Jun 2016 - M. Sulprizio  - Remove FJXFUNC and JV_INDEX routines. We now
!                                obtain the photolysis rates directly from the
!                                ZPJ array.
!  29 Nov 2016 - R. Yantosca - grid_mod.F90 is now gc_grid_mod.F90
!EOP
!------------------------------------------------------------------------------
!BOC
      ! Flags for certain photo-reactions that will be adjusted by
      ! subroutine PHOTRATE_ADJ, which is called by FlexChem (bmy 3/29/16)
      INTEGER, PUBLIC :: RXN_O2    = -1   ! O2  + jv --> O   + O
      INTEGER, PUBLIC :: RXN_O3_1  = -1   ! O3  + hv --> O2  + O
      INTEGER, PUBLIC :: RXN_O3_2a = -1   ! O3  + hv --> 2OH         (Tropchem)
                                          ! O3  + hv --> O2  + O(1D) (UCX #1)
      INTEGER, PUBLIC :: RXN_O3_2b = -1   ! O3  + hv --> O2  + O(1D) (UCX #2)
      INTEGER, PUBLIC :: RXN_H2SO4 = -1   ! SO4 + hv --> SO2 + 2OH
      INTEGER, PUBLIC :: RXN_NO2   = -1   ! NO2 + hv --> NO  + O

      INTEGER, PUBLIC :: RXN_JHNO3  = -1   ! HNO3 + hv --> OH + NO2
      INTEGER, PUBLIC :: RXN_JNITSa = -1   ! NITs  + hv --> HNO2
      INTEGER, PUBLIC :: RXN_JNITSb = -1   ! NITs  + hv --> NO2
      INTEGER, PUBLIC :: RXN_JNITa  = -1   ! NIT + hv --> HNO2
      INTEGER, PUBLIC :: RXN_JNITb  = -1   ! NIT + hv --> NO2

      ! Needed for UCX_MOD
      INTEGER, PUBLIC :: RXN_NO    = -1
      INTEGER, PUBLIC :: RXN_NO3   = -1
      INTEGER, PUBLIC :: RXN_N2O   = -1

      ! Species ID flags
      INTEGER :: id_CH2IBr, id_IBr,  id_CH2ICl, id_ICl,   id_I2
      INTEGER :: id_HOI,    id_IO,   id_OIO,    id_INO,   id_IONO
      INTEGER :: id_IONO2,  id_I2O2, id_CH3I,   id_CH2I2, id_I2O4
      INTEGER :: id_I2O3

      ! Needed for scaling JNIT/JNITs photolysis to JHNO3
      REAL(fp)      :: JscaleNITs, JscaleNIT, JNITChanA, JNITChanB

#if defined( MODEL_GEOS )
      ! Diagnostics arrays (ckeller, 5/22/18)
      REAL, ALLOCATABLE, PUBLIC :: EXTRAL_NLEVS(:,:), EXTRAL_NITER(:,:)
#endif

      CONTAINS
!EOC
!------------------------------------------------------------------------------
!                  GEOS-Chem Global Chemical Transport Model                  !
!------------------------------------------------------------------------------
!BOP
!
! !ROUTINE: fast_jx
!
! !DESCRIPTION: Subroutine FAST\_JX loops over longitude and latitude, and
!  calls PHOTO\_JX to compute J-Values for each column at every chemistry
!  time-step.
!\\
!\\
! !INTERFACE:
!
<<<<<<< HEAD
      SUBROUTINE FAST_JX( WLAOD,     am_I_Root,  Input_Opt,
     &                    State_Chm, State_Diag, State_Grid,
     &                    State_Met, RC )
=======
      SUBROUTINE FAST_JX( WLAOD,     am_I_Root, Input_Opt,
     &                    State_Met, State_Chm, State_Diag, RC )
>>>>>>> 407dcd6d
!
! !USES:
!
      USE CMN_SIZE_MOD,       ONLY : NDUST
      USE ErrCode_Mod
      USE ERROR_MOD,          ONLY : ERROR_STOP, ALLOC_ERR
      USE ERROR_MOD,          ONLY : DEBUG_MSG
      USE Input_Opt_Mod,      ONLY : OptInput
      USE State_Chm_Mod,      ONLY : ChmState
      USE State_Chm_Mod,      ONLY : Ind_
      USE State_Diag_Mod,     ONLY : DgnState
      USE State_Grid_Mod,     ONLY : GrdState
      USE State_Met_Mod,      ONLY : MetState
      USE TIME_MOD,           ONLY : GET_MONTH, GET_DAY, GET_DAY_OF_YEAR
      USE TIME_MOD,           ONLY : GET_TAU,   GET_YEAR
      USE TOMS_MOD,           ONLY : GET_OVERHEAD_O3

      IMPLICIT NONE

!==============================================================================
! Uncomment the appropriate #define statement to denote which of the
! available cloud overlap options that you wish to use.

!! Linear overlap
!#define USE_LINEAR_OVERLAP 1

! Approximate random overlap (balance between accuracy & speed)
#define USE_APPROX_RANDOM_OVERLAP 1

!! Maximum random cloud overlap (most computationally intensive)
!#define USE_MAXIMUM_RANDOM_OVERLAP 1
!==============================================================================
!
! !INPUT PARAMETERS:
!
      INTEGER,        INTENT(IN)    :: WLAOD       ! AOD calculated how?
                                                   ! (1: 550 nm, 0: 999 nm)
      LOGICAL,        INTENT(IN)    :: am_I_Root   ! Is this the root CPU?
      TYPE(OptInput), INTENT(IN)    :: Input_Opt   ! Input options
<<<<<<< HEAD
      TYPE(ChmState), INTENT(IN)    :: State_Chm   ! Chemistry State object
      TYPE(GrdState), INTENT(IN)    :: State_Grid  ! Grid State object
      TYPE(MetState), INTENT(IN)    :: State_Met   ! Meteorology State object
=======
      TYPE(MetState), INTENT(IN)    :: State_Met   ! Meteorology State obj
      TYPE(ChmState), INTENT(IN)    :: State_Chm   ! Chemistry State obj
>>>>>>> 407dcd6d
!
! !INPUT/OUTPUT PARAMETERS:
!
      TYPE(DgnState), INTENT(INOUT) :: State_Diag  ! Diagnostics State object
!
! !OUTPUT PARAMETERS:
!
      INTEGER,        INTENT(OUT)   :: RC          ! Success or failure?
!
! !REMARKS:
!
!  Parameter to choose cloud overlap algorithm:
!  ============================================================================
!  (1 ) OVERLAP (INTEGER) : 1 - Linear Approximation (used up to v7-04-12)
!                           2 - Approximate Random Overlap (default)
!                           3 - Maximum Random Overlap (computation intensive)
!
! !REVISION HISTORY:
!  01 Apr 1998 - P. Murti, R. Martin, R. Yantosca - Initial version
!  (1 ) Call this routine EACH chemistry time-step, before solver.
!  (2 ) This routine must know IMAX, JMAX, LMAX.
!  (3 ) Now use new !$OMP compiler directives for parallelization (bmy, 5/2/00)
!  (4 ) Now reference "cmn_fj.h" and "jv_cmn.h" for the aerosol
!        optical depths (bmy, 10/2/00)
!  (5 ) Add OPTDUST as a local variable -- make OPTDUST private for
!        the parallel DO-loop, since it stores 1 column of aerosol optical
!        depth for each dust type (bmy, rvm, 10/2/00)
!  (6 ) For now, LPAR in "cmn_fj.h" = LGLOB in "CMN_SIZE".  Therefore we
!        assume that we are always doing global runs. (bmy, 10/2/00)
!  (7 ) Removed obsolete code from 10/2/00 (bmy, 12/21/00)
!  (8 ) Replace {IJL}GLOB w/ IIPAR,JJPAR,LLPAR everywhere.  Also YLMID(NLAT)
!        needs to be referenced by YLMID(NLAT+J0). (bmy, 9/26/01)
!  (9 ) Remove obsolete code from 9/01.  Updated comments. (bmy, 10/24/01)
!  (10) Add OPTAER as a local variable, make it private for the parallel
!        DO loop, since it stores 1 column of aerosol optical depths for each
!        aerosol type.  Pass OPTAER to PHOTOJ via the argument list.  Declare
!        OPTAER as PRIVATE for the parallel DO-loop. (rvm, bmy, 2/27/02)
!  (11) Now reference GET_PEDGE from "pressure_mod.f", which returns the
!        correct "floating" pressure. (dsa, bdf, bmy, 8/20/02)
!  (12) Now reference T from "dao_mod.f" (bmy, 9/23/02)
!  (13) Now uses routine GET_YMID from "grid_mod.f" to compute grid box
!        latitude.  Now make IDAY, MONTH local variables.  Now use function
!        GET_DAY_OF_YEAR from "time_mod.f".  Bug fix: now IDAY (as passed to
!        photoj.f) is day of year rather than cumulative days since Jan 1,
!        1985. (bmy, 2/11/03)
!  (14) Now reference routine GET_YEAR from "time_mod.f".  Added LASTMONTH
!        as a SAVEd variable.  Now call READ_TOMSO3 from "toms_mod.f" at the
!        beginning of a new month (or the first timestep) to read TOMS O3
!        columns which will be used by "set_prof.f".  Now also reference
!        routine GET_DAY from "time_mod.f".  Rename IDAY to DAY_OF_YR. Pass
!        day of month to PHOTOJ.  Updated comments, cosmetic changes.
!        (bmy, 7/17/03)
!  (15) Bug fix: PRES needs to be the true surface pressure for GEOS-4, but
!        PS-PTOP for all prior GEOS models.  (bmy, 2/6/04)
!  (16) Now account for cloud overlap (Maximum-Random Overlap and Random
!        Overlap) in each column (hyl, phs, bmy, 9/18/07)
!  (17) Now initialize the PJ array here, instead of two layers below in
!        "set_prof.f".  Now no longer pass PRES to "photoj.f". (bmy, 11/29/07)
!  (18) Now switch to approx. random overlap option (hyl, phs, bmy, 10/7/08)
!  (19) Now can handle GEOS-5 reprocessed met data with OPTDEPTH being
!        in-cloud optical depths. (bmy, hyl, 10/24/08)
!  (10) Remove references to IN_CLOUD_OD (bmy, 10/15/09)
!  13 Aug 2010 - R. Yantosca - Added ProTeX headers
!  13 Aug 2010 - R. Yantosca - Treat MERRA in the same way as GEOS-5
!  08 Feb 2012 - R. Yantosca - Treat GEOS-5.7.x in the same way as MERRA
!  01 Mar 2012 - R. Yantosca - Now use GET_YMID(I,J,L) from grid_mod.F90
!  06 Mar 2012 - R. Yantosca - Now call GET_OVERHEAD_O3 to get the total
!                              overhead O3 column for FAST-J
!  30 Jul 2012 - R. Yantosca - Now accept am_I_Root as an argument when
!                              running with the traditional driver main.F
!  10 Aug 2012 - R. Yantosca - Replace IPAR, JPAR, LPAR w/ IIPAR, JJPAR, LLPAR
!  27 Mar 2013 - S.D. Eastham- Rolled in FAST_JX_MOD
!  21 Feb 2014 - M. Sulprizio- Replaced all met field arrays with State_Met
!                              derived type object
!  28 Feb 2014 - M. Sulprizio- Now obtain O3_CTM directly from CSPEC
!  05 Mar 2014 - R. Yantosca - Cosmetic changes
!  06 Nov 2014 - R. Yantosca - Now use State_Met%CLDF(I,J,L)
!  06 Nov 2014 - R. Yantosca - Now use State_Met%OPTD(I,J,L)
!  26 Feb 2015 - E. Lundgren - Replace GET_PEDGE with State_Met%PEDGE.
!                              Remove dependency on pressure_mod and
!                              redundant PEDGE pre-preprocessor block if
!                              EXTERNAL_GRID.
!  09 Apr 2015 - R. Yantosca - Bug fixes: Add missing vars to !$OMP+PRIVATE
!                              clause and error check for JLOOP > 0
!  11 Aug 2015 - R. Yantosca - MERRA2 behaves the same way as for GEOS-FP
!  21 Dec 2015 - M. Sulprizio- Replace CSPEC with State_Chm%Species
!  17 Jun 2016 - R. Yantosca - Now define id_O3 with the Ind_ function
!  03 Oct 2017 - E. Lundgren - Pass State_Diag as argument
!EOP
!------------------------------------------------------------------------------
!BOC
!
! !LOCAL VARIABLES:
!
      INTEGER, SAVE :: LASTMONTH = -1
      INTEGER       :: NLON, NLAT, DAY,  MONTH, DAY_OF_YR, L, N
      INTEGER       :: IOPT, LCHEM
      REAL(fp)      :: CSZA, PRES, SFCA, YLAT,  O3_TOMS
      REAL(fp)      :: O3_CTM(State_Grid%NZ+1)
      REAL(fp)      :: T_CTM(State_Grid%NZ+1), OPTD(State_Grid%NZ)
      REAL(fp)      :: OPTDUST(State_Grid%NZ,NDUST)
      REAL(fp)      :: OPTAER(State_Grid%NZ,A_)

      ! Local variables for cloud overlap (hyl, phs)
      INTEGER       :: NUMB, KK, I
<<<<<<< HEAD
      INTEGER       :: INDIC(State_Grid%NZ+1)
      INTEGER       :: INDGEN(State_Grid%NZ+1)! = (/ (i,i=1,State_Grid%NZ+1) /)
      INTEGER       :: KBOT(State_Grid%NZ)
      INTEGER       :: KTOP(State_Grid%NZ)
      INTEGER       :: INDICATOR(State_Grid%NZ+2)
      REAL(fp)      :: FMAX(State_Grid%NZ)    ! maximum cloud fraction 
                                              !  in a block, size can be to 
                                              !  FIX(State_Grid%NZ)+1
      REAL(fp)      :: CLDF1D(State_Grid%NZ)
      REAL(fp)      :: ODNEW(State_Grid%NZ)
      REAL(fp)      :: P_CTM(State_Grid%NZ+2)
=======
      INTEGER       :: INDIC(LLPAR+1)
      INTEGER       :: INDGEN(LLPAR+1)! = (/ (i,i=1,LLPAR+1) /)
      INTEGER       :: KBOT(LLPAR)
      INTEGER       :: KTOP(LLPAR)
      INTEGER       :: INDICATOR(LLPAR+2)
      REAL(fp)      :: FMAX(LLPAR)     ! maximum cloud fraction
                                       !  in a block, size can be to
                                       !  FIX(LLPAR)+1
      REAL(fp)      :: CLDF1D(LLPAR)
      REAL(fp)      :: ODNEW(LLPAR)
      REAL(fp)      :: P_CTM(LLPAR+2)
>>>>>>> 407dcd6d

      LOGICAL       :: AOD999

      LOGICAL, SAVE :: FIRST = .true.

      ! Local variables for quantities from Input_Opt
      LOGICAL       :: LPRT

      ! Species ID flags
      INTEGER, SAVE :: id_O3

      ! Strings
      CHARACTER(LEN=255) :: ErrMsg, ThisLoc

      !=================================================================
      ! FAST_JX begins here!
      !=================================================================

      ! Initialize
      RC        = GC_SUCCESS
      ErrMsg    = ''
      ThisLoc   = ' -> at Fast_JX (in module GeosCore/fast_jx_mod.F)'
      LPRT      = ( am_I_Root .and. Input_Opt%LPRT )

      ! Get day of year (0-365 or 0-366)
      DAY_OF_YR = GET_DAY_OF_YEAR()

      ! Get current month
      MONTH     = GET_MONTH()

      ! Get day of month
      DAY       = GET_DAY()

      ! Was AOD calculated at 999 nm or reference?
      AOD999    = ( WLAOD == 0 )

      !-----------------------------------------------------------------
      ! Special handling for first-time setup
      !-----------------------------------------------------------------
      IF ( FIRST ) THEN

         ! Get the species ID for O3
         id_O3 = Ind_('O3')
         IF ( id_O3 < 0 ) THEN
            ErrMsg = 'O3 is not a defined species!'
            CALL GC_Error( ErrMsg, RC, ThisLoc )
            RETURN
         ENDIF

#if defined( USE_MAXIMUM_RANDOM_OVERLAP )
         ! Special setup only for max random overlap
         DO i = 1,State_Grid%NZ+1
            INDGEN(i) = i       !(/(i,i=1,State_Grid%NZ+1)/)
         ENDDO
#endif

         ! Reset first-time flag
         FIRST = .FALSE.

      ENDIF

      !=================================================================
      ! For each (NLON,NLAT) location, call subroutine PHOTO_JX (in a
      ! parallel loop to compute J-values for the entire column.
      ! J-values will be stored in the common-block variable ZPJ, and
      ! will be later accessed via function FJXFUNC.
      !=================================================================
!$OMP PARALLEL DO
!$OMP+DEFAULT( SHARED )
!$OMP+PRIVATE( NLAT,    NLON,   YLAT,      CSZA,    L       )
!$OMP+PRIVATE( P_CTM ,  T_CTM,  SFCA,      O3_TOMS, O3_CTM  )
!$OMP+PRIVATE( LCHEM,   OPTAER, N,         IOPT             )
!$OMP+PRIVATE( OPTDUST, OPTD,   CLDF1D                      )
#if defined( USE_MAXIMUM_RANDOM_OVERLAP )
!$OMP+PRIVATE( FMAX,    KK,     NUMB,      KBOT             )
!$OMP+PRIVATE( KTOP     ODNEW,  INDICATOR, INDIC            )
#endif
!$OMP+SCHEDULE( DYNAMIC )

      ! Loop over latitudes
      DO NLAT = 1, State_Grid%NY

         ! Loop over longitudes
         DO NLON = 1, State_Grid%NX

            ! Grid box latitude [degrees]
            YLAT            = State_Grid%YMid( NLON, NLAT )

            ! Cosine of solar zenith angle [unitless] at (NLON,NLAT)
            CSZA            = State_Met%SUNCOSmid(NLON,NLAT)

            ! Define the P array here
            DO L = 1, State_Grid%NZ+1
               P_CTM(L)     = State_Met%PEDGE( NLON, NLAT, L )
            ENDDO

            ! Top edge of P_CTM is top of atmosphere (bmy, 2/13/07)
            P_CTM(State_Grid%NZ+2)  = 0e+0_fp

            ! Temperature profile [K] at (NLON,NLAT)
            T_CTM(1:State_Grid%NZ)  = State_Met%T( NLON, NLAT,
     &                                             1:State_Grid%NZ)

            ! Top of atmosphere
            T_CTM(State_Grid%NZ+1)  = T_CTM(State_Grid%NZ)

            ! Surface albedo [unitless] at (NLON,NLAT)
            SFCA            = State_Met%UVALBEDO(NLON,NLAT)

            ! Overhead ozone column [DU] at (NLON, NLAT)
            ! These values are either from the met fields or TOMS/SBUV,
            ! depending on the settings in input.geos
            O3_TOMS         = GET_OVERHEAD_O3( NLON, NLAT )

            ! CTM ozone densities (molec/cm3) at (NLON, NLAT)
            O3_CTM          = 0e+0_fp
            LCHEM           = State_Met%ChemGridLev(NLON,NLAT)
            DO L = 1, LCHEM
               O3_CTM(L)    = State_Chm%Species(NLON,NLAT,L,id_O3)
            ENDDO

            ! Aerosol OD profile [unitless] at (NLON,NLAT)
            ! and at 1000nm, IWV1000 (DAR)
            !OPTAER wants NAER*NRH values but ODAER is now NAER
            !use IRHARR to map to correct OPTAER bin (DAR 08/13)
            OPTAER = 0.0e+0_fp
            DO N = 1, NAER
            DO L = 1, State_Grid%NZ
               IOPT = ( (N-1) * NRH ) + IRHARR(NLON,NLAT,L)
               OPTAER(L,IOPT) = ODAER(NLON,NLAT,L,IWV1000,N)
            ENDDO
            ENDDO
            DO N = 1, NDUST
            DO L = 1, State_Grid%NZ
              OPTDUST(L,N) = ODMDUST(NLON,NLAT,L,IWV1000,N)
            ENDDO
            ENDDO

            ! Mineral dust OD profile [unitless] at (NLON,NLAT)
            ! and at 1000nm, IWV1000 (DAR)
!            OPTDUST         = ODMDUST(NLON,NLAT,:,IWV1000,:)

            ! Cloud OD profile [unitless] at (NLON,NLAT)
            OPTD            = State_Met%OPTD(NLON,NLAT,1:State_Grid%NZ)

            !-----------------------------------------------------------
            !### If you want to exclude aerosol OD, mineral dust OD,
            !### or cloud OD, then uncomment the following lines:
            !OPTAER  = 0d0
            !OPTDUST = 0d0
            !OPTD(:)    = 0d0
            !-----------------------------------------------------------

#if defined( USE_LINEAR_OVERLAP )
            !===========================================================
            ! %%%% CLOUD OVERLAP: LINEAR ASSUMPTION %%%%
            !
            ! Directly use OPTDEPTH = TAUCLD * CLDTOT
            !===========================================================

            ! Column cloud fraction (not less than zero)
            CLDF1D = State_Met%CLDF(NLON,NLAT,1:State_Grid%NZ)
            WHERE ( CLDF1D < 0e+0_fp ) CLDF1D = 0e+0_fp

            ! NOTE: For GEOS-FP and MERRA-2 met fields, the optical
            ! depth is the in-cloud optical depth.  At this point it has
            ! NOT been multiplied by cloud fraction yet.  Therefore, we can
            ! just apply the ! we can just apply the linear overlap formula
            ! as written above (i.e. multiply by cloud fraction).
            OPTD = OPTD * CLDF1D

            ! Call FAST-JX routines to compute J-values
            CALL PHOTO_JX( CSZA,       SFCA,      P_CTM,  T_CTM,
     &                     O3_CTM,     O3_TOMS,   AOD999, OPTAER,
     &                     OPTDUST,    OPTD,      NLON,   NLAT,
     &                     YLAT,       DAY_OF_YR, MONTH,  DAY,
     &                     am_I_Root,  Input_Opt, State_Diag,
     &                     State_Grid, State_Met )


#elif defined( USE_APPROX_RANDOM_OVERLAP )
            !===========================================================
            ! %%%% CLOUD OVERLAP: APPROX RANDOM OVERLAP ASSUMPTION %%%%
            !
            ! Use OPTDEPTH = TAUCLD * CLDTOT**1.5
            !===========================================================

            ! Column cloud fraction (not less than zero)
            CLDF1D = State_Met%CLDF(NLON,NLAT,1:State_Grid%NZ)
            WHERE ( CLDF1D < 0e+0_fp ) CLDF1D = 0e+0_fp

            ! NOTE: For GEOS-FP and MERRA-2 met fields, the optical
            ! depth is the in-cloud optical depth.  At this point it has
            ! NOT been multiplied by cloud fraction yet.  Therefore, we can
            ! just apply the approximate random overlap formula as written
            ! above (i.e. multiply by cloud fraction^1.5).
            OPTD = OPTD * ( CLDF1D )**1.5e+0_fp

            ! Call FAST-JX routines to compute J-values
            CALL PHOTO_JX( CSZA,       SFCA,      P_CTM,  T_CTM,
     &                     O3_CTM,     O3_TOMS,   AOD999, OPTAER,
     &                     OPTDUST,    OPTD,      NLON,   NLAT,
     &                     YLAT,       DAY_OF_YR, MONTH,  DAY,
     &                     am_I_Root,  Input_Opt, State_Diag,
     &                     State_Grid, State_Met )

#elif defined( USE_MAXIMUM_RANDOM_OVERLAP )
            !===========================================================
            ! %%%% CLOUD OVERLAP: MAXIMUM RANDOM OVERLAP %%%%
            !
            ! The Maximum-Random Overlap (MRAN) scheme assumes that
            ! clouds in adjacent layers are maximally overlapped to
            ! form a cloud block and that blocks of clouds separated by
            ! clear layers are randomly overlapped.  A vertical profile
            ! of fractional cloudiness is converted into a series of
            ! column configurations with corresponding fractions
            ! (see Liu et al., JGR 2006; hyl,3/3/04).
            !
            ! For more details about cloud overlap assumptions and
            ! their effect on photolysis frequencies and key oxidants
            ! in the troposphere, refer to the following articles:
            !
            ! (1) Liu, H., et al., Radiative effect of clouds on
            !      tropospheric chemistry in a global three-dimensional
            !      chemical transport model, J. Geophys. Res., vol.111,
            !      D20303, doi:10.1029/2005JD006403, 2006.
            ! (2) Tie, X., et al., Effect of clouds on photolysis and
            !      oxidants in the troposphere, J. Geophys. Res.,
            !      108(D20), 4642, doi:10.1029/2003JD003659, 2003.
            ! (3) Feng, Y., et al., Effects of cloud overlap in
            !      photochemical models, J. Geophys. Res., 109,
            !      D04310, doi:10.1029/2003JD004040, 2004.
            ! (4) Stubenrauch, C.J., et al., Implementation of subgrid
            !      cloud vertical structure inside a GCM and its effect
            !      on the radiation budget, J. Clim., 10, 273-287, 1997.
            !-----------------------------------------------------------
            ! MMRAN needs IN-CLOUD optical depth (ODNEW) as input
            ! Use cloud fraction, instead of OPTD, to form cloud blocks
            ! (hyl,06/19/04)
            !===========================================================

               ! Sort this out later
               CALL ERROR_STOP('MMRAN_16 not yet FJX compatible.',
     &                         'fast_jx_mod.F')
!               ! Initialize
!               FMAX(:)   = 0d0  ! max cloud fraction in each cloud block
!               ODNEW(:)  = 0d0  ! in-cloud optical depth
!               CLDF1D    = State_Met%CLDF(1:State_Grid%NZ,NLON,NLAT)
!               INDICATOR = 0
!
!               ! set small negative CLDF or OPTD to zero.
!               ! Set indicator vector.
!               WHERE ( CLDF1D <= 0d0 )
!                  CLDF1D               = 0d0
!                  OPTD                 = 0D0
!               ELSEWHERE
!                  INDICATOR(2:State_Grid%NZ+1) = 1
!               ENDWHERE
!
!               ! Prevent negative opt depth
!               WHERE ( OPTD < 0D0 ) OPTD   = 0D0
!
!               !--------------------------------------------------------
!               ! Generate cloud blocks & get their Bottom and Top levels
!               !--------------------------------------------------------
!               INDICATOR = CSHIFT(INDICATOR, 1) - INDICATOR
!               INDIC     = INDICATOR(1:State_Grid%NZ+1)
!
!               ! Number of cloud block
!               NUMB      = COUNT( INDIC == 1 )
!
!               ! Bottom layer of each block
!               KBOT(1:NUMB) = PACK(INDGEN, (INDIC == 1 ) )
!
!               ! Top layer of each block
!               KTOP(1:NUMB) = PACK(INDGEN, (INDIC == -1) ) - 1
!
!               !--------------------------------------------------------
!               ! For each cloud block, get Max Cloud Fractions, and
!               ! in-cloud optical depth vertical distribution.
!               !--------------------------------------------------------
!               DO KK = 1, NUMB
!
!                  ! Max cloud fraction
!                  FMAX(KK) = MAXVAL( CLDF1D(KBOT(KK):KTOP(KK)) )
!
!                  ! NOTE: for the GEOS-FP and MERRA-2 met fields (i.e. with
!                  ! optical depth & cloud fractions regridded with RegridTau)
!                  ! OPTD is the in-cloud optical depth.  At this point it has
!                  ! NOT been multiplied by cloud fraction yet.  Therefore,
!                  ! we can just set ODNEW = OPTD. (bmy, hyl, 10/24/08)
!
!                  ! ODNEW is adjusted in-cloud OD vertical distrib.
!                  ODNEW(KBOT(KK):KTOP(KK)) = OPTD(KBOT(KK):KTOP(KK))
!
!               ENDDO
!
!               !--------------------------------------------------------
!               ! Apply Max RANdom if 1-6 clouds blocks, else use linear
!               !--------------------------------------------------------
!               SELECT CASE( NUMB )
!
!                  CASE( 0,7: )
!                     CALL PHOTOJ( NLON,  NLAT,     YLAT,    DAY_OF_YR,
!     &                            MONTH, DAY,      CSZA,    TEMP,
!     &                            SFCA,  OPTD,     OPTDUST, OPTAER,
!     &                            O3COL, am_I_Root                    )
!
<<<<<<< HEAD
!                  CASE( 1:6 ) 
!                     CALL MMRAN_16( NUMB,  NLON,  NLAT,      YLAT,
!     &                              DAY,   MONTH, DAY_OF_YR, CSZA,
!     &                              TEMP,  SFCA,  OPTDUST,   OPTAER,
!     &                              State_Grid%NZ, FMAX,  ODNEW,     KBOT,
=======
!                  CASE( 1:6 )
!                     CALL MMRAN_16( NUMB,  NLON,  NLAT,      YLAT,
!     &                              DAY,   MONTH, DAY_OF_YR, CSZA,
!     &                              TEMP,  SFCA,  OPTDUST,   OPTAER,
!     &                              LLPAR, FMAX,  ODNEW,     KBOT,
>>>>>>> 407dcd6d
!     &                              KTOP,  O3COL, am_I_Root )
!
!               END SELECT
!           ENDIF
#endif
         ENDDO
      ENDDO
!$OMP END PARALLEL DO

      FIRST=.FALSE.
      !-----------------------------------------------------------
      ! END OF SUBROUTINE FAST-J
      !-----------------------------------------------------------
      END SUBROUTINE FAST_JX
!EOC
!------------------------------------------------------------------------------
!                  GEOS-Chem Global Chemical Transport Model                  !
!------------------------------------------------------------------------------
!BOP
!
! !IROUTINE: blkslv
!
! !DESCRIPTION: Subroutine BLKSLV solves the block tri-diagonal system
!\\
!\\
! !INTERFACE:
!
      SUBROUTINE BLKSLV
     &     (FJ,POMEGA,FZ,ZTAU,ZFLUX,RFL,PM,PM0,FJTOP,FJBOT,ND)
!
! !USES:
!
!
! !INPUT PARAMETERS:
!
      INTEGER, INTENT(IN)   ::  ND
      REAL(fp), INTENT(IN)  ::  POMEGA(M2_,N_,W_),FZ(N_,W_),ZTAU(N_,W_),
     &                          PM(M_,M2_),PM0(M2_),
     &                          RFL(W_),ZFLUX(W_)
!
! !OUTPUT PARAMETERS:
!
      REAL(fp), INTENT(OUT) ::  FJ(N_,W_),FJTOP(W_),FJBOT(W_)
!
! !REMARKS:
! The block tri-diagonal system:
!       A(I)*X(I-1) + B(I)*X(I) + C(I)*X(I+1) = H(I)
!
! !REVISION HISTORY:
!  27 Mar 2013 - S. D. Eastham - Copied from GEOS-Chem v9-01-03
!EOP
!------------------------------------------------------------------------------
!BOC
!
! !LOCAL VARIABLES:
!
      REAL(fp), DIMENSION(M_,N_,W_)    ::  A,C,H,   RR

      REAL(fp), DIMENSION(M_,M_,N_,W_) ::  B,AA,CC,  DD
      REAL(fp), DIMENSION(M_,M_)       ::  E
      REAL(fp)  SUMB,SUMBX,SUMT
      INTEGER I, J, K, L

      !=================================================================
      ! BLKSLV begins here!
      !=================================================================

      do K = 1,W_
       call GEN_ID (POMEGA(1,1,K),FZ(1,K),ZTAU(1,K),ZFLUX(K),RFL(K),
     &     PM,PM0, B(1,1,1,K),CC(1,1,1,K),AA(1,1,1,K),
     &             A(1,1,K),H(1,1,K),C(1,1,K), ND)
      enddo

      do K = 1,W_
C-----------UPPER BOUNDARY L=1
       L = 1
        do J = 1,M_
         do I = 1,M_
          E(I,J) = B(I,J,1,K)
         enddo
        enddo

c---setup L & U matrices
         E(2,1) = E(2,1)/E(1,1)
         E(2,2) = E(2,2)-E(2,1)*E(1,2)
         E(2,3) = E(2,3)-E(2,1)*E(1,3)
         E(2,4) = E(2,4)-E(2,1)*E(1,4)
         E(3,1) = E(3,1)/E(1,1)
         E(3,2) = (E(3,2)-E(3,1)*E(1,2))/E(2,2)
         E(3,3) = E(3,3)-E(3,1)*E(1,3)-E(3,2)*E(2,3)
         E(3,4) = E(3,4)-E(3,1)*E(1,4)-E(3,2)*E(2,4)
         E(4,1) = E(4,1)/E(1,1)
         E(4,2) = (E(4,2)-E(4,1)*E(1,2))/E(2,2)
         E(4,3) = (E(4,3)-E(4,1)*E(1,3)-E(4,2)*E(2,3))/E(3,3)
         E(4,4) = E(4,4)-E(4,1)*E(1,4)-E(4,2)*E(2,4)-E(4,3)*E(3,4)
c---invert L
         E(4,3) = -E(4,3)
         E(4,2) = -E(4,2)-E(4,3)*E(3,2)
         E(4,1) = -E(4,1)-E(4,2)*E(2,1)-E(4,3)*E(3,1)
         E(3,2) = -E(3,2)
         E(3,1) = -E(3,1)-E(3,2)*E(2,1)
         E(2,1) = -E(2,1)
c---invert U
         E(4,4) = 1.e+0_fp/E(4,4)
         E(3,4) = -E(3,4)*E(4,4)/E(3,3)
         E(3,3) = 1.e+0_fp/E(3,3)
         E(2,4) = -(E(2,3)*E(3,4)+E(2,4)*E(4,4))/E(2,2)
         E(2,3) = -E(2,3)*E(3,3)/E(2,2)
         E(2,2) = 1.e+0_fp/E(2,2)
         E(1,4) = -(E(1,2)*E(2,4)+E(1,3)*E(3,4)+E(1,4)*E(4,4))/E(1,1)
         E(1,3) = -(E(1,2)*E(2,3)+E(1,3)*E(3,3))/E(1,1)
         E(1,2) = -E(1,2)*E(2,2)/E(1,1)
         E(1,1) = 1.e+0_fp/E(1,1)
c---multiply U-invers * L-inverse
         E(1,1) = E(1,1)+E(1,2)*E(2,1)+E(1,3)*E(3,1)+E(1,4)*E(4,1)
         E(1,2) = E(1,2)+E(1,3)*E(3,2)+E(1,4)*E(4,2)
         E(1,3) = E(1,3)+E(1,4)*E(4,3)
         E(2,1) = E(2,2)*E(2,1)+E(2,3)*E(3,1)+E(2,4)*E(4,1)
         E(2,2) = E(2,2)+E(2,3)*E(3,2)+E(2,4)*E(4,2)
         E(2,3) = E(2,3)+E(2,4)*E(4,3)
         E(3,1) = E(3,3)*E(3,1)+E(3,4)*E(4,1)
         E(3,2) = E(3,3)*E(3,2)+E(3,4)*E(4,2)
         E(3,3) = E(3,3)+E(3,4)*E(4,3)
         E(4,1) = E(4,4)*E(4,1)
         E(4,2) = E(4,4)*E(4,2)
         E(4,3) = E(4,4)*E(4,3)

        do J = 1,M_
         do I = 1,M_
          DD(I,J,1,K) = -E(I,1)*CC(1,J,1,K)-E(I,2)*CC(2,J,1,K)
     &                  -E(I,3)*CC(3,J,1,K)-E(I,4)*CC(4,J,1,K)
         enddo
          RR(J,1,K) = E(J,1)*H(1,1,K)+E(J,2)*H(2,1,K)
     &              +E(J,3)*H(3,1,K)+E(J,4)*H(4,1,K)
        enddo

C----------CONTINUE THROUGH ALL DEPTH POINTS ID=2 TO ID=ND-1
       do L = 2,ND-1

        do J = 1,M_
         do I = 1,M_
          B(I,J,L,K) = B(I,J,L,K) + A(I,L,K)*DD(I,J,L-1,K)
         enddo
          H(J,L,K) = H(J,L,K) - A(J,L,K)*RR(J,L-1,K)
        enddo

        do J = 1,M_
         do I = 1,M_
          E(I,J) = B(I,J,L,K)
         enddo
        enddo

c---setup L & U matrices
         E(2,1) = E(2,1)/E(1,1)
         E(2,2) = E(2,2)-E(2,1)*E(1,2)
         E(2,3) = E(2,3)-E(2,1)*E(1,3)
         E(2,4) = E(2,4)-E(2,1)*E(1,4)
         E(3,1) = E(3,1)/E(1,1)
         E(3,2) = (E(3,2)-E(3,1)*E(1,2))/E(2,2)
         E(3,3) = E(3,3)-E(3,1)*E(1,3)-E(3,2)*E(2,3)
         E(3,4) = E(3,4)-E(3,1)*E(1,4)-E(3,2)*E(2,4)
         E(4,1) = E(4,1)/E(1,1)
         E(4,2) = (E(4,2)-E(4,1)*E(1,2))/E(2,2)
         E(4,3) = (E(4,3)-E(4,1)*E(1,3)-E(4,2)*E(2,3))/E(3,3)
         E(4,4) = E(4,4)-E(4,1)*E(1,4)-E(4,2)*E(2,4)-E(4,3)*E(3,4)
c---invert L
         E(4,3) = -E(4,3)
         E(4,2) = -E(4,2)-E(4,3)*E(3,2)
         E(4,1) = -E(4,1)-E(4,2)*E(2,1)-E(4,3)*E(3,1)
         E(3,2) = -E(3,2)
         E(3,1) = -E(3,1)-E(3,2)*E(2,1)
         E(2,1) = -E(2,1)
c---invert U
         E(4,4) = 1.e+0_fp/E(4,4)
         E(3,4) = -E(3,4)*E(4,4)/E(3,3)
         E(3,3) = 1.e+0_fp/E(3,3)
         E(2,4) = -(E(2,3)*E(3,4)+E(2,4)*E(4,4))/E(2,2)
         E(2,3) = -E(2,3)*E(3,3)/E(2,2)
         E(2,2) = 1.e+0_fp/E(2,2)
         E(1,4) = -(E(1,2)*E(2,4)+E(1,3)*E(3,4)+E(1,4)*E(4,4))/E(1,1)
         E(1,3) = -(E(1,2)*E(2,3)+E(1,3)*E(3,3))/E(1,1)
         E(1,2) = -E(1,2)*E(2,2)/E(1,1)
         E(1,1) = 1.e+0_fp/E(1,1)
c---multiply U-invers * L-inverse
         E(1,1) = E(1,1)+E(1,2)*E(2,1)+E(1,3)*E(3,1)+E(1,4)*E(4,1)
         E(1,2) = E(1,2)+E(1,3)*E(3,2)+E(1,4)*E(4,2)
         E(1,3) = E(1,3)+E(1,4)*E(4,3)
         E(2,1) = E(2,2)*E(2,1)+E(2,3)*E(3,1)+E(2,4)*E(4,1)
         E(2,2) = E(2,2)+E(2,3)*E(3,2)+E(2,4)*E(4,2)
         E(2,3) = E(2,3)+E(2,4)*E(4,3)
         E(3,1) = E(3,3)*E(3,1)+E(3,4)*E(4,1)
         E(3,2) = E(3,3)*E(3,2)+E(3,4)*E(4,2)
         E(3,3) = E(3,3)+E(3,4)*E(4,3)
         E(4,1) = E(4,4)*E(4,1)
         E(4,2) = E(4,4)*E(4,2)
         E(4,3) = E(4,4)*E(4,3)

        do J = 1,M_
         do I = 1,M_
          DD(I,J,L,K) = - E(I,J)*C(J,L,K)
         enddo
          RR(J,L,K) = E(J,1)*H(1,L,K)+E(J,2)*H(2,L,K)
     &              + E(J,3)*H(3,L,K)+E(J,4)*H(4,L,K)
        enddo

       enddo

C---------FINAL DEPTH POINT: L=ND
       L = ND
        do J = 1,M_
         do I = 1,M_
          B(I,J,L,K) = B(I,J,L,K)
     &     + AA(I,1,L,K)*DD(1,J,L-1,K) + AA(I,2,L,K)*DD(2,J,L-1,K)
     &     + AA(I,3,L,K)*DD(3,J,L-1,K) + AA(I,4,L,K)*DD(4,J,L-1,K)
         enddo
          H(J,L,K) = H(J,L,K)
     &     - AA(J,1,L,K)*RR(1,L-1,K) - AA(J,2,L,K)*RR(2,L-1,K)
     &     - AA(J,3,L,K)*RR(3,L-1,K) - AA(J,4,L,K)*RR(4,L-1,K)
        enddo

        do J = 1,M_
         do I = 1,M_
          E(I,J) = B(I,J,L,K)
         enddo
        enddo

c---setup L & U matrices
         E(2,1) = E(2,1)/E(1,1)
         E(2,2) = E(2,2)-E(2,1)*E(1,2)
         E(2,3) = E(2,3)-E(2,1)*E(1,3)
         E(2,4) = E(2,4)-E(2,1)*E(1,4)
         E(3,1) = E(3,1)/E(1,1)
         E(3,2) = (E(3,2)-E(3,1)*E(1,2))/E(2,2)
         E(3,3) = E(3,3)-E(3,1)*E(1,3)-E(3,2)*E(2,3)
         E(3,4) = E(3,4)-E(3,1)*E(1,4)-E(3,2)*E(2,4)
         E(4,1) = E(4,1)/E(1,1)
         E(4,2) = (E(4,2)-E(4,1)*E(1,2))/E(2,2)
         E(4,3) = (E(4,3)-E(4,1)*E(1,3)-E(4,2)*E(2,3))/E(3,3)
         E(4,4) = E(4,4)-E(4,1)*E(1,4)-E(4,2)*E(2,4)-E(4,3)*E(3,4)
c---invert L
         E(4,3) = -E(4,3)
         E(4,2) = -E(4,2)-E(4,3)*E(3,2)
         E(4,1) = -E(4,1)-E(4,2)*E(2,1)-E(4,3)*E(3,1)
         E(3,2) = -E(3,2)
         E(3,1) = -E(3,1)-E(3,2)*E(2,1)
         E(2,1) = -E(2,1)
c---invert U
         E(4,4) = 1.e+0_fp/E(4,4)
         E(3,4) = -E(3,4)*E(4,4)/E(3,3)
         E(3,3) = 1.e+0_fp/E(3,3)
         E(2,4) = -(E(2,3)*E(3,4)+E(2,4)*E(4,4))/E(2,2)
         E(2,3) = -E(2,3)*E(3,3)/E(2,2)
         E(2,2) = 1.e+0_fp/E(2,2)
         E(1,4) = -(E(1,2)*E(2,4)+E(1,3)*E(3,4)+E(1,4)*E(4,4))/E(1,1)
         E(1,3) = -(E(1,2)*E(2,3)+E(1,3)*E(3,3))/E(1,1)
         E(1,2) = -E(1,2)*E(2,2)/E(1,1)
         E(1,1) = 1.e+0_fp/E(1,1)
c---multiply U-invers * L-inverse
         E(1,1) = E(1,1)+E(1,2)*E(2,1)+E(1,3)*E(3,1)+E(1,4)*E(4,1)
         E(1,2) = E(1,2)+E(1,3)*E(3,2)+E(1,4)*E(4,2)
         E(1,3) = E(1,3)+E(1,4)*E(4,3)
         E(2,1) = E(2,2)*E(2,1)+E(2,3)*E(3,1)+E(2,4)*E(4,1)
         E(2,2) = E(2,2)+E(2,3)*E(3,2)+E(2,4)*E(4,2)
         E(2,3) = E(2,3)+E(2,4)*E(4,3)
         E(3,1) = E(3,3)*E(3,1)+E(3,4)*E(4,1)
         E(3,2) = E(3,3)*E(3,2)+E(3,4)*E(4,2)
         E(3,3) = E(3,3)+E(3,4)*E(4,3)
         E(4,1) = E(4,4)*E(4,1)
         E(4,2) = E(4,4)*E(4,2)
         E(4,3) = E(4,4)*E(4,3)

        do J = 1,M_
         RR(J,L,K) = E(J,1)*H(1,L,K)+E(J,2)*H(2,L,K)
     &              +E(J,3)*H(3,L,K)+E(J,4)*H(4,L,K)
        enddo

C-----------BACK SOLUTION
       do L = ND-1,1,-1
        do J = 1,M_
         RR(J,L,K) = RR(J,L,K)
     &    + DD(J,1,L,K)*RR(1,L+1,K) + DD(J,2,L,K)*RR(2,L+1,K)
     &    + DD(J,3,L,K)*RR(3,L+1,K) + DD(J,4,L,K)*RR(4,L+1,K)
        enddo
       enddo

C----------mean J & H
       do L = 1,ND,2
        FJ(L,K) = RR(1,L,K)*WT(1) + RR(2,L,K)*WT(2)
     &          + RR(3,L,K)*WT(3) + RR(4,L,K)*WT(4)
       enddo
       do L = 2,ND,2
        FJ(L,K) = RR(1,L,K)*WT(1)*EMU(1) + RR(2,L,K)*WT(2)*EMU(2)
     &          + RR(3,L,K)*WT(3)*EMU(3) + RR(4,L,K)*WT(4)*EMU(4)
       enddo

c---FJTOP = scaled diffuse flux out top-of-atmosphere (limit = mu0)
c---FJBOT = scaled diffuse flux onto surface:
c---ZFLUX = reflect/(1 + reflect) * mu0 * Fsolar(lower boundary)
c---SUMBX = flux from Lambert reflected I+
       SUMT = RR(1, 1,K)*WT(1)*EMU(1) + RR(2, 1,K)*WT(2)*EMU(2)
     &      + RR(3, 1,K)*WT(3)*EMU(3) + RR(4, 1,K)*WT(4)*EMU(4)
       SUMB = RR(1,ND,K)*WT(1)*EMU(1) + RR(2,ND,K)*WT(2)*EMU(2)
     &      + RR(3,ND,K)*WT(3)*EMU(3) + RR(4,ND,K)*WT(4)*EMU(4)
       SUMBX = 4.e+0_fp*SUMB*RFL(K)/(1.0e+0_fp + RFL(K)) + ZFLUX(K)

       FJTOP(K) = 4.e+0_fp*SUMT
       FJBOT(K) = 4.e+0_fp*SUMB - SUMBX

      enddo

      END SUBROUTINE BLKSLV
!EOC
!------------------------------------------------------------------------------
!                  GEOS-Chem Global Chemical Transport Model                  !
!------------------------------------------------------------------------------
!BOP
!
! !IROUTINE: gen_id
!
! !DESCRIPTION: Subroutine GEN generates coefficient matrices for the block
!  tri-diagonal system described in BLKSLV.
!\\
!\\
! !INTERFACE:
!
      SUBROUTINE GEN_ID(POMEGA,FZ,ZTAU,ZFLUX,RFL,PM,PM0
     &              ,B,CC,AA,A,H,C,  ND)
!
! !INPUT PARAMETERS:
!
      INTEGER, INTENT(IN)   ::  ND
      REAL(fp), INTENT(IN)  ::  POMEGA(M2_,N_),PM(M_,M2_),PM0(M2_)
      REAL(fp), INTENT(IN)  ::  ZFLUX,RFL
      REAL(fp), INTENT(IN),DIMENSION(N_) :: FZ,ZTAU
!
! !OUTPUT PARAMETERS:
!
      REAL(fp), INTENT(OUT),DIMENSION(M_,M_,N_) ::  B,AA,CC
      REAL(fp), INTENT(OUT),DIMENSION(M_,N_)    ::  A,C,H

!
! !REVISION HISTORY:
!  28 Mar 2013 - S. D. Eastham - Copied from Fast-JX v7.0
!EOP
!------------------------------------------------------------------------------
!BOC
!
! !LOCAL VARIABLES:
!
      INTEGER I, J, K, L1,L2,LL
      REAL(fp)  SUM0, SUM1, SUM2, SUM3
      REAL(fp)  DELTAU, D1, D2, SURFAC

      REAL(fp), DIMENSION(M_,M_) :: S,T,U,V,W

      !=================================================================
      ! GEN_ID begins here!
      !=================================================================

C---------upper boundary:  2nd-order terms
       L1 = 1
       L2 = 2
       do I = 1,M_
        SUM0 =
     &   POMEGA(1,L1)*PM(I,1)*PM0(1) + POMEGA(3,L1)*PM(I,3)*PM0(3)
     & + POMEGA(5,L1)*PM(I,5)*PM0(5) + POMEGA(7,L1)*PM(I,7)*PM0(7)
        SUM2 =
     &   POMEGA(1,L2)*PM(I,1)*PM0(1) + POMEGA(3,L2)*PM(I,3)*PM0(3)
     & + POMEGA(5,L2)*PM(I,5)*PM0(5) + POMEGA(7,L2)*PM(I,7)*PM0(7)
        SUM1 =
     &   POMEGA(2,L1)*PM(I,2)*PM0(2) + POMEGA(4,L1)*PM(I,4)*PM0(4)
     & + POMEGA(6,L1)*PM(I,6)*PM0(6) + POMEGA(8,L1)*PM(I,8)*PM0(8)
        SUM3 =
     &   POMEGA(2,L2)*PM(I,2)*PM0(2) + POMEGA(4,L2)*PM(I,4)*PM0(4)
     & + POMEGA(6,L2)*PM(I,6)*PM0(6) + POMEGA(8,L2)*PM(I,8)*PM0(8)
         H(I,L1) = 0.5e+0_fp*(SUM0*FZ(L1) + SUM2*FZ(L2))
         A(I,L1) = 0.5e+0_fp*(SUM1*FZ(L1) + SUM3*FZ(L2))
       enddo

       do I = 1,M_
        do J = 1,I
         SUM0 =
     &   POMEGA(1,L1)*PM(I,1)*PM(J,1) + POMEGA(3,L1)*PM(I,3)*PM(J,3)
     & + POMEGA(5,L1)*PM(I,5)*PM(J,5) + POMEGA(7,L1)*PM(I,7)*PM(J,7)
         SUM2 =
     &   POMEGA(1,L2)*PM(I,1)*PM(J,1) + POMEGA(3,L2)*PM(I,3)*PM(J,3)
     & + POMEGA(5,L2)*PM(I,5)*PM(J,5) + POMEGA(7,L2)*PM(I,7)*PM(J,7)
         SUM1 =
     &   POMEGA(2,L1)*PM(I,2)*PM(J,2) + POMEGA(4,L1)*PM(I,4)*PM(J,4)
     & + POMEGA(6,L1)*PM(I,6)*PM(J,6) + POMEGA(8,L1)*PM(I,8)*PM(J,8)
         SUM3 =
     &   POMEGA(2,L2)*PM(I,2)*PM(J,2) + POMEGA(4,L2)*PM(I,4)*PM(J,4)
     & + POMEGA(6,L2)*PM(I,6)*PM(J,6) + POMEGA(8,L2)*PM(I,8)*PM(J,8)
         S(I,J) = - SUM2*WT(J)
         S(J,I) = - SUM2*WT(I)
         T(I,J) = - SUM1*WT(J)
         T(J,I) = - SUM1*WT(I)
         V(I,J) = - SUM3*WT(J)
         V(J,I) = - SUM3*WT(I)
         B(I,J,L1) = - 0.5e+0_fp*(SUM0 + SUM2)*WT(J)
         B(J,I,L1) = - 0.5e+0_fp*(SUM0 + SUM2)*WT(I)
        enddo
       enddo

       do I = 1,M_
         S(I,I)   = S(I,I)   + 1.0e+0_fp
         T(I,I)   = T(I,I)   + 1.0e+0_fp
         V(I,I)   = V(I,I)   + 1.0e+0_fp
         B(I,I,L1)= B(I,I,L1) + 1.0e+0_fp

         C(I,L1)= S(I,1)*A(1,L1)/EMU(1) + S(I,2)*A(2,L1)/EMU(2)
     &          + S(I,3)*A(3,L1)/EMU(3) + S(I,4)*A(4,L1)/EMU(4)
       enddo

       do I = 1,M_
        do J = 1,M_
         W(J,I) = S(J,1)*T(1,I)/EMU(1) + S(J,2)*T(2,I)/EMU(2)
     &          + S(J,3)*T(3,I)/EMU(3) + S(J,4)*T(4,I)/EMU(4)
         U(J,I) = S(J,1)*V(1,I)/EMU(1) + S(J,2)*V(2,I)/EMU(2)
     &          + S(J,3)*V(3,I)/EMU(3) + S(J,4)*V(4,I)/EMU(4)
        enddo
       enddo
C-------------upper boundary, 2nd-order, C-matrix is full (CC)
         DELTAU = ZTAU(L2) - ZTAU(L1)
         D2 = 0.25e+0_fp*DELTAU
       do I = 1,M_
        do J = 1,M_
         B(I,J,L1) = B(I,J,L1) + D2*W(I,J)
         CC(I,J,L1) = D2*U(I,J)
        enddo
         H(I,L1) = H(I,L1) + 2.0e+0_fp*D2*C(I,L1)
         A(I,L1) = 0.0e+0_fp
       enddo
       do I = 1,M_
        D1 = EMU(I)/DELTAU
        B(I,I,L1)  = B(I,I,L1) + D1
        CC(I,I,L1) = CC(I,I,L1) - D1
       enddo

c------------intermediate points:  can be even or odd, A & C diagonal
c---mid-layer h-points, Legendre terms 2,4,6,8
       do LL=2,ND-1,2
        DELTAU = ZTAU(LL+1) - ZTAU(LL-1)
        do I = 1,M_
          A(I,LL) = EMU(I)/DELTAU
          C(I,LL) = -A(I,LL)
          H(I,LL) = FZ(LL)*(
     &     POMEGA(2,LL)*PM(I,2)*PM0(2) + POMEGA(4,LL)*PM(I,4)*PM0(4)
     &   + POMEGA(6,LL)*PM(I,6)*PM0(6) + POMEGA(8,LL)*PM(I,8)*PM0(8))
        enddo
        do I = 1,M_
         do J=1,I
          SUM0 =
     &     POMEGA(2,LL)*PM(I,2)*PM(J,2) + POMEGA(4,LL)*PM(I,4)*PM(J,4)
     &    +POMEGA(6,LL)*PM(I,6)*PM(J,6) + POMEGA(8,LL)*PM(I,8)*PM(J,8)
          B(I,J,LL) =  - SUM0*WT(J)
          B(J,I,LL) =  - SUM0*WT(I)
         enddo
        enddo
        do I = 1,M_
          B(I,I,LL) = B(I,I,LL) + 1.0e+0_fp
        enddo
       enddo

c---odd-layer j-points, Legendre terms 1,3,5,7
       do LL=3,ND-2,2
        DELTAU = ZTAU(LL+1) - ZTAU(LL-1)
        do I = 1,M_
          A(I,LL) = EMU(I)/DELTAU
          C(I,LL) = -A(I,LL)
          H(I,LL) = FZ(LL)*(
     &     POMEGA(1,LL)*PM(I,1)*PM0(1) + POMEGA(3,LL)*PM(I,3)*PM0(3)
     &   + POMEGA(5,LL)*PM(I,5)*PM0(5) + POMEGA(7,LL)*PM(I,7)*PM0(7))
        enddo
        do I = 1,M_
         do J=1,I
          SUM0 =
     &     POMEGA(1,LL)*PM(I,1)*PM(J,1) + POMEGA(3,LL)*PM(I,3)*PM(J,3)
     &    +POMEGA(5,LL)*PM(I,5)*PM(J,5) + POMEGA(7,LL)*PM(I,7)*PM(J,7)
          B(I,J,LL) =  - SUM0*WT(J)
          B(J,I,LL) =  - SUM0*WT(I)
         enddo
        enddo
        do I = 1,M_
          B(I,I,LL) = B(I,I,LL) + 1.0e+0_fp
        enddo
       enddo

C---------lower boundary:  2nd-order terms
       L1 = ND
       L2 = ND-1
       do I = 1,M_
        SUM0 =
     &   POMEGA(1,L1)*PM(I,1)*PM0(1) + POMEGA(3,L1)*PM(I,3)*PM0(3)
     & + POMEGA(5,L1)*PM(I,5)*PM0(5) + POMEGA(7,L1)*PM(I,7)*PM0(7)
        SUM2 =
     &   POMEGA(1,L2)*PM(I,1)*PM0(1) + POMEGA(3,L2)*PM(I,3)*PM0(3)
     & + POMEGA(5,L2)*PM(I,5)*PM0(5) + POMEGA(7,L2)*PM(I,7)*PM0(7)
        SUM1 =
     &   POMEGA(2,L1)*PM(I,2)*PM0(2) + POMEGA(4,L1)*PM(I,4)*PM0(4)
     & + POMEGA(6,L1)*PM(I,6)*PM0(6) + POMEGA(8,L1)*PM(I,8)*PM0(8)
        SUM3 =
     &   POMEGA(2,L2)*PM(I,2)*PM0(2) + POMEGA(4,L2)*PM(I,4)*PM0(4)
     & + POMEGA(6,L2)*PM(I,6)*PM0(6) + POMEGA(8,L2)*PM(I,8)*PM0(8)
         H(I,L1) = 0.5e+0_fp*(SUM0*FZ(L1) + SUM2*FZ(L2))
         A(I,L1) = 0.5e+0_fp*(SUM1*FZ(L1) + SUM3*FZ(L2))
       enddo

       do I = 1,M_
        do J = 1,I
         SUM0 =
     &    POMEGA(1,L1)*PM(I,1)*PM(J,1) + POMEGA(3,L1)*PM(I,3)*PM(J,3)
     &  + POMEGA(5,L1)*PM(I,5)*PM(J,5) + POMEGA(7,L1)*PM(I,7)*PM(J,7)
         SUM2 =
     &    POMEGA(1,L2)*PM(I,1)*PM(J,1) + POMEGA(3,L2)*PM(I,3)*PM(J,3)
     &  + POMEGA(5,L2)*PM(I,5)*PM(J,5) + POMEGA(7,L2)*PM(I,7)*PM(J,7)
         SUM1 =
     &    POMEGA(2,L1)*PM(I,2)*PM(J,2) + POMEGA(4,L1)*PM(I,4)*PM(J,4)
     &  + POMEGA(6,L1)*PM(I,6)*PM(J,6) + POMEGA(8,L1)*PM(I,8)*PM(J,8)
         SUM3 =
     &    POMEGA(2,L2)*PM(I,2)*PM(J,2) + POMEGA(4,L2)*PM(I,4)*PM(J,4)
     &  + POMEGA(6,L2)*PM(I,6)*PM(J,6) + POMEGA(8,L2)*PM(I,8)*PM(J,8)
         S(I,J) = - SUM2*WT(J)
         S(J,I) = - SUM2*WT(I)
         T(I,J) = - SUM1*WT(J)
         T(J,I) = - SUM1*WT(I)
         V(I,J) = - SUM3*WT(J)
         V(J,I) = - SUM3*WT(I)
         B(I,J,L1) = - 0.5e+0_fp*(SUM0 + SUM2)*WT(J)
         B(J,I,L1) = - 0.5e+0_fp*(SUM0 + SUM2)*WT(I)
        enddo
       enddo

       do I = 1,M_
         S(I,I)   = S(I,I)   + 1.0e+0_fp
         T(I,I)   = T(I,I)   + 1.0e+0_fp
         V(I,I)   = V(I,I)   + 1.0e+0_fp
         B(I,I,L1)= B(I,I,L1) + 1.0e+0_fp

         C(I,L1)= S(I,1)*A(1,L1)/EMU(1) + S(I,2)*A(2,L1)/EMU(2)
     &          + S(I,3)*A(3,L1)/EMU(3) + S(I,4)*A(4,L1)/EMU(4)
       enddo

       do I = 1,M_
        do J = 1,M_
         W(J,I) = S(J,1)*T(1,I)/EMU(1) + S(J,2)*T(2,I)/EMU(2)
     &          + S(J,3)*T(3,I)/EMU(3) + S(J,4)*T(4,I)/EMU(4)
         U(J,I) = S(J,1)*V(1,I)/EMU(1) + S(J,2)*V(2,I)/EMU(2)
     &          + S(J,3)*V(3,I)/EMU(3) + S(J,4)*V(4,I)/EMU(4)
        enddo
       enddo

C------------lower boundary, 2nd-order, A-matrix is full (AA)
         DELTAU = ZTAU(L1) - ZTAU(L2)
         D2 = 0.25e+0_fp*DELTAU
         SURFAC = 4.0e+0_fp*RFL/(1.0e+0_fp + RFL)
       do I = 1,M_
          D1 = EMU(I)/DELTAU
          SUM0 = D1 + D2*(W(I,1)+W(I,2)+W(I,3)+W(I,4))
          SUM1 = SURFAC*SUM0
        do J = 1,M_
         AA(I,J,L1) = - D2*U(I,J)
         B(I,J,L1) = B(I,J,L1) + D2*W(I,J) - SUM1*EMU(J)*WT(J)
        enddo
         H(I,L1) = H(I,L1) - 2.0e+0_fp*D2*C(I,L1) + SUM0*ZFLUX
       enddo

       do I = 1,M_
          D1 = EMU(I)/DELTAU
        AA(I,I,L1) = AA(I,I,L1) + D1
        B(I,I,L1)  = B(I,I,L1) + D1
        C(I,L1) = 0.0e+0_fp
       enddo

      END SUBROUTINE GEN_ID
!EOC
!------------------------------------------------------------------------------
!                  GEOS-Chem Global Chemical Transport Model                  !
!------------------------------------------------------------------------------
!BOP
!
! !IROUTINE: jratet
!
! !DESCRIPTION: Subroutine JRATET calculates temperature-dependent J-rates.
!\\
!\\
! !INTERFACE:
!
      SUBROUTINE JRATET(PPJ,TTJ,FFF,VALJL,LCTM,LCHEM,NJXU)
!
! !USES:
!
!
! !INPUT PARAMETERS:
!
      integer, intent(in)     :: LCTM,LCHEM,NJXU
      real(fp), intent(in)    ::  PPJ(JXL1_+1),TTJ(JXL1_+1)
      real(fp), intent(inout) ::  FFF(W_,LCTM)
!
! !OUTPUT VARIABLES:
!
      real(fp), intent(out), dimension(LCTM,NJXU) ::  VALJL
!
! !REMARKS:
!
! !REVISION HISTORY:
!  28 Mar 2013 - S. D. Eastham - Copied from Fast-JX v7.0
!  02 Apr 2013 - S. D. Eastham - Now only assign J-rates on
!                                levels within the chemistry grid.
!EOP
!------------------------------------------------------------------------------
!BOC
!
! !LOCAL VARIABLES:
!
      real(fp)  VALJ(X_)
      real(fp)  QO2TOT, QO3TOT, QO31DY, QO31D, QQQT, TFACT
      real(fp)  TT,PP,DD,TT200,TFACA,TFAC0,TFAC1,TFAC2
      real(fp)  QQQA,QQ2,QQ1A,QQ1B
      integer J,K,L, IV

      !=================================================================
      ! JRATET begins here!
      !=================================================================

      if (NJXU .lt. NJX) then
        call EXITC(' JRATET:  CTM has not enough J-values dimensioned')
      endif
      do L = 1,LCTM
c---need temperature, pressure, and density at mid-layer (for some quantum yields):
          TT   = TTJ(L)
         if (L .eq. 1) then
          PP = PPJ(1)
         else
          PP  = (PPJ(L)+PPJ(L+1))*0.5e+0_fp
         endif
          DD = 7.24e18*PP/TT

c---if W_=18/12, must zero bin-11/5 below 100 hPa, since O2 e-fold is too weak
c        and does not represent the decay of 215.5-221.5 nm sunlight.
        if (PP .gt. 100.e+0_fp) then
          if (W_ .eq. 18) then
            FFF(11,L) = 0.e+0_fp
          elseif (W_ .eq. 12) then
            FFF(5,L) = 0.e+0_fp
          endif
        endif

        do J = 1,NJXU
          VALJ(J) = 0.e+0_fp
        enddo

         do K = 1,W_
          call X_interp (TT,QO2TOT, TQQ(1,1),QO2(K,1),
     &            TQQ(2,1),QO2(K,2), TQQ(3,1),QO2(K,3), LQQ(1))
          call X_interp (TT,QO3TOT, TQQ(1,2),QO3(K,1),
     &            TQQ(2,2),QO3(K,2), TQQ(3,2),QO3(K,3), LQQ(2))
          call X_interp (TT,QO31DY, TQQ(1,3),Q1D(K,1),
     &            TQQ(2,3),Q1D(K,2), TQQ(3,3),Q1D(K,3), LQQ(3))
            QO31D  = QO31DY*QO3TOT
           VALJ(1) = VALJ(1) + QO2TOT*FFF(K,L)
           VALJ(2) = VALJ(2) + QO3TOT*FFF(K,L)
           VALJ(3) = VALJ(3) + QO31D*FFF(K,L)
         enddo

        do J = 4,NJXU
         do K = 1,W_
c---also need to allow for Pressure interpolation if SQQ(J) = 'p'
          if (SQQ(J) .eq.'p') then
           call X_interp (PP,QQQT, TQQ(1,J),QQQ(K,1,J),
     &        TQQ(2,J),QQQ(K,2,J), TQQ(3,J),QQQ(K,3,J), LQQ(J))
          else
           call X_interp (TT,QQQT, TQQ(1,J),QQQ(K,1,J),
     &        TQQ(2,J),QQQ(K,2,J), TQQ(3,J),QQQ(K,3,J), LQQ(J))
          endif
            VALJ(J) = VALJ(J) + QQQT*FFF(K,L)
         enddo
        enddo

        do J=1,NJXU
          VALJL(L,J) = VALJ(J)
        enddo

      enddo

      ! Zero non-chemistry layers
      if (LCHEM.lt.LCTM) then
         do L=(LCTM+1),LCHEM
            do J=1,NJXU
               VALJL(L,J) = 0.e+0_fp
            enddo
         enddo
      endif

      END SUBROUTINE JRATET
!EOC
!------------------------------------------------------------------------------
!                  GEOS-Chem Global Chemical Transport Model                  !
!------------------------------------------------------------------------------
!BOP
!
! !IROUTINE: x_interp
!
! !DESCRIPTION: Subroutine X\_INTERP is an up-to-three-point linear interp.
!  function for cross-sections.
!\\
!\\
! !INTERFACE:
!
      SUBROUTINE X_INTERP (TINT,XINT,T1,X1,T2,X2,T3,X3,L123)
!
! !USES:
!
!
! !INPUT PARAMETERS:
!
      REAL(fp), INTENT(IN)  ::  TINT,T1,T2,T3, X1,X2,X3
      INTEGER,  INTENT(IN)  ::  L123
!
! !OUTPUT VARIABLES:
!
      REAL(fp), INTENT(OUT) ::  XINT
!
! !REMARKS:
!
! !REVISION HISTORY:
!  28 Mar 2013 - S. D. Eastham - Copied from Fast-JX v7.0
!EOP
!------------------------------------------------------------------------------
!BOC
!
! !LOCAL VARIABLES:
!
      REAL(fp)  TFACT

      !=================================================================
      ! X_INTERP begins here!
      !=================================================================

      if (L123 .le. 1) then
           XINT = X1
      elseif (L123 .eq. 2) then
             TFACT = max(0.e+0_fp,min(1.e+0_fp,(TINT-T1)/(T2-T1) ))
           XINT = X1 + TFACT*(X2 - X1)
      else
        if (TINT.le. T2) then
             TFACT = max(0.e+0_fp,min(1.e+0_fp,(TINT-T1)/(T2-T1) ))
           XINT = X1 + TFACT*(X2 - X1)
        else

             TFACT = max(0.e+0_fp,min(1.e+0_fp,(TINT-T2)/(T3-T2) ))
           XINT = X2 + TFACT*(X3 - X2)
        endif
      endif

      END SUBROUTINE X_INTERP
!EOC
!------------------------------------------------------------------------------
!                  GEOS-Chem Global Chemical Transport Model                  !
!------------------------------------------------------------------------------
!BOP
!
! !IROUTINE: sphere2
!
! !DESCRIPTION: Subroutine SPHERE2 is an AMF2.
!\\
!\\
! !INTERFACE:
!
      SUBROUTINE SPHERE2 (U0,ZHL,AMF2,L1U,LJX1U)
!
! !USES:
!
!
! !INPUT PARAMETERS:
!
      INTEGER, INTENT(IN)   ::   L1U, LJX1U
      REAL(fp), INTENT(IN)  ::   U0,ZHL(L1U+1)
!
! !OUTPUT VARIABLES:
!
      REAL(fp), INTENT(OUT) ::   AMF2(2*LJX1U+1,2*LJX1U+1)
!
! !REMARKS:
! Quoting from the original:
!  New v6.2: does AirMassFactors for mid-layer, needed for SZA ~ 90
!  This new AMF2 does each of the half-layers of the CTM separately,
!     whereas the original, based on the pratmo code did the whole layers
!     and thus calculated the ray-path to the CTM layre edges, NOT the middle.
!  Since fast-JX is meant to calculate the intensity at the mid-layer, the
!     solar beam at low sun (interpolated between layer edges) was incorrect.
!  This new model does make some approximations of the geometry of the layers:
!     the CTM layer is split evenly in mass (good) and in height (approx).
!                                                                             .
!  Calculation of spherical geometry; derive tangent heights, slant path
!  lengths and air mass factor for each layer. Not called when
!  SZA > 98 degrees.  Beyond 90 degrees, include treatment of emergent
!  beam (where tangent height is below altitude J-value desired at).
!                                                                             .
!  ---------------------------------------------------------------------
!  Inputs:
!     U0      cos(solar zenith angle)
!     RAD  radius of Earth mean sea level (cm)
!     ZHL(L)  height (cm) of the bottom edge of CTM level L
!     ZZHT    scale height (cm) used above top of CTM (ZHL(L_+1))
!     L1U     dimension of CTM = levels +1 (L+1 = above-CTM level)
!  Outputs:
!     AMF2(I,J) = air mass factor for CTM level I for sunlight reaching J
!         ( these are calculated for both layer middle and layer edge)
!  ---------------------------------------------------------------------
!
! !REVISION HISTORY:
!  28 Mar 2013 - S. D. Eastham - Copied from Fast-JX v7.0
!  04 Dec 2014 - R. Yantosca   - Now use SQRT instead of DSQRT
!EOP
!------------------------------------------------------------------------------
!BOC
!
! !LOCAL VARIABLES:
!
#if defined( MODEL_GEOS )
      INTEGER, PARAMETER  ::  LSPH_ = 200
#else
      INTEGER, PARAMETER  ::  LSPH_ = 100
#endif

!     RZ      Distance from centre of Earth to each point (cm)
!     RQ      Square of radius ratios
!     SHADHT  Shadow height for the current SZA
!     XL      Slant path between points

      INTEGER  I, J, K, II, L2
      REAL(fp)   XMU1,XMU2,XL,DIFF,SHADHT,RZ(LSPH_+1)
      REAL(fp)   RZ2(2*LSPH_+1),RQ2(2*LSPH_+1)

      !=================================================================
      ! SPHERE2 begins here!
      !=================================================================

c--- must have top-of-atmos (NOT top-of-CTM) defined
c      ZHL(L1U+1) = ZHL(L1U) + ZZHT

      if (L1U .gt. LSPH_) then
        call EXITC(' SPHERE2: temp arrays not large enough')
      endif

        RZ(1) = RAD + ZHL(1)
      do II = 2,L1U+1
        RZ(II)   = RAD + ZHL(II)
      enddo

c---calculate heights for edges of split CTM-layers
      L2 = 2*L1U
      do II = 2,L2,2
        I = II/2
        RZ2(II-1) = RZ(I)
        RZ2(II) = 0.5e+0_fp*(RZ(I)+RZ(I+1))
      enddo
        RZ2(L2+1) = RZ(L1U+1)
      do II = 1,L2
        RQ2(II) = (RZ2(II)/RZ2(II+1))**2
      enddo

c---shadow height for SZA > 90
      if (U0 .lt. 0.0e+0_fp)  then
        SHADHT = RZ2(1)/sqrt(1.0e+0_fp - U0**2)
      else
        SHADHT = 0.e+0_fp
      endif

c---up from the surface calculating the slant paths between each level
c---  and the level above, and deriving the appropriate Air Mass Factor
         AMF2(:,:) = 0.e+0_fp

      do 16 J = 1,2*L1U+1

c  Air Mass Factors all zero if below the tangent height
        if (RZ2(J) .lt. SHADHT) goto 16
c  Ascend from layer J calculating AMF2s
        XMU1 = abs(U0)
        do I = J,2*L1U
          XMU2     = sqrt(1.0e+0_fp - RQ2(I)*(1.0e+0_fp-XMU1**2))
          XL       = RZ2(I+1)*XMU2 - RZ2(I)*XMU1
          AMF2(I,J) = XL / (RZ2(I+1)-RZ2(I))
          XMU1     = XMU2
        enddo
c--fix above top-of-atmos (L=L1U+1), must set DTAU(L1U+1)=0
          AMF2(2*L1U+1,J) = 1.e+0_fp
c
c  Twilight case - Emergent Beam, calc air mass factors below layer
        if (U0 .ge. 0.0e+0_fp) goto 16

c  Descend from layer J
          XMU1       = abs(U0)
         do II = J-1,1,-1
          DIFF        = RZ2(II+1)*sqrt(1.0e+0_fp-XMU1**2)-RZ2(II)
          if (II.eq.1)  DIFF = max(DIFF,0.e+0_fp)   ! filter
c  Tangent height below current level - beam passes through twice
          if (DIFF .lt. 0.0e+0_fp)  then
            XMU2      = sqrt(1.0e+0_fp - (1.0e+0_fp-XMU1**2)/RQ2(II))
            XL        = abs(RZ2(II+1)*XMU1-RZ2(II)*XMU2)
            AMF2(II,J) = 2.e+0_fp*XL/(RZ2(II+1)-RZ2(II))
            XMU1      = XMU2
c  Lowest level intersected by emergent beam
          else
            XL        = RZ2(II+1)*XMU1*2.0e+0_fp
            AMF2(II,J) = XL/(RZ2(II+1)-RZ2(II))
            goto 16
          endif
         enddo

   16 continue

      END SUBROUTINE SPHERE2
!EOC
!------------------------------------------------------------------------------
!                  GEOS-Chem Global Chemical Transport Model                  !
!------------------------------------------------------------------------------
!BOP
!
! !IROUTINE: extral
!
! !DESCRIPTION: Subroutine EXTRAL adds sub-layers to thick cloud/aerosol layers
!  using log-spacing for sub-layers of increasing thickness ATAU.
!\\
!\\
! !INTERFACE:
!
      SUBROUTINE EXTRAL (Input_Opt,DTAUX,L1X,L2X,NX,JXTRA,ILON,ILAT)
!
! !USES:
      USE Input_Opt_Mod,      ONLY : OptInput
!
!
! !INPUT PARAMETERS:
!
      TYPE(OptInput), INTENT(IN) :: Input_Opt   ! Input options
      INTEGER, INTENT(IN)   ::  L1X,L2X         !index of cloud/aerosol
      integer, intent(in)   ::  NX              !Mie scattering array size
      real(fp),  intent(in) ::  DTAUX(L1X)      !cloud+3aerosol OD in each layer
      integer, intent(in)   ::  ILON, ILAT      !lon,lat index
!
! !OUTPUT VARIABLES:
!
      integer, intent(out)::  JXTRA(L2X+1)    !number of sub-layers to be added
!
! !REMARKS:
!     DTAUX(L=1:L1X) = Optical Depth in layer L (generally 600 nm OD)
!        This can be just cloud or cloud+aerosol, it is used only to set
!        the number in levels to insert in each layer L
!        Set for log-spacing of tau levels, increasing top-down.
!                                                                             .
!     N.B. the TTAU, etc calculated here are NOT used elsewhere
!                                                                             .
!   The log-spacing parameters have been tested for convergence and chosen
!     to be within 0.5% for ranges OD=1-500, rflect=0-100%, mu0=0.1-1.0
!     use of ATAU = 1.18 and min = 0.01, gives at most +135 pts for OD=100
!     ATAU = 1.12 now recommended for more -accurate heating rates (not J's)
!
! !REVISION HISTORY:
!  28 Mar 2013 - S. D. Eastham - Copied from Fast-JX v7.0
!  21 May 2018 - C. Keller     - Use increasingly less extra levels if max.
!                                is reached, added diagnostics.
!EOP
!------------------------------------------------------------------------------
!BOC
!
! !LOCAL VARIABLES:
!
      INTEGER JTOTL,I,L,L2
      REAL(fp)  TTAU(L2X+1),DTAUJ, ATAU1,ATAULN,ATAUM,ATAUN1

#if defined( MODEL_GEOS )
      ! ckeller, 5/21/18
      LOGICAL  :: failed
      INTEGER  :: N, NMAX
      REAL(fp) :: ATAULOC
#endif

      !=================================================================
      ! EXTRAL begins here!
      !=================================================================

#if defined( MODEL_GEOS )
      ! This routine now repeats the extra layer computation with an
      ! increased heating rate (ATAU) if there is an array overfloat.
      ! This is repeated maximum 5 times. The diagnostics arrays
      ! EXTRAL_NLEVS and EXTRAL_NITER archive the number of extra layers
      ! and the number of iterations needed to converge to that solution.
      ! Ideally, NITER is 1 and no adjustments to the heating rate are
      ! needed (ckeller, 5/22/18).
      NMAX = MAX(1,Input_Opt%FJX_EXTRAL_ITERMAX)
      DO N=1,NMAX
       ! local heating rate
       ATAULOC = ATAU + (0.06*(N-1))
#endif

C---Reinitialize arrays
      TTAU(:)  = 0.e+0_fp
      JXTRA(:) = 0
c
c---combine these edge- and mid-layer points into grid of size:
c---              L2X+1 = 2*L1X+1 = 2*L_+3
c---calculate column optical depths above each level, TTAU(1:L2X+1)
c---      note that TTAU(L2X+1)=0 and TTAU(1)=total OD
c
c---Divide thick layers to achieve better accuracy in the scattering code
c---In the original fast-J, equal sub-layers were chosen, this is wasteful
c---and this new code (ver 5.3) uses log-scale:
c---        Each succesive layer (down) increase thickness by ATAU > 1
c---        e.g., if ATAU = 2, a layer with OD = 15 could be divided into
c---        4 sub-layers with ODs = 1 - 2 - 4 - 8
c---The key parameters are:
c---        ATAU = factor increase from one layer to the next
c---        ATAUMN = the smallest OD layer desired
c---        JTAUMX = maximum number of divisions (i.e., may not get to ATAUMN)
c---These are set in CMN_FJX_MOD, and have been tested/optimized

#if defined( MODEL_GEOS )
      ATAU1  = ATAULOC - 1.e+0_fp
      ATAULN = log(ATAULOC)
#else
      ATAU1  = ATAU - 1.e+0_fp
      ATAULN = log(ATAU)
#endif
        TTAU(L2X+1)  = 0.0e+0_fp

      do L2 = L2X,1,-1
        L         = (L2+1)/2
        DTAUJ     = 0.5e+0_fp * DTAUX(L)
        TTAU(L2)  = TTAU(L2+1) + DTAUJ
c---Now compute the number of log-spaced sub-layers to be added in
c---   the interval TTAU(L2) > TTAU(L2+1)
c---The objective is to have successive TAU-layers increasing by factor ATAU >1
c---the number of sub-layers + 1
        if (TTAU(L2) .lt. ATAU0) then
          JXTRA(L2) = 0
        else
          ATAUM    = max(ATAU0, TTAU(L2+1))
          ATAUN1 = log(TTAU(L2)/ATAUM) / ATAULN
          JXTRA(L2) = min(JTAUMX, max(0, int(ATAUN1 - 0.5e+0_fp)))
        endif
      enddo

c---check on overflow of arrays, cut off JXTRA at lower L if too many levels
#if defined( MODEL_GEOS )
      failed   = .FALSE.
       JTOTL    = L2X + 2
       do L2 = L2X,1,-1
         JTOTL  = JTOTL + JXTRA(L2)
         if (JTOTL .gt. NX/2)  then
          failed = .TRUE.
          exit
        endif
      enddo

      ! exit loop if not failed
      if ( .not. failed ) exit
      enddo

      ! print error and cut off JXTRAL at lower L if too many levels
      if ( failed ) then
          IF ( Input_Opt%FJX_EXTRAL_ERR ) THEN
             write(6,'(A,2I5,F9.2)') 'N_/L2_/L2-cutoff JXTRA:',NX,L2X,L2
          ENDIF
          do L = L2,1,-1
            JXTRA(L) = 0
          enddo
          !go to 10
      endif
      !enddo
!  10  continue

      ! Fill diagnostics arrays
      EXTRAL_NLEVS(ILON,ILAT) = SUM(JXTRA(:))
      EXTRAL_NITER(ILON,ILAT) = N
#else
       JTOTL    = L2X + 2
       do L2 = L2X,1,-1
         JTOTL  = JTOTL + JXTRA(L2)
         if (JTOTL .gt. NX/2)  then
          write(6,'(A,2I5,F9.2)') 'N_/L2_/L2-cutoff JXTRA:',NX,L2X,L2
          do L = L2,1,-1
            JXTRA(L) = 0
          enddo
          go to 10
        endif
      enddo
  10  continue
#endif

      END SUBROUTINE EXTRAL
!EOC
!------------------------------------------------------------------------------
!                  GEOS-Chem Global Chemical Transport Model                  !
!------------------------------------------------------------------------------
!BOP
!
! !IROUTINE: exitc
!
! !DESCRIPTION: Subroutine EXITC forces an error in GEOS-Chem and quits.
!\\
!\\
! !INTERFACE:
!
      SUBROUTINE EXITC (T_EXIT)
!
! !USES:
!
      USE ERROR_MOD, ONLY : ERROR_STOP
!
! !INPUT PARAMETERS:
!
      CHARACTER(LEN=*), INTENT(IN) ::  T_EXIT
!
! !OUTPUT VARIABLES:
!
!
! !REMARKS:
!
! !REVISION HISTORY:
!  28 Mar 2013 - S. D. Eastham - Copied from Fast-JX v7.0
!EOP
!------------------------------------------------------------------------------
!BOC
!
! !LOCAL VARIABLES:
!
      !=================================================================
      ! EXITC begins here!
      !=================================================================

      CALL ERROR_STOP( T_EXIT, 'fast_jx_mod.F' )

      END SUBROUTINE EXITC
!EOC
!------------------------------------------------------------------------------
!                  GEOS-Chem Global Chemical Transport Model                  !
!------------------------------------------------------------------------------
!BOP
!
! !IROUTINE: int_fjx
!
! !DESCRIPTION: Subroutine INIT\_FJX initializes Fast-JX variables.
!\\
!\\
! !INTERFACE:
!
<<<<<<< HEAD
      SUBROUTINE INIT_FJX( am_I_Root,  Input_Opt,  State_Chm,
     &                     State_Diag, State_Grid, RC )
=======
      SUBROUTINE INIT_FJX( am_I_Root, Input_Opt,
     &                     State_Chm, State_Diag, RC )
>>>>>>> 407dcd6d
!
! !USES:
!
#if defined( BPCH_DIAG )
      USE CMN_DIAG_MOD,   ONLY : ND64
#endif
      USE ErrCode_Mod
      USE Input_Opt_Mod,  ONLY : OptInput
      USE inquireMod,     ONLY : findFreeLUN
      USE State_Chm_Mod,  ONLY : ChmState
      USE State_Chm_Mod,  ONLY : Ind_
      USE State_Diag_Mod, ONLY : DgnState
      USE State_Grid_Mod, ONLY : GrdState
!
! !INPUT PARAMETERS:
!
      LOGICAL,        INTENT(IN)  :: am_I_Root   ! Are we on the root CPU?
      TYPE(OptInput), INTENT(IN)  :: Input_Opt   ! Input Options object
      TYPE(ChmState), INTENT(IN)  :: State_Chm   ! Chemistry State object
      TYPE(DgnState), INTENT(IN)  :: State_Diag  ! Diagnostics State object
      TYPE(GrdState), INTENT(IN)  :: State_Grid  ! Grid State object
!
! !OUTPUT PARAMETERS:
!
      INTEGER,        INTENT(OUT) :: RC          ! Success or failure?
!
! !REVISION HISTORY:
!  28 Mar 2013 - S. D. Eastham - Copied from Fast-JX v7.0
!  05 Mar 2014 - R. Yantosca   - Use correct filenames for use w/ ESMF
!  27 Sep 2017 - M. Sulprizio  - Define species IDs for ND22 diagnostic
!  03 Nov 2017 - R. Yantosca   - Now accept State_Diag as an argument
!  29 Dec 2017 - C. Keller     - Print mapping on root CPU only
!  19 Sep 2018 - M. Sulprizio  - Read .dat files from data directories instead
!                                of run directories
!  10 Apr 2019 - R. Yantosca   - Now read data from FAST_JX/v2019-04 folder
!EOP
!------------------------------------------------------------------------------
!BOC
!
! !LOCAL VARIABLES:
!
      ! Scalars
      INTEGER            :: JXUNIT, J, NJXX, PhotoId
      REAL(fp)           :: ND64MULT

       ! Strings
      CHARACTER(LEN=6)   :: TITLEJXX(JVN_)
      CHARACTER(LEN=255) :: DATA_DIR
      CHARACTER(LEN=255) :: FILENAME
      CHARACTER(LEN=255) :: ErrMsg, ThisLoc

      !=================================================================
      ! INIT_FJX begins here!
      !=================================================================

      ! Initialize
      RC       = GC_SUCCESS
      ErrMsg   = ''
      ThisLoc  = ' -> at Init_FJX (in module GeosCore/fast_jx_mod.F)'

      ! Define species IDs
      id_CH2IBr   = IND_('CH2IBr'  )
      id_IBr      = IND_('IBr'     )
      id_CH2ICl   = IND_('CH2ICl'  )
      id_ICl      = IND_('ICl'     )
      id_I2       = IND_('I2'      )
      id_HOI      = IND_('HOI'     )
      id_IO       = IND_('IO'      )
      id_OIO      = IND_('OIO'     )
      id_INO      = IND_('INO'     )
      id_IONO     = IND_('IONO'    )
      id_IONO2    = IND_('IONO2'   )
      id_I2O2     = IND_('I2O2'    )
      id_CH3I     = IND_('CH3i'    )
      id_CH2I2    = IND_('CH2I2'   )
      id_I2O4     = IND_('I2O4'    )
      id_I2O3     = IND_('I2O3'    )

      IF ( am_I_Root) THEN
         write(6,*) ' Initializing Fast-JX v7.0 standalone CTM code.'

         if (W_.ne.8 .and. W_.ne.12 .and. W_.ne.18) then
            ErrMsg =  ' INIT_FJX: invalid no. wavelengths'
            CALL GC_Error( ErrMsg, RC, ThisLoc )
            RETURN
         endif
      ENDIF

      ! Get a free LUN
      JXUNIT = findFreeLUN()

      ! Define data directory for FAST-JX input
<<<<<<< HEAD
      DATA_DIR = TRIM( Input_Opt%FAST_JX_DIR )
=======
      DATA_DIR = TRIM( Input_Opt%CHEM_INPUTS_DIR )//'FAST_JX/v2019-02/'
>>>>>>> 407dcd6d

      !=====================================================================
      ! Read in fast-J X-sections (spectral data)
      !=====================================================================
      FILENAME = TRIM( DATA_DIR ) // 'FJX_spec.dat'

      ! Echo info
      IF ( am_I_Root ) THEN
         WRITE( 6, 100 ) TRIM( FILENAME ), JXUNIT
 100     FORMAT( 'GEOSCHEM::INIT_FJX: Reading ', a ', on unit ', i4 )
      ENDIF

      call RD_XXX(JXUNIT,TRIM( FILENAME ), am_I_Root)

#if defined( BPCH_DIAG )
      ! Compute factors for ND64
      IF ( ND64 > 0 ) THEN
         UVXFACTOR(:) = 0e+0_fp
         ND64MULT = UVXPLANCK*UVXCCONST*1.0e+13_fp
         DO  J=1,W_
            UVXFACTOR(J) = ND64MULT/WL(J)
         ENDDO
      ENDIF
#endif

      !=====================================================================
      ! Read in 5-wavelength scattering data
      !=====================================================================
      FILENAME = TRIM( DATA_DIR ) // 'jv_spec_mie.dat'

      ! Echo info
      IF ( am_I_Root ) THEN
         WRITE( 6, 100 ) TRIM( FILENAME ), JXUNIT
      ENDIF

      call RD_MIE(JXUNIT,TRIM( FILENAME ), am_I_Root, Input_Opt )

      !=====================================================================
      ! Read in AOD data
      !=====================================================================
      call RD_AOD(JXUNIT, am_I_Root, Input_Opt )

      ! Set up MIEDX array to interpret between GC and FJX aerosol indexing
      call SET_AER( am_I_Root, Input_Opt )

      !=====================================================================
      ! Read in T & O3 climatology used to fill e.g. upper layers
      ! or if O3 not calc.
      !=====================================================================
      call RD_PROF_NC( am_I_Root, Input_Opt, RC )

      ! Trap potential errors
      IF ( RC /= GC_SUCCESS ) THEN
         ErrMsg = 'Error encountered in "Rd_Prof_Nc"!'
         CALL GC_Error( ErrMsg, RC, ThisLoc )
         RETURN
      ENDIF

      NJXX = NJX
      do J = 1,NJX
        TITLEJXX(J) = TITLEJX(J)
      enddo

      !=====================================================================
      ! Read in photolysis rates used in chemistry code and mapping onto
      ! FJX J's CTM call:  read in J-values names and link to fast-JX names
      !=====================================================================
      !### bmy debug, read locally
      FILENAME = TRIM( DATA_DIR ) // 'FJX_j2j.dat'

      ! Echo info
      IF ( am_I_Root ) THEN
         WRITE( 6, 100 ) TRIM( FILENAME ), JXUNIT
      ENDIF

      ! Read mapping information
      CALL RD_JS_JX( JXUNIT,   TRIM( FILENAME ), TITLEJXX,
     &               NJXX,     am_I_Root,        Input_Opt, RC )

      ! Trap potential errors
      IF ( RC /= GC_SUCCESS ) THEN
         ErrMsg = 'Error encountered in "Rd_Js_Jx"!'
         CALL GC_Error( ErrMsg, RC, ThisLoc )
         RETURN
      ENDIF

      ! Get the GEOS-Chem photolysis index for each of the 1...JVN_ entries
      ! in the FJX_j2j.dat file.  We'll use this for the diagnostics.
      DO J = 1, JVN_

         IF ( J == Rxn_O3_2a ) THEN

            !---------------------------------------------------------------
            ! O3 + hv = O + O(1D) branch 1
            !
            ! UCX     : Save this as JO3_O1D in the nPhotol+1 slot
            ! non_UCX : Save this as JO3     in the nPhotol+1 slot
            !---------------------------------------------------------------
            GC_Photo_Id(J) = State_Chm%nPhotol + 1

         ELSE IF ( J == Rxn_O3_1 ) THEN

            !---------------------------------------------------------------
            ! O3 + hv -> O + O
            !
            ! UCX     : Save this as JO3_O3P in the nPhotol+2 slot
            ! non-UCX : undefined
            !---------------------------------------------------------------
            IF ( Input_Opt%LUCX ) THEN
               GC_Photo_Id(J) = State_Chm%nPhotol + 2
            ELSE
               GC_Photo_Id(J) = -999
            ENDIF

         ELSE IF ( J == Rxn_O3_2b ) THEN

            !---------------------------------------------------------------
            ! O3 + hv -> O2 + O(1d) branch 2
            !
            ! UCX     : undefined
            ! non-UCX : Save into the nPhotol+2 slot
            !           NOTE: The JPOH rate in the bpch diagnostic will
            !           now be the sum of the nPhotol+1 + nPhotol+2 slots!
            !---------------------------------------------------------------
            IF ( Input_Opt%LUCX ) THEN
               GC_Photo_Id(J) = -999
            ELSE
               GC_Photo_Id(J) = State_Chm%nPhotol + 2
            ENDIF

         ELSE

            !---------------------------------------------------------------
            ! Everything else
            !
            ! Find the matching GEOS-Chem photolysis species number
            !---------------------------------------------------------------
            GC_Photo_Id(J) = Ind_( RNAMES(J), 'P' )

         ENDIF

         ! Print the mapping
         IF ( am_I_Root ) THEN
            IF ( GC_Photo_Id(J) > 0 ) THEN
               WRITE( 6, 200 ) RNAMES(J), J, GC_Photo_Id(J), JFACTA(J)
 200           FORMAT( a10, ':', i7, 2x, i7, 2x, f7.4 )
            ENDIF
         ENDIF
      ENDDO

#if defined( MODEL_GEOS )
      ! Diagnostics arrays
<<<<<<< HEAD
      ALLOCATE(EXTRAL_NLEVS(State_Grid%NX,State_Grid%NY))
      ALLOCATE(EXTRAL_NITER(State_Grid%NX,State_Grid%NY))
=======
      ALLOCATE(EXTRAL_NLEVS(IIPAR,JJPAR))
      ALLOCATE(EXTRAL_NITER(IIPAR,JJPAR))
>>>>>>> 407dcd6d
      EXTRAL_NLEVS(:,:) = 0.0
      EXTRAL_NITER(:,:) = 0.0
#endif

      END SUBROUTINE INIT_FJX
!EOC
!------------------------------------------------------------------------------
!                  GEOS-Chem Global Chemical Transport Model                  !
!------------------------------------------------------------------------------
!BOP
!
! !IROUTINE: rd_xxx
!
! !DESCRIPTION: Subroutine RD\_XXX reads in wavelength bins, solar fluxes,
!  Rayleigh and temperature-dependent cross-sections.
!\\
!\\
! !INTERFACE:
!
      SUBROUTINE RD_XXX (NUN,NAMFIL,am_I_Root)
!
! !USES:
!
!
! !INPUT PARAMETERS:
!
      INTEGER, INTENT(IN) :: NUN
      CHARACTER(*), INTENT(IN) ::  NAMFIL
      LOGICAL,      INTENT(IN) :: am_I_Root
!
! !OUTPUT VARIABLES:
!
!
! !REMARKS:
!    NEW v-6.8  now allow 1 to 3 sets of X-sects for T or P
!           LQQ = 1, 2, or 3 to determine interpolation with T or P
!           IF the temperatures TQQQ are <0, then use as pressure interp (hPa)
!           NB - the temperatures and pressures must be increasing
!    NEW v-6.4  changed to collapse wavelengths & x-sections to Trop-only:
!           WX_ = 18 should match the JX_spec.dat wavelengths
!           W_ = 12 (Trop-only) or 18 (std) is set in (CMN_FJX.F).
!       if W_=12 then drop strat wavels, and drop x-sects (e.g. N2O, ...)
!           W_ = 8, reverts to quick fix:  fast-J (12-18) plus bin (5) scaled
!                                                                             .
!   --------------------------------------------------------------------
!     NAMFIL   Name of spectral data file (FJX_spec.dat) >> j2 for fast-J2
!     NUN      Channel number for reading data file
!
!     NJX    Number of species to calculate J-values for
!     NWWW     Number of wavelength bins, from 1:NWWW
!     WBIN     Boundaries of wavelength bins
!     WL       Centres of wavelength bins - 'effective wavelength'
!     FL       Solar flux incident on top of atmosphere (cm-2.s-1)
!     QRAYL    Rayleigh parameters (effective cross-section) (cm2)
!     QO2      O2 cross-sections
!     QO3      O3 cross-sections
!     Q1D      O3 => O(1D) quantum yield
!     TQQ      Temperature for supplied cross sections
!     QQQ      Supplied cross sections in each wavelength bin (cm2)
!   --------------------------------------------------------------------
!
! !REVISION HISTORY:
!  28 Mar 2013 - S. D. Eastham - Copied from Fast-JX v7.0
!  09 May 2014 - S. D. Eastham - Fixed bug when using <18 wavelengths
!EOP
!------------------------------------------------------------------------------
!BOC
!
! !LOCAL VARIABLES:
!
      INTEGER  I, J, JJ, K, IW, NQRD, NWWW,   LQ
      REAL(fp)  QQ2(199), TQQ2

      character*78 TITLE0
      character*6  TITLEJ2,TITLEJ3
      character*1  TSTRAT

      !=================================================================
      ! RD_XXX begins here!
      !=================================================================

      TQQ(:,:) = 0.e+0_fp

C----------spectral data----set for new format data------------------
c         note that X_ = max # Xsects read in
c                   NJX = # fast-JX J-values derived from this (.le. X_)

c >>>> W_ = 12 <<<< means trop-only, discard WL #1-4 and #9-10, some X-sects

      open (NUN,FILE=NAMFIL,status='old',form='formatted')
      read (NUN,100) TITLE0

c----note that NQRD is not used any more, a read until 'endofJ' is performed
      read (NUN,101) NQRD,NWWW
         NW1 = 1
         NW2 = NWWW
      IF ( am_I_Root ) THEN
         write(6,'(1x,a)') TITLE0
         write(6,'(i8)') NWWW
      ENDIF
C----J-values:  1=O2, 2=O3P,3=O3D 4=readin Xsects
      read (NUN,102) (WL(IW),IW=1,NWWW)
      read (NUN,102) (FL(IW),IW=1,NWWW)
      read (NUN,102) (QRAYL(IW),IW=1,NWWW)

C---Read O2 X-sects, O3 X-sects, O3=>O(1D) quant yields (each at 3 temps)
C---NB the O3 and q-O3-O1D are at different temperatures and cannot be combined
      read (NUN,103) TITLEJX(1),TQQ(1,1), (QO2(IW,1),IW=1,NWWW)
      read (NUN,103) TITLEJ2,  TQQ(2,1), (QO2(IW,2),IW=1,NWWW)
      read (NUN,103) TITLEJ3,  TQQ(3,1), (QO2(IW,3),IW=1,NWWW)

      read (NUN,103) TITLEJX(2),TQQ(1,2), (QO3(IW,1),IW=1,NWWW)
      read (NUN,103) TITLEJ2,  TQQ(2,2), (QO3(IW,2),IW=1,NWWW)
      read (NUN,103) TITLEJ3,  TQQ(3,2), (QO3(IW,3),IW=1,NWWW)

      read (NUN,103) TITLEJX(3),TQQ(1,3), (Q1D(IW,1),IW=1,NWWW)
      read (NUN,103) TITLEJ2,  TQQ(2,3), (Q1D(IW,2),IW=1,NWWW)
      read (NUN,103) TITLEJ3,  TQQ(3,3), (Q1D(IW,3),IW=1,NWWW)

      SQQ(1) = ' '
      SQQ(2) = ' '
      SQQ(3) = ' '

      LQQ(1) = 3
      LQQ(2) = 3
      LQQ(3) = 3

C---Read remaining species:  X-sections at 1-2-3 T_s
        JJ = 3
      do I=1,9999

c--try to read in 3 X-sects per J-value (JJ)
        read (NUN,104) TITLEJ2,TSTRAT,TQQ2,(QQ2(IW),IW=1,NWWW)
        if (TITLEJ2 .eq. 'endofJ') goto 1
c---skip stratosphere only J's (denoted by 'x')if W_<18 => trop-only J's
        if (W_.eq.18 .or. TSTRAT.ne.'x') then
          if (TITLEJ2 .ne. TITLEJX(JJ)) then
               JJ = JJ+1

         if (JJ .gt. X_) then
         call EXITC(' RD_XXX:  X_ not large enough for Xsects read in')
         endif

               TITLEJX(JJ) = TITLEJ2
               LQQ(JJ) = 1
               SQQ(JJ) = TSTRAT
                 LQ = LQQ(JJ)
               TQQ(LQ,JJ) = TQQ2
             do IW = 1,NWWW
               QQQ(IW,LQ,JJ) = QQ2(IW)
             enddo
           else
               LQQ(JJ) = LQQ(JJ)+1
            if (LQQ(JJ) .le. 3) then
               LQ = LQQ(JJ)
               TQQ(LQ,JJ) = TQQ2
             do IW = 1,NWWW
               QQQ(IW,LQ,JJ) = QQ2(IW)
             enddo
            endif
           endif
        endif
      enddo
    1 continue
        NJX = JJ

      do J = 1,NJX
        if (am_I_Root) then
           write(6,200) J,TITLEJX(J),SQQ(J),LQQ(J),(TQQ(I,J),I=1,LQQ(J))
        endif
c---need to check that TQQ is monotonically increasing:
        if (LQQ(J) .eq. 3) then
          if (TQQ(2,J) .ge. TQQ(3,J)) then
            call EXITC ('TQQ out of order')
          endif
          if (TQQ(1,J) .ge. TQQ(2,J)) then
            call EXITC ('TQQ out of order')
          endif
        endif
        if (LQQ(J) .eq. 2) then
          if (TQQ(1,J) .ge. TQQ(2,J)) then
            call EXITC ('TQQ out of order')
          endif
        endif
      enddo

c---check on doingpressure interp
c---check on consolidating Qo2 and others into
c---wrte a newFJX_J2J.dat for mapping on fjx Xsects


c---truncate number of wavelengths to do troposphere-only
      if (W_ .ne. WX_) then
c---TROP-ONLY
       if (W_ .eq. 12) then
        if (am_I_Root) then
           write(6,'(a)')
     &      ' >>>TROP-ONLY reduce wavelengths to 12, drop strat X-sects'
        endif
        NW2 = 12
        do IW = 1,4
          WL(IW) = WL(IW+4)
          FL(IW) = FL(IW+4)
          QRAYL(IW) = QRAYL(IW+4)
         do K = 1,3
          QO2(IW,K) = QO2(IW+4,K)
          QO3(IW,K) = QO3(IW+4,K)
          Q1D(IW,K) = Q1D(IW+4,K)
         enddo
         do J = 4,NJX
          do LQ=1,LQQ(J)
           QQQ(IW,LQ,J) = QQQ(IW+4,LQ,J)
          enddo
         enddo
        enddo
        do IW = 5,12
          WL(IW) = WL(IW+6)
          FL(IW) = FL(IW+6)
          QRAYL(IW) = QRAYL(IW+6)
         do K = 1,3
          QO2(IW,K) = QO2(IW+6,K)
          QO3(IW,K) = QO3(IW+6,K)
          Q1D(IW,K) = Q1D(IW+6,K)
         enddo
         do J = 4,NJX
          do LQ=1,LQQ(J)
           QQQ(IW,LQ,J) = QQQ(IW+6,LQ,J)
          enddo
         enddo
        enddo
c---TROP-QUICK  (must scale solar flux for W=5)
       elseif (W_ .eq. 8) then
        if (am_I_Root) then
        write(6,'(a)')
     &   ' >>>TROP-QUICK reduce wavelengths to 8, drop strat X-sects'
        endif
        NW2 = 8
        do IW = 1,1
          WL(IW) = WL(IW+4)
          FL(IW) = FL(IW+4)  * 2.e+0_fp
          QRAYL(IW) = QRAYL(IW+4)
         do K = 1,3
          QO2(IW,K) = QO2(IW+4,K)
          QO3(IW,K) = QO3(IW+4,K)
          Q1D(IW,K) = Q1D(IW+4,K)
         enddo
         do J = 4,NJX
          do LQ=1,LQQ(J)
           QQQ(IW,LQ,J) = QQQ(IW+4,LQ,J)
          enddo
         enddo
        enddo
        do IW = 2,8
          WL(IW) = WL(IW+10)
          FL(IW) = FL(IW+10)
          QRAYL(IW) = QRAYL(IW+10)
         do K = 1,3
          QO2(IW,K) = QO2(IW+10,K)
          QO3(IW,K) = QO3(IW+10,K)
          Q1D(IW,K) = Q1D(IW+10,K)
         enddo
         do J = 4,NJX
          do LQ=1,LQQ(J)
           QQQ(IW,LQ,J) = QQQ(IW+10,LQ,J)
          enddo
         enddo
        enddo

       else
         call EXITC(' no. wavelengths wrong: W_ .ne. 8,12,18')
       endif
      endif

      close(NUN)

  100 format(a)
  101 format(10x,5i5)
  102 format(10x,    6e10.3/(10x,6e10.3)/(10x,6e10.3))
  103 format(a6,1x,f3.0,6e10.3/(10x,6e10.3)/(10x,6e10.3))
  104 format(a6,a1,f3.0,6e10.3/(10x,6e10.3)/(10x,6e10.3))
  200 format(1x,' x-sect:',i3,a10,a4,i5,3(3x,f6.2))
  201 format(' Number of x-sections supplied to Fast-J2: ',i3,/,
     &       ' Maximum number allowed (X_) only set to: ',i3,
     &       ' - increase in cmn_FJX.f')

      END SUBROUTINE RD_XXX
!EOC
!------------------------------------------------------------------------------
!                  GEOS-Chem Global Chemical Transport Model                  !
!------------------------------------------------------------------------------
!BOP
!
! !IROUTINE: rd_mie
!
! !DESCRIPTION: Subroutine RD\_MIE retrieves aerosol scattering data for FJX.
!\\
!\\
! !INTERFACE:
!
      SUBROUTINE RD_MIE(NUN,NAMFIL,am_I_Root, Input_Opt )
!
! !USES:
!
      USE FILE_MOD,           ONLY : IOERROR
      USE Input_Opt_Mod,      ONLY : OptInput
!
! !INPUT PARAMETERS:
!
      INTEGER,        INTENT(IN) :: NUN
      CHARACTER(*),   INTENT(IN) :: NAMFIL
      LOGICAL,        INTENT(IN) :: am_I_Root
      TYPE(OptInput), INTENT(IN) :: Input_Opt   ! Input Options object

!
! !OUTPUT VARIABLES:
!
!
! !REMARKS:
!   --------------------------------------------------------------------
!     NAMFIL   Name of scattering data file (e.g., FJX_scat.dat)
!     NUN      Channel number for reading data file
!     NAA      Number of categories for scattering phase functions
!     QAA      Aerosol scattering phase functions
!     WAA      5 Wavelengths for the supplied phase functions
!     PAA      Phase function: first 8 terms of expansion
!     RAA      Effective radius associated with aerosol type
!     SAA      Single scattering albedo
!   --------------------------------------------------------------------
!
! !REVISION HISTORY:
!  28 Mar 2013 - S. D. Eastham - Adapted from GEOS-Chem v9-1-3
!  25 Jun 2015 - M. Sulprizio  - Add brown carbon optical properties from
!                                M. Hammer
!EOP
!------------------------------------------------------------------------------
!BOC
!
! !LOCAL VARIABLES:
!
      INTEGER  I, J, K, NK
      CHARACTER*78 TITLE0
      LOGICAL      :: LBRC

      !=================================================================
      ! RD_MIE begins here!
      !=================================================================

      ! Copy fields from Input_Opt
      LBRC = Input_Opt%LBRC

      open (NUN,FILE=NAMFIL,status='old',form='formatted')

      ! Read header lines
      READ( NUN,'(A)' ) TITLE0
      IF  ( am_I_Root ) WRITE( 6, '(1X,A)' ) TITLE0
      READ( NUN,'(A)' ) TITLE0


      !---Read aerosol phase functions:

      read(NUN,'(A10,I5,/)') TITLE0,NAA

      NK=5
      do j=1,NAA
         read(NUN,110) TITLEAA(j)
         do k=1,NK
            read(NUN,*) WAA(k,j),QAA(k,j),RAA(k,j),SAA(k,j),
     &                                             (PAA(i,k,j),i=1,8)

         enddo
      enddo

      ! Brown carbon option
      IF (LBRC) THEN

         ! Overwrite OC entries (36-42 in jv_spec_mie.dat)
         ! with BR entries at end of file (labeled 57-63)
         do j= 36, 42
            read(NUN,110) TITLEAA(j)
            do k=1,NK
             read(NUN,*) WAA(k,j),QAA(k,j),RAA(k,j),SAA(k,j),
     &                                              (PAA(i,k,j),i=1,8)
            enddo
         enddo

      ENDIF

      close(NUN)

      IF ( am_I_Root ) THEN
         write(6,'(a,9f8.1)') ' Aerosol optical: r-eff/rho/Q(@wavel):'
     &             ,(WAA(K,1),K=1,5)
         do J=1,NAA
            write(6,'(1x,A)') TRIM(TITLEAA(J))
            write(6,'(3x,I2,A,9F8.1)') J,'  wavel=',(WAA(K,J),K=1,NK)
            write(6,'(3x,I2,A,9F8.4)') J,'  Qext =',(QAA(K,J),K=1,NK)
         enddo
      ENDIF

  110 format(3x,a80)

      END SUBROUTINE RD_MIE
!EOC
!------------------------------------------------------------------------------
!                  GEOS-Chem Global Chemical Transport Model                  !
!------------------------------------------------------------------------------
!BOP
!
! !IROUTINE: rd_aod
!
! !DESCRIPTION: Subroutine RD\_AOD reads aerosol phase functions that are
!  used to scale diagnostic output to an arbitrary wavelengh.  This
!  facilitates comparing with satellite observations.
!\\
!\\
! !INTERFACE:
!
      SUBROUTINE RD_AOD( NJ1, am_I_Root, Input_Opt )
!
! !USES:
!
      USE FILE_MOD,           ONLY : IOERROR
      USE Input_Opt_Mod,      ONLY : OptInput
      IMPLICIT NONE

!
! !INPUT PARAMETERS:
!
      INTEGER,          INTENT(IN) :: NJ1         ! Unit # of file to open
      TYPE(OptInput),   INTENT(IN) :: Input_Opt   ! Input Options object
      LOGICAL,          INTENT(IN) :: am_I_Root   ! Is this the root CPU?
!
! !INPUT/OUTPUT PARAMETERS:
!
!
! !REMARKS:
!  The .dat files for each species contain the optical properties
!  at multiple wavelengths to be used in the online calculation of the aerosol
!  optical depth diagnostics.
!  These properties have been calculated using the same size and optical
!  properties as the FJX_spec.dat file used for the FAST-J photolysis
!  calculations (which is now redundant for aerosols, the values in the .dat
!  files here are now used). The file currently contains 11 wavelengths
!  for Fast-J and other commonly used wavelengths for satellite and
!  AERONET retrievals. 30 wavelengths follow that map onto RRTMG
!  wavebands for radiaitive flux calculations (not used if RRTMG is off).
!  A complete set of optical properties from 250-2000 nm for aerosols is
!  available at:
!  ftp://ftp.as.harvard.edu/geos-chem/data/aerosol_optics/hi_spectral_res
!                                                                             .
!     -- Colette L. Heald, 05/10/10)
!     -- David A. Ridley, 05/10/13 (update for new optics files)
!
! !REVISION HISTORY:
!  10 May 2010 - C. Heald      - Initial version
!  06 Aug 2010 - C. Carouge    - Add an error check when opening the file
!  01 Aug 2012 - R. Yantosca   - Now restore NJ1 to INTENT(IN) status
!  31 Mar 2013 - S. D. Eastham - Added to Fast-JX v7.0 implementation
!  30 Mar 2015 - M. Sulprizio  - Removed NAMFIL argument. Now specify filenames
!                                for aerosol LUT files in this routine.
!  02 Apr 2015 - C. Keller     - Append '.rc' to species files in ESMF mode.
!  12 May 2015 - R. Yantosca   - Bug fix: For PGI compiler, you need to have
!                                exactly as many elements in the DATA statement
!                                as there are elements in the SPECFIL array.
!  25 Jun 2015 - M. Sulprizio  - Add brown carbon optical properties from
!                                M. Hammer
!  04 Aug 2015 - M. Long       - Removed ".rc" file specifier. Not necessary.
!  03 Jan 2018 - M. Sulprizio  - Replace UCX CPP switch with Input_Opt%LUCX
!  23 Mar 2018 - E. Lundgren   - Pass Input_Opt to Calc_AOD
!  19 Sep 2018 - M. Sulprizio  - Read .dat files from data directories instead
!                                of run directories
!  10 Apr 2019 - R. Yantosca   - Now read data from FAST_JX/v2019-04 folder
!  26 Apr 2019 - T. Sherwen    - Read FAST-JX files from FAST_JX_DIR
!EOP
!------------------------------------------------------------------------------
!BOC
!
! !LOCAL VARIABLES
!
      INTEGER            :: I, J, K, N
      INTEGER            :: IOS
      CHARACTER*30       :: SPECFIL(6)
      CHARACTER*30       :: SPECFIL_UCX(8)
      CHARACTER(LEN=255) :: DATA_DIR
      CHARACTER(LEN=255) :: THISFILE

      LOGICAL            :: LBRC

      CHARACTER*78 TITLE0

      !================================================================
      ! RD_AOD begins here!
      !================================================================

      ! Copy fields from Input_Opt
      LBRC = Input_Opt%LBRC

      ! Define data directory for FAST-JX input
<<<<<<< HEAD
      DATA_DIR = TRIM( Input_Opt%FAST_JX_DIR )
=======
      DATA_DIR = TRIM( Input_Opt%CHEM_INPUTS_DIR )//'FAST_JX/v2019-02/'
>>>>>>> 407dcd6d

      ! IMPORTANT: aerosol_mod.F and dust_mod.F expect aerosols in this order
      DATA SPECFIL /"so4.dat","soot.dat","org.dat",
     &              "ssa.dat","ssc.dat", "dust.dat"/

      ! For UCX simulations:
      !
      ! Extra two LUT dat files for strat H2SO4 and NAT particles
      !
      ! Treating strat sulfate with GADS data but modified to match
      ! the old Fast-J values size (r=0.09um, sg=0.6) - I think there's
      ! evidence that this is too smale and narrow e.g. Deshler et al. 2003
      ! NAT should really be associated with something like cirrus cloud
      ! but for now we are just treating the NAT like the sulfate... limited
      ! info but ref index is similar e.g. Scarchilli et al. (2005)
      !(DAR 05/2015)
      DATA SPECFIL_UCX /"so4.dat","soot.dat","org.dat",
     &                  "ssa.dat","ssc.dat",
     &                  "h2so4.dat","h2so4.dat",
     &                  "dust.dat"/

      !array of filenames
      DO k = 1, NSPAA

       ! Choose different set of input files for UCX and tropchem simulations
       IF ( Input_Opt%LUCX) THEN
          THISFILE = TRIM( DATA_DIR ) // TRIM( SPECFIL_UCX(k) )
       ELSE
          THISFILE = TRIM( DATA_DIR ) // TRIM( SPECFIL(k) )
       ENDIF

       ! open file
       OPEN( NJ1, FILE=TRIM( THISFILE ), STATUS='OLD', IOSTAT=IOS )

       ! Error check
       IF ( IOS /= 0 ) THEN
         IF ( am_I_Root ) THEN
          WRITE(6,100) trim(THISFILE)
 100      FORMAT('Error opening filename=', a )
          CALL FLUSH(6)
         ENDIF
         CALL IOERROR( IOS, NJ1, 'RD_AOD:1')
       ENDIF


       ! Read header lines
       READ(  NJ1,'(A)'    ) TITLE0
       IF  ( am_I_Root ) WRITE( 6,  '(1X,A)' ) TITLE0
       READ(  NJ1,'(A)'    ) TITLE0
       !Second header line added for more info
       IF  ( am_I_Root ) WRITE( 6,  '(1X,A)' ) TITLE0
       READ(  NJ1,'(A)'    ) TITLE0

 110     FORMAT( 3x, a20 )
       DO i = 1, NRAA
        DO j = 1, NWVAA

         READ(NJ1,*) WVAA(j,k),RHAA(i,k),NRLAA(j,i,k),NCMAA(j,i,k),
     &               RDAA(i,k),RWAA(i,k),SGAA(i,k),QQAA(j,i,k),
     &               ALPHAA(j,i,k),REAA(i,k),SSAA(j,i,k),
     &               ASYMAA(j,i,k),(PHAA(j,i,k,n),n=1,8)
         ! make note of where 1000nm is for FAST-J calcs
         IF (WVAA(j,k).EQ.1000.0) IWV1000=J

        ENDDO
       ENDDO
       ! Echo info to stdout
       IF ( am_I_Root ) THEN
       ENDIF
       ! Close file
       CLOSE( NJ1 )
      ENDDO

      IF ( am_I_Root ) THEN
         WRITE( 6, * ) 'Optics read for all wavelengths successfully'
      ENDIF

      !now calculate the required wavelengths in the LUT to calculate
      !the requested AOD
      CALL CALC_AOD( am_I_Root, Input_Opt )

      END SUBROUTINE RD_AOD
!EOC
!------------------------------------------------------------------------------
!                  GEOS-Chem Global Chemical Transport Model                  !
!------------------------------------------------------------------------------
!BOP
!
! !IROUTINE: calc_aod
!
! !DESCRIPTION: Subroutine CALC\_AOD works out the closest tie points
! in the optics LUT wavelengths and the coefficients required to
! calculate the angstrom exponent for interpolating optics to the requested
! wavelength. If the wavelength requested matches a standard wavelength
! in the LUT then we skip the interpolation (DAR 09/2013)
!\\
!\\
! !INTERFACE:
!
      SUBROUTINE CALC_AOD( am_I_Root, Input_Opt )
!
! !USES:
!
      USE CMN_FJX_MOD, ONLY : NWVAA, NWVAA0, WVAA
      USE CMN_FJX_MOD, ONLY : IWVSELECT
      USE CMN_FJX_MOD, ONLY : IRTWVSELECT
      USE CMN_FJX_MOD, ONLY : ACOEF_WV, BCOEF_WV, CCOEF_WV
      USE CMN_FJX_MOD, ONLY : ACOEF_RTWV, BCOEF_RTWV, CCOEF_RTWV
      USE CMN_FJX_MOD, ONLY : NWVREQUIRED, IWVREQUIRED
      USE CMN_FJX_MOD, ONLY : NRTWVREQUIRED, IRTWVREQUIRED
      USE Input_Opt_Mod, ONLY : OptInput
#if defined( RRTMG )
      USE PARRRTM,     ONLY : NBNDLW
#endif
!
! !INPUT PARAMETERS:
!
      LOGICAL,          INTENT(IN) :: am_I_Root   ! Is this the root CPU?
      TYPE(OptInput),   INTENT(IN) :: Input_Opt
!
! !REMARKS:
!  Now the user is able to select any 3 wavelengths for optics
!  output in the input.geos file we need to be able to interpolate
!  to those wavelengths based on what is available in the optics
!  look-up table.
!                                                                             .
!  The standard lookup table currently has values for
!  11 common wavelengths followed by 30 that are required by RRTMG.
!  Only those required to interpolate to user requested
!  wavelengths are selected from the standard wavelengths. RRTMG
!  wavelengths are not used in the interpolation for AOD output
!  (DAR 10/2013)
!                                                                             .
!   UPDATE: because the RT optics output doesnt have access to the
!   standard wavelengths we now calculate two sets of values: one
!   for the ND21 and diag3 outputs that use the standard wavelengths
!   and one for ND72 that interpolates the optics from RRTMG
!   wavelengths. Perhaps a switch needs adding to switch off the RT
!   optics output (and interpolation) if this ends up costing too
!   much and is not used, but it is ideal to have an optics output
!   that matches exactly what RRTMG uses to calculate the fluxes
!
! !REVISION HISTORY:
!  18 Jun 2013 - D. Ridley   - Initial version
!  15 Dec 2014 - M. Sulprizio- Added ProTeX headers
!  02 Apr 2015 - C. Keller   - Added am_I_Root argument
!  23 Mar 2018 - E. Lundgren - Added Input_Opt argument for wavelength vars
!                              read in input.geos now stored in Input_Opt
!EOP
!------------------------------------------------------------------------------
!BOC
!
! !LOCAL VARIABLES
!
      INTEGER             :: MINWV, MAXWV, N, N0, N1, W, NSTEP
      REAL(fp)            :: WVDIF

      !================================================================
      ! CALC_AOD begins here!
      !================================================================

      !cycle over standard wavelengths
      N0=1
      N1=NWVAA0
      NSTEP=1
      NWVREQUIRED=0
      DO W=1,Input_Opt%NWVSELECT
       MINWV     = -999
       MAXWV     =  999
       DO N=N0,N1,NSTEP
        WVDIF = WVAA(N,1)-Input_Opt%WVSELECT(W)
        IF ((WVDIF.LE.0).AND.(WVDIF.GT.MINWV)) THEN
         MINWV = WVDIF
         IWVSELECT(1,W)=N
        ENDIF
        IF ((WVDIF.GE.0).AND.(WVDIF.LT.MAXWV)) THEN
         MAXWV = WVDIF
         IWVSELECT(2,W)=N
        ENDIF
       ENDDO
        IF (IWVSELECT(2,W).EQ.IWVSELECT(1,W)) THEN
         !we have a match!
         MINWV=0
         MAXWV=0
         !add this wavelength to those for output
         NWVREQUIRED=NWVREQUIRED+1
         IWVREQUIRED(NWVREQUIRED)=IWVSELECT(1,W)
        ELSE
         !we are going to have to interpolate to the requested wavelength
         NWVREQUIRED=NWVREQUIRED+1
         IWVREQUIRED(NWVREQUIRED)=IWVSELECT(1,W)
         NWVREQUIRED=NWVREQUIRED+1
         IWVREQUIRED(NWVREQUIRED)=IWVSELECT(2,W)
        ENDIF
       !ENDDO


      !Error check - ensure we have a match or requested wavelength
      !falls within two LUT tie points
      IF (MINWV.EQ.-999) THEN
       ! requested wavelength is shorter than min wv in LUT
       ! set to min
       write(6,*) 'ERROR requested wavelength is too short!!'
       write(6,*) 'Defaulting to LUT min: ',WVAA(1,1)
       IWVSELECT(1,W)=1
       IWVSELECT(2,W)=1 !300nm
       NWVREQUIRED=NWVREQUIRED-1
       IWVREQUIRED(NWVREQUIRED)=IWVSELECT(1,W)
      ENDIF
      IF (MAXWV.EQ.999) THEN
       ! requested wavelength is longer than min wv in LUT
       ! set to max
       write(6,*) 'ERROR requested wavelength is too long!!'
       write(6,*) 'Defaulting to LUT min: ',WVAA(NWVAA0,1)
       IWVSELECT(1,W)=NWVAA0
       IWVSELECT(2,W)=NWVAA0 !1020nm
       NWVREQUIRED=NWVREQUIRED-1
       IWVREQUIRED(NWVREQUIRED)=IWVSELECT(1,W)
      ENDIF

      !now calcualte the angstrom exponent coefs for interpolation -
      !this is done here to save time and repetition in aerosol_mod.F
      IF (IWVSELECT(1,W).NE.IWVSELECT(2,W)) THEN
       ACOEF_WV(W) = WVAA(IWVSELECT(2,W),1)/Input_Opt%WVSELECT(W)
       BCOEF_WV(W) =1.0d0/(LOG(WVAA(IWVSELECT(2,W),1)/
     &                         WVAA(IWVSELECT(1,W),1)))
       !relative location of selected wavelength between tie points
       !for interpolating SSA and ASYM for output in aerosol_mod.F and
       !dust_mod.F
       CCOEF_WV(W) =(Input_Opt%WVSELECT(W)-WVAA(IWVSELECT(1,W),1))/
     &              (WVAA(IWVSELECT(2,W),1)-WVAA(IWVSELECT(1,W),1))
      ENDIF
      IF ( am_I_Root ) THEN
         write(6,*) 'N WAVELENGTHS: ',Input_Opt%NWVSELECT
         write(6,*) 'WAVELENGTH REQUESTED:',Input_Opt%WVSELECT(W)
         write(6,*) 'WAVELENGTH REQUIRED:', NWVREQUIRED
         !write(6,*) IWVSELECT(1,W),WVAA(IWVSELECT(1,W),1)
         !write(6,*) IWVSELECT(2,W),WVAA(IWVSELECT(2,W),1)
         !write(6,*) ACOEF_WV(W),BCOEF_WV(W),CCOEF_WV(W)
         write(6,*) '*********************************'
      ENDIF
      ENDDO !Input_Opt%NWVSELECT
#if defined( RRTMG )
      !repeat for RRTMG wavelengths to get the closest wavelength
      !indices and the interpolation coefficients
      !Indices are relative to all wavelengths in the LUT i.e. the RRTMG
      !wavelengths start at NWVAA0+1
      N0=NWVAA0+1
      N1=NWVAA
      NSTEP=1
      NRTWVREQUIRED=0
      DO W=1,Input_Opt%NWVSELECT
       MINWV     = -999
       MAXWV     =  999
       DO N=N0,N1,NSTEP
        WVDIF = WVAA(N,1)-Input_Opt%WVSELECT(W)
        IF ((WVDIF.LE.0).AND.(WVDIF.GT.MINWV)) THEN
         MINWV = WVDIF
         IRTWVSELECT(1,W)=N
        ENDIF
        IF ((WVDIF.GE.0).AND.(WVDIF.LT.MAXWV)) THEN
         MAXWV = WVDIF
         IRTWVSELECT(2,W)=N
        ENDIF
       ENDDO
        IF (IRTWVSELECT(2,W).EQ.IRTWVSELECT(1,W)) THEN
         !we have a match!
         MINWV=0
         MAXWV=0
         !add this wavelength to those for output
         NRTWVREQUIRED=NRTWVREQUIRED+1
         IRTWVREQUIRED(NRTWVREQUIRED)=IRTWVSELECT(1,W)
        ELSE
         !we are going to have to interpolate to the requested
         !wavelength
         NRTWVREQUIRED=NRTWVREQUIRED+1
         IRTWVREQUIRED(NRTWVREQUIRED)=IRTWVSELECT(1,W)
         NRTWVREQUIRED=NRTWVREQUIRED+1
         IRTWVREQUIRED(NRTWVREQUIRED)=IRTWVSELECT(2,W)
        ENDIF

      !Error check - ensure we have a match or requested wavelength
      !falls within two LUT tie points
      IF (MINWV.EQ.-999) THEN
       ! requested wavelength is shorter than min wv in LUT
       ! set to min
       write(6,*) 'ERROR requested wavelength is too short!!'
       write(6,*) 'Defaulting to LUT min: ',WVAA(NWVAA-1,1)
       IRTWVSELECT(1,W)=NWVAA-1
       IRTWVSELECT(2,W)=NWVAA-1
       NRTWVREQUIRED=NRTWVREQUIRED-1
       IRTWVREQUIRED(NRTWVREQUIRED)=IRTWVSELECT(1,W)
      ENDIF
      IF (MAXWV.EQ.999) THEN
       ! requested wavelength is longer than min wv in LUT
       ! set to max
       write(6,*) 'ERROR requested wavelength is too long!!'
       write(6,*) 'Defaulting to LUT min: ',WVAA(NWVAA0+1,1)
       IRTWVSELECT(1,W)=NWVAA0+1
       IRTWVSELECT(2,W)=NWVAA0+1
       NRTWVREQUIRED=NRTWVREQUIRED-1
       IRTWVREQUIRED(NRTWVREQUIRED)=IRTWVSELECT(1,W)
      ENDIF

      !now calcualte the angstrom exponent coefs for interpolation -
      !this is done here to save time and repetition in aerosol_mod.F
      IF (IRTWVSELECT(1,W).NE.IRTWVSELECT(2,W)) THEN
       ACOEF_RTWV(W) = WVAA(IRTWVSELECT(2,W),1)/Input_Opt%WVSELECT(W)
       BCOEF_RTWV(W) =1.0d0/(LOG(WVAA(IRTWVSELECT(2,W),1)/
     &                         WVAA(IRTWVSELECT(1,W),1)))
       !relative location of selected wavelength between tie points
       !for interpolating SSA and ASYM for output in aerosol_mod.F and
       !dust_mod.F
       CCOEF_RTWV(W) =(Input_Opt%WVSELECT(W)-WVAA(IRTWVSELECT(1,W),1))/
     &              (WVAA(IRTWVSELECT(2,W),1)-WVAA(IRTWVSELECT(1,W),1))
      ENDIF
      !convert wavelength index to that required by rrtmg_rad_transfer
      !i.e. without the standard and LW wavelengths
      IRTWVSELECT(1,W) = IRTWVSELECT(1,W) - NWVAA0 - NBNDLW
      IRTWVSELECT(2,W) = IRTWVSELECT(2,W) - NWVAA0 - NBNDLW
      IF ( am_I_Root ) THEN
      write(6,*) 'N RT WAVELENGTHS: ',Input_Opt%NWVSELECT
      write(6,*) 'RT WAVELENGTH REQUESTED:',Input_Opt%WVSELECT(W)
      write(6,*) 'RT WAVELENGTH REQUIRED:', NRTWVREQUIRED
      write(6,*) IRTWVSELECT(1,W),WVAA(IRTWVSELECT(1,W)+NWVAA0+NBNDLW,1)
      write(6,*) IRTWVSELECT(2,W),WVAA(IRTWVSELECT(2,W)+NWVAA0+NBNDLW,1)
      write(6,*) ACOEF_WV(W),BCOEF_WV(W),CCOEF_WV(W)
      write(6,*) '*********************************'
      ENDIF
      ENDDO !Input_Opt%NWVSELECT
#endif
      END SUBROUTINE CALC_AOD
!EOC
!------------------------------------------------------------------------------
!                  GEOS-Chem Global Chemical Transport Model                  !
!------------------------------------------------------------------------------
!BOP
!
! !IROUTINE: rd_js_jx
!
! !DESCRIPTION: Subroutine RD\_JS\_JX reads in 'FJX\_j2j.dat', which defines
!  the mapping of Fast-JX J's (TITLEJX(1:NJX)) onto the CTM reactions.
!  Reaction number JJ, named T\_REACT, uses Fast-JX's T\_FJX (including scaling
!  factor F\_FJX).
!\\
!\\
! !INTERFACE:
!
      SUBROUTINE RD_JS_JX( NUNIT, NAMFIL,    TITLEJX,
     &                     NJXX,  am_I_Root, Input_Opt, RC )
!
! !USES:
!
      USE Charpak_Mod,   ONLY : CStrip
      USE ErrCode_Mod
      USE Input_Opt_Mod, ONLY : OptInput
!
! !INPUT PARAMETERS:
!
      INTEGER,          INTENT(IN)                  :: NUNIT
      INTEGER,          INTENT(IN)                  :: NJXX
      CHARACTER(LEN=*), INTENT(IN)                  :: NAMFIL
      CHARACTER(LEN=6), INTENT(IN), DIMENSION(NJXX) :: TITLEJX
      LOGICAL,          INTENT(IN)                  :: am_I_Root
      TYPE(OptInput),   INTENT(IN)                  :: Input_Opt
!
! !OUTPUT PARAMETERS:
!
      INTEGER,          INTENT(OUT)                 :: RC
!
! !REMARKS:
!  Now flag special reactions that are to be adjusted for FlexChem later.
!
! !REVISION HISTORY:
!  28 Mar 2013 - S. D. Eastham - Copied from Fast-JX v7.0
!  31 Mar 2013 - S. D. Eastham - Modified to track number of branches
!  29 Mar 2016 - R. Yantosca   - Now flag rxn numbers for use in PHOTRATE_ADJ
!  27 Jun 2016 - M. Sulprizio  - Add RXN_NO2 flag for PARANOX
!  10 Mar 2017 - C. Keller     - Wrapped print out into am_I_Root statement
!  19 Dec 2017 - R. Yantosca   - Now return error code to calling routine
!  03 Jan 2018 - M. Sulprizio  - Replace UCX CPP switch with Input_Opt%LUCX
!EOP
!------------------------------------------------------------------------------
!BOC
!
! !LOCAL VARIABLES:
!
      ! Scalars
      INTEGER            :: J, JJ, K
      REAL(fp)           :: F_FJX

      ! Strings
      CHARACTER(LEN=6  ) :: T_FJX
      CHARACTER(LEN=50 ) :: T_REACT
      CHARACTER(LEN=50 ) :: TEXT
      CHARACTER(LEN=120) :: CLINE
      CHARACTER(LEN=255) :: ErrMsg, ThisLoc

      ! String arrays
      CHARACTER(LEN=6)   :: JMAP(JVN_)

      !=================================================================
      ! RD_JS_JX begins here!
      !=================================================================

      ! Initialize
      RC       = GC_SUCCESS
      ErrMsg   = ''
      ThisLoc  = ' -> at Rd_Js_Jx  (in module GeosCore/fast_jx_mod.F)'

! Read the FJX_j2j.dat file to map model specific J's onto fast-JX J's
! The chemistry code title describes fully the reaction (a50)
! Blank (unfilled) chemistry J's are unmapped
! The number NRATJ is the last JJ readin that is .le. JVN
!   include fractional quantum yield for the fast-JX J's

      JLABEL(:) = '------'
      JMAP(:)   = '------'
      JFACTA(:) = 0.e+0_fp

      open (NUNIT,file=NAMFIL,status='old',form='formatted')

       read (NUNIT,'(a)') CLINE
      IF ( am_I_Root ) THEN
         write(6,'(a)') CLINE
      ENDIF
      do J = 1,JVN_
       read (NUNIT,'(i4,1x,a50,4x,f5.3,2x,a6)') JJ,T_REACT,F_FJX,T_FJX
       if (JJ.gt.JVN_) goto 20
        JLABEL(JJ) = T_REACT
        JFACTA(JJ) = F_FJX
        JMAP(JJ) = T_FJX
        NRATJ = JJ
        ! SDE 03/31/13: Check number of branches
        ! Note that the order of the branches in
        ! globchem.dat must match the order in
        ! FJX_j2j.dat
        READ (T_REACT(1:10),"(a10)") RNAMES(JJ)
        RNAMES(JJ) = TRIM(RNAMES(JJ))
        BRANCH(JJ) = 1
        DO K=1,(JJ-1)
           IF (RNAMES(JJ) == RNAMES(K)) THEN
              BRANCH(JJ) = BRANCH(K) + 1
           ENDIF
        ENDDO
      enddo

 20   close(NUNIT)

c---Zero / Set index arrays that map Jvalue(j) onto rates
      do K = 1,NRATJ
         JIND(K) = 0
       do J = 1,NJXX
         T_FJX = TITLEJX(J)
        if (JMAP(K) .eq. TITLEJX(J)) then
         JIND(K)=J
        endif
       enddo
      enddo

      IF ( am_I_Root ) THEN
       write(6,'(a,i4,a)')'Photochemistry Scheme with',NRATJ,' J-values'
      ENDIF
      do K=1,NRATJ
         if (JMAP(K) .ne. '------' ) then
            J = JIND(K)
            IF ( am_I_Root ) THEN
               if (J.eq.0) then
         write(6,'(i5,1x,a50,f6.3,a,1x,a6)') K,JLABEL(K),JFACTA(K),
     &         ' no mapping onto fast-JX',JMAP(K)
               else
         write(6,'(i5,1x,a50,f6.3,a,i4,1x,a6)') K,JLABEL(K),JFACTA(K),
     &         ' mapped to FJX:',J,TITLEJX(J)
               endif
            ENDIF
         endif
      enddo

      !=================================================================
      ! Flag special reactions that will be later adjusted by
      ! routine PHOTRATE_ADJ (called from FlexChem)
      !=================================================================

      ! Loop over all photolysis reactions
      DO K = 1, NRATJ

         ! Strip all blanks from the reactants and products list
         TEXT = JLABEL(K)
         CALL CSTRIP( TEXT )

         WRITE(*,*) K, TRIM( TEXT )

         ! Look for certain reactions
         SELECT CASE( TRIM( TEXT ) )

            ! O2 + hv -> O + O
            CASE( 'O2PHOTONOO' )
               RXN_O2 = K

            ! O3 + hv -> O2 + O
            CASE( 'O3PHOTONO2O' )
               RXN_O3_1 = K

            ! O3 + hv -> O2 + O(1D)
            CASE( 'O3PHOTONO2O(1D)' )

               ! NOTE: There are 2 reactions of this form.  We shall save
               ! the first one that is encountered in RXN_O3_2a and the
               ! second one in RXN_O3_2b. (bmy, 3/29/16)
               IF ( RXN_O3_2a > 0 ) THEN
                  RXN_O3_2b = K
               ELSE
                  RXN_O3_2a = K
               ENDIF

            ! SO4 + hv -> SO2 + OH + OH
            CASE( 'SO4PHOTONSO2OHOH' )
               RXN_H2SO4 = K

            ! NO2 + hv -> NO + O
            CASE( 'NO2PHOTONNOO' )
               RXN_NO2 = K

            ! NO + hv -> N + O
            CASE( 'NOPHOTONNO' )
               RXN_NO = K

            ! NO3 + hv -> NO2 + O
            CASE( 'NO3PHOTONNO2O' )
               RXN_NO3 = K

            ! N2O + hv -> N2 + O
            CASE( 'N2OPHOTONN2O' )
               RXN_N2O = K

            ! NITs + hv -> HNO2
            CASE( 'NITsPHOTONHNO2' )
               RXN_JNITSa = K
!               WRITE(*,*) 'FOUND NITsPHOTONHNO2, ', K
            ! NITs + hv -> NO2
            CASE( 'NITsPHOTONNO2' )
               RXN_JNITSb = K
!               WRITE(*,*) 'FOUND NITsPHOTONNO2, ', K
            ! NIT + hv -> HNO2
            CASE( 'NITPHOTONHNO2' )
               RXN_JNITa = K
!               WRITE(*,*) 'FOUND NITPHOTONHNO2, ', K
            ! NIT + hv -> NO2
            CASE( 'NITPHOTONNO2' )
               RXN_JNITb = K
!               WRITE(*,*) 'FOUND NITPHOTONNO2, ', K
            ! HNO3 + hv = OH + NO2
            CASE( 'HNO3PHOTONNO2OH' )
               RXN_JHNO3 = K
!               WRITE(*,*) 'FOUND HNO3PHOTONNO2OH, ', K

            CASE DEFAULT
               ! Nothing
         END SELECT
      ENDDO

      !---------------------------------------------------------------------
      ! Error check the various rxn flags
      !---------------------------------------------------------------------
      IF ( RXN_O2 < 0 ) THEN
         ErrMsg = 'Could not find rxn O2 + hv -> O + O'
         CALL GC_Error( ErrMsg, RC, ThisLoc )
         RETURN
      ENDIF

      IF ( RXN_O3_1 < 0 ) THEN
         ErrMsg = 'Could not find rxn O3 + hv -> O2 + O'
         CALL GC_Error( ErrMsg, RC, ThisLoc )
         RETURN
      ENDIF

      IF ( RXN_O3_2a < 0 ) THEN
         ErrMsg = 'Could not find rxn O3 + hv -> O2 + O(1D) #1'
         CALL GC_Error( ErrMsg, RC, ThisLoc )
         RETURN
      ENDIF

      IF ( RXN_O3_2b  < 0 ) THEN
         ErrMsg = 'Could not find rxn O3 + hv -> O2 + O(1D) #2'
         CALL GC_Error( ErrMsg, RC, ThisLoc )
      ENDIF

      IF ( RXN_NO2 < 0 ) THEN
         ErrMsg = 'Could not find rxn NO2 + hv -> NO + O'
         CALL GC_Error( ErrMsg, RC, ThisLoc )
         RETURN
      ENDIF

      IF ( RXN_NO2 < 0 ) THEN
         ErrMsg = 'Could not find rxn NO2 + hv -> NO + O'
         CALL GC_Error( ErrMsg, RC, ThisLoc )
         RETURN
      ENDIF

      IF ( RXN_JNITSa < 0 ) THEN
         ErrMsg = 'Could not find rxn NITS + hv -> HNO2'
         CALL GC_Error( ErrMsg, RC, ThisLoc )
         RETURN
      ENDIF

      IF ( RXN_JNITSb < 0 ) THEN
         ErrMsg = 'Could not find rxn NITS + hv -> NO2'
         CALL GC_Error( ErrMsg, RC, ThisLoc )
         RETURN
      ENDIF

      IF ( RXN_JNITa < 0 ) THEN
         ErrMsg = 'Could not find rxn NIT + hv -> HNO2'
         CALL GC_Error( ErrMsg, RC, ThisLoc )
         RETURN
      ENDIF

      IF ( RXN_JNITb < 0 ) THEN
         ErrMsg = 'Could not find rxn NIT + hv -> NO2'
         CALL GC_Error( ErrMsg, RC, ThisLoc )
         RETURN
      ENDIF

      !---------------------------------------------------------------------
      ! These reactions are only defined for the UCX mechanism!
      !---------------------------------------------------------------------
      IF ( Input_Opt%LUCX ) THEN

         IF ( RXN_H2SO4  < 0 ) THEN
            ErrMsg = 'Could not find rxn SO4 + hv -> SO2 + OH + OH!'
            CALL GC_Error( ErrMsg, RC, ThisLoc )
            RETURN
         ENDIF

         IF ( RXN_NO3 < 0 ) THEN
            ErrMsg = 'Could not find rxn NO3 + hv -> NO2 + O'
            CALL GC_Error( ErrMsg, RC, ThisLoc )
            RETURN
         ENDIF

         IF ( RXN_NO < 0 ) THEN
            ErrMsg = 'Could not find rxn NO + hv -> O + N'
            CALL GC_Error( ErrMsg, RC, ThisLoc )
            RETURN
         ENDIF

         IF ( RXN_N2O < 0 ) THEN
            ErrMsg = 'Could not find rxn N2O + hv -> N2 + O(1D)'
            CALL GC_Error( ErrMsg, RC, ThisLoc )
            RETURN
         ENDIF

      ENDIF

      !------------------------------------
      ! Print out saved rxn flags
      !------------------------------------
      IF ( am_I_Root ) THEN
         WRITE( 6, 100 ) REPEAT( '=', 79 )
         WRITE( 6, 110 )
         WRITE( 6, 120 ) RXN_O2
         WRITE( 6, 130 ) RXN_O3_1
         WRITE( 6, 140 ) RXN_O3_2a
         WRITE( 6, 150 ) RXN_O3_2b
         WRITE( 6, 180 ) RXN_JNITSa
         WRITE( 6, 190 ) RXN_JNITSb
         WRITE( 6, 200 ) RXN_JNITa
         WRITE( 6, 210 ) RXN_JNITb
         IF ( Input_Opt%LUCX ) THEN
         WRITE( 6, 160 ) RXN_H2SO4
         ENDIF
         WRITE( 6, 170 ) RXN_NO2
         WRITE( 6, 100 ) REPEAT( '=', 79 )
      ENDIF

      ! FORMAT statements
 100  FORMAT( a                                                 )
 110  FORMAT( 'Photo rxn flags saved for use in PHOTRATE_ADJ:', / )
 120  FORMAT( 'RXN_O2    [ O2  + hv -> O + O         ]  =  ', i5 )
 130  FORMAT( 'RXN_O3_1  [ O3  + hv -> O2 + O        ]  =  ', i5 )
 140  FORMAT( 'RXN_O3_2a [ O3  + hv -> O2 + O(1D) #1 ]  =  ', i5 )
 150  FORMAT( 'RXN_O3_2b [ O3  + hv -> O2 + O(1D) #2 ]  =  ', i5 )
 160  FORMAT( 'RXN_H2SO4 [ SO4 + hv -> SO2 + OH + OH ]  =  ', i5 )
 170  FORMAT( 'RXN_NO2   [ NO2 + hv -> NO + O        ]  =  ', i5 )
<<<<<<< HEAD
=======
 180  FORMAT( 'RXN_JNITSa [ NITS + hv -> HNO2        ]  =  ', i5 )
 190  FORMAT( 'RXN_JNITSb [ NITS + hv -> NO2         ]  =  ', i5 )
 200  FORMAT( 'RXN_JNITa  [ NIT + hv -> HNO2         ]  =  ', i5 )
 210  FORMAT( 'RXN_JNITb  [ NIT + hv -> NO2          ]  =  ', i5 )
>>>>>>> 407dcd6d

      END SUBROUTINE RD_JS_JX
!EOC
!------------------------------------------------------------------------------
!                  GEOS-Chem Global Chemical Transport Model                  !
!------------------------------------------------------------------------------
!BOP
!
! !IROUTINE: solar_jx
!
! !DESCRIPTION: Subroutine SOLAR\_JX handles solar zenith angles.
!\\
!\\
! !INTERFACE:
!
      SUBROUTINE SOLAR_JX(NDAY,COSSZA,SZA,SOLFX)
!
! !USES:
!
      USE PhysConstants,ONLY : PI
!
! !INPUT PARAMETERS:
!
      REAL(fp), INTENT(IN) ::   COSSZA
      INTEGER, INTENT(IN) ::  NDAY
!
! !OUTPUT VARIABLES:
!
      REAL(fp), INTENT(OUT) ::  SZA,SOLFX
!
! !REMARKS:
!  ---------------------------------------------------------------------
!     NDAY   = integer day of the year (used for solar lat and declin)
!     SZA = solar zenith angle in degrees
!     COSSZA = U0 = cos(SZA)
!     SOLFX = Solar function
!  ---------------------------------------------------------------------
!
! !REVISION HISTORY:
!  28 Mar 2013 - S. D. Eastham - Adapted from Fast-JX v7.0
!  06 Jan 2016 - E. Lundgren   - Use global PI rather than local definition
!EOP
!------------------------------------------------------------------------------
!BOC
!
! !LOCAL VARIABLES:
!
      REAL(fp)  PI180

      !=================================================================
      ! SOLAR_JX begins here!
      !=================================================================

      PI180  = PI/180.e+0_fp
      SZA    = acos(MIN(MAX(COSSZA,-1._fp),1._fp))/PI180

      ! Offset used for GEOS-Chem slightly different
      !SOLFX  = 1.e+0_fp-(0.034e+0_fp*cos(dble(NDAY-186)*2.e+0_fp*PI/365.e+0_fp))
      SOLFX  = 1.e+0_fp-(0.034e+0_fp*cos(dble(NDAY-172)
     &       *2.e+0_fp*PI/365.e+0_fp))

      END SUBROUTINE SOLAR_JX
!EOC
!------------------------------------------------------------------------------
!                  GEOS-Chem Global Chemical Transport Model                  !
!------------------------------------------------------------------------------
!BOP
!
! !IROUTINE: photo_jx
!
! !DESCRIPTION: Subroutine PHOTO\_JX is the core subroutine of Fast-JX.
!    calc J's for a single column atmosphere (aka Indep Colm Atmos or ICA)
!    needs P, T, O3, clds, aersls; adds top-of-atmos layer from climatology
!    needs day-fo-year for sun distance, SZA (not lat or long)
!\\
!\\
! !INTERFACE:
!
      SUBROUTINE PHOTO_JX( U0,             REFLB,     P_COL,
     &                     T_COL,          O3_COL,    O3_TOMS,
     &                     AOD999,         ODAER_COL, ODMDUST_COL,
     &                     ODCLOUD_COL_IN, ILON,      ILAT,
     &                     YLAT,           DAY_OF_YR, MONTH,
     &                     DAY,            am_I_Root, Input_Opt,
     &                     State_Diag,     State_Grid, State_Met )
!
! !USES:
!
#if defined( BPCH_DIAG )
      USE CMN_DIAG_MOD,   ONLY : LD22, LD64, ND22, ND64
      USE DIAG_MOD,       ONLY : AD22, AD64, LTJV
#endif
      USE Input_Opt_Mod,  ONLY : OptInput
      USE State_Diag_Mod, ONLY : DgnState
      USE State_Grid_Mod, ONLY : GrdState
      USE State_Met_Mod,  ONLY : MetState
!
! !INPUT PARAMETERS:
!
      INTEGER,        INTENT(IN)                      :: ILON, ILAT
      INTEGER,        INTENT(IN)                      :: DAY_OF_YR
      INTEGER,        INTENT(IN)                      :: MONTH,DAY
      REAL(fp),       INTENT(IN)                      :: YLAT
      REAL(fp),       INTENT(IN)                      :: U0,REFLB
      REAL(fp),       INTENT(IN), DIMENSION(L1_+1   ) :: P_COL
      REAL(fp),       INTENT(IN), DIMENSION(L1_     ) :: T_COL
      REAL(fp),       INTENT(IN), DIMENSION(L1_     ) :: O3_COL
      REAL(fp),       INTENT(IN)                      :: O3_TOMS
      REAL(fp),       INTENT(IN), DIMENSION(L_,A_   ) :: ODAER_COL
      REAL(fp),       INTENT(IN), DIMENSION(L_,NDUST) :: ODMDUST_COL
      REAL(fp),       INTENT(IN), DIMENSION(L_      ) :: ODCLOUD_COL_IN
      LOGICAL,        INTENT(IN)                      :: AOD999
      LOGICAL,        INTENT(IN)                      :: am_I_Root
      TYPE(OptInput), INTENT(IN)                      :: Input_Opt
<<<<<<< HEAD
      TYPE(GrdState), INTENT(IN)                      :: State_Grid
      TYPE(MetState), INTENT(IN)                      :: State_Met
=======
>>>>>>> 407dcd6d
!
! !INPUT/OUTPUT PARAMETERS:
!
      TYPE(DgnState), INTENT(INOUT)                   :: State_Diag
!
! !REMARKS:
!
! !REVISION HISTORY:
!  28 Mar 2013 - S. D. Eastham - Copied from Fast-JX v7.0
!  05 Mar 2014 - R. Yantosca - Now only save ND64 with LD64 specified levels
!  26 Sep 2017 - M. Sulprizio- Add new halogen species to ND22 (L. Zhu)
!  04 Oct 2017 - E. Lundgren - Populate State_Diag J-Values array for nc diag
!  03 Jan 2018 - M. Sulprizio- Replace UCX CPP switch with Input_Opt%LUCX
!EOP
!------------------------------------------------------------------------------
!BOC
!
! !LOCAL VARIABLES:
!
c-----------------------------------------------------------------------
c---key LOCAL atmospheric data needed to solve plane-parallel J----
c-----these are dimensioned JXL_, and must have JXL_ .ge. State_Grid%NZ
      real(fp), dimension(JXL1_)      :: DDJ,OOJ
      real(fp), dimension(JXL1_+1)    :: PPJ,ZZJ
      integer,dimension(JXL2_+1)      :: JXTRA
      real(fp), dimension(W_)         :: FJTOP,FJBOT,FSBOT,FLXD0,RFL
      real(fp), dimension(JXL_, W_)   :: AVGF, FJFLX
      real(fp), dimension(JXL1_,W_)   :: DTAUX, FLXD
      real(fp), dimension(8,JXL1_,W_) :: POMEGAX

c---flux/heating arrays (along with FJFLX,FLXD,FLXD0)
      real(fp) :: ODABS,ODRAY
      real(fp) :: RFLECT
      real(fp) :: AMF2(2*JXL1_+1,2*JXL1_+1)

c------------key SCATTERING arrays for clouds+aerosols------------------
      real(fp) :: OD(5,JXL1_),SSA(5,JXL1_),SLEG(8,5,JXL1_)
      real(fp) :: OD600(JXL1_)

c------------key arrays AFTER solving for J's---------------------------
      real(fp) :: FFF(W_,JXL_),VALJ(X_)
      real(fp) :: VALJL(JXL_,X_) !2-D array of J_s returned by JRATET

      integer  :: L2EDGE, I,J,K,L,M,KMIE,IDXAER,IM
      INTEGER  :: KMIE2, IR
      real(fp) :: XQO3,XQO2,WAVE, TTTX
C-----------------------------------------------------------------------
      ! For compatibility with GEOS-Chem (SDE 03/30/13)
      REAL(fp) :: QSCALING,LOCALOD,LOCALSSA,SZA,SOLF
      REAL(fp) :: AERX_COL(A_,L1_) ! Accumulated aerosol array
      REAL(fp) :: ODCLOUD_COL(L_)
      REAL(fp) :: VALJXX(L_,JVN_)

      ! T_CLIM: Climatology data temperature (K)
      REAL(fp) :: T_CLIM(JXL1_)

      ! T_INPUT: Input temperature (K) with extra layer for compatibility
      REAL(fp) :: T_INPUT(JXL1_+1)

      ! AD64 diagnostics
      REAL(fp), DIMENSION(JXL1_) :: FDIRECT, FDIFFUSE

      ! Logical flags
      LOGICAL :: IS_HALOGENS

      !Maps the new LUT optics wavelengths on to
      !the 5 jv_spec_mie.dat wavelengths
      ! N.B. currently 200nm and 300nm data is the same in
      ! jv_spec_mie.dat, so we copy from new LUT 300nm for both
      INTEGER :: LUTIDX(5)
      LUTIDX = (/1,1,2,6,10/)

      !=================================================================
      ! PHOTO_JX begins here!
      !=================================================================

      if (State_Grid%NZ+1 .gt. JXL1_) then
        call EXITC(' PHOTO_JX: not enough levels in JX')
      endif

      ! Define logical flags for ND22
      IS_HALOGENS = ( id_CH2IBr > 0 .and. id_IBr   > 0 .and.
     &                id_CH2ICl > 0 .and. id_ICl   > 0 .and.
     &                id_I2     > 0 .and. id_HOI   > 0 .and.
     &                id_IO     > 0 .and. id_OIO   > 0 .and.
     &                id_INO    > 0 .and. id_IONO  > 0 .and.
     &                id_IONO2  > 0 .and. id_I2O2  > 0 .and.
     &                id_CH3I   > 0 .and. id_CH2I2 > 0 .and.
     &                id_I2O4   > 0 .and. id_I2O3  > 0 )

      ! Copy cloud OD data to a variable array
      DO L=1,L_
         ODCLOUD_COL(L) = ODCLOUD_COL_IN(L)
      ENDDO

      ! Input conversion (SDE 03/29/13)
      ! Calculate solar zenith angle (degrees)
      CALL SOLAR_JX(DAY_OF_YR,U0,SZA,SOLF)

      L2EDGE = L_ + L_ + 2
      FFF(:,:) = 0.e+0_fp

c---check for dark conditions SZA > 98.0 deg => tan ht = 63 km
c                        or         99.0                 80 km
      if (SZA .gt. 98.e+0_fp) goto 99

      ! Use GEOS-Chem methodology to set vertical profiles of:
      ! Pressure      (PPJ)    [hPa]
      ! Temperature   (T_CLIm) [K]
      ! Path density  (DDJ)    [# molec/cm2]
      ! New methodology for:
      ! Ozone density (OOJ)    [# O3 molec/cm2]
      CALL SET_PROF (YLAT,        MONTH,     DAY,
     &               T_COL,       P_COL,     ODCLOUD_COL,
     &               ODMDUST_COL, ODAER_COL, O3_COL,
     &               O3_TOMS,     AERX_COL,  T_CLIM,
     &               OOJ,         ZZJ,       DDJ,
     &               Input_Opt,   State_Grid )

      ! Fill out PPJ and TTJ with CTM data to replace fixed climatology
      DO L=1,L1_
         PPJ(L) = P_COL(L)
         T_INPUT(L) = T_COL(L)
      ENDDO

      ! Ensure TOA pressure is zero
      PPJ(L1_+1) = 0.e+0_fp
      T_INPUT(L1_+1) = T_CLIM(L1_)

c---calculate spherical weighting functions (AMF: Air Mass Factor)
        RFLECT = REFLB

C-----------------------------------------------------------------------
      call SPHERE2 (U0,ZZJ,AMF2,L1_,JXL1_)
C-----------------------------------------------------------------------

!-----------------------------------------------------------------------
! Modification for GEOS-Chem: Optical depths are calculated at a single
! wavelength for GEOS-Chem, so we perform scaling in this routine.
! elsewhere.
! (SDE 03/31/13)
!-----------------------------------------------------------------------
c---calculate the optical properties (opt-depth, single-scat-alb, phase-fn(1:8))
c---  at the 5 std wavelengths 200-300-400-600-999 nm for cloud+aerosols
      do L = 1,L1_
       OD600(L) = 0.e+0_fp
       ! ODs stored with fine-grain (DTAUX) and coarse (OD)
       do K=1,W_
         DTAUX(L,K) = 0.e+0_fp
       enddo
       do K=1,5
         OD(K,L)  = 0.e+0_fp
         SSA(K,L) = 0.e+0_fp
        do I=1,8
         SLEG(I,K,L) = 0.e+0_fp
        enddo
       enddo
      enddo

       ! Clunky fix to accomodate RRTMG and UCX (DAR 01/2015)
       ! Using a combination of old optics LUT format and
       ! new optics format (greater spectral resolution and range
       ! for RRTMG). Clouds, non-species aerosols and strat aerosols
       ! are not incorporated into the new LUT so must still use the
       ! old LUT for these.

       ! Don't bother on extraneous level - leave as zero
       do L = 1,L_
          DO KMIE=1,5
             ! Clouds and non-species aerosols
             DO M=1,3
                IF (AERX_COL(M,L).gt.0e+0_fp) THEN
                   IDXAER=MIEDX(M)
                   ! Cloud (600 nm scaling)
                   QSCALING = QAA(KMIE,IDXAER)/QAA(4,IDXAER)
                   LOCALOD = QSCALING*AERX_COL(M,L)
                   LOCALSSA = SAA(KMIE,IDXAER)*LOCALOD
                   OD(KMIE,L) = OD(KMIE,L) + LOCALOD
                   SSA(KMIE,L)= SSA(KMIE,L) + LOCALSSA
                   DO I=1,8
                      SLEG(I,KMIE,L) = SLEG(I,KMIE,L) +
     &                            (PAA(I,KMIE,IDXAER)*LOCALSSA)
                   ENDDO ! I (Phase function)
                ENDIF
             ENDDO ! M (Aerosol)
             !transpose wavelength indices from the mie LUT
             !to the new speciated LUT
             KMIE2=LUTIDX(KMIE)

             IF ( Input_Opt%LUCX ) THEN

                ! Strat aerosols for UCX simulations
                IM=10+(NRHAER*NRH)+1
                DO M=IM,IM+1
                   IDXAER=M-IM+6 !6-STS, 7-NAT

                   IF (AERX_COL(M,L).gt.0d0) THEN

                      IF (AOD999) THEN
                         ! Aerosol/dust (999 nm scaling)
                         ! Fixed to dry radius
                         QSCALING = QQAA(KMIE2,1,IDXAER)/
     &                              QQAA(10,1,IDXAER)
                      ELSE
                         ! Aerosol/dust (550 nm scaling)
                         QSCALING = QQAA(KMIE2,1,IDXAER)/
     &                              QQAA(5,1,IDXAER)
                      ENDIF
                      LOCALOD    = QSCALING*AERX_COL(M,L)
                      LOCALSSA   = SSAA(KMIE2,1,IDXAER)*LOCALOD
                      OD(KMIE,L) = OD(KMIE,L) + LOCALOD
                      SSA(KMIE,L)= SSA(KMIE,L) + LOCALSSA
                      DO I=1,8
                         SLEG(I,KMIE,L) = SLEG(I,KMIE,L) +
     &                                    (PAA(I,KMIE,IDXAER)*LOCALSSA)
                      ENDDO     ! I (Phase function)
                   ENDIF
                ENDDO           ! M (Aerosol)

             ENDIF ! LUCX

             ! Mineral dust (from new optics LUT)
             DO M=4,10
                IF (AERX_COL(M,L).gt.0d0) THEN
                   IDXAER=NSPAA !dust is last in LUT (6, or 8 if UCX=y)
                   IR=M-3
                   IF (AOD999) THEN
                      QSCALING = QQAA(KMIE2,IR,IDXAER)/
     &                           QQAA(10,IR,IDXAER) !1000nm in new .dat
                   ELSE
                      ! Aerosol/dust (550 nm scaling)
                      QSCALING = QQAA(KMIE2,IR,IDXAER)/
     &                           QQAA(5,IR,IDXAER)  !550nm in new .dat
                   ENDIF
                   LOCALOD = QSCALING*AERX_COL(M,L)
                   LOCALSSA = SSAA(KMIE2,IR,IDXAER)*LOCALOD
                   OD(KMIE,L) = OD(KMIE,L) + LOCALOD
                   SSA(KMIE,L)= SSA(KMIE,L) + LOCALSSA
                   DO I=1,8
                      SLEG(I,KMIE,L) = SLEG(I,KMIE,L) +
     &                            (PHAA(KMIE2,IR,IDXAER,I)*LOCALSSA)
                   ENDDO ! I (Phase function)
                ENDIF
             ENDDO ! M (Aerosol)

             ! Other aerosol (from new optics LUT)
             DO M=1,5
                DO IR=1,5
                  IDXAER=10+(M-1)*NRH+IR
                  IF (AERX_COL(IDXAER,L).gt.0d0) THEN
                   IF (AOD999) THEN
                      QSCALING = QQAA(KMIE2,IR,M)/
     &                           QQAA(10,IR,M) !1000nm in new .dat
                   ELSE
                      ! Aerosol/dust (550 nm scaling)
                      QSCALING = QQAA(KMIE2,IR,M)/
     &                           QQAA(5,IR,M)  !550nm in new .dat
                   ENDIF
                   LOCALOD = QSCALING*AERX_COL(IDXAER,L)
                   LOCALSSA = SSAA(KMIE2,IR,M)*LOCALOD
                   OD(KMIE,L) = OD(KMIE,L) + LOCALOD
                   SSA(KMIE,L)= SSA(KMIE,L) + LOCALSSA
                   DO I=1,8
                      SLEG(I,KMIE,L) = SLEG(I,KMIE,L) +
     &                            (PHAA(KMIE2,IR,M,I)*LOCALSSA)
                   ENDDO ! I (Phase function)
                  ENDIF
                ENDDO    ! IR (RH bins)
             ENDDO ! M (Aerosol)
          ENDDO ! KMIE (Mie scattering wavelength bin)

          ! Normalize
          DO KMIE=1,5
             IF (OD(KMIE,L).gt.0.e+0_fp) THEN
                SSA(KMIE,L) = SSA(KMIE,L)/OD(KMIE,L)
                DO I=1,8
                   SLEG(I,KMIE,L) = SLEG(I,KMIE,L)/OD(KMIE,L)
                ENDDO
             ENDIF
          ENDDO
          ! Retrieve 600 nm OD to determine added layers
          OD600(L) = OD(4,L)
       ENDDO ! L (Layer)

c---when combining with Rayleigh and O2-O3 abs, remember the SSA and
c---  phase fn SLEG are weighted by OD and OD*SSA, respectively.
c---Given the aerosol+cloud OD/layer in visible (600 nm) calculate how to add
C       additonal levels at top of clouds (now uses log spacing)
C-----------------------------------------------------------------------
      call EXTRAL(Input_Opt,OD600,L1_,L2EDGE,N_,JXTRA,ILON,ILAT)
C-----------------------------------------------------------------------

c---set surface reflectance
        RFL(:) = max(0.e+0_fp,min(1.e+0_fp,RFLECT))

c-----------------------------------------------------------------------
C---Loop over all wavelength bins to calc mean actinic flux AVGF(L)
c-----------------------------------------------------------------------

      do K = 1,W_

        WAVE = WL(K)
C---Pick nearest Mie wavelength to get scattering properites------------
                               KMIE=1  ! use 200 nm prop for <255 nm
        if( WAVE .gt. 255.e+0_fp ) KMIE=2  ! use 300 nm prop for 255-355 nm
        if( WAVE .gt. 355.e+0_fp ) KMIE=3  ! use 400 nm prop for 355-500 nm
        if( WAVE .gt. 500.e+0_fp ) KMIE=4
        if( WAVE .gt. 800.e+0_fp ) KMIE=5

c---Combine: Rayleigh scatters & O2 & O3 absorbers to get optical properties
c---values at L1_=L_+1 are a pseudo/climatol layer above the top CTM layer (L_)
        do L = 1,L1_
         TTTX     = T_CLIM(L) ! Following GEOS-Chem v9-1-3
         call X_interp (TTTX,XQO2, TQQ(1,1),QO2(K,1), TQQ(2,1),QO2(K,2),
     &         TQQ(3,1),QO2(K,3), LQQ(1))
         call X_interp (TTTX,XQO3, TQQ(1,2),QO3(K,1), TQQ(2,2),QO3(K,2),
     &         TQQ(3,2),QO3(K,3), LQQ(2))
         ODABS = XQO3*OOJ(L) + XQO2*DDJ(L)*0.20948e+0_fp
         ODRAY = DDJ(L)*QRAYL(K)

         DTAUX(L,K) = OD(KMIE,L) + ODABS + ODRAY

         ! Aerosols + clouds + O2 + O3
         do I=1,8
           POMEGAX(I,L,K) = SLEG(I,KMIE,L)*OD(KMIE,L)
         enddo
         ! Add Rayleigh scattering effects
         ! Only non-zero for 1st and 3rd phase functions
         POMEGAX(1,L,K) = POMEGAX(1,L,K) + 1.0e+0_fp*ODRAY
         POMEGAX(3,L,K) = POMEGAX(3,L,K) + 0.5e+0_fp*ODRAY
         ! Normalize
         do I=1,8
           POMEGAX(I,L,K) = POMEGAX(I,L,K)/DTAUX(L,K)
         enddo
        enddo
      enddo
C-----------------------------------------------------------------------
      call OPMIE (DTAUX,POMEGAX,U0,RFL,AMF2,JXTRA,
     &        AVGF,FJTOP,FJBOT,FSBOT,FJFLX,FLXD,FLXD0,State_Grid%NZ)

!C-----------------------------------------------------------------------

      do K = 1,W_

        do L = 1,L_
           FFF(K,L) = FFF(K,L) + SOLF*FL(K)*AVGF(L,K)
        enddo

      enddo

      ! Calculate photolysis rates
      call JRATET(PPJ,T_INPUT,FFF, VALJXX,L_,State_Grid%MaxChemLev,NJX)

      ! Fill out common-block array of J-rates
      DO L=1,State_Grid%MaxChemLev
         DO J=1,NRATJ
            IF (JIND(J).gt.0) THEN
               ZPJ(L,J,ILON,ILAT) = VALJXX(L,JIND(J))*JFACTA(J)
            ELSE
               ZPJ(L,J,ILON,ILAT) = 0.e+0_fp
            ENDIF
         ENDDO
      ENDDO

      ! Set J-rates outside the chemgrid to zero
      IF (State_Grid%MaxChemLev.lt.L_) THEN
         DO L=State_Grid%MaxChemLev+1,L_
            DO J=1,NRATJ
               ZPJ(L,J,ILON,ILAT) = 0.e+0_fp
            ENDDO
         ENDDO
      ENDIF

#if defined( BPCH_DIAG )
      !=================================================================
      ! ND64 (bpch) diagnostic
      !
      ! UV radiative fluxes (direct, diffuse, net) [W/m2]
      !
      ! New diagnostic (SDE 2013-10-25)
      ! Use it to calculate fluxes for output if necessary
      !=================================================================
      IF ( ND64 > 0 .and. L <= LD64 ) THEN
         ! Get net direct and net diffuse fluxes separately
         ! Order:
         !    1 - Net flux
         !    2 - Direct flux
         !    3 - Diffuse flux
         ! Convention: -ve is downwards
         DO K=1,W_
            ! Direct flux at the bottom
            FDIRECT(:) = 0.0
            FDIFFUSE(:) = 0.0
            FDIRECT(1) = FSBOT(K)
            FDIFFUSE(1) = FJBOT(K)
            DO L=2,LD64
               FDIRECT(L) = FDIRECT(L-1) + FLXD(L-1,K)
               FDIFFUSE(L) = FJFLX(L-1,K)
            ENDDO
            DO L=1,L1_
               AD64(ILON,ILAT,L,K,1) = AD64(ILON,ILAT,L,K,1) +
     &            ((FDIRECT(L)+FDIFFUSE(L))*SOLF*FL(K)*UVXFACTOR(K))
               AD64(ILON,ILAT,L,K,2) = AD64(ILON,ILAT,L,K,2) +
     &            (FDIRECT(L)*SOLF*FL(K)*UVXFACTOR(K))
               AD64(ILON,ILAT,L,K,3) = AD64(ILON,ILAT,L,K,3) +
     &            (FDIFFUSE(L)*SOLF*FL(K)*UVXFACTOR(K))
            ENDDO
         ENDDO
      ENDIF

      !=================================================================
      ! ND22 (bpch) diagnostic
      !
      ! Archive photolysis rates [s-1] for each species
      ! summed over all reaction branches
      !
      ! NOTE: Special handling for some reactions is done in
      ! routine PHOTRATE_ADJ, which is called in DO_FLEXCHEM.
      !=================================================================
      IF ( ND22 > 0 ) THEN

         ! Save J-values for 2PM diagnostic boxes
         IF ( LTJV(ILON,ILAT) > 0 ) THEN

            DO L = 1, LD22
               ! AD22 IDs 5, 6, and 15 (J-values for O3 and O2)
               ! are handled in routine PHOTRATE_ADJ
               ! Hardcode ZPJ indices based on valued from FJX_j2j.dat
               ! for now (mps, 3/15/16)
<<<<<<< HEAD
               !
               ! NOTE: Updated to remove duplicate ClNO2 entry #101,
               ! This reduces the # of photolyzed species from 130 to 129.
               ! Entries 102-130 are now renumbered as 101-129.
               ! (bmy, 4/10/19)
=======
               ! TMS (18/10/10) - IDs 77, 78 (JNIT, JNITs)
               ! also handled in routine PHOTRATE_ADJ
>>>>>>> 407dcd6d
               AD22(ILON,ILAT,L, 1) = AD22(ILON,ILAT,L, 1) +  ! JNO2
     &                                ZPJ(L,11,ILON,ILAT)
               AD22(ILON,ILAT,L, 2) = AD22(ILON,ILAT,L, 2) +  ! JHNO3
     &                                ZPJ(L,16,ILON,ILAT)
               AD22(ILON,ILAT,L, 3) = AD22(ILON,ILAT,L, 3) +  ! JH2O2
     &                                ZPJ(L, 9,ILON,ILAT)
               AD22(ILON,ILAT,L, 4) = AD22(ILON,ILAT,L, 4) +  ! JCH2O
     &                                ZPJ(L, 7,ILON,ILAT)  +
     &                                ZPJ(L, 8,ILON,ILAT)
               AD22(ILON,ILAT,L, 7) = AD22(ILON,ILAT,L, 7) +  ! JGLYX
     &                                ZPJ(L,72,ILON,ILAT)  +
     &                                ZPJ(L,73,ILON,ILAT)  +
     &                                ZPJ(L,74,ILON,ILAT)
               AD22(ILON,ILAT,L, 8) = AD22(ILON,ILAT,L, 8) +  ! JMGLY
     &                                ZPJ(L,71,ILON,ILAT)
               AD22(ILON,ILAT,L, 9) = AD22(ILON,ILAT,L, 9) +  ! JBrO
     &                                ZPJ(L,28,ILON,ILAT)
               AD22(ILON,ILAT,L,10) = AD22(ILON,ILAT,L,10) +  ! JHOBr
     &                                ZPJ(L,32,ILON,ILAT)
               AD22(ILON,ILAT,L,11) = AD22(ILON,ILAT,L,11) +  ! JBrNO2
     &                                ZPJ(L,31,ILON,ILAT)
               AD22(ILON,ILAT,L,12) = AD22(ILON,ILAT,L,12) +  ! JBrNO3
     &                                ZPJ(L,29,ILON,ILAT)  +
     &                                ZPJ(L,30,ILON,ILAT)
               AD22(ILON,ILAT,L,13) = AD22(ILON,ILAT,L,13) +  ! JCHBr3
     &                                ZPJ(L,56,ILON,ILAT)
               AD22(ILON,ILAT,L,14) = AD22(ILON,ILAT,L,14) +  ! JBr2
     &                                ZPJ(L,23,ILON,ILAT)
               AD22(ILON,ILAT,L,16) = AD22(ILON,ILAT,L,16) +  ! JN2O
     &                                ZPJ(L,36,ILON,ILAT)
               AD22(ILON,ILAT,L,17) = AD22(ILON,ILAT,L,17) +  ! JNO
     &                                ZPJ(L, 6,ILON,ILAT)
               AD22(ILON,ILAT,L,18) = AD22(ILON,ILAT,L,18) +  ! JNO3
     &                                ZPJ(L,12,ILON,ILAT)  +
     &                                ZPJ(L,13,ILON,ILAT)
               AD22(ILON,ILAT,L,19) = AD22(ILON,ILAT,L,19) +  ! JCFC11
     &                                ZPJ(L,37,ILON,ILAT)
               AD22(ILON,ILAT,L,20) = AD22(ILON,ILAT,L,20) +  ! JCFC12
     &                                ZPJ(L,38,ILON,ILAT)
               AD22(ILON,ILAT,L,21) = AD22(ILON,ILAT,L,21) +  ! JCCl4
     &                                ZPJ(L,42,ILON,ILAT)
               AD22(ILON,ILAT,L,22) = AD22(ILON,ILAT,L,22) +  ! JCH3Cl
     &                                ZPJ(L,43,ILON,ILAT)
               AD22(ILON,ILAT,L,23) = AD22(ILON,ILAT,L,23) +  ! JACET
     &                                ZPJ(L,76,ILON,ILAT)  +
     &                                ZPJ(L,77,ILON,ILAT)
               AD22(ILON,ILAT,L,24) = AD22(ILON,ILAT,L,24) +  ! JALD2
     &                                ZPJ(L,61,ILON,ILAT)  +
     &                                ZPJ(L,62,ILON,ILAT)
               AD22(ILON,ILAT,L,25) = AD22(ILON,ILAT,L,25) +  ! JMVK
     &                                ZPJ(L,63,ILON,ILAT)  +
     &                                ZPJ(L,64,ILON,ILAT)  +
     &                                ZPJ(L,65,ILON,ILAT)
               AD22(ILON,ILAT,L,26) = AD22(ILON,ILAT,L,26) +  ! JMACR
     &                                ZPJ(L,66,ILON,ILAT)  +
     &                                ZPJ(L,67,ILON,ILAT)
               AD22(ILON,ILAT,L,27) = AD22(ILON,ILAT,L,27) +  ! JHAC
     &                                ZPJ(L,75,ILON,ILAT)
               AD22(ILON,ILAT,L,28) = AD22(ILON,ILAT,L,28) +  ! JGLYC
     &                                ZPJ(L,68,ILON,ILAT)
               AD22(ILON,ILAT,L,29) = AD22(ILON,ILAT,L,29) +  ! JPIP
     &                                ZPJ(L,105,ILON,ILAT)
               AD22(ILON,ILAT,L,30) = AD22(ILON,ILAT,L,30) +  ! JIPMN
     &                                ZPJ(L,106,ILON,ILAT)
               AD22(ILON,ILAT,L,31) = AD22(ILON,ILAT,L,31) +  ! JETHLN
     &                                ZPJ(L,107,ILON,ILAT)
               AD22(ILON,ILAT,L,32) = AD22(ILON,ILAT,L,32) +  ! JDHDC
     &                                ZPJ(L,108,ILON,ILAT)
               AD22(ILON,ILAT,L,33) = AD22(ILON,ILAT,L,33) +  ! JHPALD
     &                                ZPJ(L,109,ILON,ILAT)
               AD22(ILON,ILAT,L,34) = AD22(ILON,ILAT,L,34) +  ! JISN1
     &                                ZPJ(L,110,ILON,ILAT)
               AD22(ILON,ILAT,L,35) = AD22(ILON,ILAT,L,35) +  ! JMONITS
     &                                ZPJ(L,111,ILON,ILAT)
               AD22(ILON,ILAT,L,36) = AD22(ILON,ILAT,L,36) +  ! JMONITU
     &                                ZPJ(L,112,ILON,ILAT)
               AD22(ILON,ILAT,L,37) = AD22(ILON,ILAT,L,37) +  ! JHONIT
<<<<<<< HEAD
     &                                ZPJ(L,113,ILON,ILAT)
               ! lei, 05/15/17 - added new halogen species below 
=======
     &                                ZPJ(L,114,ILON,ILAT)
               ! lei, 05/15/17 - added new halogen species below
>>>>>>> 407dcd6d
               IF ( IS_HALOGENS ) THEN
               AD22(ILON,ILAT,L,38) = AD22(ILON,ILAT,L,38) +  ! JCH3Br
     &                                ZPJ(L,50,ILON,ILAT)
               AD22(ILON,ILAT,L,39) = AD22(ILON,ILAT,L,39) +  ! JBrCl
     &                                ZPJ(L,33,ILON,ILAT)
               AD22(ILON,ILAT,L,40) = AD22(ILON,ILAT,L,40) +  ! JCH2Br2
     &                                ZPJ(L,55,ILON,ILAT)
               AD22(ILON,ILAT,L,41) = AD22(ILON,ILAT,L,41) +  ! JCH2IBr
     &                                ZPJ(L,125,ILON,ILAT)
               AD22(ILON,ILAT,L,42) = AD22(ILON,ILAT,L,42) +  ! JIBr
     &                                ZPJ(L,128,ILON,ILAT)
               AD22(ILON,ILAT,L,43) = AD22(ILON,ILAT,L,43) +  ! JCl2
     &                                ZPJ(L,22,ILON,ILAT)
               AD22(ILON,ILAT,L,44) = AD22(ILON,ILAT,L,44) +  ! JClO
     &                                ZPJ(L,27,ILON,ILAT)
               AD22(ILON,ILAT,L,45) = AD22(ILON,ILAT,L,45) +  ! JOClO
     &                                ZPJ(L,25,ILON,ILAT)
               AD22(ILON,ILAT,L,46) = AD22(ILON,ILAT,L,46) +  ! JCl2O2
     &                                ZPJ(L,26,ILON,ILAT)
               AD22(ILON,ILAT,L,47) = AD22(ILON,ILAT,L,47) +  ! JClNO2
     &                                ZPJ(L,21,ILON,ILAT)
               AD22(ILON,ILAT,L,48) = AD22(ILON,ILAT,L,48) +  ! JClNO3
     &                                ZPJ(L,19,ILON,ILAT)  +
     &                                ZPJ(L,20,ILON,ILAT)
               AD22(ILON,ILAT,L,49) = AD22(ILON,ILAT,L,49) +  ! JHOCl
     &                                ZPJ(L,24,ILON,ILAT)
               AD22(ILON,ILAT,L,50) = AD22(ILON,ILAT,L,50) +  ! JCH3CCl3
     &                                ZPJ(L,44,ILON,ILAT)
               AD22(ILON,ILAT,L,51) = AD22(ILON,ILAT,L,51) +  ! JCFC113
     &                                ZPJ(L,39,ILON,ILAT)
               AD22(ILON,ILAT,L,52) = AD22(ILON,ILAT,L,52) +  ! JCFC114
     &                                ZPJ(L,40,ILON,ILAT)
               AD22(ILON,ILAT,L,53) = AD22(ILON,ILAT,L,53) +  ! JCFC115
     &                                ZPJ(L,41,ILON,ILAT)
               AD22(ILON,ILAT,L,54) = AD22(ILON,ILAT,L,54) +  ! JHCFC123
     &                                ZPJ(L,47,ILON,ILAT)
               AD22(ILON,ILAT,L,55) = AD22(ILON,ILAT,L,55) +  ! JHCFC141b
     &                                ZPJ(L,48,ILON,ILAT)
               AD22(ILON,ILAT,L,56) = AD22(ILON,ILAT,L,56) +  ! JHCFC142b
     &                                ZPJ(L,49,ILON,ILAT)
               AD22(ILON,ILAT,L,57) = AD22(ILON,ILAT,L,57) +  ! JHCFC22
     &                                ZPJ(L,46,ILON,ILAT)
               AD22(ILON,ILAT,L,58) = AD22(ILON,ILAT,L,58) +  ! JH1211
     &                                ZPJ(L,51,ILON,ILAT)
               AD22(ILON,ILAT,L,59) = AD22(ILON,ILAT,L,59) +  ! JClOO
     &                                ZPJ(L,101,ILON,ILAT)
               AD22(ILON,ILAT,L,60) = AD22(ILON,ILAT,L,60) +  ! JCH2Cl2
     &                                ZPJ(L,45,ILON,ILAT)
               AD22(ILON,ILAT,L,61) = AD22(ILON,ILAT,L,61) +  ! JCH2ICl
     &                                ZPJ(L,124,ILON,ILAT)
               AD22(ILON,ILAT,L,62) = AD22(ILON,ILAT,L,62) +  ! JICl
     &                                ZPJ(L,129,ILON,ILAT)
               AD22(ILON,ILAT,L,63) = AD22(ILON,ILAT,L,63) +  ! JI2
     &                                ZPJ(L,114,ILON,ILAT)
               AD22(ILON,ILAT,L,64) = AD22(ILON,ILAT,L,64) +  ! JHOI
     &                                ZPJ(L,115,ILON,ILAT)
               AD22(ILON,ILAT,L,65) = AD22(ILON,ILAT,L,65) +  ! JIO
     &                                ZPJ(L,116,ILON,ILAT)
               AD22(ILON,ILAT,L,66) = AD22(ILON,ILAT,L,66) +  ! JOIO
     &                                ZPJ(L,117,ILON,ILAT)
               AD22(ILON,ILAT,L,67) = AD22(ILON,ILAT,L,67) +  ! JINO
     &                                ZPJ(L,118,ILON,ILAT)
               AD22(ILON,ILAT,L,68) = AD22(ILON,ILAT,L,68) +  ! JIONO
     &                                ZPJ(L,119,ILON,ILAT)
               AD22(ILON,ILAT,L,69) = AD22(ILON,ILAT,L,69) +  ! JIONO2
     &                                ZPJ(L,120,ILON,ILAT)
               AD22(ILON,ILAT,L,70) = AD22(ILON,ILAT,L,70) +  ! JI2O2
     &                                ZPJ(L,121,ILON,ILAT)
               AD22(ILON,ILAT,L,71) = AD22(ILON,ILAT,L,71) +  ! JCH3I
     &                                ZPJ(L,122,ILON,ILAT)
               AD22(ILON,ILAT,L,72) = AD22(ILON,ILAT,L,72) +  ! JCH2I2
     &                                ZPJ(L,123,ILON,ILAT)
               AD22(ILON,ILAT,L,73) = AD22(ILON,ILAT,L,73) +  ! JI2O4
     &                                ZPJ(L,126,ILON,ILAT)
               AD22(ILON,ILAT,L,74) = AD22(ILON,ILAT,L,74) +  ! JI2O3
     &                                ZPJ(L,127,ILON,ILAT)
               AD22(ILON,ILAT,L,75) = AD22(ILON,ILAT,L,75) +  ! JH1301
     &                                ZPJ(L,53,ILON,ILAT)
               AD22(ILON,ILAT,L,76) = AD22(ILON,ILAT,L,76) +  ! JH2402
     &                                ZPJ(L,54,ILON,ILAT)
               ENDIF ! IS_HALOGENS
            ENDDO

         ENDIF

      ENDIF
#endif

!%%%%%%%%%%%%%%%%%%%%%%%%%%%%%%%%%%%%%%%%%%%%%%%%%%%%%%%%%%%%%%%%%%%%%%%%%%%%%
!%%% COMMENT OUT FAST-J DIAGNOSTICS FOR NOW (bmy, 3/5/14)
!%%% LEAVE CODE HERE SO THAT IT CAN BE RESTORED
!      !---------------------------------------------------------------
!      ! Majority of heating code ignored by GEOS-Chem
!      ! Everything from here until statement number 99 is ignored
!      ! (SDE 03/31/13)
!      !---------------------------------------------------------------
!      IF (LFJXDIAG) THEN
!         DO K=1,W_
!c----direct(DIR) and diffuse(FLX) fluxes at top(UP) (solar = negative by convention)
!c----     also at bottom (DN), does not include diffuse reflected flux.
!            FLXUP(K) =  FJTOP(K)
!            DIRUP(K) = -FLXD0(K)
!            FLXDN(K) = -FJBOT(K)
!            DIRDN(K) = -FSBOT(K)
!
!            FREFI = FREFI + SOLF*FL(K)*FLXD0(K)/WL(K)
!            FREFL = FREFL + SOLF*FL(K)*FJTOP(K)/WL(K)
!            FREFS = FREFS + SOLF*FL(K)/WL(K)
!
!c---for each wavelength calculate the flux budget/heating rates:
!c  FLXD(L) = direct flux deposited in layer L  [approx = MU0*(F(L+1) -F(L))]
!c            but for spherical atmosphere!
!c  FJFLX(L) = diffuse flux across top of layer L
!
!c---calculate divergence of diffuse flux in each CTM layer (& t-o-a)
!c---     need special fix at top and bottom:
!c---FABOT = total abs at L.B. &  FXBOT = net diffusive flux at L.B.
!            FABOT = (1.e+0_fp-RFL(K))*(FJBOT(K)+FSBOT(K))
!            FXBOT = -FJBOT(K) + RFL(K)*(FJBOT(K)+FSBOT(K))
!            FLXJ(1) = FJFLX(1,K) - FXBOT
!            do L=2,LU
!               FLXJ(L) = FJFLX(L,K) - FJFLX(L-1,K)
!            enddo
!            FLXJ(LU+1) = FJTOP(K) - FJFLX(LU,K)
!c---calculate net flux deposited in each CTM layer (direct & diffuse):
!            FFX0 = 0.e+0_fp
!            do L=1,L1U
!               FFX(K,L) = FLXD(L,K) - FLXJ(L)
!               FFX0 = FFX0 + FFX(K,L)
!            enddo
!
!c  NB: the radiation level ABOVE the top CTM level is included in these budgets
!c      these are the flux budget/heating terms for the column:
!c  FFXNET(K,1) = FLXD0        direct(solar) flux dep into atmos (spherical)
!c  FFXNET(K,2) = FSBOT        direct(solar) flux dep onto LB (surface)
!c  FFXNET(K,3) = FLXD0+FSBOT  TOTAL solar into atmopshere+surface
!c  FFXNET(K,4) = FJTOP        diffuse flux leaving top-of-atmos
!c  FFXNET(K,5) = FFX0         diffuse flux absorbed in atmos
!c  FFXNET(K,6) = FABOT        total (dir+dif) absorbed at LB (surface)
!c       these are surface fluxes to compare direct vs. diffuse:
!c  FFXNET(K,7) = FSBOT        direct flux dep onto LB (surface) - for srf diags
!c  FFXNET(K,8) = FJBOT        diffuse flux dep onto LB (surface)
!
!            FFXNET(K,1) = FLXD0(K)
!            FFXNET(K,2) = FSBOT(K)
!            FFXNET(K,3) = FLXD0(K) + FSBOT(K)
!            FFXNET(K,4) = FJTOP(K)
!            FFXNET(K,5) = FFX0
!            FFXNET(K,6) = FABOT
!            FFXNET(K,7) = FSBOT(K)
!            FFXNET(K,8) = FJBOT(K)
!
!c-----------------------------------------------------------------------
!         enddo       ! end loop over wavelength K
!c-----------------------------------------------------------------------
!         FREFL = FREFL/FREFS      !calculate reflected flux (energy weighted)
!         FREFI = FREFI/FREFS
!
!c---NB UVB = 280-320 = bins 12:15, UVA = 320-400 = bins 16:17, VIS = bin 18 (++)
!
!
!c---mapping J-values from fast-JX onto CTM chemistry is done in main
!
!C-----------------------------------------------------------------------
!         if ((am_I_Root).and.(LPRTJ)) then
!c---diagnostics below are NOT returned to the CTM code
!            write(6,*)'fast-JX-(7.0)---PHOTO_JX internal print:',
!     &               ' Atmosphere---'
!c---used last called values of DTAUX and POMEGAX, should be 600 nm
!         do L=1,L1U
!            DTAU600(L) = DTAUX(L,W_)
!            do I=1,8
!               POMG600(I,L) = POMEGAX(I,L,W_)
!            enddo
!         enddo
!
!      !   call JP_ATM(PPJ,TTJ,DDJ,OOJ,ZZJ,DTAU600,POMG600,JXTRA, LU)
!
!C---PRINT SUMMARY of mean intensity, flux, heating rates:
!         if (am_I_Root) then
!            write(6,*)
!            write(6,*)'fast-JX(7.0)---PHOTO_JX internal print:',
!     &               ' Mean Intens---'
!            write(6,'(a,5f10.4)')
!     &       ' SUMMARY fast-JX: albedo/SZA/u0/F-incd/F-refl/',
!     &        RFLECT,SZA,U0,FREFI,FREFL
!
!            write(6,'(a5,18i8)')   ' bin:',(K, K=NW2,NW1,-1)
!            write(6,'(a5,18f8.1)') ' wvl:',(WL(K), K=NW2,NW1,-1)
!            write(6,'(a,a)') ' ----  100000=Fsolar   ',
!     &                  'MEAN INTENSITY per wvl bin'
!         endif
!         do L = LU,1,-1
!            do K=NW1,NW2
!               RATIO(K) = (1.d5*FFF(K,L)/FL(K))
!            enddo
!            if (am_I_Root) then
!               write(6,'(i3,2x,18i8)') L,(RATIO(K),K=NW2,NW1,-1)
!            endif
!         enddo
!
!         if (am_I_Root) then
!            write(6,*)
!            write(6,*)'fast-JX(7.0)---PHOTO_JX internal print:',
!                              ' Net Fluxes---'
!            write(6,'(a11,18i8)')   ' bin:',(K, K=NW2,NW1,-1)
!            write(6,'(a11,18f8.1)') ' wvl:',(WL(K), K=NW2,NW1,-1)
!c            write(6,'(a11,18f8.4)') ' sol in atm',(FFXNET(K,1),
!c     &                        K=NW2,NW1,-1)
!c            write(6,'(a11,18f8.4)') ' sol at srf',(FFXNET(K,2),
!c     &                        K=NW2,NW1,-1)
!            write(6,*) ' ---NET FLUXES--- '
!            write(6,'(a11,18f8.4)') ' sol TOTAL ',(FFXNET(K,3),
!     &                        K=NW2,NW1,-1)
!            write(6,'(a11,18f8.4)') ' dif outtop',(FFXNET(K,4),
!     &                        K=NW2,NW1,-1)
!            write(6,'(a11,18f8.4)') ' abs in atm',(FFXNET(K,5),
!     &                        K=NW2,NW1,-1)
!            write(6,'(a11,18f8.4)') ' abs at srf',(FFXNET(K,6),
!     &                        K=NW2,NW1,-1)
!            write(6,*) ' ---SRF FLUXES--- '
!            write(6,'(a11,18f8.4)') ' srf direct',(FFXNET(K,7),
!     &                        K=NW2,NW1,-1)
!            write(6,'(a11,18f8.4)') ' srf diffus',(FFXNET(K,8),
!     &                        K=NW2,NW1,-1)
!            write(6,'(4a)') '  ---NET ABS per layer:',
!     &         '       10000=Fsolar',
!     &         '  [NB: values <0 = numerical error w/clouds',
!     &         ' or SZA>90, colm OK]'
!         endif
!         do L = LU,1,-1
!            do K=NW1,NW2
!               RATIO(K) = 1.d5*FFX(K,L)
!            enddo
!            if (am_I_Root) then
!               write(6,'(i9,2x,18i8)') L,(RATIO(K),K=NW2,NW1,-1)
!            endif
!         enddo
!         if (am_I_Root) then
!            write(6,'(a)')
!            write(6,'(a)') ' fast-JX (7.0)----J-values----'
!            write(6,'(1x,a,72(a6,3x))') 'L=  ',(TITLEJX(K), K=1,NJX)
!            do L = LU,1,-1
!              write(6,'(i3,1p, 72e9.2)') L,(VALJXX(L,K),K=1,NJX)
!            enddo
!         endif
!
!      ENDIF
!%%%%%%%%%%%%%%%%%%%%%%%%%%%%%%%%%%%%%%%%%%%%%%%%%%%%%%%%%%%%%%%%%%%%%%%%%%%%%


   99 continue

      END SUBROUTINE PHOTO_JX
!EOC
!------------------------------------------------------------------------------
!                  GEOS-Chem Global Chemical Transport Model                  !
!------------------------------------------------------------------------------
!BOP
!
! !IROUTINE: opmie
!
! !DESCRIPTION: Subroutine OPMIE is a core Fast-JX scattering subroutine,
!  specifically for Mie scattering.
!\\
!\\
! !INTERFACE:
!
      SUBROUTINE OPMIE (DTAUX,POMEGAX,U0,RFL,AMF2,JXTRA,
     &        FJACT,FJTOP,FJBOT,FSBOT,FJFLX,FLXD,FLXD0, LU)
!
! !USES:
!
!
! !INPUT PARAMETERS:
!
      REAL(fp), INTENT(IN) ::   DTAUX(JXL1_,W_),POMEGAX(8,JXL1_,W_)
      REAL(fp), INTENT(IN) ::   AMF2(2*JXL1_+1,2*JXL1_+1)
      REAL(fp), INTENT(IN) ::   U0,RFL(W_)
      INTEGER, INTENT(IN) ::  JXTRA(JXL2_+1), LU
!
! !OUTPUT VARIABLES:
!
      REAL(fp), INTENT(OUT) ::  FJACT(JXL_,W_),FJTOP(W_)
      REAL(fp), INTENT(OUT) ::  FJBOT(W_),FSBOT(W_)
      REAL(fp), INTENT(OUT) ::  FJFLX(JXL_,W_),FLXD(JXL1_,W_),FLXD0(W_)
!
! !REMARKS:
!
! !REVISION HISTORY:
!  28 Mar 2013 - S. D. Eastham - Copied from Fast-JX v7.0
!EOP
!------------------------------------------------------------------------------
!BOC
!
! !LOCAL VARIABLES:
!
      INTEGER JNDLEV(JXL_),JNELEV(JXL1_)
      INTEGER JADDLV(JXL2_+1),JADDTO(JXL2_+1),L2LEV(JXL2_+1)
      INTEGER JTOTL,I,II,J,K,L,LL,IX,JK,   L2,L2L,L22,LZ,LZZ,ND
      INTEGER L1U,L2U,   LZ0,LZ1,LZMID
      REAL(fp)   SUMT,SUMJ

      REAL(fp)  DTAU(JXL1_+1,W_),POMEGAJ(M2_,JXL2_+1,W_)
      REAL(fp)  TTAU(JXL2_+1,W_)
      REAL(fp)  FTAU2(JXL2_+1,W_),POMEGAB(M2_,W_)
      REAL(fp)  ATAUA,ATAUZ,XLTAU,TAUDN,TAUUP,DTAUJ,FJFLX0
      REAL(fp), DIMENSION(W_) :: TAUBTM,TAUTOP,FBTM,FTOP,ZFLUX
c--- variables used in mie code-----------------------------------------
      REAL(fp), DIMENSION(W_)         :: FJT,FJB
      REAL(fp), DIMENSION(N_,W_)      :: FJ,FZ,ZTAU
      REAL(fp), DIMENSION(M2_,N_,W_)  :: POMEGA
      REAL(fp), DIMENSION(2*JXL1_,W_)  :: FLXD2

      !=================================================================
      ! OPMIE begins here!
      !=================================================================

c---there is a parallel correspondence:
c  dimension of JX arrays JXL_ .ge. dimension that CTM is using = L_
c  but calculation is done for L_=LU, L1_=L1U, L2_=L2U lengths of CTM
c
C  fast-J Mie code for J_s, only uses 8-term expansion, 4-Gauss pts
c
c in:
c     DTAUX(1:L1_,1:W_) = optical depth of each layer
c     POMEGAX(1:8,1:L1_,1:W_) = scattering phase fn (multiplied by s-s albedo)
c     U0  = cos (SZA)
c     RFL(1:W_) = Lambertian albedo of surface
c     AMF2(1:2*L1_+1,1:2*L1_+1) = air mass factor (I,L)=wt of layer-I to layer-L
c        AMF2 now does both edges and middle of CTM layers
c     JXTRA(1:L1_) = number 0:J = no. of additional levels to be inserted
c out:
c     FJACT(1:L_,1:W_) = mean actinic flux(diff+direct) at std CTM levels(mid-lyr)
c  (new ver 5.7 diagnostics for fluxes, deposition)  fluxes 'down' are <0
c     FJTOP(1:W_) = diffuse flux out top-of-atmosphere (TAU=0 above top model lyr)
c     FJBOT(1:W_) = diffuse flux onto surface (<0 by definition)
c     FSBOT(1:W_) = direct/solar flux onto surface  (<0 by definition)
c     FJFLX(1:L_,1:W_) = diffuse flux across top of model layer L
C        this connects with FJBOT = FJFLX(0) & FJTOP = FJFLX(L_+1) (not dim!!)
c     FLXD(1:L_+1,1:W_) = solar flux deposited in layer L (includes lyr above CTM)
c        this should take into account sphericity, and is not just = mu0
c     FLXD0(1:W_) = sum of solar flux deposited in atmos
c        does NOT include flux on lower surface, does NOT mean absorbed!
C-----------------------------------------------------------------------
c
c     DTAU     Local optical depth of each CTM level
c     TTAU     Optical depth of air vertically above each point (to top of atm)
c     FTAU2     Attenuation of solar beam
c     POMEGAJ  Scattering phase function
c
c---new ver 5.3 code adds sub-layers (# = JXTRA(L2)) using ATAU as the
c   factor increase from sub-layer to sub-layer
c
C---------------------SET UP FOR MIE CODE-------------------------------
c
c-----------------wavelength independent--------------------------------
c
c  Transpose the ascending TTAU grid to a descending ZTAU grid.
c  Double the resolution - TTAU points become the odd points on the
c  ZTAU grid, even points needed for asymm phase fn soln, contain 'h'.
c  Odd point added at top of grid for unattenuated beam   (Z='inf')
c
c  The following mapping holds for JADDLV=0
c        Surface:   TTAU(1)    ==> ZTAU(2*L2_+1)
c        Top:       TTAU(L2_)  ==> ZTAU(3)
c        Infinity:     0.0     ==> ZTAU(1)
c        index: 2*(L2_+1-L2)+1 ==> LZ
c
c  Mie scattering code only used from surface to level L2_
C------------------------------------------------------------------------
c
C------------------------------------------------------------------------
c  Insert new levels, working downwards from the top of the atmosphere
c  to the surface (down in 'LZ', up in 'L2'). This allows ztau and pomega
c  to be incremented linearly, and the flux fz to be attenuated top-down
c    (avoiding problems where lower level fluxes are zero).
C------------------------------------------------------------------------
c
c  Ascend through atmosphere transposing grid and adding extra points
c  remember L2=1 is surface of CTM, but last layer (LZ) in scattering code.
c  there are twice the number of layers in the LZ arrays (2*L2_ + 2*JADDTO + 1)
c    because we need to insert the intermediate layers (even LZ) for the
c    asymmetric scattering code.
c
c  Transfer the L2=1:L2_+1 values (TTAU,FTAU2,POMEGAJ) onto the reverse
c    order, expanded, doubled-level scatter grid.
c    Note that we need to deal with the expansion by JADD levels (L2L).
c      These JADDLV levels are skipped and need to be interpolated later.
c    Note that only odd LZ levels are filled,
c
C----------------------re-grid data---------------------------------------------
c  Calculate cumulative total and define levels we want J-values at.
c  Sum upwards for levels, and then downwards for Mie code readjustments.
c
c     JXTRA(L2)  Number of new levels to add between (L2) and (L2+1)
c           ***JXTRA(1:L2_+1) is calculated based on the aerosol+cloud OD_s
c     JADDLV(L2)  Number of new levels actually added at each wavelength
c            where JADDLV = 0 when there is effectively no FTAU2
c     JADDTO(L2)   Total number of new levels to add to and above level (L2)
c     JNDLEV(L) = L2 index that maps on CTM mid-layer L
c
c---JADDLV(L2=1:L2_) = number of levels to add between TTAU2(L2) and TTAU(L2+1)
c---    JADDLV is taken from JXTRA, which is based on visible OD.
c---    JADDTO(L2=1:L2_+1) is the cumulative number of levels to be added
c---these should be fixed for all wavelengths to lock-in the array sizes

      if (LU .gt. JXL_) then
        call EXITC (' OPMIE:  JXL_ .lt. L_')
      endif

      L1U = LU + 1
      L2U = 2*LU + 2


      do L2 = 1,L2U,1
        JADDLV(L2) = JXTRA(L2)
      enddo
        JADDTO(L2U+1) = 0
      do L2 = L2U,1,-1
        JADDTO(L2) = JADDTO(L2+1) + JADDLV(L2)
      enddo

c---expanded grid now included CTM edge and mid layers plus expanded
c---    grid to allow for finer delta-tau at tops of clouds.
c---    DIM of new grid = L2U + JADDTO(1) + 1

c---L2LEV(L2) = L2-index for old level L2 in expanded J-grid (w/JADDLV)
c     in absence of JADDLV, L2LEV(L2) = L2
        L2LEV(1)  = 1
      do L2 = 2,L2U+1
        L2LEV(L2) = L2LEV(L2-1) + 1 + JADDLV(L2-1)
      enddo

c---JNDLEV(L=1:L_) = L2-index in expanded grid for CTM mid-layer L
c---JNELEV(L=1:L_) = L2-index for top of layer L
      do L = 1,LU
        JNDLEV(L) = L2LEV(2*L)
        JNELEV(L) = L2LEV(2*L+1)
      enddo
        JNELEV(LU+1) = 0  !need to set this to top-of-atmosphere

      ND = 2*L2U + 2*JADDTO(1) + 1

      if(ND .gt. N_) then
        call EXITC (' overflow of scatter arrays: ND > N_')
      endif

c----------------begin wavelength dependent set up------------------------------

C---Reinitialize arrays
      ZTAU(:,:)     = 0.e+0_fp
      FZ(:,:)       = 0.e+0_fp
      POMEGA(:,:,:) = 0.e+0_fp

      do K=1,W_

C---Set up optical depth DTAU(L)
       do L = 1,L1U
        DTAU(L,K) = DTAUX(L,K)
       enddo
        DTAU(L1U+1,K) = 0.e+0_fp

c---Define the total scattering phase fn for each CTM layer L=1:L_+1
c---   from a DTAU-wt_d mix of aerosols, cloud & Rayleigh
C---No. of quadrature pts fixed at 4(M_), expansion of phase fn @ 8
       do L = 1,L1U
        do I = 1,M2_
          POMEGAJ(I,L,K) = POMEGAX(I,L,K)
        enddo
       enddo

C---Calculate attenuated incident beam exp(-TTAU/U0 = DTAU * AirMassFactor)
c---      at the middle & edges of the CTM layers L=1:2*L1_+1
c---  L1_ is top-edge of CTM (ie, L=38 = 2 hPa) which has TAU > 0
c---  note that DTAU(L1_) is optical depth in the FULL CTM layer just above
        FTAU2(:,:) = 0.e+0_fp
        FTAU2(L2U+1,:) = 1.0e+0_fp
       do LL = 1,2*L1U+1
         L = (LL+1)/2
        if (AMF2(LL,LL) .gt. 0.0e+0_fp) then
           XLTAU = 0.0e+0_fp
         do II = 1,2*L1U+1
           I = (II+1)/2
           XLTAU = XLTAU + 0.5e+0_fp*DTAU(I,K)*AMF2(II,LL)
         enddo
         if (XLTAU .lt. 76.e+0_fp) then   ! zero out flux at 1e-33
          FTAU2(LL,K) = exp(-XLTAU)
         endif
        endif
       enddo

c---calculate direct solar flux deposited in each CTM half-layer: L=1:L2_
c---     use FSBOT for surface flux, cannot do layer above CTM (L_+1)
          FLXD2(:,:) = 0.e+0_fp
       do LL = 1,2*L1U
        if (AMF2(LL,LL) .gt. 0.e+0_fp) then
          FLXD2(LL,K) = (FTAU2(LL+1,K) - FTAU2(LL,K))/AMF2(LL,LL)
        endif
       enddo
        if (AMF2(1,1) .gt. 0.e+0_fp) then
          FSBOT(K) = FTAU2(1,K)/AMF2(1,1)
        else
          FSBOT(K) = 0.e+0_fp
        endif

       do LL = 2,2*L1U,2
         L=LL/2
         FLXD(L,K) = FLXD2(LL,K)+FLXD2(LL-1,K)
       enddo

c---integrate solar flux depositied in CTM layers L=1:L_, cannot do top layer
c---  note FLXD0 .ne. (1.e+0_fp - FTAU(L_+1))/AMF(L_+1,L_+1) with spherical atmos
        FLXD0(K) = 0.e+0_fp
       if (AMF2(2*L1U,2*L1U) .gt. 0.e+0_fp) then
        do L=1,L1U
         FLXD0(K) = FLXD0(K) + FLXD(L,K)
        enddo
       endif

C------------------------------------------------------------------------
c  Take optical properties on CTM layers and convert to a photolysis
c  level grid corresponding to layer centres and boundaries. This is
c  required so that J-values can be calculated for the centre of CTM
c  layers; the index of these layers is kept in the JNDLEV array.
C------------------------------------------------------------------------
c---Now combine the CTM layer edges (1:L_+2) with the CTM mid-layer
c---    points (1:L_) plus 1 for the mid point of added top layer.
c---combine these edge- and mid-layer points into grid of size:
c---              L2_+1 = 2*L1_+1 = 2*L_+3
c---calculate column optical depths above each level, TTAU(1:L2_+1)
c---      note that TTAU(L2_+1)=0 and TTAU(1)=total OD

        TTAU(L2U+1,K) = 0.0e+0_fp
       do L2 = L2U,1,-1
        L          = (L2+1)/2
        DTAUJ      = 0.5e+0_fp * DTAU(L,K)
        TTAU(L2,K)   = TTAU(L2+1,K) + DTAUJ
       enddo

c----solar flux incident on lower boundary & Lambertian reflect factor:
       if (FSBOT(K) .gt. 0.e+0_fp) then
        ZFLUX(K) = FSBOT(K)*RFL(K)/(1.e+0_fp+RFL(K))
       else
        ZFLUX(K) = 0.e+0_fp
       endif

c  Calculate scattering properties, level centres then level boundaries
c>>>>>be careful of order, we are overwriting/shifting the 'POMEGAJ' upward in index
       do L2 = L2U,2,-2
        L   = L2/2
        do I = 1,M2_
          POMEGAJ(I,L2,K) = POMEGAJ(I,L,K)
        enddo
       enddo
c---lower boundary value is set (POMEGAJ(I,1)), but set upper:
       do I = 1,M2_
         POMEGAJ(I,L2U+1,K) = POMEGAJ(I,L2U,K)
       enddo
c---now have POMEGAJ filled at even points from L2=3:L2_-1
c---use inverse interpolation for correct tau-weighted values at edges
       do L2 = 3,L2U-1,2
        TAUDN = TTAU(L2-1,K)-TTAU(L2,K)
        TAUUP = TTAU(L2,K)-TTAU(L2+1,K)
        do I = 1,M2_
          POMEGAJ(I,L2,K) = (POMEGAJ(I,L2-1,K)*TAUDN +
     &           POMEGAJ(I,L2+1,K)*TAUUP) / (TAUDN+TAUUP)
        enddo
       enddo

C---at this point FTAU2(1:L2_+1) and POMEAGJ(1:8, 1:L2_+1)
c---    where FTAU2(L2_+1) = 1.0 = top-of-atmos, FTAU2(1) = surface

       do L2 = 1,L2U+1          ! L2 = index of CTM edge- and mid-layers
        L2L = L2LEV(L2)        ! L2L = index for L2 in expanded scale(JADD)
        LZ  = ND + 2 - 2*L2L  ! LZ = index for L2 in scatt arrays
          ZTAU(LZ,K) = TTAU(L2,K)
          FZ(LZ,K)   = FTAU2(L2,K)
        do I=1,M2_
          POMEGA(I,LZ,K) = POMEGAJ(I,L2,K)
        enddo
       enddo

c   Now go thru the pairs of L2 levels to see if we need JADD levels
       do L2 = 1,L2U             ! L2 = index of CTM edge- and mid-layers
         L2L = L2LEV(L2)         ! L2L = index for L2 in expanded scale(JADD)
         LZ  = ND + 2 - 2*L2L   ! LZ = index for L2 in scatt arrays
         L22 = L2LEV(L2+1) - L2LEV(L2) - 1   ! L22 = 0 if no added levels

        if (L22 .gt. 0) then
          TAUBTM(K) = TTAU(L2,K)
          TAUTOP(K) = TTAU(L2+1,K)
          FBTM(K)   = FTAU2(L2,K)
          FTOP(K)   = FTAU2(L2+1,K)
         do I = 1,M2_
          POMEGAB(I,K) = POMEGAJ(I,L2,K)
         enddo

c---to fit L22 new layers between TAUBOT > TAUTOP, calculate new 1/ATAU factor
c---  such that TAU(just above TAU-btm) = ATUAZ * TAUBTM < TAUBTM
         ATAUZ = exp(-log(TAUBTM(K)/max(TAUTOP(K),ATAU0))/float(L22+1))
         do L = 1,L22           ! add odd levels between L2LEV(L2) & L2LEV(L2+1)
          LZZ = LZ - 2*L       ! LZZ = index(odd) of added level in scatt arrays
          ZTAU(LZZ,K) = TAUBTM(K) * ATAUZ

c---fraction from TAUBTM=>TAUTOP
          ATAUA=(TAUBTM(K)-ZTAU(LZZ,K))/(TAUBTM(K)-TAUTOP(K))
c---solar flux at interp-levels: use exp(TAU/U0) if U0>0.02 (89 deg),
c---else scale by TAU
          if (U0 .gt. 0.02e+0_fp) then
            FZ(LZZ,K) = FTOP(K) * exp((TAUTOP(K)-ZTAU(LZZ,K))/U0)
          else
            if (FBTM(K) .lt. 1.d-32) then
              FZ(LZZ,K) = 0.e+0_fp
            else
              FZ(LZZ,K) = FBTM(K) * (FTOP(K)/FBTM(K))**ATAUA
            endif
          endif
          do I = 1,M2_
            POMEGA(I,LZZ,K) = POMEGAB(I,K) +
     &               ATAUA*(POMEGAJ(I,L2+1,K)-POMEGAB(I,K))
          enddo
            TAUBTM(K)    = ZTAU(LZZ,K)
            FBTM(K)      = FZ(LZZ,K)
          do I = 1,M2_
            POMEGAB(I,K) = POMEGA(I,LZZ,K)
          enddo
         enddo
        endif
       enddo

c   Now fill in the even points with simple interpolation in scatter arrays:
       do LZ = 2,ND-1,2
         ZTAU(LZ,K) = 0.5e+0_fp*(ZTAU(LZ-1,K)+ZTAU(LZ+1,K))
         FZ(LZ,K)   = sqrt(FZ(LZ-1,K)*FZ(LZ+1,K))
        do I=1,M2_
         POMEGA(I,LZ,K) = 0.5e+0_fp*(POMEGA(I,LZ-1,K)+POMEGA(I,LZ+1,K))
        enddo
       enddo

      enddo  ! wavelength loop!

C-----------------------------------------------------------------------
       call MIESCT(FJ,FJT,FJB,POMEGA,FZ,ZTAU,ZFLUX,RFL,U0,ND)
C-----------------------------------------------------------------------

c---Move mean intensity from scatter array FJ(LZ=1:ND)
c---              to CTM mid-level array FJACT(L=1:L_)

      do K=1,W_

c---mean intensity at mid-layer:  4*<I> + solar
c       do L = 1,LU
c        L2L = JNDLEV(L)
c        LZ  = ND+2 - 2*L2L
c        FJACT(L,K) = 4.e+0_fp*FJ(LZ,K) + FZ(LZ,K)
c       enddo

c---mean intensity averaged throughout layer:
       do L = 1,LU
         LZ0 = ND+2 - 2*JNELEV(L)
        if (L .gt. 1) then
         LZ1 = ND+2 - 2*JNELEV(L-1)
        else
         LZ1 = ND
        endif
         SUMJ = (4.e+0_fp*FJ(LZ0,K)+FZ(LZ0,K))
     &         *(ZTAU(LZ0+2,K)-ZTAU(LZ0,K))
     &         +(4.e+0_fp*FJ(LZ1,K)+FZ(LZ1,K))
     &         *(ZTAU(LZ1,K)-ZTAU(LZ1-2,K))
         SUMT = ZTAU(LZ0+2,K)-ZTAU(LZ0,K) + ZTAU(LZ1,K)-ZTAU(LZ1-2,K)

        do LZ = LZ0+2,LZ1-2,2
         SUMJ =SUMJ+(4.e+0_fp*FJ(LZ,K)+FZ(LZ,K))*
     &         (ZTAU(LZ+2,K)-ZTAU(LZ-2,K))
         SUMT =SUMT + ZTAU(LZ+2,K)-ZTAU(LZ-2,K)
        enddo
        FJACT(L,K) = SUMJ/SUMT

       enddo

c---mean diffuse flux:  4<I*mu> (not solar) at top of layer L
c---      average (tau-wtd) the h's just above and below the L-edge
       do L = 1,LU
        L2L = JNELEV(L)
        LZ  = ND+2 - 2*L2L
        FJFLX0 = (ZTAU(LZ+1,K)-ZTAU(LZ,K))/(ZTAU(LZ+1,K)-ZTAU(LZ-1,K))
        FJFLX(L,K)=4.e+0_fp*(FJ(LZ-1,K)*FJFLX0 +
     &      FJ(LZ+1,K)*(1.e+0_fp-FJFLX0))
       enddo

c---diffuse fluxes reflected at top, incident at bottom
         FJTOP(K) = FJT(K)
         FJBOT(K) = FJB(K)

      enddo  ! wavelength loop!

      END SUBROUTINE OPMIE
!EOC
!------------------------------------------------------------------------------
!                  GEOS-Chem Global Chemical Transport Model                  !
!------------------------------------------------------------------------------
!BOP
!
! !IROUTINE: miesct
!
! !DESCRIPTION: Subroutine MIESCT is an adaptation of the Prather radiative
!  transfer code (mjp, 10/95).
!\\
!\\
! !INTERFACE:
!
      SUBROUTINE MIESCT(FJ,FJT,FJB, POMEGA,FZ,ZTAU,ZFLUX,RFL,U0,ND)
!
! !USES:
!
!
! !INPUT PARAMETERS:
!
      INTEGER, INTENT(IN) ::  ND
      REAL(fp), INTENT(IN)  ::  POMEGA(M2_,N_,W_),FZ(N_,W_),ZTAU(N_,W_)
     &                       ,RFL(W_),U0,ZFLUX(W_)
!
! !OUTPUT VARIABLES:
!
      REAL(fp), INTENT(OUT) ::  FJ(N_,W_),FJT(W_),FJB(W_)
!
! !REMARKS:
!     Prather, 1974, Astrophys. J. 192, 787-792.
!         Solution of inhomogeneous Rayleigh scattering atmosphere.
!         (original Rayleigh w/ polarization)
!     Cochran and Trafton, 1978, Ap.J., 219, 756-762.
!         Raman scattering in the atmospheres of the major planets.
!         (first use of anisotropic code)
!     Jacob, Gottlieb and Prather, 1989, J.Geophys.Res., 94, 12975-13002.
!         Chemistry of a polluted cloudy boundary layer,
!         (documentation of extension to anisotropic scattering)
!                                                                             .
!    takes atmospheric structure and source terms from std J-code
!    ALSO limited to 4 Gauss points, only calculates mean field! (M=1)
!
! !REVISION HISTORY:
!  28 Mar 2013 - S. D. Eastham - Copied from Fast-JX v7.0
!EOP
!------------------------------------------------------------------------------
!BOC
!
! !LOCAL VARIABLES:
!
      REAL(fp)  PM(M_,M2_),PM0(M2_)
      INTEGER I, IM  ,K

      !=================================================================
      ! MIESCT begins here!
      !=================================================================

      do I = 1,M_
       call LEGND0 (EMU(I),PM0,M2_)
       do IM = 1,M2_
         PM(I,IM) = PM0(IM)
       enddo
      enddo

       call LEGND0 (-U0,PM0,M2_)
       do IM=1,M2_
         PM0(IM) = 0.25e+0_fp*PM0(IM)
       enddo

c---BLKSLV now called with all the wavelength arrays (K=1:W_)

      call BLKSLV(FJ,POMEGA,FZ,ZTAU,ZFLUX,RFL,PM,PM0,FJT,FJB, ND)

      END SUBROUTINE MIESCT
!EOC
!------------------------------------------------------------------------------
!                  GEOS-Chem Global Chemical Transport Model                  !
!------------------------------------------------------------------------------
!BOP
!
! !IROUTINE: legnd0
!
! !DESCRIPTION: Subroutine LEGND0 calculates ordinary Legendre functions
!  of X (real) from $P[0] = PL(1) = 1, P[1] = X, \dots, P[N-1] = PL(N)$
!\\
!\\
! !INTERFACE:
!
      SUBROUTINE LEGND0 (X,PL,N)
!
! !USES:
!
!
! !INPUT PARAMETERS:
!
      INTEGER, INTENT(IN) :: N
      REAL(fp), INTENT(IN)  :: X
!
! !OUTPUT VARIABLES:
!
      REAL(fp), INTENT(OUT) :: PL(N)
!
! !REMARKS:
!
! !REVISION HISTORY:
!  28 Mar 2013 - S. D. Eastham - Copied from Fast-JX v7.0
!EOP
!------------------------------------------------------------------------------
!BOC
!
! !LOCAL VARIABLES:
!
      INTEGER I
      REAL(fp)  DEN

      !=================================================================
      ! LEGND0 begins here!
      !=================================================================

C---Always does PL(2) = P[1]
        PL(1) = 1.e+0_fp
        PL(2) = X
        do I = 3,N
         DEN = (I-1)
         PL(I) = PL(I-1)*X*(2.e+0_fp-1.0/DEN) -
     &           PL(I-2)*(1.e+0_fp-1.e+0_fp/DEN)
        enddo

      END SUBROUTINE LEGND0
!EOC
!------------------------------------------------------------------------------
!                  GEOS-Chem Global Chemical Transport Model                  !
!------------------------------------------------------------------------------
!BOP
!
! !IROUTINE: set_prof
!
! !DESCRIPTION: Subroutine SET\_PROF sets vertical profiles for a given
!  latitude and longitude.
!\\
!\\
! !INTERFACE:
!
      SUBROUTINE SET_PROF (YLAT,     MONTH,  DAY,     T_CTM,  P_CTM,
     &                     CLDOD,    DSTOD,  AEROD,   O3_CTM, O3_TOMS,
     &                     AERCOL,   T_CLIM, O3_CLIM, Z_CLIM, AIR_CLIM,
     &                     Input_Opt, State_Grid )
!
! !USES:
!
      USE Input_Opt_Mod,      ONLY : OptInput
      USE PhysConstants,      ONLY : AIRMW, AVO, g0, BOLTZ
      USE State_Grid_Mod,     ONLY : GrdState
!
! !INPUT PARAMETERS:
!
      REAL(fp), INTENT(IN)       :: YLAT              ! Latitude (degrees)
      INTEGER,  INTENT(IN)       :: MONTH             ! Month
      INTEGER,  INTENT(IN)       :: DAY               ! Day *of month*
      REAL(fp), INTENT(IN)       :: T_CTM(L1_)        ! CTM temperatures (K)
      REAL(fp), INTENT(IN)       :: O3_TOMS           ! O3 column (DU)
      REAL(fp), INTENT(IN)       :: P_CTM(L1_+1)      ! CTM edge pressures (hPa)
      REAL(fp), INTENT(INOUT)    :: CLDOD(L_)         ! Cloud optical depth
      REAL(fp), INTENT(IN)       :: DSTOD(L_,NDUST)   ! Mineral dust OD
      REAL(fp), INTENT(IN)       :: AEROD(L_,A_)      ! Aerosol OD
      REAL(fp), INTENT(IN)       :: O3_CTM(L1_)       ! CTM ozone (molec/cm3)
      TYPE(OptInput), INTENT(IN) :: Input_Opt         ! Input options
      TYPE(GrdState), INTENT(IN) :: State_Grid        ! Grid State object
!
! !OUTPUT VARIABLES:
!
      REAL(fp), INTENT(OUT)      :: AERCOL(A_,L1_)    ! Aerosol column
      REAL(fp), INTENT(OUT)      :: T_CLIM(L1_)       ! Clim. temperatures (K)
      REAL(fp), INTENT(OUT)      :: Z_CLIM(L1_+1)     ! Edge altitudes (cm)
      REAL(fp), INTENT(OUT)      :: O3_CLIM(L1_)      ! O3 column depth (#/cm2)
      REAL(fp), INTENT(OUT)      :: AIR_CLIM(L1_)     ! O3 column depth (#/cm2)
!
! !REMARKS:
!
! !REVISION HISTORY:
!  30 Mar 2013 - S. D. Eastham - Adapted from J. Mao code
!  05 Jan 2016 - E. Lundgren   - Use global physical parameters
!EOP
!------------------------------------------------------------------------------
!BOC
!
! !LOCAL VARIABLES:
!
      INTEGER                  :: I, K, L, M, N, LCTM
      REAL(fp)                 :: DLOGP,F0,T0,B0,PB,PC,XC,MASFAC,SCALEH
      REAL(fp)                 :: PSTD(52),OREF2(51),TREF2(51)
      REAL(fp)                 :: PROFCOL, ODSUM
      REAL(fp), PARAMETER      :: ODMAX = 200.0e+0_fp

      ! Local variables for quantities from Input_Opt
      LOGICAL :: USE_ONLINE_O3

      !=================================================================
      ! SET_PROF begins here!
      !=================================================================

      ! Copy fields from INPUT_OPT
      USE_ONLINE_O3   = Input_Opt%USE_ONLINE_O3

      ! Zero aerosol column
      DO K=1,A_
         DO I=1,L1_
            AERCOL(K,I) = 0.e+0_fp
         ENDDO
      ENDDO

      ! Scale optical depths to stay within limits
      ODSUM = 0.e+0_fp
      DO I=1,L_
         CLDOD(I) = DBLE(CLDOD(I))
         ODSUM = ODSUM + CLDOD(I)
      ENDDO
      IF (ODSUM.gt.ODMAX) THEN
         ODSUM = ODMAX/ODSUM ! Temporary
         DO I=1,L_
            CLDOD(I) = CLDOD(I)*ODSUM
         ENDDO
         ODSUM = ODMAX
      ENDIF

      !=================================================================
      ! Set up pressure levels for O3/T climatology - assume that value
      ! given for each 2 km z* level applies from 1 km below to 1 km
      ! above, so select pressures at these boundaries. Surface level
      ! values at 1000 mb are assumed to extend down to the actual
      ! surface pressure for this lat/lon.
      !=================================================================
      PSTD(1)  = MAX(P_CTM(1),1000.e+0_fp)
      PSTD(2)  = 1000.e+0_fp * 10.e+0_fp ** (-1.e+0_fp/16.e+0_fp)
      DLOGP    = 10.e+0_fp**(-2.e+0_fp/16.e+0_fp)
      DO I=3,51
         PSTD(I) = PSTD(I-1) * DLOGP
      ENDDO
      PSTD(52) = 0.e+0_fp

      ! Mass factor - delta-Pressure [hPa] to delta-Column [molec/cm2]
      MASFAC = 100.e+0_fp * AVO /
     &        ( AIRMW * g0 * 10.e+0_fp )

      ! Select appropriate monthly and latitudinal profiles
      ! Now use YLAT instead of Oliver's YDGRD(NSLAT) (bmy, 9/13/99)
      M = MAX( 1, MIN( 12, MONTH                   ) )
      L = MAX( 1, MIN( 18, ( INT(YLAT) + 99 ) / 10 ) )

      ! Temporary arrays for climatology data
      DO I = 1, 51
          OREF2(I) = OREF(I,L,M)
          TREF2(I) = TREF(I,L,M)
      ENDDO

      ! Apportion O3 and T on supplied climatology z* levels onto CTM levels
      ! with mass (pressure) weighting, assuming constant mixing ratio and
      ! temperature half a layer on either side of the point supplied.

      DO I = 1, L1_
         F0 = 0.e+0_fp
         T0 = 0.e+0_fp
         DO K = 1, 51
            PC = MIN( P_CTM(I),   PSTD(K)   )
            PB = MAX( P_CTM(I+1), PSTD(K+1) )
            IF ( PC .GT. PB ) THEN
               XC = ( PC - PB ) / ( P_CTM(I) - P_CTM(I+1) )
               F0 = F0 + OREF2(K)*XC
               T0 = T0 + TREF2(K)*XC
            ENDIF
         ENDDO
         T_CLIM(I)  = T0
         O3_CLIM(I) = F0 * 1.e-6_fp
      ENDDO

      !=================================================================
      ! Calculate effective altitudes using scale height at each level
      !=================================================================
      Z_CLIM(1) = 0.e+0_fp
      DO I = 1, L_
         SCALEH = BOLTZ * 1.e+4_fp * MASFAC * T_CLIM(I)

         Z_CLIM(I+1) = Z_CLIM(I) -
     &        ( LOG( P_CTM(I+1) / P_CTM(I) ) * SCALEH )
      ENDDO
      Z_CLIM(L1_+1)=Z_CLIM(L1_) + ZZHT

      !=================================================================
      ! Add Aerosol Column - include aerosol types here. Currently use
      ! soot water and ice; assume black carbon x-section of 10 m2/g,
      ! independent of wavelength; assume limiting temperature for
      ! ice of -40 deg C.
      !=================================================================
      DO I = 1, L_
         ! Turn off uniform black carbon profile (rvm, bmy, 2/27/02)
         AERCOL(1,I) = 0e+0_fp

         IF ( T_CTM(I) .GT. 233.e+0_fp ) THEN
            AERCOL(2,I) = CLDOD(I)
            AERCOL(3,I) = 0.e+0_fp
         ELSE
            AERCOL(2,I) = 0.e+0_fp
            AERCOL(3,I) = CLDOD(I)
         ENDIF

         ! Also add in aerosol optical depth columns (rvm, bmy, 9/30/00)
         DO N = 1, NDUST
            AERCOL(3+N,I) = DSTOD(I,N)
         ENDDO

         ! Also add in other aerosol optical depth columns (rvm, bmy, 2/27/02)
         DO N = 1, NAER*NRH
            AERCOL(3+N+NDUST,I) = AEROD(I,N)
         ENDDO

      ENDDO

      DO K = 1,(3+NDUST+(NAER))
         AERCOL(K,L1_    ) = 0.e+0_fp
      ENDDO

      !=================================================================
      ! Calculate column quantities for FAST-JX
      !=================================================================
      PROFCOL = 0e+0_fp

      DO I = 1, L1_

         ! Monthly mean air Column [molec/cm2]
         AIR_CLIM(I)  = ( P_CTM(I) - P_CTM(I+1) ) * MASFAC

         ! Monthly mean O3 column [molec/cm2]
         O3_CLIM(I) = O3_CLIM(I) * AIR_CLIM(I)

         ! Monthly mean O3 column [DU]
         PROFCOL = PROFCOL + ( O3_CLIM(I) / 2.69e+16_fp )
      ENDDO

      !! Top values are special (do not exist in CTM data)
      !AIR_CLIM(L1_)     = P_CTM(L1_) * MASFAC
      !O3_CLIM(L1_) = O3_CLIM(L1_) * AIR_CLIM(L1_)

      !=================================================================
      ! Now weight the O3 column by the observed monthly mean TOMS.
      ! Missing data is denoted by the flag -999. (mje, bmy, 7/15/03)
      !
      ! TOMS/SBUV MERGED TOTAL OZONE DATA, Version 8, Revision 3.
      ! Resolution:  5 x 10 deg.
      !
      ! Methodology (bmy, 2/12/07)
      ! ----------------------------------------------------------------
      ! FAST-J comes with its own default O3 column climatology (from
      ! McPeters 1992 & Nagatani 1991), which is stored in the input
      ! file "jv_atms.dat".  These "FAST-J default" O3 columns are used
      ! in the computation of the actinic flux and other optical
      ! quantities for the FAST-J photolysis.
<<<<<<< HEAD
      !
      ! The TOMS/SBUV O3 columns and 1/2-monthly O3 trends (contained
      ! in the TOMS_200701 directory) are read into GEOS-Chem by routine
      ! READ_TOMS in "toms_mod.f".  Missing values (i.e. locations where
      ! there are no data) in the TOMS/SBUV O3 columns are defined by
      ! the flag -999.
      !
=======
      !
      ! The TOMS/SBUV O3 columns and 1/2-monthly O3 trends (contained
      ! in the TOMS_200701 directory) are read into GEOS-Chem by routine
      ! READ_TOMS in "toms_mod.f".  Missing values (i.e. locations where
      ! there are no data) in the TOMS/SBUV O3 columns are defined by
      ! the flag -999.
      !
>>>>>>> 407dcd6d
      ! After being read from disk in routine READ_TOMS, the TOMS/SBUV
      ! O3 data are then passed to the FAST-J routine "set_prof.f".  In
      ! "set_prof.f", a test is done to make sure that the TOMS/SBUV O3
      ! columns and 1/2-monthly trends do not have any missing values
      ! for (lat,lon) location for the given month.  If so, then the
      ! TOMS/SBUV O3 column data is interpolated to the current day and
      ! is used to weight the "FAST-J default" O3 column.  This
      ! essentially "forces" the "FAST-J default" O3 column values to
      ! better match the observations, as defined by TOMS/SBUV.
      !
      ! If there are no TOMS/SBUV O3 columns (and 1/2-monthly trends)
      ! at a (lat,lon) location for given month, then FAST-J will revert
      ! to its own "default" climatology for that location and month.
      ! Therefore, the TOMS O3 can be thought of as an  "overlay" data
      ! -- it is only used if it exists.
      !
      ! Note that there are no TOMS/SBUV O3 columns at the higher
      ! latitudes.  At these latitudes, the code will revert to using
      ! the "FAST-J default" O3 columns.
      !
      ! As of February 2007, we have TOMS/SBUV data for 1979 thru 2005.
      ! 2006 TOMS/SBUV data is incomplete as of this writing.  For years
      ! 2006 and onward, we use 2005 TOMS O3 columns.
      !
      ! This methodology was originally adopted by Mat Evans.  Symeon
      ! Koumoutsaris was responsible for creating the downloading and
      ! processing the TOMS O3 data files from 1979 thru 2005 in the
      ! TOMS_200701 directory.
      !=================================================================

      ! Updated with UCX
      ! Since we now have stratospheric ozone calculated online, use
      ! this instead of archived profiles for all chemistry-grid cells
      ! The variable O3_CTM is obtained from State_Met%Species, and will be 0
      ! outside the chemgrid (in which case we use climatology)

      ! Scale monthly O3 profile to the daily O3 profile (if available)
      DO I = 1, L1_

         ! Use online O3 values in the chemistry grid if selected
         IF ( (USE_ONLINE_O3) .and.
<<<<<<< HEAD
     &        (I <= State_Grid%MaxChemLev) .and.
     &        (O3_CTM(I) > 0e+0_fp) ) THEN
=======
     &        (I.le.LLCHEM)   .and. (O3_CTM(I) > 0e+0_fp) ) THEN
>>>>>>> 407dcd6d

            ! Convert from molec/cm3 to molec/cm2
            O3_CLIM(I) = O3_CTM(I) * (Z_CLIM(I+1)-Z_CLIM(I))

         ! Otherwise, use O3 values from the met fields or TOMS/SBUV
         ELSEIF (O3_TOMS > 0e+0_fp) THEN

            O3_CLIM(I) = O3_CLIM(I) * ( O3_TOMS / PROFCOL )

         ENDIF

      ENDDO

      END SUBROUTINE SET_PROF
!EOC
!------------------------------------------------------------------------------
!                  GEOS-Chem Global Chemical Transport Model                  !
!------------------------------------------------------------------------------
!BOP
!
! !IROUTINE: set_aer
!
! !DESCRIPTION: Subroutine SET\_AER fills out the array MIEDX.
!  Each entry connects a GEOS-Chem aerosol to its Fast-JX counterpart:
!  MIEDX(Fast-JX index) = (GC index)
!\\
!\\
! !INTERFACE:
!
      SUBROUTINE SET_AER( am_I_Root, Input_Opt )
!
! !USES:
!
      USE Input_Opt_Mod, ONLY : OptInput
!
! !INPUT PARAMETERS:
!
      LOGICAL,        INTENT(IN) :: am_I_Root
      TYPE(OptInput), INTENT(IN) :: Input_Opt ! Input options
!
! !OUTPUT VARIABLES:
!
!
! !REMARKS:
!
! !REVISION HISTORY:
!  31 Mar 2013 - S. D. Eastham - Adapted from J. Mao FJX v6.2 implementation
!  03 Jan 2018 - M. Sulprizio  - Replace UCX CPP switch with Input_Opt%LUCX
!EOP
!------------------------------------------------------------------------------
!BOC
!
! !LOCAL VARIABLES:
!
      INTEGER               :: I, J, K
      INTEGER               :: IND(NRHAER)

      !=================================================================
      ! SER_AER begins here!
      !=================================================================

      ! Taken from aerosol_mod.F
      IND = (/22,29,36,43,50/)

      DO I=1,AN_
         MIEDX(I) = 0
      ENDDO

      ! Select Aerosol/Cloud types to be used - define types here
      ! Each of these types must be listed in the order used by OPMIE.F

      ! Clouds
      MIEDX(1)  =  3   !  Black carbon absorber
      MIEDX(2)  = 10   !  Water Cloud (Deirmenjian 8 micron)
      MIEDX(3)  = 14   !  Irregular Ice Cloud (Mishchenko)

      ! Dust
      MIEDX(4)  = 15   !  Mineral Dust  .15 micron    (rvm, 9/30/00)
      MIEDX(5)  = 16   !  Mineral Dust  .25 micron    (rvm, 9/30/00)
      MIEDX(6)  = 17   !  Mineral Dust  .4  micron    (rvm, 9/30/00)
      MIEDX(7)  = 18   !  Mineral Dust  .8  micron    (rvm, 9/30/00)
      MIEDX(8)  = 19   !  Mineral Dust 1.5  micron    (rvm, 9/30/00)
      MIEDX(9)  = 20   !  Mineral Dust 2.5  micron    (rvm, 9/30/00)
      MIEDX(10) = 21   !  Mineral Dust 4.0  micron    (rvm, 9/30/00)

      ! Aerosols
      DO I=1,NRHAER
         DO J=1,NRH
            MIEDX(10+((I-1)*NRH)+J)=IND(I)+J-1
         ENDDO
      ENDDO

      IF ( Input_Opt%LUCX ) THEN
         ! Stratospheric aerosols - SSA/STS and solid PSCs
         MIEDX(10+(NRHAER*NRH)+1) = 4  ! SSA/LBS/STS
         MIEDX(10+(NRHAER*NRH)+2) = 14 ! NAT/ice PSCs
      endif

      ! Ensure all 'AN_' types are valid selections
      do i=1,AN_
        IF (am_I_Root) write(6,1000) MIEDX(i),TITLEAA(MIEDX(i))
        if(MIEDX(i).gt.NAA.or.MIEDX(i).le.0) then
          if (am_I_Root) then
             write(6,1200) MIEDX(i),NAA
          endif
          CALL EXITC('Bad MIEDX value.')
        endif
      enddo

 1000 format('Using Aerosol type: ',i3,1x,a)
 1200 format('Aerosol type ',i3,' unsuitable; supplied values must be ',
     $       'between 1 and ',i3)

      END SUBROUTINE SET_AER
!EOC
!------------------------------------------------------------------------------
!                  GEOS-Chem Global Chemical Transport Model                  !
!------------------------------------------------------------------------------
!BOP
!
! !IROUTINE: rd_prof_nc
!
! !DESCRIPTION: Subroutine RAD\_PROF\_NC reads in the reference climatology
!  from a NetCDF file rather than an ASCII .dat.
!\\
!\\
! !INTERFACE:
!
      SUBROUTINE RD_PROF_NC( am_I_Root, Input_Opt, RC )
!
! !USES:
!
      ! Modules for netCDF read
      USE m_netcdf_io_open
      USE m_netcdf_io_read
      USE m_netcdf_io_readattr
      USE m_netcdf_io_close
      USE ErrCode_Mod
      USE Input_Opt_Mod,      ONLY : OptInput
!
! !INPUT PARAMETERS:
!
      LOGICAL,        INTENT(IN)  :: am_I_Root   ! Are we on the root CPU?
      TYPE(OptInput), INTENT(IN)  :: Input_Opt   ! Input Options object
!
! !OUTPUT PARAMETERS:
!
      INTEGER,        INTENT(OUT) :: RC          ! Success or failure?
!
! !REMARKS:
!  This file was automatically generated by the Perl scripts in the
!  NcdfUtilities package (which ships w/ GEOS-Chem) and was subsequently
!  hand-edited.
!
! !REVISION HISTORY:
!  19 Apr 2012 - R. Yantosca - Initial version
!  30 Jul 2012 - R. Yantosca - Now accept am_I_Root as an argument when
!                              running with the traditional driver main.F
!  10 Apr 2013 - S. D. Eastham - Adapted for Fast-JX v7.0
!  20 Jun 2014 - R. Yantosca - Now accept am_I_Root, Input_Opt, RC
!  13 Mar 2015 - R. Yantosca - Replace DATA_DIR_1x1 w/ CHEM_INPUTS_DIR
!EOP
!------------------------------------------------------------------------------
!BOC
!
! !LOCAL VARIABLES:
!
      ! netCDF file handle
      INTEGER            :: fId                 ! netCDF file ID

      ! Character strings
      CHARACTER(LEN=255) :: nc_dir              ! netCDF directory name
      CHARACTER(LEN=255) :: nc_file             ! netCDF file name
      CHARACTER(LEN=255) :: nc_path             ! netCDF path name
      CHARACTER(LEN=255) :: v_name              ! netCDF variable name
      CHARACTER(LEN=255) :: a_name              ! netCDF attribute name
      CHARACTER(LEN=255) :: a_val               ! netCDF attribute value

      ! Arrays for netCDF start and count values
      INTEGER            :: st3d(3), ct3d(3)    ! For 3D arrays

      !=================================================================
      ! RD_PROF_NC begins here!
      !=================================================================

      ! Assume success
      RC = GC_SUCCESS

      !=========================================================================
      ! Open and read data from the netCDF file
      !=========================================================================

      ! Directory and file names
      nc_dir  = TRIM( Input_Opt%CHEM_INPUTS_DIR ) // 'FastJ_201204/'
      nc_file = 'fastj.jv_atms_dat.nc'
      nc_path = TRIM( nc_dir ) // TRIM( nc_file )

      ! Open netCDF file
      CALL Ncop_Rd( fId, TRIM(nc_path) )

      ! Echo info to stdout
      IF ( am_I_Root ) THEN
         WRITE( 6, 100 ) REPEAT( '%', 79 )
         WRITE( 6, 110 ) TRIM(nc_file)
         WRITE( 6, 120 ) TRIM(nc_dir)
      ENDIF

      !----------------------------------------
      ! VARIABLE: T
      !----------------------------------------

      ! Variable name
      v_name = "T"

      ! Read T from file
      st3d   = (/  1,  1,  1 /)
      ct3d   = (/ 51, 18, 12 /)
      CALL NcRd( TREF, fId, TRIM(v_name), st3d, ct3d )

      ! Read the T:units attribute
      a_name = "units"
      CALL NcGet_Var_Attributes( fId,TRIM(v_name),TRIM(a_name),a_val )

      ! Echo info to stdout
      IF ( am_I_Root ) THEN
         WRITE( 6, 130 ) TRIM(v_name), TRIM(a_val)
      ENDIF

      !----------------------------------------
      ! VARIABLE: O3
      !----------------------------------------

      ! Variable name
      v_name = "O3"

      ! Read O3 from file
      st3d   = (/  1,  1,  1 /)
      ct3d   = (/ 51, 18, 12 /)
      CALL NcRd( OREF, fId, TRIM(v_name), st3d, ct3d )

      ! Read the O3:units attribute
      a_name = "units"
      CALL NcGet_Var_Attributes( fId,TRIM(v_name),TRIM(a_name),a_val )

      ! Echo info to stdout
      IF ( am_I_Root ) THEN
         WRITE( 6, 130 ) TRIM(v_name), TRIM(a_val)
      ENDIF

      !=================================================================
      ! Cleanup and quit
      !=================================================================

      ! Close netCDF file
      CALL NcCl( fId )

      ! Echo info to stdout
      IF ( am_I_Root ) THEN
         WRITE( 6, 140 )
         WRITE( 6, 100 ) REPEAT( '%', 79 )
      ENDIF

      ! FORMAT statements
 100  FORMAT( a                                              )
 110  FORMAT( '%% Opening file  : ',         a               )
 120  FORMAT( '%%  in directory : ',         a, / , '%%'     )
 130  FORMAT( '%% Successfully read ',       a, ' [', a, ']' )
 140  FORMAT( '%% Successfully closed file!'                 )

      END SUBROUTINE RD_PROF_NC
!EOC
!------------------------------------------------------------------------------
!                  GEOS-Chem Global Chemical Transport Model                  !
!------------------------------------------------------------------------------
!BOP
!
! !IROUTINE: photrate_adj
!
! !DESCRIPTION: Subroutine PHOTRATE\_ADJ adjusts certain photolysis rates
!  for chemistry.
!\\
!\\
! !INTERFACE:
!
      SUBROUTINE PHOTRATE_ADJ( am_I_root, Input_Opt, State_Diag,
     &                         I,         J,         L,
     &                         NUMDEN,    TEMP,      C_H2O,
     &                         FRAC,      RC                    )
!
! !USES:
!
#if defined( BPCH_DIAG )
      USE CMN_DIAG_MOD,   ONLY : LD22, ND22
      USE DIAG_MOD,       ONLY : AD22, LTJV
#endif
      USE ErrCode_Mod
      USE Input_Opt_Mod,  ONLY : OptInput
      USE State_Diag_Mod, ONLY : DgnState
!
! !INPUT PARAMETERS:
!
      LOGICAL,        INTENT(IN)    :: am_I_Root  ! Is this the root CPU?
      TYPE(OptInput), INTENT(IN)    :: Input_Opt  ! Input_Options object
      INTEGER,        INTENT(IN)    :: I, J, L    ! Lon, lat, lev indices
      REAL(fp),       INTENT(IN)    :: NUMDEN     ! Air # density [molec/m3]
      REAL(fp),       INTENT(IN)    :: TEMP       ! Temperature [K]
      REAL(fp),       INTENT(IN)    :: C_H2O      ! H2O conc [molec/cm3]
      REAL(fp),       INTENT(IN)    :: FRAC       ! Result of SO4_PHOTFRAC,
                                                  !  called from DO_FLEXCHEM
! !INPUT/OUTPUT PARAMETERS:
!
      TYPE(DgnState), INTENT(INOUT) :: State_Diag ! Diagnostics State object
!
! !OUTPUT PARAMETERS:
!
      INTEGER,        INTENT(OUT)   :: RC         ! Success or failure
!
! !REMARKS:
!  NOTE: The netCDF diagnostics are attached in DO_FLEXCHEM so that we have
!  access to the adjusted rates.  Only the bpch diagnostics are updated
!  here.
!    -- Bob Yantosca, 19 Dec 2017
!
!  %%%% NOTE: WE SHOULD UPDATE THE COMMENTS TO MAKE SURE THAT WE DO      %%%%
!  %%%% NOT KEEP ANY CONFLICTING OR INCORRECT INFORMATION (bmy, 3/28/16) %%%%
!
! !REVISION HISTORY:
!  10 Mar 2016 - M. Sulprizio- Added ProTeX header
!  18 Apr 2016 - R. Yantosca - Remove Input_Opt, State_Met, State_Chm args
!                              and pass air density & temperature instead
!  18 Apr 2016 - R. Yantosca - Also prevent div-by-zero conditions
!  16 Mar 2017 - M. Sulprizio- Restore P(OH) from O3 photolysis for ND22
!  04 Oct 2017 - E. Lundgren - Pass State_Diag and populate J-Values array
!  19 Dec 2017 - R. Yantosca - Now use Input_Opt%LUCX instead of ifdefs
!EOP
!------------------------------------------------------------------------------
!BOC
!
! !LOCAL VARIABLES:
!
      ! Scalars
      LOGICAL  :: DO_ND22
      REAL(fp) :: C_O2,      C_N2,     C_H2, ITEMPK
      REAL(fp) :: RO1DplH2O, RO1DplH2, RO1D

      !=================================================================
      ! PHOTRATE_ADJ begins here!
      !=================================================================

      ! Initialize
      RC      = GC_SUCCESS
#if defined( BPCH_DIAG )
      Do_ND22 = ( ND22 > 0 .and. L <= LD22 .and. LTJV(I,J) > 0 )
#endif


      ! For all mechanisms. Set the photolysis rate of NITs and NIT to a
      ! scaled value of JHNO3. NOTE: this is set in input.geos
      IF ( Input_Opt%hvAerNIT ) THEN

         ! Get the photolysis scalars read in from input.geos
         JscaleNITs = Input_Opt%hvAerNIT_JNITs
         JscaleNIT  = Input_Opt%hvAerNIT_JNIT
         ! convert reaction channel % to a fraction
         JNITChanA  = Input_Opt%JNITChanA
         JNITChanB  = Input_Opt%JNITChanB
         JNITChanA  = JNITChanA / 100.0_fp
         JNITChanB  = JNITChanB / 100.0_fp
         ! Set the photolysis rate of NITs
         ZPJ(L,RXN_JNITSa,I,J) = ZPJ(L,RXN_JHNO3,I,J) * JscaleNITs
         ZPJ(L,RXN_JNITSb,I,J) = ZPJ(L,RXN_JHNO3,I,J) * JscaleNITs
         ! Set the photolysis rate of NIT
         ZPJ(L,RXN_JNITa,I,J) = ZPJ(L,RXN_JHNO3,I,J) * JscaleNIT
         ZPJ(L,RXN_JNITb,I,J) = ZPJ(L,RXN_JHNO3,I,J) * JscaleNIT
         ! Adjust to scaling for channels set in input.geos
         ! NOTE: channel scaling is 1 in FJX_j2j.dat, then updated here
         ZPJ(L,RXN_JNITSa,I,J) = ZPJ(L,RXN_JNITSa,I,J) * JNITChanA
         ZPJ(L,RXN_JNITa,I,J) = ZPJ(L,RXN_JNITa,I,J) * JNITChanA
         ZPJ(L,RXN_JNITSb,I,J) = ZPJ(L,RXN_JNITSb,I,J) * JNITChanB
         ZPJ(L,RXN_JNITb,I,J) = ZPJ(L,RXN_JNITb,I,J) * JNITChanB
      ! Gotcha to set JNIT and JNITs to zero if hvAerNIT switch is off
      ELSE
         ! Set the photolysis rate of NITs to zero
         ZPJ(L,RXN_JNITSa,I,J) = 0.0_fp
         ZPJ(L,RXN_JNITSb,I,J) = 0.0_fp
         ! Set the photolysis rate of NIT to zero
         ZPJ(L,RXN_JNITa,I,J) = 0.0_fp
         ZPJ(L,RXN_JNITb,I,J) = 0.0_fp

      ENDIF

      ! Test if the UCX mechanism is being used
      IF ( Input_Opt%LUCX ) THEN

         !==============================================================
         ! %%%%%%%%%%%%%%%%%%%%%%%%%%%%%%%%%%%%%%%%%%%%%%%%%%%%%%%%%%%%
         ! %%% FOR MECHANISMS WITH UCX                              %%%
         ! %%% (standard, benchmark, *SOA*, marinePOA, aciduptake)  %%%
         ! %%%%%%%%%%%%%%%%%%%%%%%%%%%%%%%%%%%%%%%%%%%%%%%%%%%%%%%%%%%%
         !
         ! SPECIAL TREATMENT FOR H2SO4+hv -> SO2 + 2OH
         !
         ! Only allow photolysis of H2SO4 when gaseous (SDE 04/11/13)
         !==============================================================

         ! Calculate if H2SO4 expected to be gaseous or aqueous
         ! Only allow photolysis above 6 hPa
         ! RXN_H2SO4 specifies SO4 + hv -> SO2 + OH + OH
         ZPJ(L,RXN_H2SO4,I,J) = ZPJ(L,RXN_H2SO4,I,J) * FRAC

#if defined( BPCH_DIAG )
         !--------------------------------------------------------------
         ! ND22 (bpch) diagnostic
         !
         ! Store unadjusted O2 photolysis rate as ND22(:,:,:,15)
         !--------------------------------------------------------------
         IF ( Do_ND22 ) THEN
            AD22(I,J,L,15) = AD22(I,J,L,15) + ZPJ(L,RXN_O2,I,J)
         ENDIF
#endif

         !==============================================================
         ! %%%%%%%%%%%%%%%%%%%%%%%%%%%%%%%%%%%%%%%%%%%%%%%%%%%%%%%%%%%%
         ! %%% FOR MECHANISMS WITH UCX                              %%%
         ! %%% (standard, benchmark, *SOA*, marinePOA, aciduptake)  %%%
         ! %%%%%%%%%%%%%%%%%%%%%%%%%%%%%%%%%%%%%%%%%%%%%%%%%%%%%%%%%%%%
         !
         ! SPECIAL TREATMENT FOR O3+hv -> O+O2  (UCX simulation)
         !
         ! [O1D]ss=J[O3]/(k[H2O]+k[N2]+k[O2])
         ! SO, THE EFFECTIVE J-VALUE IS J*k[H2O]/(k[H2O]+k[N2]+k[O2])
         !
         ! We don't want to do this if strat-chem is in use, as all
         ! the intermediate reactions are included - this would be
         ! double-counting (SDE 04/01/13)
         !==============================================================

         ! Need to subtract O3->O1D from rate
         ! RXN_O3_1  specifies: O3 + hv -> O2 + O
         ! RXN_O3_2a specifies: O3 + hv -> O2 + O(1D)
         ZPJ(L,RXN_O3_1,I,J) = ZPJ(L,RXN_O3_1,I,J)
     &                       - ZPJ(L,RXN_O3_2a,I,J)

#if defined( BPCH_DIAG )
         !--------------------------------------------------------------
         ! ND22 (bpch) diagnostic
         !
         ! For UCX, store O1D and O3P photolysis rates separately
         !--------------------------------------------------------------
         IF ( Do_ND22 ) THEN
            AD22(I,J,L,5) = AD22(I,J,L,5) + ZPJ(L,RXN_O3_2a,I,J)
            AD22(I,J,L,6) = AD22(I,J,L,6) + ZPJ(L,RXN_O3_1, I,J)
         ENDIF
#endif

      ELSE

         !==============================================================
         ! %%%%%%%%%%%%%%%%%%%%%%%%%%%%%%%%%%
         ! %%% FOR MECHANISMS WITHOUT UCX %%%
         ! %%% (tropchem)                 %%%
         ! %%%%%%%%%%%%%%%%%%%%%%%%%%%%%%%%%%
         !
         ! SPECIAL TREATMENT FOR O3+hv -> OH+OH (trop-only simulation)
         !==============================================================

#if defined( BPCH_DIAG )
         !--------------------------------------------------------------
         ! ND22 (bpch) diagnostic
         !
         ! Store unadjusted total O3 photolysis rate as AD22(:,:,:,5)
         ! RXN_O3_2a specifies: O3 + hv -> O2 + O(1D)
         !--------------------------------------------------------------
         IF ( Do_ND22 ) THEN
            AD22(I,J,L,5) = AD22(I,J,L,5) + ZPJ(L,RXN_O3_2a,I,J)
         ENDIF
#endif

         !==============================================================
         ! %%%%%%%%%%%%%%%%%%%%%%%%%%%%%%%%%%
         ! %%% FOR MECHANISMS WITHOUT UCX %%%
         ! %%% (tropchem)                 %%%
         ! %%%%%%%%%%%%%%%%%%%%%%%%%%%%%%%%%%
         !
         ! Change rate of O(1D)+ N2 to be 3.1e-11 at 298K rather
         ! than 2.6e-11.  The temperature dependence remains the
         ! same, so the constant changes from 1.8e-11 to 2.14e-11
         ! according to Heard, pers. comm.,2002. (amf, bmy, 1/7/02)
         !==============================================================
         ! Change the rate of O(1D)+H2O from 2.2e-10 to 1.45e-10*
         ! exp(89/temp) on the basis of Dunlea and Ravishankara
         ! 'Measurement of the Rate coefficient for the reaction
         ! of O(1D) with H2O and re-evaluation of the atmospheric
         ! OH Production Rate'.  One of the RSC Journals
         ! (mje 4/5/04)
         !==============================================================
         ! Updated from JPL2006, the difference is pretty small.
         ! (jmao,02/26/2009)
         !==============================================================
         ! Additional update from JPL 10-6 for reaction of
         ! O3 + hv --> HO2 + OH and O1D + H2:
         ! Includes calculation of k[O3], where
         ! k[O3]  = J[O3]*1.2e-10/k[O1D], where
         ! k[O1D] = ([O1D]*[H2]+[O1D]*[H2O])/
         !          ([O1D]*[H2]+[O1D]*[H2O]+[O1D][N2]+[O1D][O2])
         ! (bhh, jmao, eam, 7/18/11)
         !==============================================================

         ! Inverse temperature [K-1]
         ITEMPK    = 1.0_fp / TEMP

         ! Set species concentrations [molec/m3] ???
         C_O2      = 0.2095e+0_fp * NUMDEN
         C_N2      = 0.7808e+0_fp * NUMDEN

         ! Added H2 concentration (bhh, jmao, eam, 7/18/11)
         ! Seasonal variability of H2 may be important,
         ! but not included in this update (bhh, jmao, eam, 7/18/11)
         C_H2      = 0.5000e-6_fp * NUMDEN

         RO1DplH2O = 1.63e-10_fp * EXP(  60.0_fp * ITEMPK ) * C_H2O

         RO1DplH2  = 1.2e-10                                * C_H2

         RO1D      = RO1DplH2O
     &             + RO1DplH2
     &             + 2.15e-11_fp * EXP( 110.0_fp * ITEMPK ) * C_N2
     &             + 3.30e-11_fp * EXP(  55.0_fp * ITEMPK ) * C_O2

         ! Prevent div-by-zero
         IF ( RO1D > 0.0_fp ) THEN

            ! RXN_O3_2a specifies: O3 + hv -> O2 + O(1D) #1
            ZPJ(L,RXN_O3_2a,I,J) = ZPJ(L,RXN_O3_2a,I,J)
     &                           * RO1DplH2O / RO1D

            ! RXN_O3_2b specifies: O3 + hv -> O2 + O(1D) #2
            ZPJ(L,RXN_O3_2b,I,J) = ZPJ(L,RXN_O3_2b,I,J)
     &                           * RO1DplH2  / RO1D

         ENDIF

#if defined( BPCH_DIAG )
         !--------------------------------------------------------------
         ! ND22 (bpch) diagnostic
         !
         ! Store P(OH) from O3 photolysis as AD22(:,:,:,6)
         !--------------------------------------------------------------
         IF ( Do_ND22 ) THEN
            AD22(I,J,L,6) = AD22(I,J,L,6)
     &                    + ZPJ(L,RXN_O3_2a,I,J)
     &                    + ZPJ(L,RXN_O3_2b,I,J)
         ENDIF
#endif

      ENDIF

<<<<<<< HEAD
=======
#if defined( BPCH_DIAG )
      !--------------------------------------------------------------
      ! ND22 (bpch) diagnostic
      !
      ! Store JNIT and JNITs
      !--------------------------------------------------------------
      IF ( Do_ND22 ) THEN

         AD22(I,J,L,77) = AD22(I,J,L,77) +  ! JNITs
     &                          ZPJ(L,RXN_JNITSa,I,J) +
     &                          ZPJ(L,RXN_JNITSb,I,J)
         AD22(I,J,L,78) = AD22(I,J,L,78) +  ! JNIT
     &                          ZPJ(L,RXN_JNITa,I,J) +
     &                          ZPJ(L,RXN_JNITb,I,J)

      ENDIF
#endif

>>>>>>> 407dcd6d
      END SUBROUTINE PHOTRATE_ADJ
!EOC
      END MODULE FAST_JX_MOD<|MERGE_RESOLUTION|>--- conflicted
+++ resolved
@@ -116,14 +116,9 @@
 !\\
 ! !INTERFACE:
 !
-<<<<<<< HEAD
       SUBROUTINE FAST_JX( WLAOD,     am_I_Root,  Input_Opt,
      &                    State_Chm, State_Diag, State_Grid,
      &                    State_Met, RC )
-=======
-      SUBROUTINE FAST_JX( WLAOD,     am_I_Root, Input_Opt,
-     &                    State_Met, State_Chm, State_Diag, RC )
->>>>>>> 407dcd6d
 !
 ! !USES:
 !
@@ -163,14 +158,9 @@
                                                    ! (1: 550 nm, 0: 999 nm)
       LOGICAL,        INTENT(IN)    :: am_I_Root   ! Is this the root CPU?
       TYPE(OptInput), INTENT(IN)    :: Input_Opt   ! Input options
-<<<<<<< HEAD
       TYPE(ChmState), INTENT(IN)    :: State_Chm   ! Chemistry State object
       TYPE(GrdState), INTENT(IN)    :: State_Grid  ! Grid State object
       TYPE(MetState), INTENT(IN)    :: State_Met   ! Meteorology State object
-=======
-      TYPE(MetState), INTENT(IN)    :: State_Met   ! Meteorology State obj
-      TYPE(ChmState), INTENT(IN)    :: State_Chm   ! Chemistry State obj
->>>>>>> 407dcd6d
 !
 ! !INPUT/OUTPUT PARAMETERS:
 !
@@ -276,7 +266,6 @@
 
       ! Local variables for cloud overlap (hyl, phs)
       INTEGER       :: NUMB, KK, I
-<<<<<<< HEAD
       INTEGER       :: INDIC(State_Grid%NZ+1)
       INTEGER       :: INDGEN(State_Grid%NZ+1)! = (/ (i,i=1,State_Grid%NZ+1) /)
       INTEGER       :: KBOT(State_Grid%NZ)
@@ -288,19 +277,6 @@
       REAL(fp)      :: CLDF1D(State_Grid%NZ)
       REAL(fp)      :: ODNEW(State_Grid%NZ)
       REAL(fp)      :: P_CTM(State_Grid%NZ+2)
-=======
-      INTEGER       :: INDIC(LLPAR+1)
-      INTEGER       :: INDGEN(LLPAR+1)! = (/ (i,i=1,LLPAR+1) /)
-      INTEGER       :: KBOT(LLPAR)
-      INTEGER       :: KTOP(LLPAR)
-      INTEGER       :: INDICATOR(LLPAR+2)
-      REAL(fp)      :: FMAX(LLPAR)     ! maximum cloud fraction
-                                       !  in a block, size can be to
-                                       !  FIX(LLPAR)+1
-      REAL(fp)      :: CLDF1D(LLPAR)
-      REAL(fp)      :: ODNEW(LLPAR)
-      REAL(fp)      :: P_CTM(LLPAR+2)
->>>>>>> 407dcd6d
 
       LOGICAL       :: AOD999
 
@@ -609,19 +585,11 @@
 !     &                            SFCA,  OPTD,     OPTDUST, OPTAER,
 !     &                            O3COL, am_I_Root                    )
 !
-<<<<<<< HEAD
-!                  CASE( 1:6 ) 
+!                  CASE( 1:6 )
 !                     CALL MMRAN_16( NUMB,  NLON,  NLAT,      YLAT,
 !     &                              DAY,   MONTH, DAY_OF_YR, CSZA,
 !     &                              TEMP,  SFCA,  OPTDUST,   OPTAER,
 !     &                              State_Grid%NZ, FMAX,  ODNEW,     KBOT,
-=======
-!                  CASE( 1:6 )
-!                     CALL MMRAN_16( NUMB,  NLON,  NLAT,      YLAT,
-!     &                              DAY,   MONTH, DAY_OF_YR, CSZA,
-!     &                              TEMP,  SFCA,  OPTDUST,   OPTAER,
-!     &                              LLPAR, FMAX,  ODNEW,     KBOT,
->>>>>>> 407dcd6d
 !     &                              KTOP,  O3COL, am_I_Root )
 !
 !               END SELECT
@@ -1770,13 +1738,8 @@
 !\\
 ! !INTERFACE:
 !
-<<<<<<< HEAD
       SUBROUTINE INIT_FJX( am_I_Root,  Input_Opt,  State_Chm,
      &                     State_Diag, State_Grid, RC )
-=======
-      SUBROUTINE INIT_FJX( am_I_Root, Input_Opt,
-     &                     State_Chm, State_Diag, RC )
->>>>>>> 407dcd6d
 !
 ! !USES:
 !
@@ -1869,11 +1832,7 @@
       JXUNIT = findFreeLUN()
 
       ! Define data directory for FAST-JX input
-<<<<<<< HEAD
       DATA_DIR = TRIM( Input_Opt%FAST_JX_DIR )
-=======
-      DATA_DIR = TRIM( Input_Opt%CHEM_INPUTS_DIR )//'FAST_JX/v2019-02/'
->>>>>>> 407dcd6d
 
       !=====================================================================
       ! Read in fast-J X-sections (spectral data)
@@ -2026,13 +1985,8 @@
 
 #if defined( MODEL_GEOS )
       ! Diagnostics arrays
-<<<<<<< HEAD
       ALLOCATE(EXTRAL_NLEVS(State_Grid%NX,State_Grid%NY))
       ALLOCATE(EXTRAL_NITER(State_Grid%NX,State_Grid%NY))
-=======
-      ALLOCATE(EXTRAL_NLEVS(IIPAR,JJPAR))
-      ALLOCATE(EXTRAL_NITER(IIPAR,JJPAR))
->>>>>>> 407dcd6d
       EXTRAL_NLEVS(:,:) = 0.0
       EXTRAL_NITER(:,:) = 0.0
 #endif
@@ -2531,11 +2485,7 @@
       LBRC = Input_Opt%LBRC
 
       ! Define data directory for FAST-JX input
-<<<<<<< HEAD
       DATA_DIR = TRIM( Input_Opt%FAST_JX_DIR )
-=======
-      DATA_DIR = TRIM( Input_Opt%CHEM_INPUTS_DIR )//'FAST_JX/v2019-02/'
->>>>>>> 407dcd6d
 
       ! IMPORTANT: aerosol_mod.F and dust_mod.F expect aerosols in this order
       DATA SPECFIL /"so4.dat","soot.dat","org.dat",
@@ -3220,13 +3170,10 @@
  150  FORMAT( 'RXN_O3_2b [ O3  + hv -> O2 + O(1D) #2 ]  =  ', i5 )
  160  FORMAT( 'RXN_H2SO4 [ SO4 + hv -> SO2 + OH + OH ]  =  ', i5 )
  170  FORMAT( 'RXN_NO2   [ NO2 + hv -> NO + O        ]  =  ', i5 )
-<<<<<<< HEAD
-=======
  180  FORMAT( 'RXN_JNITSa [ NITS + hv -> HNO2        ]  =  ', i5 )
  190  FORMAT( 'RXN_JNITSb [ NITS + hv -> NO2         ]  =  ', i5 )
  200  FORMAT( 'RXN_JNITa  [ NIT + hv -> HNO2         ]  =  ', i5 )
  210  FORMAT( 'RXN_JNITb  [ NIT + hv -> NO2          ]  =  ', i5 )
->>>>>>> 407dcd6d
 
       END SUBROUTINE RD_JS_JX
 !EOC
@@ -3341,11 +3288,8 @@
       LOGICAL,        INTENT(IN)                      :: AOD999
       LOGICAL,        INTENT(IN)                      :: am_I_Root
       TYPE(OptInput), INTENT(IN)                      :: Input_Opt
-<<<<<<< HEAD
       TYPE(GrdState), INTENT(IN)                      :: State_Grid
       TYPE(MetState), INTENT(IN)                      :: State_Met
-=======
->>>>>>> 407dcd6d
 !
 ! !INPUT/OUTPUT PARAMETERS:
 !
@@ -3775,16 +3719,13 @@
                ! are handled in routine PHOTRATE_ADJ
                ! Hardcode ZPJ indices based on valued from FJX_j2j.dat
                ! for now (mps, 3/15/16)
-<<<<<<< HEAD
+               ! TMS (18/10/10) - IDs 77, 78 (JNIT, JNITs)
+               ! also handled in routine PHOTRATE_ADJ
                !
                ! NOTE: Updated to remove duplicate ClNO2 entry #101,
                ! This reduces the # of photolyzed species from 130 to 129.
                ! Entries 102-130 are now renumbered as 101-129.
                ! (bmy, 4/10/19)
-=======
-               ! TMS (18/10/10) - IDs 77, 78 (JNIT, JNITs)
-               ! also handled in routine PHOTRATE_ADJ
->>>>>>> 407dcd6d
                AD22(ILON,ILAT,L, 1) = AD22(ILON,ILAT,L, 1) +  ! JNO2
      &                                ZPJ(L,11,ILON,ILAT)
                AD22(ILON,ILAT,L, 2) = AD22(ILON,ILAT,L, 2) +  ! JHNO3
@@ -3862,13 +3803,8 @@
                AD22(ILON,ILAT,L,36) = AD22(ILON,ILAT,L,36) +  ! JMONITU
      &                                ZPJ(L,112,ILON,ILAT)
                AD22(ILON,ILAT,L,37) = AD22(ILON,ILAT,L,37) +  ! JHONIT
-<<<<<<< HEAD
      &                                ZPJ(L,113,ILON,ILAT)
                ! lei, 05/15/17 - added new halogen species below 
-=======
-     &                                ZPJ(L,114,ILON,ILAT)
-               ! lei, 05/15/17 - added new halogen species below
->>>>>>> 407dcd6d
                IF ( IS_HALOGENS ) THEN
                AD22(ILON,ILAT,L,38) = AD22(ILON,ILAT,L,38) +  ! JCH3Br
      &                                ZPJ(L,50,ILON,ILAT)
@@ -4924,7 +4860,6 @@
       ! file "jv_atms.dat".  These "FAST-J default" O3 columns are used
       ! in the computation of the actinic flux and other optical
       ! quantities for the FAST-J photolysis.
-<<<<<<< HEAD
       !
       ! The TOMS/SBUV O3 columns and 1/2-monthly O3 trends (contained
       ! in the TOMS_200701 directory) are read into GEOS-Chem by routine
@@ -4932,15 +4867,6 @@
       ! there are no data) in the TOMS/SBUV O3 columns are defined by
       ! the flag -999.
       !
-=======
-      !
-      ! The TOMS/SBUV O3 columns and 1/2-monthly O3 trends (contained
-      ! in the TOMS_200701 directory) are read into GEOS-Chem by routine
-      ! READ_TOMS in "toms_mod.f".  Missing values (i.e. locations where
-      ! there are no data) in the TOMS/SBUV O3 columns are defined by
-      ! the flag -999.
-      !
->>>>>>> 407dcd6d
       ! After being read from disk in routine READ_TOMS, the TOMS/SBUV
       ! O3 data are then passed to the FAST-J routine "set_prof.f".  In
       ! "set_prof.f", a test is done to make sure that the TOMS/SBUV O3
@@ -4982,12 +4908,8 @@
 
          ! Use online O3 values in the chemistry grid if selected
          IF ( (USE_ONLINE_O3) .and.
-<<<<<<< HEAD
      &        (I <= State_Grid%MaxChemLev) .and.
      &        (O3_CTM(I) > 0e+0_fp) ) THEN
-=======
-     &        (I.le.LLCHEM)   .and. (O3_CTM(I) > 0e+0_fp) ) THEN
->>>>>>> 407dcd6d
 
             ! Convert from molec/cm3 to molec/cm2
             O3_CLIM(I) = O3_CTM(I) * (Z_CLIM(I+1)-Z_CLIM(I))
@@ -5545,8 +5467,6 @@
 
       ENDIF
 
-<<<<<<< HEAD
-=======
 #if defined( BPCH_DIAG )
       !--------------------------------------------------------------
       ! ND22 (bpch) diagnostic
@@ -5565,7 +5485,6 @@
       ENDIF
 #endif
 
->>>>>>> 407dcd6d
       END SUBROUTINE PHOTRATE_ADJ
 !EOC
       END MODULE FAST_JX_MOD