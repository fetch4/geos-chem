!------------------------------------------------------------------------------
!                  GEOS-Chem Global Chemical Transport Model                  !
!------------------------------------------------------------------------------
!BOP
!
! !MODULE: fast_jx_mod
!
! !DESCRIPTION: Module FAST\_JX\_MOD contains routines and variables for 
!  calculating photolysis rates using the Fast-JX scheme (Prather et al).
!  Current implementation is version 7.0a.
!\\
!\\
! !INTERFACE: 
!
      MODULE FAST_JX_MOD
!
! !USES:
!
      USE CMN_FJX_MOD

      USE PRECISION_MOD    ! For GEOS-Chem Precision (fp)

      IMPLICIT NONE

      PRIVATE
!
! !PUBLIC MEMBER FUNCTIONS:
!
      PUBLIC  :: EXITC
      PUBLIC  :: PHOTO_JX
      PUBLIC  :: INIT_FJX
      PUBLIC  :: FAST_JX
      PUBLIC  :: FJXFUNC

!
! !PRIVATE MEMBER FUNCTIONS:
!
      PRIVATE :: SOLAR_JX
      PRIVATE :: OPMIE
      PRIVATE :: MIESCT 
      PRIVATE :: LEGND0
      PRIVATE :: BLKSLV 
      PRIVATE :: GEN_ID 
      PRIVATE :: JRATET
      PRIVATE :: X_INTERP 
      PRIVATE :: SPHERE2 
      PRIVATE :: EXTRAL
      PRIVATE :: RD_PROF_NC
      PRIVATE :: RD_XXX
      PRIVATE :: RD_AOD
      PRIVATE :: RD_MIE
      PRIVATE :: RD_JS_JX
      PRIVATE :: SET_AER
!
! !REVISION HISTORY:
!  27 Mar 2013 - S. D. Eastham - Initial version (based on original GEOS-Chem
!                                files and instructions from J. Mao)
!  28 Mar 2013 - S. D. Eastham - Upgraded to Fast-JX v7.0
!  20 Feb 2014 - M. Sulprizio  - Removed "define.h", this is now obsolete
!  13 Nov 2014 - M. Yannetti   - Added PRECISION_MOD
!EOP
!------------------------------------------------------------------------------
!BOC
      CONTAINS      
!EOC
!------------------------------------------------------------------------------
!                  GEOS-Chem Global Chemical Transport Model                  !
!------------------------------------------------------------------------------
!BOP
!
! !ROUTINE: fast_jx
!
! !DESCRIPTION: Subroutine FAST\_JX loops over longitude and latitude, and
!  calls PHOTO\_JX to compute J-Values for each column at every chemistry 
!  time-step.  
!\\
!\\
! !INTERFACE:
!
      SUBROUTINE FAST_JX( WLAOD, am_I_Root, Input_Opt, State_Met,
     &                    State_Chm, RC )
!
! !USES:
!
      USE CHEMGRID_MOD,       ONLY : GET_CHEMGRID_LEVEL
      USE CMN_SIZE_MOD,       ONLY : IIPAR,   JJPAR, LLPAR
      USE CMN_SIZE_MOD,       ONLY : NDUST,   MAXIJ
      USE COMODE_MOD,         ONLY : JLOP, CSPEC, AIRDENS, ABSHUM
      USE COMODE_LOOP_MOD,    ONLY : CONSVAP,AVG,RSTARG
      USE ERROR_MOD,          ONLY : ERROR_STOP, ALLOC_ERR
      USE ERROR_MOD,          ONLY : DEBUG_MSG
      USE GIGC_ErrCode_Mod
      USE GIGC_Input_Opt_Mod, ONLY : OptInput
      USE GIGC_State_Chm_Mod, ONLY : ChmState
      USE GIGC_State_Met_Mod, ONLY : MetState
      USE GRID_MOD,           ONLY : GET_YMID
      USE TIME_MOD,           ONLY : GET_MONTH, GET_DAY, GET_DAY_OF_YEAR
      USE TIME_MOD,           ONLY : GET_TAU,   GET_YEAR
      USE TOMS_MOD,           ONLY : GET_OVERHEAD_O3
      USE TRACERID_MOD,       ONLY : IDO3

      IMPLICIT NONE

!==============================================================================
! Uncomment the appropriate #define statement to denote which of the
! available cloud overlap options that you wish to use.

!! Linear overlap
!#define USE_LINEAR_OVERLAP 1

! Approximate random overlap (balance between accuracy & speed)
#define USE_APPROX_RANDOM_OVERLAP 1

!! Maximum random cloud overlap (most computationally intensive)
!#define USE_MAXIMUM_RANDOM_OVERLAP 1
!==============================================================================
!
! !INPUT PARAMETERS: 
!
      ! How was AOD calculated? (1: 550 nm, 0: 999 nm)
      INTEGER,        INTENT(IN)  :: WLAOD

      ! Is this the root CPU?
      LOGICAL,        INTENT(IN)  :: am_I_Root

      ! Input options
      TYPE(OptInput), INTENT(IN)  :: Input_Opt

      ! Meteorology State object
      TYPE(MetState), INTENT(IN)  :: State_Met

      ! Chemistry State object
      TYPE(ChmState), INTENT(IN)  :: State_Chm
!
! !OUTPUT PARAMETERS:
!
      INTEGER,        INTENT(OUT) :: RC
!
! !REMARKS:
!
!  Parameter to choose cloud overlap algorithm:
!  ============================================================================
!  (1 ) OVERLAP (INTEGER) : 1 - Linear Approximation (used up to v7-04-12)
!                           2 - Approximate Random Overlap (default)
!                           3 - Maximum Random Overlap (computation intensive)
!
! !REVISION HISTORY:
!  01 Apr 1998 - P. Murti, R. Martin, R. Yantosca - Initial version
!  (1 ) Call this routine EACH chemistry time-step, before solver.
!  (2 ) This routine must know IMAX, JMAX, LMAX. 
!  (3 ) Now use new !$OMP compiler directives for parallelization (bmy, 5/2/00)
!  (4 ) Now reference "cmn_fj.h" and "jv_cmn.h" for the aerosol
!        optical depths (bmy, 10/2/00)
!  (5 ) Add OPTDUST as a local variable -- make OPTDUST private for
!        the parallel DO-loop, since it stores 1 column of aerosol optical
!        depth for each dust type (bmy, rvm, 10/2/00)
!  (6 ) For now, LPAR in "cmn_fj.h" = LGLOB in "CMN_SIZE".  Therefore we 
!        assume that we are always doing global runs. (bmy, 10/2/00)
!  (7 ) Removed obsolete code from 10/2/00 (bmy, 12/21/00)
!  (8 ) Replace {IJL}GLOB w/ IIPAR,JJPAR,LLPAR everywhere.  Also YLMID(NLAT)
!        needs to be referenced by YLMID(NLAT+J0). (bmy, 9/26/01)
!  (9 ) Remove obsolete code from 9/01.  Updated comments. (bmy, 10/24/01)
!  (10) Add OPTAER as a local variable, make it private for the parallel
!        DO loop, since it stores 1 column of aerosol optical depths for each
!        aerosol type.  Pass OPTAER to PHOTOJ via the argument list.  Declare
!        OPTAER as PRIVATE for the parallel DO-loop. (rvm, bmy, 2/27/02)
!  (11) Now reference GET_PEDGE from "pressure_mod.f", which returns the
!        correct "floating" pressure. (dsa, bdf, bmy, 8/20/02)
!  (12) Now reference T from "dao_mod.f" (bmy, 9/23/02)
!  (13) Now uses routine GET_YMID from "grid_mod.f" to compute grid box 
!        latitude.  Now make IDAY, MONTH local variables.  Now use function 
!        GET_DAY_OF_YEAR from "time_mod.f".  Bug fix: now IDAY (as passed to
!        photoj.f) is day of year rather than cumulative days since Jan 1, 
!        1985. (bmy, 2/11/03)
!  (14) Now reference routine GET_YEAR from "time_mod.f".  Added LASTMONTH
!        as a SAVEd variable.  Now call READ_TOMSO3 from "toms_mod.f" at the
!        beginning of a new month (or the first timestep) to read TOMS O3
!        columns which will be used by "set_prof.f".  Now also reference
!        routine GET_DAY from "time_mod.f".  Rename IDAY to DAY_OF_YR. Pass 
!        day of month to PHOTOJ.  Updated comments, cosmetic changes.
!        (bmy, 7/17/03)
!  (15) Bug fix: PRES needs to be the true surface pressure for GEOS-4, but
!        PS-PTOP for all prior GEOS models.  (bmy, 2/6/04)
!  (16) Now account for cloud overlap (Maximum-Random Overlap and Random 
!        Overlap) in each column (hyl, phs, bmy, 9/18/07)
!  (17) Now initialize the PJ array here, instead of two layers below in
!        "set_prof.f".  Now no longer pass PRES to "photoj.f". (bmy, 11/29/07)
!  (18) Now switch to approx. random overlap option (hyl, phs, bmy, 10/7/08)
!  (19) Now can handle GEOS-5 reprocessed met data with OPTDEPTH being
!        in-cloud optical depths. (bmy, hyl, 10/24/08)
!  (10) Remove references to IN_CLOUD_OD (bmy, 10/15/09)
!  13 Aug 2010 - R. Yantosca - Added ProTeX headers
!  13 Aug 2010 - R. Yantosca - Treat MERRA in the same way as GEOS-5
!  08 Feb 2012 - R. Yantosca - Treat GEOS-5.7.x in the same way as MERRA
!  01 Mar 2012 - R. Yantosca - Now use GET_YMID(I,J,L) from grid_mod.F90
!  06 Mar 2012 - R. Yantosca - Now call GET_OVERHEAD_O3 to get the total
!                              overhead O3 column for FAST-J
!  30 Jul 2012 - R. Yantosca - Now accept am_I_Root as an argument when
!                              running with the traditional driver main.F
!  10 Aug 2012 - R. Yantosca - Replace IPAR, JPAR, LPAR w/ IIPAR, JJPAR, LLPAR
!  27 Mar 2013 - S.D. Eastham- Rolled in FAST_JX_MOD
!  21 Feb 2014 - M. Sulprizio- Replaced all met field arrays with State_Met
!                              derived type object
!  28 Feb 2014 - M. Sulprizio- Now obtain O3_CTM directly from CSPEC
!  05 Mar 2014 - R. Yantosca - Cosmetic changes
!  06 Nov 2014 - R. Yantosca - Now use State_Met%CLDF(I,J,L)
!  06 Nov 2014 - R. Yantosca - Now use State_Met%OPTD(I,J,L)
!  26 Feb 2015 - E. Lundgren - Replace GET_PEDGE with State_Met%PEDGE. 
!                              Remove dependency on pressure_mod and 
!                              redundant PEDGE pre-preprocessor block if 
!                              EXTERNAL_GRID.
!  09 Apr 2015 - R. Yantosca - Bug fixes: Add missing vars to !$OMP+PRIVATE
!                              clause and error check for JLOOP > 0
!  11 Aug 2015 - R. Yantosca - MERRA2 behaves the same way as for GEOS-FP
!EOP
!------------------------------------------------------------------------------
!BOC
!
! !LOCAL VARIABLES:
!
      INTEGER, SAVE :: LASTMONTH = -1
      INTEGER       :: NLON, NLAT, DAY,  MONTH, DAY_OF_YR, L, N
      INTEGER       :: IOPT, JLOOP, LCHEM
      REAL(fp)      :: CSZA, PRES, SFCA, YLAT,  O3_TOMS
      REAL(fp)      :: O3_CTM(LLPAR+1)
      REAL(fp)      :: T_CTM(LLPAR+1), OPTD(LLPAR)
      REAL(fp)      :: OPTDUST(LLPAR,NDUST)
      REAL(fp)      :: OPTAER(LLPAR,A_)

      ! Local variables for cloud overlap (hyl, phs)
      INTEGER       :: NUMB, KK, I
      INTEGER       :: INDIC(LLPAR+1)
      INTEGER       :: INDGEN(LLPAR+1)! = (/ (i,i=1,LLPAR+1) /)
      INTEGER       :: KBOT(LLPAR)
      INTEGER       :: KTOP(LLPAR)
      INTEGER       :: INDICATOR(LLPAR+2)
      REAL(fp)      :: FMAX(LLPAR)     ! maximum cloud fraction 
                                       !  in a block, size can be to 
                                       !  FIX(LLPAR)+1
      REAL(fp)      :: CLDF1D(LLPAR)
      REAL(fp)      :: ODNEW(LLPAR)
      REAL(fp)      :: P_CTM(LLPAR+2)

      LOGICAL       :: AOD999

      LOGICAL, SAVE :: FIRST = .true.

      ! Local variables for quantities from Input_Opt
      LOGICAL       :: LPRT

      !=================================================================
      ! FAST_JX begins here!
      !=================================================================

      ! Assume success
      RC = GIGC_SUCCESS

      ! Copy fields from INPUT_OPT
      LPRT = ( am_I_Root .and. Input_Opt%LPRT )

#if defined( USE_MAXIMUM_RANDOM_OVERLAP )
      IF ( FIRST ) THEN

         DO i = 1,LLPAR+1
            INDGEN(i) = i       !(/(i,i=1,LLPAR+1)/)
         ENDDO
         FIRST = .FALSE.

      ENDIF
#endif

      ! Get day of year (0-365 or 0-366)
      DAY_OF_YR = GET_DAY_OF_YEAR()

      ! Get current month
      MONTH     = GET_MONTH()

      ! Get day of month
      DAY       = GET_DAY()

      ! Was AOD calculated at 999 nm or reference?
      AOD999    = ( WLAOD == 0 )

      !=================================================================
      ! For each (NLON,NLAT) location, call subroutine PHOTO_JX (in a 
      ! parallel loop to compute J-values for the entire column.  
      ! J-values will be stored in the common-block variable ZPJ, and 
      ! will be later accessed via function FJXFUNC. 
      !=================================================================
!$OMP PARALLEL DO
!$OMP+DEFAULT( SHARED )
!$OMP+PRIVATE( NLAT,    NLON,   YLAT,      CSZA,    L       )
!$OMP+PRIVATE( P_CTM ,  T_CTM,  SFCA,      O3_TOMS, O3_CTM  )
!$OMP+PRIVATE( LCHEM,   JLOOP,  OPTAER,    N,       IOPT    )
!$OMP+PRIVATE( OPTDUST, OPTD,   CLDF1D                      )
#if defined( USE_MAXIMUM_RANDOM_OVERLAP )
!$OMP+PRIVATE( FMAX,    KK,     NUMB,      KBOT             )
!$OMP+PRIVATE( KTOP     ODNEW,  INDICATOR, INDIC            )
#endif
!$OMP+SCHEDULE( DYNAMIC )

      ! Loop over latitudes
      DO NLAT = 1, JJPAR

         ! Loop over longitudes
         DO NLON = 1, IIPAR

            ! Grid box latitude [degrees]
            YLAT            = GET_YMID( NLON, NLAT, 1 )

            ! Cosine of solar zenith angle [unitless] at (NLON,NLAT)
            CSZA            = State_Met%SUNCOSmid(NLON,NLAT)

            ! Define the P array here
            DO L = 1, LLPAR+1
               P_CTM(L)     = State_Met%PEDGE( NLON, NLAT, L )
            ENDDO

            ! Top edge of P_CTM is top of atmosphere (bmy, 2/13/07)
            P_CTM(LLPAR+2)  = 0e+0_fp

            ! Temperature profile [K] at (NLON,NLAT)
            T_CTM(1:LLPAR)  = State_Met%T(NLON,NLAT,1:LLPAR)

            ! Top of atmosphere
            T_CTM(LLPAR+1)  = T_CTM(LLPAR)

            ! Surface albedo [unitless] at (NLON,NLAT)
            SFCA            = State_Met%UVALBEDO(NLON,NLAT)

            ! Overhead ozone column [DU] at (NLON, NLAT)
            O3_TOMS         = GET_OVERHEAD_O3( NLON, NLAT )
            
            ! CTM ozone densities (molec/cm3) at (NLON, NLAT)
            O3_CTM          = 0e+0_fp
            LCHEM           = GET_CHEMGRID_LEVEL(NLON,NLAT,State_Met)
            DO L = 1, LCHEM
               JLOOP        = JLOP(NLON,NLAT,L)
               IF ( JLOOP > 0 ) THEN
                  O3_CTM(L) = CSPEC(JLOOP,IDO3)
               ENDIF
            ENDDO

            ! Aerosol OD profile [unitless] at (NLON,NLAT)
            ! and at 1000nm, IWV1000 (DAR)
            !OPTAER wants NAER*NRH values but ODAER is now NAER
            !use IRHARR to map to correct OPTAER bin (DAR 08/13)
            OPTAER = 0.0e+0_fp
            DO N = 1, NAER
            DO L = 1, LLPAR
               IOPT = ( (N-1) * NRH ) + IRHARR(NLON,NLAT,L)
               OPTAER(L,IOPT) = ODAER(NLON,NLAT,L,IWV1000,N)
            ENDDO
            ENDDO
            DO N = 1, NDUST
            DO L = 1, LLPAR
              OPTDUST(L,N) = ODMDUST(NLON,NLAT,L,IWV1000,N)
            ENDDO
            ENDDO

            ! Mineral dust OD profile [unitless] at (NLON,NLAT)
            ! and at 1000nm, IWV1000 (DAR)
!            OPTDUST         = ODMDUST(NLON,NLAT,:,IWV1000,:)

            ! Cloud OD profile [unitless] at (NLON,NLAT)
            OPTD            = State_Met%OPTD(NLON,NLAT,1:LLPAR)

            !-----------------------------------------------------------
            !### If you want to exclude aerosol OD, mineral dust OD,
            !### or cloud OD, then uncomment the following lines:
            !OPTAER  = 0d0
            !OPTDUST = 0d0
            !OPTD(:)    = 0d0
            !-----------------------------------------------------------

#if defined( USE_LINEAR_OVERLAP )
            !===========================================================
            ! %%%% CLOUD OVERLAP: LINEAR ASSUMPTION %%%%
            !
            ! Directly use OPTDEPTH = TAUCLD * CLDTOT
            !===========================================================

#if defined( GEOS_5 ) || defined( MERRA ) || defined( GEOS_FP ) || defined( MERRA2 )

            ! Column cloud fraction (not less than zero)
            CLDF1D = State_Met%CLDF(NLON,NLAT,1:LLPAR)
            WHERE ( CLDF1D < 0e+0_fp ) CLDF1D = 0e+0_fp
               
            ! For GEOS-5, GEOS-FP, MERRA, and MERRA2 met fields, the optical
            ! depth is the in-cloud optical depth.  At this point it has 
            ! NOT been multiplied by cloud fraction yet.  Therefore, we can
            ! just apply the ! we can just apply the linear overlap formula 
            ! as written above (i.e. multiply by cloud fraction).
            OPTD = OPTD * CLDF1D

#endif

            ! Call FAST-JX routines to compute J-values
            CALL PHOTO_JX( CSZA,      SFCA,      P_CTM,  T_CTM,
     &                     O3_CTM,    O3_TOMS,   AOD999, OPTAER,
     &                     OPTDUST,   OPTD,      NLON,   NLAT,
     &                     YLAT,      DAY_OF_YR, MONTH,  DAY,
     &                     am_I_Root, Input_Opt  )


#elif defined( USE_APPROX_RANDOM_OVERLAP )
            !===========================================================
            ! %%%% CLOUD OVERLAP: APPROX RANDOM OVERLAP ASSUMPTION %%%%
            !
            ! Use OPTDEPTH = TAUCLD * CLDTOT**1.5
            !===========================================================

            ! Column cloud fraction (not less than zero)
            CLDF1D = State_Met%CLDF(NLON,NLAT,1:LLPAR)
            WHERE ( CLDF1D < 0e+0_fp ) CLDF1D = 0e+0_fp
               
#if   defined( GEOS_5 ) || defined( MERRA ) || defined( GEOS_FP ) || defined( MERRA2 )

            ! NOTE: For GEOS-5, GEOS-FP, and MERRA met fields, the optical
            ! depth is the in-cloud optical depth.  At this point it has 
            ! NOT been multiplied by cloud fraction yet.  Therefore, we can
            ! just apply the approximate random overlap formula as written 
            ! above (i.e. multiply by cloud fraction^1.5).
            OPTD = OPTD * ( CLDF1D )**1.5e+0_fp
            
#else
            ! Otherwise, OPTD is the grid-box optical depth and has 
            ! already been multiplied by  the cloud fraction.  Therefore 
            ! we only need to multiply by the square root of the cloud 
            ! fraction here for the approximate random overlap option. 
            OPTD = OPTD * SQRT( CLDF1D )

#endif

            ! Call FAST-JX routines to compute J-values
            CALL PHOTO_JX( CSZA,      SFCA,      P_CTM,  T_CTM,
     &                     O3_CTM,    O3_TOMS,   AOD999, OPTAER,
     &                     OPTDUST,   OPTD,      NLON,   NLAT,
     &                     YLAT,      DAY_OF_YR, MONTH,  DAY,
     &                     am_I_Root, Input_Opt  )

#elif defined( USE_MAXIMUM_RANDOM_OVERLAP )
            !===========================================================
            ! %%%% CLOUD OVERLAP: MAXIMUM RANDOM OVERLAP %%%%
            !
            ! The Maximum-Random Overlap (MRAN) scheme assumes that 
            ! clouds in adjacent layers are maximally overlapped to 
            ! form a cloud block and that blocks of clouds separated by 
            ! clear layers are randomly overlapped.  A vertical profile 
            ! of fractional cloudiness is converted into a series of 
            ! column configurations with corresponding fractions 
            ! (see Liu et al., JGR 2006; hyl,3/3/04). 
            !
            ! For more details about cloud overlap assumptions and 
            ! their effect on photolysis frequencies and key oxidants 
            ! in the troposphere, refer to the following articles:
            ! 
            ! (1) Liu, H., et al., Radiative effect of clouds on 
            !      tropospheric chemistry in a global three-dimensional 
            !      chemical transport model, J. Geophys. Res., vol.111, 
            !      D20303, doi:10.1029/2005JD006403, 2006.
            ! (2) Tie, X., et al., Effect of clouds on photolysis and 
            !      oxidants in the troposphere, J. Geophys. Res., 
            !      108(D20), 4642, doi:10.1029/2003JD003659, 2003.
            ! (3) Feng, Y., et al., Effects of cloud overlap in 
            !      photochemical models, J. Geophys. Res., 109, 
            !      D04310, doi:10.1029/2003JD004040, 2004.
            ! (4) Stubenrauch, C.J., et al., Implementation of subgrid 
            !      cloud vertical structure inside a GCM and its effect 
            !      on the radiation budget, J. Clim., 10, 273-287, 1997.
            !-----------------------------------------------------------
            ! MMRAN needs IN-CLOUD optical depth (ODNEW) as input 
            ! Use cloud fraction, instead of OPTD, to form cloud blocks
            ! (hyl,06/19/04)
            !===========================================================

               ! Sort this out later
               CALL ERROR_STOP('MMRAN_16 not yet FJX compatible.',
     &                         'fast_jx_mod.F')
!               ! Initialize
!               FMAX(:)   = 0d0  ! max cloud fraction in each cloud block
!               ODNEW(:)  = 0d0  ! in-cloud optical depth
!               CLDF1D    = State_Met%CLDF(1:LLPAR,NLON,NLAT)
!               INDICATOR = 0
!
!               ! set small negative CLDF or OPTD to zero. 
!               ! Set indicator vector.
!               WHERE ( CLDF1D <= 0d0 ) 
!                  CLDF1D               = 0d0
!                  OPTD                 = 0D0
!               ELSEWHERE
!                  INDICATOR(2:LLPAR+1) = 1
!               ENDWHERE
!
!               ! Prevent negative opt depth
!               WHERE ( OPTD < 0D0 ) OPTD   = 0D0
!
!               !--------------------------------------------------------
!               ! Generate cloud blocks & get their Bottom and Top levels
!               !--------------------------------------------------------
!               INDICATOR = CSHIFT(INDICATOR, 1) - INDICATOR
!               INDIC     = INDICATOR(1:LLPAR+1)
!
!               ! Number of cloud block
!               NUMB      = COUNT( INDIC == 1 ) 
!               
!               ! Bottom layer of each block
!               KBOT(1:NUMB) = PACK(INDGEN, (INDIC == 1 ) ) 
!
!               ! Top layer of each block
!               KTOP(1:NUMB) = PACK(INDGEN, (INDIC == -1) ) - 1 
!             
!               !--------------------------------------------------------
!               ! For each cloud block, get Max Cloud Fractions, and 
!               ! in-cloud optical depth vertical distribution.
!               !--------------------------------------------------------
!               DO KK = 1, NUMB
!
!                  ! Max cloud fraction
!                  FMAX(KK) = MAXVAL( CLDF1D(KBOT(KK):KTOP(KK)) )
!
!#if   defined( GEOS_5 ) || defined( MERRA ) || defined( GEOS_57 )
!
!                  ! NOTE: for the reprocessed GEOS-5 met fields (i.e. with
!                  ! optical depth & cloud fractions regridded with RegridTau)
!                  ! OPTD is the in-cloud optical depth.  At this point it has
!                  ! NOT been multiplied by cloud fraction yet.  Therefore,
!                  ! we can just set ODNEW = OPTD. (bmy, hyl, 10/24/08)
!
!                  ! ODNEW is adjusted in-cloud OD vertical distrib.
!                  ODNEW(KBOT(KK):KTOP(KK)) = OPTD(KBOT(KK):KTOP(KK))
!
!#else
!
!                  ! Otherwise, OPTD is the grid-box optical depth.  
!                  ! Therefore, we must divide out by the cloud fraction
!                  ! and thus set ODNEW = OPTD / FMAX. (bmy, hyl, 10/24/08)
!
!                  ! ODNEW is adjusted in-cloud OD vertical distrib.
!                  ODNEW(KBOT(KK):KTOP(KK)) = OPTD(KBOT(KK):KTOP(KK)) / 
!     &                                       FMAX(KK)
!
!#endif
!               ENDDO
!            
!               !--------------------------------------------------------
!               ! Apply Max RANdom if 1-6 clouds blocks, else use linear 
!               !--------------------------------------------------------
!               SELECT CASE( NUMB ) 
!           
!                  CASE( 0,7: )
!                     CALL PHOTOJ( NLON,  NLAT,     YLAT,    DAY_OF_YR, 
!     &                            MONTH, DAY,      CSZA,    TEMP,  
!     &                            SFCA,  OPTD,     OPTDUST, OPTAER,
!     &                            O3COL, am_I_Root                    )
!
!                  CASE( 1:6 ) 
!                     CALL MMRAN_16( NUMB,  NLON,  NLAT,      YLAT,   
!     &                              DAY,   MONTH, DAY_OF_YR, CSZA,    
!     &                              TEMP,  SFCA,  OPTDUST,   OPTAER, 
!     &                              LLPAR, FMAX,  ODNEW,     KBOT,   
!     &                              KTOP,  O3COL, am_I_Root )
!
!               END SELECT
!           ENDIF
#endif
         ENDDO
      ENDDO
!$OMP END PARALLEL DO

      FIRST=.FALSE.
      !-----------------------------------------------------------
      ! END OF SUBROUTINE FAST-J
      !-----------------------------------------------------------
      END SUBROUTINE FAST_JX
!EOC
!------------------------------------------------------------------------------
!                  GEOS-Chem Global Chemical Transport Model                  !
!------------------------------------------------------------------------------
!BOP
!
! !IROUTINE: blkslv
!
! !DESCRIPTION: Subroutine BLKSLV solves the block tri-diagonal system
!\\
!\\
! !INTERFACE:
!
      SUBROUTINE BLKSLV
     &     (FJ,POMEGA,FZ,ZTAU,ZFLUX,RFL,PM,PM0,FJTOP,FJBOT,ND)
!
! !USES:
!
!
! !INPUT PARAMETERS:
!
      INTEGER, INTENT(IN)   ::  ND
      REAL(fp), INTENT(IN)  ::  POMEGA(M2_,N_,W_),FZ(N_,W_),ZTAU(N_,W_),
     &                          PM(M_,M2_),PM0(M2_),
     &                          RFL(W_),ZFLUX(W_)
!
! !OUTPUT PARAMETERS:
!
      REAL(fp), INTENT(OUT) ::  FJ(N_,W_),FJTOP(W_),FJBOT(W_)
!
! !REMARKS:
! The block tri-diagonal system:
!       A(I)*X(I-1) + B(I)*X(I) + C(I)*X(I+1) = H(I)
!
! !REVISION HISTORY: 
!  27 Mar 2013 - S. D. Eastham - Copied from GEOS-Chem v9-01-03
!EOP
!------------------------------------------------------------------------------
!BOC
!
! !LOCAL VARIABLES:
!
      REAL(fp), DIMENSION(M_,N_,W_)    ::  A,C,H,   RR

      REAL(fp), DIMENSION(M_,M_,N_,W_) ::  B,AA,CC,  DD
      REAL(fp), DIMENSION(M_,M_)       ::  E
      REAL(fp)  SUMB,SUMBX,SUMT
      INTEGER I, J, K, L

      !=================================================================
      ! BLKSLV begins here!
      !=================================================================

      do K = 1,W_
       call GEN_ID (POMEGA(1,1,K),FZ(1,K),ZTAU(1,K),ZFLUX(K),RFL(K),
     &     PM,PM0, B(1,1,1,K),CC(1,1,1,K),AA(1,1,1,K),
     &             A(1,1,K),H(1,1,K),C(1,1,K), ND)
      enddo

      do K = 1,W_
C-----------UPPER BOUNDARY L=1
       L = 1
        do J = 1,M_
         do I = 1,M_
          E(I,J) = B(I,J,1,K)
         enddo
        enddo

c---setup L & U matrices
         E(2,1) = E(2,1)/E(1,1)
         E(2,2) = E(2,2)-E(2,1)*E(1,2)
         E(2,3) = E(2,3)-E(2,1)*E(1,3)
         E(2,4) = E(2,4)-E(2,1)*E(1,4)
         E(3,1) = E(3,1)/E(1,1)
         E(3,2) = (E(3,2)-E(3,1)*E(1,2))/E(2,2)
         E(3,3) = E(3,3)-E(3,1)*E(1,3)-E(3,2)*E(2,3)
         E(3,4) = E(3,4)-E(3,1)*E(1,4)-E(3,2)*E(2,4)
         E(4,1) = E(4,1)/E(1,1)
         E(4,2) = (E(4,2)-E(4,1)*E(1,2))/E(2,2)
         E(4,3) = (E(4,3)-E(4,1)*E(1,3)-E(4,2)*E(2,3))/E(3,3)
         E(4,4) = E(4,4)-E(4,1)*E(1,4)-E(4,2)*E(2,4)-E(4,3)*E(3,4)
c---invert L
         E(4,3) = -E(4,3)
         E(4,2) = -E(4,2)-E(4,3)*E(3,2)
         E(4,1) = -E(4,1)-E(4,2)*E(2,1)-E(4,3)*E(3,1)
         E(3,2) = -E(3,2)
         E(3,1) = -E(3,1)-E(3,2)*E(2,1)
         E(2,1) = -E(2,1)
c---invert U
         E(4,4) = 1.e+0_fp/E(4,4)
         E(3,4) = -E(3,4)*E(4,4)/E(3,3)
         E(3,3) = 1.e+0_fp/E(3,3)
         E(2,4) = -(E(2,3)*E(3,4)+E(2,4)*E(4,4))/E(2,2)
         E(2,3) = -E(2,3)*E(3,3)/E(2,2)
         E(2,2) = 1.e+0_fp/E(2,2)
         E(1,4) = -(E(1,2)*E(2,4)+E(1,3)*E(3,4)+E(1,4)*E(4,4))/E(1,1)
         E(1,3) = -(E(1,2)*E(2,3)+E(1,3)*E(3,3))/E(1,1)
         E(1,2) = -E(1,2)*E(2,2)/E(1,1)
         E(1,1) = 1.e+0_fp/E(1,1)
c---multiply U-invers * L-inverse
         E(1,1) = E(1,1)+E(1,2)*E(2,1)+E(1,3)*E(3,1)+E(1,4)*E(4,1)
         E(1,2) = E(1,2)+E(1,3)*E(3,2)+E(1,4)*E(4,2)
         E(1,3) = E(1,3)+E(1,4)*E(4,3)
         E(2,1) = E(2,2)*E(2,1)+E(2,3)*E(3,1)+E(2,4)*E(4,1)
         E(2,2) = E(2,2)+E(2,3)*E(3,2)+E(2,4)*E(4,2)
         E(2,3) = E(2,3)+E(2,4)*E(4,3)
         E(3,1) = E(3,3)*E(3,1)+E(3,4)*E(4,1)
         E(3,2) = E(3,3)*E(3,2)+E(3,4)*E(4,2)
         E(3,3) = E(3,3)+E(3,4)*E(4,3)
         E(4,1) = E(4,4)*E(4,1)
         E(4,2) = E(4,4)*E(4,2)
         E(4,3) = E(4,4)*E(4,3)

        do J = 1,M_
         do I = 1,M_
          DD(I,J,1,K) = -E(I,1)*CC(1,J,1,K)-E(I,2)*CC(2,J,1,K)
     &                  -E(I,3)*CC(3,J,1,K)-E(I,4)*CC(4,J,1,K)
         enddo
          RR(J,1,K) = E(J,1)*H(1,1,K)+E(J,2)*H(2,1,K)
     &              +E(J,3)*H(3,1,K)+E(J,4)*H(4,1,K)
        enddo

C----------CONTINUE THROUGH ALL DEPTH POINTS ID=2 TO ID=ND-1
       do L = 2,ND-1

        do J = 1,M_
         do I = 1,M_
          B(I,J,L,K) = B(I,J,L,K) + A(I,L,K)*DD(I,J,L-1,K)
         enddo
          H(J,L,K) = H(J,L,K) - A(J,L,K)*RR(J,L-1,K)
        enddo

        do J = 1,M_
         do I = 1,M_
          E(I,J) = B(I,J,L,K)
         enddo
        enddo

c---setup L & U matrices
         E(2,1) = E(2,1)/E(1,1)
         E(2,2) = E(2,2)-E(2,1)*E(1,2)
         E(2,3) = E(2,3)-E(2,1)*E(1,3)
         E(2,4) = E(2,4)-E(2,1)*E(1,4)
         E(3,1) = E(3,1)/E(1,1)
         E(3,2) = (E(3,2)-E(3,1)*E(1,2))/E(2,2)
         E(3,3) = E(3,3)-E(3,1)*E(1,3)-E(3,2)*E(2,3)
         E(3,4) = E(3,4)-E(3,1)*E(1,4)-E(3,2)*E(2,4)
         E(4,1) = E(4,1)/E(1,1)
         E(4,2) = (E(4,2)-E(4,1)*E(1,2))/E(2,2)
         E(4,3) = (E(4,3)-E(4,1)*E(1,3)-E(4,2)*E(2,3))/E(3,3)
         E(4,4) = E(4,4)-E(4,1)*E(1,4)-E(4,2)*E(2,4)-E(4,3)*E(3,4)
c---invert L
         E(4,3) = -E(4,3)
         E(4,2) = -E(4,2)-E(4,3)*E(3,2)
         E(4,1) = -E(4,1)-E(4,2)*E(2,1)-E(4,3)*E(3,1)
         E(3,2) = -E(3,2)
         E(3,1) = -E(3,1)-E(3,2)*E(2,1)
         E(2,1) = -E(2,1)
c---invert U
         E(4,4) = 1.e+0_fp/E(4,4)
         E(3,4) = -E(3,4)*E(4,4)/E(3,3)
         E(3,3) = 1.e+0_fp/E(3,3)
         E(2,4) = -(E(2,3)*E(3,4)+E(2,4)*E(4,4))/E(2,2)
         E(2,3) = -E(2,3)*E(3,3)/E(2,2)
         E(2,2) = 1.e+0_fp/E(2,2)
         E(1,4) = -(E(1,2)*E(2,4)+E(1,3)*E(3,4)+E(1,4)*E(4,4))/E(1,1)
         E(1,3) = -(E(1,2)*E(2,3)+E(1,3)*E(3,3))/E(1,1)
         E(1,2) = -E(1,2)*E(2,2)/E(1,1)
         E(1,1) = 1.e+0_fp/E(1,1)
c---multiply U-invers * L-inverse
         E(1,1) = E(1,1)+E(1,2)*E(2,1)+E(1,3)*E(3,1)+E(1,4)*E(4,1)
         E(1,2) = E(1,2)+E(1,3)*E(3,2)+E(1,4)*E(4,2)
         E(1,3) = E(1,3)+E(1,4)*E(4,3)
         E(2,1) = E(2,2)*E(2,1)+E(2,3)*E(3,1)+E(2,4)*E(4,1)
         E(2,2) = E(2,2)+E(2,3)*E(3,2)+E(2,4)*E(4,2)
         E(2,3) = E(2,3)+E(2,4)*E(4,3)
         E(3,1) = E(3,3)*E(3,1)+E(3,4)*E(4,1)
         E(3,2) = E(3,3)*E(3,2)+E(3,4)*E(4,2)
         E(3,3) = E(3,3)+E(3,4)*E(4,3)
         E(4,1) = E(4,4)*E(4,1)
         E(4,2) = E(4,4)*E(4,2)
         E(4,3) = E(4,4)*E(4,3)

        do J = 1,M_
         do I = 1,M_
          DD(I,J,L,K) = - E(I,J)*C(J,L,K)
         enddo
          RR(J,L,K) = E(J,1)*H(1,L,K)+E(J,2)*H(2,L,K)
     &              + E(J,3)*H(3,L,K)+E(J,4)*H(4,L,K)
        enddo

       enddo

C---------FINAL DEPTH POINT: L=ND
       L = ND
        do J = 1,M_
         do I = 1,M_
          B(I,J,L,K) = B(I,J,L,K)
     &     + AA(I,1,L,K)*DD(1,J,L-1,K) + AA(I,2,L,K)*DD(2,J,L-1,K)
     &     + AA(I,3,L,K)*DD(3,J,L-1,K) + AA(I,4,L,K)*DD(4,J,L-1,K)
         enddo
          H(J,L,K) = H(J,L,K)
     &     - AA(J,1,L,K)*RR(1,L-1,K) - AA(J,2,L,K)*RR(2,L-1,K)
     &     - AA(J,3,L,K)*RR(3,L-1,K) - AA(J,4,L,K)*RR(4,L-1,K)
        enddo

        do J = 1,M_
         do I = 1,M_
          E(I,J) = B(I,J,L,K)
         enddo
        enddo

c---setup L & U matrices
         E(2,1) = E(2,1)/E(1,1)
         E(2,2) = E(2,2)-E(2,1)*E(1,2)
         E(2,3) = E(2,3)-E(2,1)*E(1,3)
         E(2,4) = E(2,4)-E(2,1)*E(1,4)
         E(3,1) = E(3,1)/E(1,1)
         E(3,2) = (E(3,2)-E(3,1)*E(1,2))/E(2,2)
         E(3,3) = E(3,3)-E(3,1)*E(1,3)-E(3,2)*E(2,3)
         E(3,4) = E(3,4)-E(3,1)*E(1,4)-E(3,2)*E(2,4)
         E(4,1) = E(4,1)/E(1,1)
         E(4,2) = (E(4,2)-E(4,1)*E(1,2))/E(2,2)
         E(4,3) = (E(4,3)-E(4,1)*E(1,3)-E(4,2)*E(2,3))/E(3,3)
         E(4,4) = E(4,4)-E(4,1)*E(1,4)-E(4,2)*E(2,4)-E(4,3)*E(3,4)
c---invert L
         E(4,3) = -E(4,3)
         E(4,2) = -E(4,2)-E(4,3)*E(3,2)
         E(4,1) = -E(4,1)-E(4,2)*E(2,1)-E(4,3)*E(3,1)
         E(3,2) = -E(3,2)
         E(3,1) = -E(3,1)-E(3,2)*E(2,1)
         E(2,1) = -E(2,1)
c---invert U
         E(4,4) = 1.e+0_fp/E(4,4)
         E(3,4) = -E(3,4)*E(4,4)/E(3,3)
         E(3,3) = 1.e+0_fp/E(3,3)
         E(2,4) = -(E(2,3)*E(3,4)+E(2,4)*E(4,4))/E(2,2)
         E(2,3) = -E(2,3)*E(3,3)/E(2,2)
         E(2,2) = 1.e+0_fp/E(2,2)
         E(1,4) = -(E(1,2)*E(2,4)+E(1,3)*E(3,4)+E(1,4)*E(4,4))/E(1,1)
         E(1,3) = -(E(1,2)*E(2,3)+E(1,3)*E(3,3))/E(1,1)
         E(1,2) = -E(1,2)*E(2,2)/E(1,1)
         E(1,1) = 1.e+0_fp/E(1,1)
c---multiply U-invers * L-inverse
         E(1,1) = E(1,1)+E(1,2)*E(2,1)+E(1,3)*E(3,1)+E(1,4)*E(4,1)
         E(1,2) = E(1,2)+E(1,3)*E(3,2)+E(1,4)*E(4,2)
         E(1,3) = E(1,3)+E(1,4)*E(4,3)
         E(2,1) = E(2,2)*E(2,1)+E(2,3)*E(3,1)+E(2,4)*E(4,1)
         E(2,2) = E(2,2)+E(2,3)*E(3,2)+E(2,4)*E(4,2)
         E(2,3) = E(2,3)+E(2,4)*E(4,3)
         E(3,1) = E(3,3)*E(3,1)+E(3,4)*E(4,1)
         E(3,2) = E(3,3)*E(3,2)+E(3,4)*E(4,2)
         E(3,3) = E(3,3)+E(3,4)*E(4,3)
         E(4,1) = E(4,4)*E(4,1)
         E(4,2) = E(4,4)*E(4,2)
         E(4,3) = E(4,4)*E(4,3)

        do J = 1,M_
         RR(J,L,K) = E(J,1)*H(1,L,K)+E(J,2)*H(2,L,K)
     &              +E(J,3)*H(3,L,K)+E(J,4)*H(4,L,K)
        enddo

C-----------BACK SOLUTION
       do L = ND-1,1,-1
        do J = 1,M_
         RR(J,L,K) = RR(J,L,K)
     &    + DD(J,1,L,K)*RR(1,L+1,K) + DD(J,2,L,K)*RR(2,L+1,K)
     &    + DD(J,3,L,K)*RR(3,L+1,K) + DD(J,4,L,K)*RR(4,L+1,K)
        enddo
       enddo

C----------mean J & H
       do L = 1,ND,2
        FJ(L,K) = RR(1,L,K)*WT(1) + RR(2,L,K)*WT(2)
     &          + RR(3,L,K)*WT(3) + RR(4,L,K)*WT(4)
       enddo
       do L = 2,ND,2
        FJ(L,K) = RR(1,L,K)*WT(1)*EMU(1) + RR(2,L,K)*WT(2)*EMU(2)
     &          + RR(3,L,K)*WT(3)*EMU(3) + RR(4,L,K)*WT(4)*EMU(4)
       enddo

c---FJTOP = scaled diffuse flux out top-of-atmosphere (limit = mu0)
c---FJBOT = scaled diffuse flux onto surface:
c---ZFLUX = reflect/(1 + reflect) * mu0 * Fsolar(lower boundary)
c---SUMBX = flux from Lambert reflected I+
       SUMT = RR(1, 1,K)*WT(1)*EMU(1) + RR(2, 1,K)*WT(2)*EMU(2)
     &      + RR(3, 1,K)*WT(3)*EMU(3) + RR(4, 1,K)*WT(4)*EMU(4)
       SUMB = RR(1,ND,K)*WT(1)*EMU(1) + RR(2,ND,K)*WT(2)*EMU(2)
     &      + RR(3,ND,K)*WT(3)*EMU(3) + RR(4,ND,K)*WT(4)*EMU(4)
       SUMBX = 4.e+0_fp*SUMB*RFL(K)/(1.0e+0_fp + RFL(K)) + ZFLUX(K)

       FJTOP(K) = 4.e+0_fp*SUMT
       FJBOT(K) = 4.e+0_fp*SUMB - SUMBX

      enddo

      END SUBROUTINE BLKSLV
!EOC
!------------------------------------------------------------------------------
!                  GEOS-Chem Global Chemical Transport Model                  !
!------------------------------------------------------------------------------
!BOP
!
! !IROUTINE: gen_id
!
! !DESCRIPTION: Subroutine GEN generates coefficient matrices for the block 
!  tri-diagonal system described in BLKSLV.
!\\
!\\
! !INTERFACE:
!
      SUBROUTINE GEN_ID(POMEGA,FZ,ZTAU,ZFLUX,RFL,PM,PM0
     &              ,B,CC,AA,A,H,C,  ND)
!
! !INPUT PARAMETERS:
!
      INTEGER, INTENT(IN)   ::  ND
      REAL(fp), INTENT(IN)  ::  POMEGA(M2_,N_),PM(M_,M2_),PM0(M2_)
      REAL(fp), INTENT(IN)  ::  ZFLUX,RFL
      REAL(fp), INTENT(IN),DIMENSION(N_) :: FZ,ZTAU
!
! !OUTPUT PARAMETERS:
!
      REAL(fp), INTENT(OUT),DIMENSION(M_,M_,N_) ::  B,AA,CC
      REAL(fp), INTENT(OUT),DIMENSION(M_,N_)    ::  A,C,H

!
! !REVISION HISTORY: 
!  28 Mar 2013 - S. D. Eastham - Copied from Fast-JX v7.0
!EOP
!------------------------------------------------------------------------------
!BOC
!
! !LOCAL VARIABLES:
!
      INTEGER I, J, K, L1,L2,LL
      REAL(fp)  SUM0, SUM1, SUM2, SUM3
      REAL(fp)  DELTAU, D1, D2, SURFAC

      REAL(fp), DIMENSION(M_,M_) :: S,T,U,V,W
 
      !=================================================================
      ! GEN_ID begins here!
      !=================================================================

C---------upper boundary:  2nd-order terms
       L1 = 1
       L2 = 2
       do I = 1,M_
        SUM0 =
     &   POMEGA(1,L1)*PM(I,1)*PM0(1) + POMEGA(3,L1)*PM(I,3)*PM0(3)
     & + POMEGA(5,L1)*PM(I,5)*PM0(5) + POMEGA(7,L1)*PM(I,7)*PM0(7)
        SUM2 =
     &   POMEGA(1,L2)*PM(I,1)*PM0(1) + POMEGA(3,L2)*PM(I,3)*PM0(3)
     & + POMEGA(5,L2)*PM(I,5)*PM0(5) + POMEGA(7,L2)*PM(I,7)*PM0(7)
        SUM1 =
     &   POMEGA(2,L1)*PM(I,2)*PM0(2) + POMEGA(4,L1)*PM(I,4)*PM0(4)
     & + POMEGA(6,L1)*PM(I,6)*PM0(6) + POMEGA(8,L1)*PM(I,8)*PM0(8)
        SUM3 =
     &   POMEGA(2,L2)*PM(I,2)*PM0(2) + POMEGA(4,L2)*PM(I,4)*PM0(4)
     & + POMEGA(6,L2)*PM(I,6)*PM0(6) + POMEGA(8,L2)*PM(I,8)*PM0(8)
         H(I,L1) = 0.5e+0_fp*(SUM0*FZ(L1) + SUM2*FZ(L2))
         A(I,L1) = 0.5e+0_fp*(SUM1*FZ(L1) + SUM3*FZ(L2))
       enddo

       do I = 1,M_
        do J = 1,I
         SUM0 =
     &   POMEGA(1,L1)*PM(I,1)*PM(J,1) + POMEGA(3,L1)*PM(I,3)*PM(J,3)
     & + POMEGA(5,L1)*PM(I,5)*PM(J,5) + POMEGA(7,L1)*PM(I,7)*PM(J,7)
         SUM2 =
     &   POMEGA(1,L2)*PM(I,1)*PM(J,1) + POMEGA(3,L2)*PM(I,3)*PM(J,3)
     & + POMEGA(5,L2)*PM(I,5)*PM(J,5) + POMEGA(7,L2)*PM(I,7)*PM(J,7)
         SUM1 =
     &   POMEGA(2,L1)*PM(I,2)*PM(J,2) + POMEGA(4,L1)*PM(I,4)*PM(J,4)
     & + POMEGA(6,L1)*PM(I,6)*PM(J,6) + POMEGA(8,L1)*PM(I,8)*PM(J,8)
         SUM3 =
     &   POMEGA(2,L2)*PM(I,2)*PM(J,2) + POMEGA(4,L2)*PM(I,4)*PM(J,4)
     & + POMEGA(6,L2)*PM(I,6)*PM(J,6) + POMEGA(8,L2)*PM(I,8)*PM(J,8)
         S(I,J) = - SUM2*WT(J)
         S(J,I) = - SUM2*WT(I)
         T(I,J) = - SUM1*WT(J)
         T(J,I) = - SUM1*WT(I)
         V(I,J) = - SUM3*WT(J)
         V(J,I) = - SUM3*WT(I)
         B(I,J,L1) = - 0.5e+0_fp*(SUM0 + SUM2)*WT(J)
         B(J,I,L1) = - 0.5e+0_fp*(SUM0 + SUM2)*WT(I)
        enddo
       enddo

       do I = 1,M_
         S(I,I)   = S(I,I)   + 1.0e+0_fp
         T(I,I)   = T(I,I)   + 1.0e+0_fp
         V(I,I)   = V(I,I)   + 1.0e+0_fp
         B(I,I,L1)= B(I,I,L1) + 1.0e+0_fp

         C(I,L1)= S(I,1)*A(1,L1)/EMU(1) + S(I,2)*A(2,L1)/EMU(2)
     &          + S(I,3)*A(3,L1)/EMU(3) + S(I,4)*A(4,L1)/EMU(4)
       enddo

       do I = 1,M_
        do J = 1,M_
         W(J,I) = S(J,1)*T(1,I)/EMU(1) + S(J,2)*T(2,I)/EMU(2)
     &          + S(J,3)*T(3,I)/EMU(3) + S(J,4)*T(4,I)/EMU(4)
         U(J,I) = S(J,1)*V(1,I)/EMU(1) + S(J,2)*V(2,I)/EMU(2)
     &          + S(J,3)*V(3,I)/EMU(3) + S(J,4)*V(4,I)/EMU(4)
        enddo
       enddo
C-------------upper boundary, 2nd-order, C-matrix is full (CC)
         DELTAU = ZTAU(L2) - ZTAU(L1)
         D2 = 0.25e+0_fp*DELTAU
       do I = 1,M_
        do J = 1,M_
         B(I,J,L1) = B(I,J,L1) + D2*W(I,J)
         CC(I,J,L1) = D2*U(I,J)
        enddo
         H(I,L1) = H(I,L1) + 2.0e+0_fp*D2*C(I,L1)
         A(I,L1) = 0.0e+0_fp
       enddo
       do I = 1,M_
        D1 = EMU(I)/DELTAU
        B(I,I,L1)  = B(I,I,L1) + D1
        CC(I,I,L1) = CC(I,I,L1) - D1
       enddo

c------------intermediate points:  can be even or odd, A & C diagonal
c---mid-layer h-points, Legendre terms 2,4,6,8
       do LL=2,ND-1,2
        DELTAU = ZTAU(LL+1) - ZTAU(LL-1)
        do I = 1,M_
          A(I,LL) = EMU(I)/DELTAU
          C(I,LL) = -A(I,LL)
          H(I,LL) = FZ(LL)*(
     &     POMEGA(2,LL)*PM(I,2)*PM0(2) + POMEGA(4,LL)*PM(I,4)*PM0(4)
     &   + POMEGA(6,LL)*PM(I,6)*PM0(6) + POMEGA(8,LL)*PM(I,8)*PM0(8))
        enddo
        do I = 1,M_
         do J=1,I
          SUM0 =
     &     POMEGA(2,LL)*PM(I,2)*PM(J,2) + POMEGA(4,LL)*PM(I,4)*PM(J,4)
     &    +POMEGA(6,LL)*PM(I,6)*PM(J,6) + POMEGA(8,LL)*PM(I,8)*PM(J,8)
          B(I,J,LL) =  - SUM0*WT(J)
          B(J,I,LL) =  - SUM0*WT(I)
         enddo
        enddo
        do I = 1,M_
          B(I,I,LL) = B(I,I,LL) + 1.0e+0_fp
        enddo
       enddo

c---odd-layer j-points, Legendre terms 1,3,5,7
       do LL=3,ND-2,2
        DELTAU = ZTAU(LL+1) - ZTAU(LL-1)
        do I = 1,M_
          A(I,LL) = EMU(I)/DELTAU
          C(I,LL) = -A(I,LL)
          H(I,LL) = FZ(LL)*(
     &     POMEGA(1,LL)*PM(I,1)*PM0(1) + POMEGA(3,LL)*PM(I,3)*PM0(3)
     &   + POMEGA(5,LL)*PM(I,5)*PM0(5) + POMEGA(7,LL)*PM(I,7)*PM0(7))
        enddo
        do I = 1,M_
         do J=1,I
          SUM0 =
     &     POMEGA(1,LL)*PM(I,1)*PM(J,1) + POMEGA(3,LL)*PM(I,3)*PM(J,3)
     &    +POMEGA(5,LL)*PM(I,5)*PM(J,5) + POMEGA(7,LL)*PM(I,7)*PM(J,7)
          B(I,J,LL) =  - SUM0*WT(J)
          B(J,I,LL) =  - SUM0*WT(I)
         enddo
        enddo
        do I = 1,M_
          B(I,I,LL) = B(I,I,LL) + 1.0e+0_fp
        enddo
       enddo

C---------lower boundary:  2nd-order terms
       L1 = ND
       L2 = ND-1
       do I = 1,M_
        SUM0 =
     &   POMEGA(1,L1)*PM(I,1)*PM0(1) + POMEGA(3,L1)*PM(I,3)*PM0(3)
     & + POMEGA(5,L1)*PM(I,5)*PM0(5) + POMEGA(7,L1)*PM(I,7)*PM0(7)
        SUM2 =
     &   POMEGA(1,L2)*PM(I,1)*PM0(1) + POMEGA(3,L2)*PM(I,3)*PM0(3)
     & + POMEGA(5,L2)*PM(I,5)*PM0(5) + POMEGA(7,L2)*PM(I,7)*PM0(7)
        SUM1 =
     &   POMEGA(2,L1)*PM(I,2)*PM0(2) + POMEGA(4,L1)*PM(I,4)*PM0(4)
     & + POMEGA(6,L1)*PM(I,6)*PM0(6) + POMEGA(8,L1)*PM(I,8)*PM0(8)
        SUM3 =
     &   POMEGA(2,L2)*PM(I,2)*PM0(2) + POMEGA(4,L2)*PM(I,4)*PM0(4)
     & + POMEGA(6,L2)*PM(I,6)*PM0(6) + POMEGA(8,L2)*PM(I,8)*PM0(8)
         H(I,L1) = 0.5e+0_fp*(SUM0*FZ(L1) + SUM2*FZ(L2))
         A(I,L1) = 0.5e+0_fp*(SUM1*FZ(L1) + SUM3*FZ(L2))
       enddo

       do I = 1,M_
        do J = 1,I
         SUM0 =
     &    POMEGA(1,L1)*PM(I,1)*PM(J,1) + POMEGA(3,L1)*PM(I,3)*PM(J,3)
     &  + POMEGA(5,L1)*PM(I,5)*PM(J,5) + POMEGA(7,L1)*PM(I,7)*PM(J,7)
         SUM2 =
     &    POMEGA(1,L2)*PM(I,1)*PM(J,1) + POMEGA(3,L2)*PM(I,3)*PM(J,3)
     &  + POMEGA(5,L2)*PM(I,5)*PM(J,5) + POMEGA(7,L2)*PM(I,7)*PM(J,7)
         SUM1 =
     &    POMEGA(2,L1)*PM(I,2)*PM(J,2) + POMEGA(4,L1)*PM(I,4)*PM(J,4)
     &  + POMEGA(6,L1)*PM(I,6)*PM(J,6) + POMEGA(8,L1)*PM(I,8)*PM(J,8)
         SUM3 =
     &    POMEGA(2,L2)*PM(I,2)*PM(J,2) + POMEGA(4,L2)*PM(I,4)*PM(J,4)
     &  + POMEGA(6,L2)*PM(I,6)*PM(J,6) + POMEGA(8,L2)*PM(I,8)*PM(J,8)
         S(I,J) = - SUM2*WT(J)
         S(J,I) = - SUM2*WT(I)
         T(I,J) = - SUM1*WT(J)
         T(J,I) = - SUM1*WT(I)
         V(I,J) = - SUM3*WT(J)
         V(J,I) = - SUM3*WT(I)
         B(I,J,L1) = - 0.5e+0_fp*(SUM0 + SUM2)*WT(J)
         B(J,I,L1) = - 0.5e+0_fp*(SUM0 + SUM2)*WT(I)
        enddo
       enddo

       do I = 1,M_
         S(I,I)   = S(I,I)   + 1.0e+0_fp
         T(I,I)   = T(I,I)   + 1.0e+0_fp
         V(I,I)   = V(I,I)   + 1.0e+0_fp
         B(I,I,L1)= B(I,I,L1) + 1.0e+0_fp

         C(I,L1)= S(I,1)*A(1,L1)/EMU(1) + S(I,2)*A(2,L1)/EMU(2)
     &          + S(I,3)*A(3,L1)/EMU(3) + S(I,4)*A(4,L1)/EMU(4)
       enddo

       do I = 1,M_
        do J = 1,M_
         W(J,I) = S(J,1)*T(1,I)/EMU(1) + S(J,2)*T(2,I)/EMU(2)
     &          + S(J,3)*T(3,I)/EMU(3) + S(J,4)*T(4,I)/EMU(4)
         U(J,I) = S(J,1)*V(1,I)/EMU(1) + S(J,2)*V(2,I)/EMU(2)
     &          + S(J,3)*V(3,I)/EMU(3) + S(J,4)*V(4,I)/EMU(4)
        enddo
       enddo

C------------lower boundary, 2nd-order, A-matrix is full (AA)
         DELTAU = ZTAU(L1) - ZTAU(L2)
         D2 = 0.25e+0_fp*DELTAU
         SURFAC = 4.0e+0_fp*RFL/(1.0e+0_fp + RFL)
       do I = 1,M_
          D1 = EMU(I)/DELTAU
          SUM0 = D1 + D2*(W(I,1)+W(I,2)+W(I,3)+W(I,4))
          SUM1 = SURFAC*SUM0
        do J = 1,M_
         AA(I,J,L1) = - D2*U(I,J)
         B(I,J,L1) = B(I,J,L1) + D2*W(I,J) - SUM1*EMU(J)*WT(J)
        enddo
         H(I,L1) = H(I,L1) - 2.0e+0_fp*D2*C(I,L1) + SUM0*ZFLUX
       enddo

       do I = 1,M_
          D1 = EMU(I)/DELTAU
        AA(I,I,L1) = AA(I,I,L1) + D1
        B(I,I,L1)  = B(I,I,L1) + D1
        C(I,L1) = 0.0e+0_fp
       enddo

      END SUBROUTINE GEN_ID
!EOC
!------------------------------------------------------------------------------
!                  GEOS-Chem Global Chemical Transport Model                  !
!------------------------------------------------------------------------------
!BOP
!
! !IROUTINE: jratet
!
! !DESCRIPTION: Subroutine JRATET calculates temperature-dependent J-rates.
!\\
!\\
! !INTERFACE:
!
      SUBROUTINE JRATET(PPJ,TTJ,FFF,VALJL,LCTM,LCHEM,NJXU)
!
! !USES:
!
!
! !INPUT PARAMETERS:
!
      integer, intent(in)     :: LCTM,LCHEM,NJXU
      real(fp), intent(in)    ::  PPJ(JXL1_+1),TTJ(JXL1_+1)
      real(fp), intent(inout) ::  FFF(W_,LCTM)
!
! !OUTPUT VARIABLES:
!
      real(fp), intent(out), dimension(LCTM,NJXU) ::  VALJL
!
! !REMARKS:
! 
! !REVISION HISTORY: 
!  28 Mar 2013 - S. D. Eastham - Copied from Fast-JX v7.0
!  02 Apr 2013 - S. D. Eastham - Now only assign J-rates on
!                                levels within the chemistry grid.
!EOP
!------------------------------------------------------------------------------
!BOC
!
! !LOCAL VARIABLES:
!
      real(fp)  VALJ(X_)
      real(fp)  QO2TOT, QO3TOT, QO31DY, QO31D, QQQT, TFACT
      real(fp)  TT,PP,DD,TT200,TFACA,TFAC0,TFAC1,TFAC2
      real(fp)  QQQA,QQ2,QQ1A,QQ1B
      integer J,K,L, IV

      !=================================================================
      ! JRATET begins here!
      !=================================================================

      if (NJXU .lt. NJX) then
        call EXITC(' JRATET:  CTM has not enough J-values dimensioned')
      endif
      do L = 1,LCTM
c---need temperature, pressure, and density at mid-layer (for some quantum yields):
          TT   = TTJ(L)
         if (L .eq. 1) then
          PP = PPJ(1)
         else
          PP  = (PPJ(L)+PPJ(L+1))*0.5e+0_fp
         endif
          DD = 7.24e18*PP/TT

c---if W_=18/12, must zero bin-11/5 below 100 hPa, since O2 e-fold is too weak
c        and does not represent the decay of 215.5-221.5 nm sunlight.
        if (PP .gt. 100.e+0_fp) then
          if (W_ .eq. 18) then
            FFF(11,L) = 0.e+0_fp
          elseif (W_ .eq. 12) then
            FFF(5,L) = 0.e+0_fp
          endif
        endif

        do J = 1,NJXU
          VALJ(J) = 0.e+0_fp
        enddo

         do K = 1,W_
          call X_interp (TT,QO2TOT, TQQ(1,1),QO2(K,1),
     &            TQQ(2,1),QO2(K,2), TQQ(3,1),QO2(K,3), LQQ(1))
          call X_interp (TT,QO3TOT, TQQ(1,2),QO3(K,1),
     &            TQQ(2,2),QO3(K,2), TQQ(3,2),QO3(K,3), LQQ(2))
          call X_interp (TT,QO31DY, TQQ(1,3),Q1D(K,1),
     &            TQQ(2,3),Q1D(K,2), TQQ(3,3),Q1D(K,3), LQQ(3))
            QO31D  = QO31DY*QO3TOT
           VALJ(1) = VALJ(1) + QO2TOT*FFF(K,L)
           VALJ(2) = VALJ(2) + QO3TOT*FFF(K,L)
           VALJ(3) = VALJ(3) + QO31D*FFF(K,L)
         enddo

        do J = 4,NJXU
         do K = 1,W_
c---also need to allow for Pressure interpolation if SQQ(J) = 'p'
          if (SQQ(J) .eq.'p') then
           call X_interp (PP,QQQT, TQQ(1,J),QQQ(K,1,J),
     &        TQQ(2,J),QQQ(K,2,J), TQQ(3,J),QQQ(K,3,J), LQQ(J))
          else
           call X_interp (TT,QQQT, TQQ(1,J),QQQ(K,1,J),
     &        TQQ(2,J),QQQ(K,2,J), TQQ(3,J),QQQ(K,3,J), LQQ(J))
          endif
            VALJ(J) = VALJ(J) + QQQT*FFF(K,L)
         enddo
        enddo

        do J=1,NJXU
          VALJL(L,J) = VALJ(J)
        enddo

      enddo

      ! Zero non-chemistry layers
      if (LCHEM.lt.LCTM) then
         do L=(LCTM+1),LCHEM
            do J=1,NJXU
               VALJL(L,J) = 0.e+0_fp
            enddo
         enddo
      endif

      END SUBROUTINE JRATET
!EOC
!------------------------------------------------------------------------------
!                  GEOS-Chem Global Chemical Transport Model                  !
!------------------------------------------------------------------------------
!BOP
!
! !IROUTINE: x_interp
!
! !DESCRIPTION: Subroutine X\_INTERP is an up-to-three-point linear interp.
!  function for cross-sections.
!\\
!\\
! !INTERFACE:
!
      SUBROUTINE X_INTERP (TINT,XINT,T1,X1,T2,X2,T3,X3,L123)
!
! !USES:
!
!
! !INPUT PARAMETERS:
!
      REAL(fp), INTENT(IN)  ::  TINT,T1,T2,T3, X1,X2,X3
      INTEGER,  INTENT(IN)  ::  L123
!
! !OUTPUT VARIABLES:
!
      REAL(fp), INTENT(OUT) ::  XINT
!
! !REMARKS:
! 
! !REVISION HISTORY: 
!  28 Mar 2013 - S. D. Eastham - Copied from Fast-JX v7.0
!EOP
!------------------------------------------------------------------------------
!BOC
!
! !LOCAL VARIABLES:
!
      REAL(fp)  TFACT

      !=================================================================
      ! X_INTERP begins here!
      !=================================================================

      if (L123 .le. 1) then
           XINT = X1
      elseif (L123 .eq. 2) then
             TFACT = max(0.e+0_fp,min(1.e+0_fp,(TINT-T1)/(T2-T1) ))
           XINT = X1 + TFACT*(X2 - X1)
      else
        if (TINT.le. T2) then
             TFACT = max(0.e+0_fp,min(1.e+0_fp,(TINT-T1)/(T2-T1) ))
           XINT = X1 + TFACT*(X2 - X1)
        else

             TFACT = max(0.e+0_fp,min(1.e+0_fp,(TINT-T2)/(T3-T2) ))
           XINT = X2 + TFACT*(X3 - X2)
        endif
      endif

      END SUBROUTINE X_INTERP
!EOC
!------------------------------------------------------------------------------
!                  GEOS-Chem Global Chemical Transport Model                  !
!------------------------------------------------------------------------------
!BOP
!
! !IROUTINE: sphere2
!
! !DESCRIPTION: Subroutine SPHERE2 is an AMF2.
!\\
!\\
! !INTERFACE:
!
      SUBROUTINE SPHERE2 (U0,ZHL,AMF2,L1U,LJX1U)
!
! !USES:
!
!
! !INPUT PARAMETERS:
!
      INTEGER, INTENT(IN)   ::   L1U, LJX1U
      REAL(fp), INTENT(IN)  ::   U0,ZHL(L1U+1)
!
! !OUTPUT VARIABLES:
!
      REAL(fp), INTENT(OUT) ::   AMF2(2*LJX1U+1,2*LJX1U+1)
!
! !REMARKS:
! Quoting from the original:
!  New v6.2: does AirMassFactors for mid-layer, needed for SZA ~ 90
!  This new AMF2 does each of the half-layers of the CTM separately,
!     whereas the original, based on the pratmo code did the whole layers
!     and thus calculated the ray-path to the CTM layre edges, NOT the middle.
!  Since fast-JX is meant to calculate the intensity at the mid-layer, the
!     solar beam at low sun (interpolated between layer edges) was incorrect.
!  This new model does make some approximations of the geometry of the layers:
!     the CTM layer is split evenly in mass (good) and in height (approx).
!                                                                             .
!  Calculation of spherical geometry; derive tangent heights, slant path
!  lengths and air mass factor for each layer. Not called when
!  SZA > 98 degrees.  Beyond 90 degrees, include treatment of emergent
!  beam (where tangent height is below altitude J-value desired at).
!                                                                             .
!  ---------------------------------------------------------------------
!  Inputs:
!     U0      cos(solar zenith angle)
!     RAD  radius of Earth mean sea level (cm)
!     ZHL(L)  height (cm) of the bottom edge of CTM level L
!     ZZHT    scale height (cm) used above top of CTM (ZHL(L_+1))
!     L1U     dimension of CTM = levels +1 (L+1 = above-CTM level)
!  Outputs:
!     AMF2(I,J) = air mass factor for CTM level I for sunlight reaching J
!         ( these are calculated for both layer middle and layer edge)
!  ---------------------------------------------------------------------
! 
! !REVISION HISTORY: 
!  28 Mar 2013 - S. D. Eastham - Copied from Fast-JX v7.0
!  04 Dec 2014 - R. Yantosca   - Now use SQRT instead of DSQRT
!EOP
!------------------------------------------------------------------------------
!BOC
!
! !LOCAL VARIABLES:
!
      INTEGER, PARAMETER  ::  LSPH_ = 100

!     RZ      Distance from centre of Earth to each point (cm)
!     RQ      Square of radius ratios
!     SHADHT  Shadow height for the current SZA
!     XL      Slant path between points

      INTEGER  I, J, K, II, L2
      REAL(fp)   XMU1,XMU2,XL,DIFF,SHADHT,RZ(LSPH_+1)
      REAL(fp)   RZ2(2*LSPH_+1),RQ2(2*LSPH_+1)

      !=================================================================
      ! SPHERE2 begins here!
      !=================================================================

c--- must have top-of-atmos (NOT top-of-CTM) defined
c      ZHL(L1U+1) = ZHL(L1U) + ZZHT

      if (L1U .gt. LSPH_) then
        call EXITC(' SPHERE2: temp arrays not large enough')
      endif

        RZ(1) = RAD + ZHL(1)
      do II = 2,L1U+1
        RZ(II)   = RAD + ZHL(II)
      enddo

c---calculate heights for edges of split CTM-layers
      L2 = 2*L1U
      do II = 2,L2,2
        I = II/2
        RZ2(II-1) = RZ(I)
        RZ2(II) = 0.5e+0_fp*(RZ(I)+RZ(I+1))
      enddo
        RZ2(L2+1) = RZ(L1U+1)
      do II = 1,L2
        RQ2(II) = (RZ2(II)/RZ2(II+1))**2
      enddo

c---shadow height for SZA > 90
      if (U0 .lt. 0.0e+0_fp)  then
        SHADHT = RZ2(1)/sqrt(1.0e+0_fp - U0**2)
      else
        SHADHT = 0.e+0_fp
      endif

c---up from the surface calculating the slant paths between each level
c---  and the level above, and deriving the appropriate Air Mass Factor
         AMF2(:,:) = 0.e+0_fp

      do 16 J = 1,2*L1U+1

c  Air Mass Factors all zero if below the tangent height
        if (RZ2(J) .lt. SHADHT) goto 16
c  Ascend from layer J calculating AMF2s
        XMU1 = abs(U0)
        do I = J,2*L1U
          XMU2     = sqrt(1.0e+0_fp - RQ2(I)*(1.0e+0_fp-XMU1**2))
          XL       = RZ2(I+1)*XMU2 - RZ2(I)*XMU1
          AMF2(I,J) = XL / (RZ2(I+1)-RZ2(I))
          XMU1     = XMU2
        enddo
c--fix above top-of-atmos (L=L1U+1), must set DTAU(L1U+1)=0
          AMF2(2*L1U+1,J) = 1.e+0_fp
c
c  Twilight case - Emergent Beam, calc air mass factors below layer
        if (U0 .ge. 0.0e+0_fp) goto 16

c  Descend from layer J
          XMU1       = abs(U0)
         do II = J-1,1,-1
          DIFF        = RZ2(II+1)*sqrt(1.0e+0_fp-XMU1**2)-RZ2(II)
          if (II.eq.1)  DIFF = max(DIFF,0.e+0_fp)   ! filter
c  Tangent height below current level - beam passes through twice
          if (DIFF .lt. 0.0e+0_fp)  then
            XMU2      = sqrt(1.0e+0_fp - (1.0e+0_fp-XMU1**2)/RQ2(II))
            XL        = abs(RZ2(II+1)*XMU1-RZ2(II)*XMU2)
            AMF2(II,J) = 2.e+0_fp*XL/(RZ2(II+1)-RZ2(II))
            XMU1      = XMU2
c  Lowest level intersected by emergent beam
          else
            XL        = RZ2(II+1)*XMU1*2.0e+0_fp
            AMF2(II,J) = XL/(RZ2(II+1)-RZ2(II))
            goto 16
          endif
         enddo

   16 continue

      END SUBROUTINE SPHERE2
!EOC
!------------------------------------------------------------------------------
!                  GEOS-Chem Global Chemical Transport Model                  !
!------------------------------------------------------------------------------
!BOP
!
! !IROUTINE: extral
!
! !DESCRIPTION: Subroutine EXTRAL adds sub-layers to thick cloud/aerosol layers
!  using log-spacing for sub-layers of increasing thickness ATAU.
!\\
!\\
! !INTERFACE:
!
      SUBROUTINE EXTRAL (DTAUX,L1X,L2X,NX,JXTRA)
!
! !USES:
!
!
! !INPUT PARAMETERS:
!
      INTEGER, INTENT(IN)   ::  L1X,L2X         !index of cloud/aerosol
      integer, intent(in)   ::  NX              !Mie scattering array size
      real(fp),  intent(in) ::  DTAUX(L1X)      !cloud+3aerosol OD in each layer
!
! !OUTPUT VARIABLES:
!
      integer, intent(out)::  JXTRA(L2X+1)    !number of sub-layers to be added
!
! !REMARKS:
!     DTAUX(L=1:L1X) = Optical Depth in layer L (generally 600 nm OD)
!        This can be just cloud or cloud+aerosol, it is used only to set
!        the number in levels to insert in each layer L
!        Set for log-spacing of tau levels, increasing top-down.
!                                                                             .
!     N.B. the TTAU, etc calculated here are NOT used elsewhere
!                                                                             .
!   The log-spacing parameters have been tested for convergence and chosen
!     to be within 0.5% for ranges OD=1-500, rflect=0-100%, mu0=0.1-1.0
!     use of ATAU = 1.18 and min = 0.01, gives at most +135 pts for OD=100
!     ATAU = 1.12 now recommended for more -accurate heating rates (not J's)
! 
! !REVISION HISTORY: 
!  28 Mar 2013 - S. D. Eastham - Copied from Fast-JX v7.0
!EOP
!------------------------------------------------------------------------------
!BOC
!
! !LOCAL VARIABLES:
!
      INTEGER JTOTL,I,L,L2
      REAL(fp)  TTAU(L2X+1),DTAUJ, ATAU1,ATAULN,ATAUM,ATAUN1

      !=================================================================
      ! EXTRAL begins here!
      !=================================================================

C---Reinitialize arrays
      TTAU(:)  = 0.e+0_fp
      JXTRA(:) = 0
c
c---combine these edge- and mid-layer points into grid of size:
c---              L2X+1 = 2*L1X+1 = 2*L_+3
c---calculate column optical depths above each level, TTAU(1:L2X+1)
c---      note that TTAU(L2X+1)=0 and TTAU(1)=total OD
c
c---Divide thick layers to achieve better accuracy in the scattering code
c---In the original fast-J, equal sub-layers were chosen, this is wasteful
c---and this new code (ver 5.3) uses log-scale:
c---        Each succesive layer (down) increase thickness by ATAU > 1
c---        e.g., if ATAU = 2, a layer with OD = 15 could be divided into
c---        4 sub-layers with ODs = 1 - 2 - 4 - 8
c---The key parameters are:
c---        ATAU = factor increase from one layer to the next
c---        ATAUMN = the smallest OD layer desired
c---        JTAUMX = maximum number of divisions (i.e., may not get to ATAUMN)
c---These are set in CMN_FJX_MOD, and have been tested/optimized

      ATAU1  = ATAU - 1.e+0_fp
      ATAULN = log(ATAU)
        TTAU(L2X+1)  = 0.0e+0_fp
      do L2 = L2X,1,-1
        L         = (L2+1)/2
        DTAUJ     = 0.5e+0_fp * DTAUX(L)
        TTAU(L2)  = TTAU(L2+1) + DTAUJ
c---Now compute the number of log-spaced sub-layers to be added in
c---   the interval TTAU(L2) > TTAU(L2+1)
c---The objective is to have successive TAU-layers increasing by factor ATAU >1
c---the number of sub-layers + 1
        if (TTAU(L2) .lt. ATAU0) then
          JXTRA(L2) = 0
        else
          ATAUM    = max(ATAU0, TTAU(L2+1))
          ATAUN1 = log(TTAU(L2)/ATAUM) / ATAULN
          JXTRA(L2) = min(JTAUMX, max(0, int(ATAUN1 - 0.5e+0_fp)))
        endif
      enddo

c---check on overflow of arrays, cut off JXTRA at lower L if too many levels
      JTOTL    = L2X + 2
      do L2 = L2X,1,-1
        JTOTL  = JTOTL + JXTRA(L2)
        if (JTOTL .gt. NX/2)  then
          write(6,'(A,2I5,F9.2)') 'N_/L2_/L2-cutoff JXTRA:',NX,L2X,L2
          do L = L2,1,-1
            JXTRA(L) = 0
          enddo
          go to 10
        endif
      enddo
  10  continue

      END SUBROUTINE EXTRAL
!EOC
!------------------------------------------------------------------------------
!                  GEOS-Chem Global Chemical Transport Model                  !
!------------------------------------------------------------------------------
!BOP
!
! !IROUTINE: exitc
!
! !DESCRIPTION: Subroutine EXITC forces an error in GEOS-Chem and quits.
!\\
!\\
! !INTERFACE:
!
      SUBROUTINE EXITC (T_EXIT)
!
! !USES:
!
      USE ERROR_MOD, ONLY : ERROR_STOP
!
! !INPUT PARAMETERS:
!
      CHARACTER(LEN=*), INTENT(IN) ::  T_EXIT
!
! !OUTPUT VARIABLES:
!
!
! !REMARKS:
! 
! !REVISION HISTORY: 
!  28 Mar 2013 - S. D. Eastham - Copied from Fast-JX v7.0
!EOP
!------------------------------------------------------------------------------
!BOC
!
! !LOCAL VARIABLES:
!
      !=================================================================
      ! EXITC begins here!
      !=================================================================

      CALL ERROR_STOP( T_EXIT, 'fast_jx_mod.F' )

      END SUBROUTINE EXITC
!EOC
!------------------------------------------------------------------------------
!                  GEOS-Chem Global Chemical Transport Model                  !
!------------------------------------------------------------------------------
!BOP
!
! !IROUTINE: int_fjx
!
! !DESCRIPTION: Subroutine INIT\_FJX initializes Fast-JX variables.
!\\
!\\
! !INTERFACE:
!
      SUBROUTINE INIT_FJX( am_I_Root, Input_Opt, RC )
!
! !USES:
!
      USE inquireMod,         ONLY : findFreeLUN
      USE CMN_DIAG_MOD,       ONLY : ND64
      USE GIGC_ErrCode_Mod
      USE GIGC_Input_Opt_Mod, ONLY : OptInput
!
! !INPUT PARAMETERS:
!
      LOGICAL,        INTENT(IN)  :: am_I_Root   ! Are we on the root CPU?
      TYPE(OptInput), INTENT(IN)  :: Input_Opt   ! Input Options object
               
!
! !OUTPUT PARAMETERS:
!
      INTEGER,        INTENT(OUT) :: RC          ! Success or failure?
! 
! !REVISION HISTORY: 
!  28 Mar 2013 - S. D. Eastham - Copied from Fast-JX v7.0
!  05 Mar 2014 - R. Yantosca - Use correct filenames for use w/ ESMF
!EOP
!------------------------------------------------------------------------------
!BOC
!
! !LOCAL VARIABLES:
!
      INTEGER                     :: JXUNIT,J
      CHARACTER(LEN=255)          :: FILENAME
      INTEGER                     :: NJXX
      CHARACTER*6,DIMENSION(JVN_) :: TITLEJXX
      REAL(fp)                      :: ND64MULT

      !=================================================================
      ! INIT_FJX begins here!
      !=================================================================

      ! Assume success
      RC = GIGC_SUCCESS

      IF ( am_I_Root) THEN
         write(6,*) ' Initializing Fast-JX v7.0 standalone CTM code.'

         if (W_.ne.8 .and. W_.ne.12 .and. W_.ne.18) then
           call EXITC(' INIT_FJX: invalid no. wavelengths')
         endif
      ENDIF

      ! Set shared variable according to input argument
      

      ! Get a free LUN
      JXUNIT = findFreeLUN()

      ! Read in fast-J X-sections (spectral data)
      FILENAME = 'FJX_spec.dat'

      ! Echo info
      IF ( am_I_Root ) THEN
         WRITE( 6, 100 ) TRIM( FILENAME ), JXUNIT
 100     FORMAT( 'GEOSCHEM::INIT_FJX: Reading ', a ', on unit ', i4 )
      ENDIF

      call RD_XXX(JXUNIT,TRIM( FILENAME ), am_I_Root)

      ! If we are using ND64, calculate exposure factors
      IF ( ND64 > 0 ) THEN
         UVXFACTOR(:) = 0e+0_fp
         ND64MULT = UVXPLANCK*UVXCCONST*1.0e+13_fp
         DO  J=1,W_
            UVXFACTOR(J) = ND64MULT/WL(J)
         ENDDO
      ENDIF

      ! Read in 5-wavelength scattering data
      FILENAME = 'jv_spec_mie.dat'

      ! Echo info
      IF ( am_I_Root ) THEN
         WRITE( 6, 100 ) TRIM( FILENAME ), JXUNIT
      ENDIF

      call RD_MIE(JXUNIT,TRIM( FILENAME ), am_I_Root, Input_Opt )

      ! Read in AOD data
      call RD_AOD(JXUNIT, am_I_Root, Input_Opt )

      ! Set up MIEDX array to interpret between GC and FJX aerosol indexing
      call SET_AER(am_I_Root)

      ! Read in T & O3 climatology used to fill e.g. upper layers or if O3 not calc.
      call RD_PROF_NC( am_I_Root, Input_Opt, RC )

      NJXX = NJX
      do J = 1,NJX
        TITLEJXX(J) = TITLEJX(J)
      enddo

      ! Read in photolysis rates used in chemistry code and mapping onto FJX J's
      ! CTM call:  read in J-values names and link to fast-JX names
      FILENAME = 'FJX_j2j.dat'

      ! Echo info
      IF ( am_I_Root ) THEN
         WRITE( 6, 100 ) TRIM( FILENAME ), JXUNIT
      ENDIF

      call RD_JS_JX(JXUNIT,TRIM( FILENAME ), TITLEJXX,NJXX,am_I_Root)

      ! Build cross-referencing indices
      call JV_INDEX(am_I_Root)

      END SUBROUTINE INIT_FJX
!EOC
!------------------------------------------------------------------------------
!                  GEOS-Chem Global Chemical Transport Model                  !
!------------------------------------------------------------------------------
!BOP
!
! !IROUTINE: rd_xxx
!
! !DESCRIPTION: Subroutine RD\_XXX reads in wavelength bins, solar fluxes,
!  Rayleigh and temperature-dependent cross-sections.
!\\
!\\
! !INTERFACE:
!
      SUBROUTINE RD_XXX (NUN,NAMFIL,am_I_Root)
!
! !USES:
!
!
! !INPUT PARAMETERS:
!
      INTEGER, INTENT(IN) :: NUN
      CHARACTER(*), INTENT(IN) ::  NAMFIL
      LOGICAL,      INTENT(IN) :: am_I_Root
!
! !OUTPUT VARIABLES:
!
!
! !REMARKS:
!    NEW v-6.8  now allow 1 to 3 sets of X-sects for T or P
!           LQQ = 1, 2, or 3 to determine interpolation with T or P
!           IF the temperatures TQQQ are <0, then use as pressure interp (hPa)
!           NB - the temperatures and pressures must be increasing
!    NEW v-6.4  changed to collapse wavelengths & x-sections to Trop-only:
!           WX_ = 18 should match the JX_spec.dat wavelengths
!           W_ = 12 (Trop-only) or 18 (std) is set in (CMN_FJX.F).
!       if W_=12 then drop strat wavels, and drop x-sects (e.g. N2O, ...)
!           W_ = 8, reverts to quick fix:  fast-J (12-18) plus bin (5) scaled
!                                                                             .
!   --------------------------------------------------------------------
!     NAMFIL   Name of spectral data file (FJX_spec.dat) >> j2 for fast-J2
!     NUN      Channel number for reading data file
!
!     NJX    Number of species to calculate J-values for
!     NWWW     Number of wavelength bins, from 1:NWWW
!     WBIN     Boundaries of wavelength bins
!     WL       Centres of wavelength bins - 'effective wavelength'
!     FL       Solar flux incident on top of atmosphere (cm-2.s-1)
!     QRAYL    Rayleigh parameters (effective cross-section) (cm2)
!     QO2      O2 cross-sections
!     QO3      O3 cross-sections
!     Q1D      O3 => O(1D) quantum yield
!     TQQ      Temperature for supplied cross sections
!     QQQ      Supplied cross sections in each wavelength bin (cm2)
!   --------------------------------------------------------------------
! 
! !REVISION HISTORY: 
!  28 Mar 2013 - S. D. Eastham - Copied from Fast-JX v7.0
!  09 May 2014 - S. D. Eastham - Fixed bug when using <18 wavelengths
!EOP
!------------------------------------------------------------------------------
!BOC
!
! !LOCAL VARIABLES:
!
      INTEGER  I, J, JJ, K, IW, NQRD, NWWW,   LQ
      REAL(fp)  QQ2(199), TQQ2

      character*78 TITLE0
      character*6  TITLEJ2,TITLEJ3
      character*1  TSTRAT

      !=================================================================
      ! RD_XXX begins here!
      !=================================================================

      TQQ(:,:) = 0.e+0_fp

C----------spectral data----set for new format data------------------
c         note that X_ = max # Xsects read in
c                   NJX = # fast-JX J-values derived from this (.le. X_)

c >>>> W_ = 12 <<<< means trop-only, discard WL #1-4 and #9-10, some X-sects

      open (NUN,FILE=NAMFIL,status='old',form='formatted')
      read (NUN,100) TITLE0

c----note that NQRD is not used any more, a read until 'endofJ' is performed
      read (NUN,101) NQRD,NWWW
         NW1 = 1
         NW2 = NWWW
      IF ( am_I_Root ) THEN
         write(6,'(1x,a)') TITLE0
         write(6,'(i8)') NWWW
      ENDIF
C----J-values:  1=O2, 2=O3P,3=O3D 4=readin Xsects
      read (NUN,102) (WL(IW),IW=1,NWWW)
      read (NUN,102) (FL(IW),IW=1,NWWW)
      read (NUN,102) (QRAYL(IW),IW=1,NWWW)

C---Read O2 X-sects, O3 X-sects, O3=>O(1D) quant yields (each at 3 temps)
C---NB the O3 and q-O3-O1D are at different temperatures and cannot be combined
      read (NUN,103) TITLEJX(1),TQQ(1,1), (QO2(IW,1),IW=1,NWWW)
      read (NUN,103) TITLEJ2,  TQQ(2,1), (QO2(IW,2),IW=1,NWWW)
      read (NUN,103) TITLEJ3,  TQQ(3,1), (QO2(IW,3),IW=1,NWWW)

      read (NUN,103) TITLEJX(2),TQQ(1,2), (QO3(IW,1),IW=1,NWWW)
      read (NUN,103) TITLEJ2,  TQQ(2,2), (QO3(IW,2),IW=1,NWWW)
      read (NUN,103) TITLEJ3,  TQQ(3,2), (QO3(IW,3),IW=1,NWWW)

      read (NUN,103) TITLEJX(3),TQQ(1,3), (Q1D(IW,1),IW=1,NWWW)
      read (NUN,103) TITLEJ2,  TQQ(2,3), (Q1D(IW,2),IW=1,NWWW)
      read (NUN,103) TITLEJ3,  TQQ(3,3), (Q1D(IW,3),IW=1,NWWW)

      SQQ(1) = ' '
      SQQ(2) = ' '
      SQQ(3) = ' '

      LQQ(1) = 3
      LQQ(2) = 3
      LQQ(3) = 3

C---Read remaining species:  X-sections at 1-2-3 T_s
        JJ = 3
      do I=1,9999

c--try to read in 3 X-sects per J-value (JJ)
        read (NUN,104) TITLEJ2,TSTRAT,TQQ2,(QQ2(IW),IW=1,NWWW)
        if (TITLEJ2 .eq. 'endofJ') goto 1
c---skip stratosphere only J's (denoted by 'x')if W_<18 => trop-only J's
        if (W_.eq.18 .or. TSTRAT.ne.'x') then
          if (TITLEJ2 .ne. TITLEJX(JJ)) then
               JJ = JJ+1

         if (JJ .gt. X_) then
         call EXITC(' RD_XXX:  X_ not large enough for Xsects read in')
         endif

               TITLEJX(JJ) = TITLEJ2
               LQQ(JJ) = 1
               SQQ(JJ) = TSTRAT
                 LQ = LQQ(JJ)
               TQQ(LQ,JJ) = TQQ2
             do IW = 1,NWWW
               QQQ(IW,LQ,JJ) = QQ2(IW)
             enddo
           else
               LQQ(JJ) = LQQ(JJ)+1
            if (LQQ(JJ) .le. 3) then
               LQ = LQQ(JJ)
               TQQ(LQ,JJ) = TQQ2
             do IW = 1,NWWW
               QQQ(IW,LQ,JJ) = QQ2(IW)
             enddo
            endif
           endif
        endif
      enddo
    1 continue
        NJX = JJ

      do J = 1,NJX
        if (am_I_Root) then
           write(6,200) J,TITLEJX(J),SQQ(J),LQQ(J),(TQQ(I,J),I=1,LQQ(J))
        endif
c---need to check that TQQ is monotonically increasing:
        if (LQQ(J) .eq. 3) then
          if (TQQ(2,J) .ge. TQQ(3,J)) then
            call EXITC ('TQQ out of order')
          endif
          if (TQQ(1,J) .ge. TQQ(2,J)) then
            call EXITC ('TQQ out of order')
          endif
        endif
        if (LQQ(J) .eq. 2) then
          if (TQQ(1,J) .ge. TQQ(2,J)) then
            call EXITC ('TQQ out of order')
          endif
        endif
      enddo

c---check on doingpressure interp
c---check on consolidating Qo2 and others into
c---wrte a newFJX_J2J.dat for mapping on fjx Xsects


c---truncate number of wavelengths to do troposphere-only
      if (W_ .ne. WX_) then
c---TROP-ONLY
       if (W_ .eq. 12) then
        if (am_I_Root) then
           write(6,'(a)')
     &      ' >>>TROP-ONLY reduce wavelengths to 12, drop strat X-sects'
        endif
        NW2 = 12
        do IW = 1,4
          WL(IW) = WL(IW+4)
          FL(IW) = FL(IW+4)
          QRAYL(IW) = QRAYL(IW+4)
         do K = 1,3
          QO2(IW,K) = QO2(IW+4,K)
          QO3(IW,K) = QO3(IW+4,K)
          Q1D(IW,K) = Q1D(IW+4,K)
         enddo
         do J = 4,NJX
          do LQ=1,LQQ(J) 
           QQQ(IW,LQ,J) = QQQ(IW+4,LQ,J)
          enddo
         enddo
        enddo
        do IW = 5,12
          WL(IW) = WL(IW+6)
          FL(IW) = FL(IW+6)
          QRAYL(IW) = QRAYL(IW+6)
         do K = 1,3
          QO2(IW,K) = QO2(IW+6,K)
          QO3(IW,K) = QO3(IW+6,K)
          Q1D(IW,K) = Q1D(IW+6,K)
         enddo
         do J = 4,NJX
          do LQ=1,LQQ(J) 
           QQQ(IW,LQ,J) = QQQ(IW+6,LQ,J)
          enddo
         enddo
        enddo
c---TROP-QUICK  (must scale solar flux for W=5)
       elseif (W_ .eq. 8) then
        if (am_I_Root) then
        write(6,'(a)')
     &   ' >>>TROP-QUICK reduce wavelengths to 8, drop strat X-sects'
        endif
        NW2 = 8
        do IW = 1,1
          WL(IW) = WL(IW+4)
          FL(IW) = FL(IW+4)  * 2.e+0_fp
          QRAYL(IW) = QRAYL(IW+4)
         do K = 1,3
          QO2(IW,K) = QO2(IW+4,K)
          QO3(IW,K) = QO3(IW+4,K)
          Q1D(IW,K) = Q1D(IW+4,K)
         enddo
         do J = 4,NJX
          do LQ=1,LQQ(J) 
           QQQ(IW,LQ,J) = QQQ(IW+4,LQ,J)
          enddo
         enddo
        enddo
        do IW = 2,8
          WL(IW) = WL(IW+10)
          FL(IW) = FL(IW+10)
          QRAYL(IW) = QRAYL(IW+10)
         do K = 1,3
          QO2(IW,K) = QO2(IW+10,K)
          QO3(IW,K) = QO3(IW+10,K)
          Q1D(IW,K) = Q1D(IW+10,K)
         enddo
         do J = 4,NJX
          do LQ=1,LQQ(J) 
           QQQ(IW,LQ,J) = QQQ(IW+10,LQ,J)
          enddo
         enddo
        enddo

       else
         call EXITC(' no. wavelengths wrong: W_ .ne. 8,12,18')
       endif
      endif

      close(NUN)

  100 format(a)
  101 format(10x,5i5)
  102 format(10x,    6e10.3/(10x,6e10.3)/(10x,6e10.3))
  103 format(a6,1x,f3.0,6e10.3/(10x,6e10.3)/(10x,6e10.3))
  104 format(a6,a1,f3.0,6e10.3/(10x,6e10.3)/(10x,6e10.3))
  200 format(1x,' x-sect:',i3,a10,a4,i5,3(3x,f6.2))
  201 format(' Number of x-sections supplied to Fast-J2: ',i3,/,
     &       ' Maximum number allowed (X_) only set to: ',i3,
     &       ' - increase in cmn_FJX.f')

      END SUBROUTINE RD_XXX
!EOC
!------------------------------------------------------------------------------
!                  GEOS-Chem Global Chemical Transport Model                  !
!------------------------------------------------------------------------------
!BOP
!
! !IROUTINE: rd_mie
!
! !DESCRIPTION: Subroutine RD\_MIE retrieves aerosol scattering data for FJX.
!\\
!\\
! !INTERFACE:
!
      SUBROUTINE RD_MIE(NUN,NAMFIL,am_I_Root, Input_Opt )
!
! !USES:
!
      USE FILE_MOD,           ONLY : IOERROR
      USE GIGC_Input_Opt_Mod, ONLY : OptInput
!
! !INPUT PARAMETERS:
!
      INTEGER,        INTENT(IN) :: NUN
      CHARACTER(*),   INTENT(IN) :: NAMFIL
      LOGICAL,        INTENT(IN) :: am_I_Root
      TYPE(OptInput), INTENT(IN) :: Input_Opt   ! Input Options object
      
!
! !OUTPUT VARIABLES:
!
!
! !REMARKS:
!   --------------------------------------------------------------------
!     NAMFIL   Name of scattering data file (e.g., FJX_scat.dat)
!     NUN      Channel number for reading data file
!     NAA      Number of categories for scattering phase functions
!     QAA      Aerosol scattering phase functions
!     WAA      5 Wavelengths for the supplied phase functions
!     PAA      Phase function: first 8 terms of expansion
!     RAA      Effective radius associated with aerosol type
!     SAA      Single scattering albedo
!   --------------------------------------------------------------------
!
! !REVISION HISTORY: 
!  28 Mar 2013 - S. D. Eastham - Adapted from GEOS-Chem v9-1-3
!  25 Jun 2015 - M. Sulprizio  - Add brown carbon optical properties from 
!                                M. Hammer
!EOP
!------------------------------------------------------------------------------
!BOC
!
! !LOCAL VARIABLES:
!
      INTEGER  I, J, K, NK
      CHARACTER*78 TITLE0
      LOGICAL      :: LBRC
      CHARACTER*20, DIMENSION(7) :: TITLEAAt
      REAL(fp)     :: QAAt(5,63)
      REAL(fp)     :: WAAt(5,63)
      REAL(fp)     :: PAAt(8,5,63)
      REAL(fp)     :: RAAt(5,63)
      REAL(fp)     :: SAAt(5,63)
      INTEGER      :: NAAt

      !=================================================================
      ! RD_MIE begins here!
      !=================================================================

      ! Copy fields from Input_Opt
      LBRC = Input_Opt%LBRC

      open (NUN,FILE=NAMFIL,status='old',form='formatted')

      ! Read header lines
      READ( NUN,'(A)' ) TITLE0
      IF  ( am_I_Root ) WRITE( 6, '(1X,A)' ) TITLE0
      READ( NUN,'(A)' ) TITLE0

     
      !---Read aerosol phase functions:
     
      read(NUN,'(A10,I5,/)') TITLE0,NAA
 
      NK=5
      do j=1,NAA
         read(NUN,110) TITLEAA(j)
         do k=1,NK
            read(NUN,*) WAA(k,j),QAA(k,j),RAA(k,j),SAA(k,j),
     &                                             (PAA(i,k,j),i=1,8)
       
         enddo
      enddo

      IF (LBRC) THEN
         NAAt=63 
         do j= 57, NAAt
            read(NUN,110) TITLEAAt(j)
            do k=1,NK
             read(NUN,*) WAAt(k,j),QAAt(k,j),RAAt(k,j),SAAt(k,j),
     &              (PAAt(i,k,j),i=1,8)
       
            enddo
         enddo
       
         do j= 36, 42
            TITLEAA(j) = TITLEAAt(j+21)
            WAA(:,j) = WAAt(:,j+21)
            QAA(:,j) = QAAt(:,j+21)
            RAA(:,j) = RAAt(:,j+21)
            SAA(:,j) = SAAt(:,j+21)
            PAA(:,:,j) = PAAt(:,:,j+21)
         enddo
      ENDIF  
      
      close(NUN)

      IF ( am_I_Root ) THEN 
         write(6,'(a,9f8.1)') ' Aerosol optical: r-eff/rho/Q(@wavel):'
     &             ,(WAA(K,1),K=1,5)
         do J=1,NAA
            write(6,'(1x,A8,I2,A,9F8.1)')
     &           TITLEAA(J),J,'  wavel=',(WAA(K,J),K=1,NK)
            write(6,'(9x,I2,A,9F8.4)') J,'  Qext =',(QAA(K,J),K=1,NK)
         enddo
      ENDIF

  110 format(3x,a20)

      END SUBROUTINE RD_MIE
!EOC
!------------------------------------------------------------------------------
!                  GEOS-Chem Global Chemical Transport Model                  !
!------------------------------------------------------------------------------
!BOP
!
! !IROUTINE: rd_aod
!
! !DESCRIPTION: Subroutine RD\_AOD reads aerosol phase functions that are
!  used to scale diagnostic output to an arbitrary wavelengh.  This
!  facilitates comparing with satellite observations.
!\\
!\\
! !INTERFACE:
!
      SUBROUTINE RD_AOD( NJ1, am_I_Root, Input_Opt )
!
! !USES:
!
      USE FILE_MOD,           ONLY : IOERROR
      USE GIGC_Input_Opt_Mod, ONLY : OptInput
      IMPLICIT NONE

!
! !INPUT PARAMETERS:
!     
      INTEGER,          INTENT(IN) :: NJ1         ! Unit # of file to open
      TYPE(OptInput),   INTENT(IN) :: Input_Opt   ! Input Options object
      LOGICAL,          INTENT(IN) :: am_I_Root   ! Is this the root CPU?
!
! !INPUT/OUTPUT PARAMETERS:
!
!
! !REMARKS:
!  The .dat files for each species contain the optical properties
!  at multiple wavelengths to be used in the online calculation of the aerosol 
!  optical depth diagnostics. 
!  These properties have been calculated using the same size and optical 
!  properties as the FJX_spec.dat file used for the FAST-J photolysis 
!  calculations (which is now redundant for aerosols, the values in the .dat 
!  files here are now used). The file currently contains 11 wavelengths
!  for Fast-J and other commonly used wavelengths for satellite and
!  AERONET retrievals. 30 wavelengths follow that map onto RRTMG
!  wavebands for radiaitive flux calculations (not used if RRTMG is off).  
!  A complete set of optical properties from 250-2000 nm for aerosols is
!  available at:  
!  ftp://ftp.as.harvard.edu/geos-chem/data/aerosol_optics/hi_spectral_res
!                                                                             .
!     -- Colette L. Heald, 05/10/10)
!     -- David A. Ridley, 05/10/13 (update for new optics files)
!
! !REVISION HISTORY: 
!  10 May 2010 - C. Heald      - Initial version
!  06 Aug 2010 - C. Carouge    - Add an error check when opening the file
!  01 Aug 2012 - R. Yantosca   - Now restore NJ1 to INTENT(IN) status
!  31 Mar 2013 - S. D. Eastham - Added to Fast-JX v7.0 implementation
!  30 Mar 2015 - M. Sulprizio  - Removed NAMFIL argument. Now specify filenames
!                                for aerosol LUT files in this routine.
!  02 Apr 2015 - C. Keller     - Append '.rc' to species files in ESMF mode.
!  12 May 2015 - R. Yantosca   - Bug fix: For PGI compiler, you need to have
!                                exactly as many elements in the DATA statement
!                                as there are elements in the SPECFIL array.
<<<<<<< HEAD
!  25 Jun 2015 - M. Sulprizio  - Add brown carbon optical properties from 
!                                M. Hammer 
=======
>>>>>>> 69d65560
!  04 Aug 2015 - M. Long       - Removed ".rc" file specifier. Not necessary.
!EOP
!------------------------------------------------------------------------------
!BOC
!
! !LOCAL VARIABLES
!
      INTEGER           :: I, J, K, N
      INTEGER           :: IOS
#if defined( UCX )
      CHARACTER*30      :: SPECFIL(8)
#else
      CHARACTER*30      :: SPECFIL(6)
#endif
      CHARACTER(LEN=30) :: THISFILE
           
      LOGICAL           :: LBRC

      CHARACTER*78 TITLE0

      !================================================================
      ! RD_AOD begins here!
      !================================================================

      ! Copy fields from Input_Opt
      LBRC = Input_Opt%LBRC
            
      ! aerosol_mod.F expects aerosol in this order now
      ! extra two LUT dat files for strat H2SO4 and NAT particles
             
       DATA SPECFIL /"so4.dat","soot.dat","org.dat","ssa.dat","ssc.dat",
#if defined( UCX )
      ! Treating strat sulfate with GADS data but modified to match
      ! the old Fast-J values size (r=0.09um, sg=0.6) - I think there's
      ! evidence that this is too smale and narrow e.g. Deshler et al. 2003
      ! NAT should really be associated with something like cirrus cloud
      ! but for now we are just treating the NAT like the sulfate... limited
      ! info but ref index is similar e.g. Scarchilli et al. (2005)
      !(DAR 05/2015)
     &              "h2so4.dat","h2so4.dat",
#endif
     &              "dust.dat"/

      !array of filenames
      DO k = 1, NSPAA

       THISFILE = SPECFIL(k)

       ! open file
       OPEN( NJ1, FILE=TRIM( THISFILE ), STATUS='OLD', IOSTAT=IOS )

       ! Error check
       IF ( IOS /= 0 ) THEN
         IF ( am_I_Root ) THEN
          WRITE(6,100) trim(THISFILE)
 100      FORMAT('Error opening filename=', a )
          CALL FLUSH(6)
         ENDIF
         CALL IOERROR( IOS, NJ1, 'RD_AOD:1')
       ENDIF

      
       ! Read header lines
       READ(  NJ1,'(A)'    ) TITLE0
       IF  ( am_I_Root ) WRITE( 6,  '(1X,A)' ) TITLE0
       READ(  NJ1,'(A)'    ) TITLE0
       !Second header line added for more info
       IF  ( am_I_Root ) WRITE( 6,  '(1X,A)' ) TITLE0
       READ(  NJ1,'(A)'    ) TITLE0

 110     FORMAT( 3x, a20 ) 
       DO i = 1, NRAA
        DO j = 1, NWVAA
         
         READ(NJ1,*) WVAA(j,k),RHAA(i,k),NRLAA(j,i,k),NCMAA(j,i,k),
     &               RDAA(i,k),RWAA(i,k),SGAA(i,k),QQAA(j,i,k),
     &               ALPHAA(j,i,k),REAA(i,k),SSAA(j,i,k),
     &               ASYMAA(j,i,k),(PHAA(j,i,k,n),n=1,8)
         ! make note of where 1000nm is for FAST-J calcs
         IF (WVAA(j,k).EQ.1000.0) IWV1000=J
         
        ENDDO
       ENDDO
       ! Echo info to stdout
       IF ( am_I_Root ) THEN 
       ENDIF
       ! Close file
       CLOSE( NJ1 )
      ENDDO

      IF ( am_I_Root ) THEN
         WRITE( 6, * ) 'Optics read for all wavelengths successfully'
      ENDIF

      !now calculate the required wavelengths in the LUT to calculate
      !the requested AOD
      CALL CALC_AOD( am_I_Root )

      END SUBROUTINE RD_AOD
!EOC
!------------------------------------------------------------------------------
!                  GEOS-Chem Global Chemical Transport Model                  !
!------------------------------------------------------------------------------
!BOP
!
! !IROUTINE: calc_aod
!
! !DESCRIPTION: Subroutine CALC\_AOD works out the closest tie points
! in the optics LUT wavelengths and the coefficients required to
! calculate the angstrom exponent for interpolating optics to the requested
! wavelength. If the wavelength requested matches a standard wavelength
! in the LUT then we skip the interpolation (DAR 09/2013)
!\\
!\\
! !INTERFACE:
!
      SUBROUTINE CALC_AOD( am_I_Root )
!
! !USES:
!
      USE CMN_FJX_MOD, ONLY : NWVAA, NWVAA0, WVAA
      USE CMN_FJX_MOD, ONLY : WVSELECT, IWVSELECT, NWVSELECT
      USE CMN_FJX_MOD, ONLY : IRTWVSELECT
      USE CMN_FJX_MOD, ONLY : ACOEF_WV, BCOEF_WV, CCOEF_WV
      USE CMN_FJX_MOD, ONLY : ACOEF_RTWV, BCOEF_RTWV, CCOEF_RTWV
      USE CMN_FJX_MOD, ONLY : NWVREQUIRED, IWVREQUIRED
      USE CMN_FJX_MOD, ONLY : NRTWVREQUIRED, IRTWVREQUIRED
#if defined( RRTMG ) 
      USE PARRRTM,     ONLY : NBNDLW
#endif
!
! !INPUT PARAMETERS:
!     
      LOGICAL,          INTENT(IN) :: am_I_Root   ! Is this the root CPU?
!
! !REMARKS:
!  Now the user is able to select any 3 wavelengths for optics
!  output in the input.geos file we need to be able to interpolate
!  to those wavelengths based on what is available in the optics
!  look-up table. 
!                                                                             .
!  The standard lookup table currently has values for
!  11 common wavelengths followed by 30 that are required by RRTMG.
!  Only those required to interpolate to user requested
!  wavelengths are selected from the standard wavelengths. RRTMG
!  wavelengths are not used in the interpolation for AOD output
!  (DAR 10/2013)
!                                                                             .
!   UPDATE: because the RT optics output doesnt have access to the
!   standard wavelengths we now calculate two sets of values: one
!   for the ND21 and diag3 outputs that use the standard wavelengths
!   and one for ND72 that interpolates the optics from RRTMG
!   wavelengths. Perhaps a switch needs adding to switch off the RT
!   optics output (and interpolation) if this ends up costing too
!   much and is not used, but it is ideal to have an optics output
!   that matches exactly what RRTMG uses to calculate the fluxes
!
! !REVISION HISTORY: 
!  18 Jun 2013 - D. Ridley   - Initial version
!  15 Dec 2014 - M. Sulprizio- Added ProTeX headers
!  02 Apr 2015 - C. Keller   - Added am_I_Root argument
!EOP
!------------------------------------------------------------------------------
!BOC
!
! !LOCAL VARIABLES
!
      INTEGER             :: MINWV, MAXWV, N, N0, N1, W, NSTEP
      REAL(fp)            :: WVDIF

      !================================================================
      ! CALC_AOD begins here!
      !================================================================

      !cycle over standard wavelengths
      N0=1
      N1=NWVAA0
      NSTEP=1
      NWVREQUIRED=0
      DO W=1,NWVSELECT
       MINWV     = -999
       MAXWV     =  999
       DO N=N0,N1,NSTEP
        WVDIF = WVAA(N,1)-WVSELECT(W)
        IF ((WVDIF.LE.0).AND.(WVDIF.GT.MINWV)) THEN
         MINWV = WVDIF
         IWVSELECT(1,W)=N
        ENDIF
        IF ((WVDIF.GE.0).AND.(WVDIF.LT.MAXWV)) THEN
         MAXWV = WVDIF
         IWVSELECT(2,W)=N
        ENDIF
       ENDDO
        IF (IWVSELECT(2,W).EQ.IWVSELECT(1,W)) THEN
         !we have a match!
         MINWV=0
         MAXWV=0
         !add this wavelength to those for output
         NWVREQUIRED=NWVREQUIRED+1
         IWVREQUIRED(NWVREQUIRED)=IWVSELECT(1,W)
        ELSE
         !we are going to have to interpolate to the requested wavelength
         NWVREQUIRED=NWVREQUIRED+1
         IWVREQUIRED(NWVREQUIRED)=IWVSELECT(1,W)
         NWVREQUIRED=NWVREQUIRED+1
         IWVREQUIRED(NWVREQUIRED)=IWVSELECT(2,W)
        ENDIF
       !ENDDO
      

      !Error check - ensure we have a match or requested wavelength
      !falls within two LUT tie points
      IF (MINWV.EQ.-999) THEN
       ! requested wavelength is shorter than min wv in LUT
       ! set to min
       write(6,*) 'ERROR requested wavelength is too short!!'
       write(6,*) 'Defaulting to LUT min: ',WVAA(1,1)
       IWVSELECT(1,W)=1
       IWVSELECT(2,W)=1 !300nm
       NWVREQUIRED=NWVREQUIRED-1
       IWVREQUIRED(NWVREQUIRED)=IWVSELECT(1,W)
      ENDIF
      IF (MAXWV.EQ.999) THEN
       ! requested wavelength is longer than min wv in LUT
       ! set to max
       write(6,*) 'ERROR requested wavelength is too long!!'
       write(6,*) 'Defaulting to LUT min: ',WVAA(NWVAA0,1)
       IWVSELECT(1,W)=NWVAA0
       IWVSELECT(2,W)=NWVAA0 !1020nm
       NWVREQUIRED=NWVREQUIRED-1
       IWVREQUIRED(NWVREQUIRED)=IWVSELECT(1,W)
      ENDIF
      
      !now calcualte the angstrom exponent coefs for interpolation -
      !this is done here to save time and repetition in aerosol_mod.F
      IF (IWVSELECT(1,W).NE.IWVSELECT(2,W)) THEN
       ACOEF_WV(W) = WVAA(IWVSELECT(2,W),1)/WVSELECT(W)
       BCOEF_WV(W) =1.0d0/(LOG(WVAA(IWVSELECT(2,W),1)/
     &                         WVAA(IWVSELECT(1,W),1)))
       !relative location of selected wavelength between tie points
       !for interpolating SSA and ASYM for output in aerosol_mod.F and
       !dust_mod.F
       CCOEF_WV(W) =(WVSELECT(W)-WVAA(IWVSELECT(1,W),1))/
     &              (WVAA(IWVSELECT(2,W),1)-WVAA(IWVSELECT(1,W),1))
      ENDIF
      IF ( am_I_Root ) THEN
         write(6,*) 'N WAVELENGTHS: ',NWVSELECT
         write(6,*) 'WAVELENGTH REQUESTED:',WVSELECT(W)
         write(6,*) 'WAVELENGTH REQUIRED:', NWVREQUIRED
         !write(6,*) IWVSELECT(1,W),WVAA(IWVSELECT(1,W),1)
         !write(6,*) IWVSELECT(2,W),WVAA(IWVSELECT(2,W),1)
         !write(6,*) ACOEF_WV(W),BCOEF_WV(W),CCOEF_WV(W)
         write(6,*) '*********************************'
      ENDIF
      ENDDO !NWVSELECT
#if defined( RRTMG )
      !repeat for RRTMG wavelengths to get the closest wavelength
      !indices and the interpolation coefficients
      !Indices are relative to all wavelengths in the LUT i.e. the RRTMG
      !wavelengths start at NWVAA0+1
      N0=NWVAA0+1
      N1=NWVAA
      NSTEP=1
      NRTWVREQUIRED=0
      DO W=1,NWVSELECT
       MINWV     = -999
       MAXWV     =  999
       DO N=N0,N1,NSTEP
        WVDIF = WVAA(N,1)-WVSELECT(W)
        IF ((WVDIF.LE.0).AND.(WVDIF.GT.MINWV)) THEN
         MINWV = WVDIF
         IRTWVSELECT(1,W)=N
        ENDIF
        IF ((WVDIF.GE.0).AND.(WVDIF.LT.MAXWV)) THEN
         MAXWV = WVDIF
         IRTWVSELECT(2,W)=N
        ENDIF
       ENDDO
        IF (IRTWVSELECT(2,W).EQ.IRTWVSELECT(1,W)) THEN
         !we have a match!
         MINWV=0
         MAXWV=0
         !add this wavelength to those for output
         NRTWVREQUIRED=NRTWVREQUIRED+1
         IRTWVREQUIRED(NRTWVREQUIRED)=IRTWVSELECT(1,W)
        ELSE
         !we are going to have to interpolate to the requested
         !wavelength
         NRTWVREQUIRED=NRTWVREQUIRED+1
         IRTWVREQUIRED(NRTWVREQUIRED)=IRTWVSELECT(1,W)
         NRTWVREQUIRED=NRTWVREQUIRED+1
         IRTWVREQUIRED(NRTWVREQUIRED)=IRTWVSELECT(2,W)
        ENDIF

      !Error check - ensure we have a match or requested wavelength
      !falls within two LUT tie points
      IF (MINWV.EQ.-999) THEN
       ! requested wavelength is shorter than min wv in LUT
       ! set to min
       write(6,*) 'ERROR requested wavelength is too short!!'
       write(6,*) 'Defaulting to LUT min: ',WVAA(NWVAA-1,1)
       IRTWVSELECT(1,W)=NWVAA-1
       IRTWVSELECT(2,W)=NWVAA-1 
       NRTWVREQUIRED=NRTWVREQUIRED-1
       IRTWVREQUIRED(NRTWVREQUIRED)=IRTWVSELECT(1,W)
      ENDIF
      IF (MAXWV.EQ.999) THEN
       ! requested wavelength is longer than min wv in LUT
       ! set to max
       write(6,*) 'ERROR requested wavelength is too long!!'
       write(6,*) 'Defaulting to LUT min: ',WVAA(NWVAA0+1,1)
       IRTWVSELECT(1,W)=NWVAA0+1
       IRTWVSELECT(2,W)=NWVAA0+1
       NRTWVREQUIRED=NRTWVREQUIRED-1
       IRTWVREQUIRED(NRTWVREQUIRED)=IRTWVSELECT(1,W)
      ENDIF

      !now calcualte the angstrom exponent coefs for interpolation -
      !this is done here to save time and repetition in aerosol_mod.F
      IF (IRTWVSELECT(1,W).NE.IRTWVSELECT(2,W)) THEN
       ACOEF_RTWV(W) = WVAA(IRTWVSELECT(2,W),1)/WVSELECT(W)
       BCOEF_RTWV(W) =1.0d0/(LOG(WVAA(IRTWVSELECT(2,W),1)/
     &                         WVAA(IRTWVSELECT(1,W),1)))
       !relative location of selected wavelength between tie points
       !for interpolating SSA and ASYM for output in aerosol_mod.F and
       !dust_mod.F
       CCOEF_RTWV(W) =(WVSELECT(W)-WVAA(IRTWVSELECT(1,W),1))/
     &              (WVAA(IRTWVSELECT(2,W),1)-WVAA(IRTWVSELECT(1,W),1))
      ENDIF
      !convert wavelength index to that required by rrtmg_rad_transfer
      !i.e. without the standard and LW wavelengths
      IRTWVSELECT(1,W) = IRTWVSELECT(1,W) - NWVAA0 - NBNDLW
      IRTWVSELECT(2,W) = IRTWVSELECT(2,W) - NWVAA0 - NBNDLW
      IF ( am_I_Root ) THEN
      write(6,*) 'N RT WAVELENGTHS: ',NWVSELECT
      write(6,*) 'RT WAVELENGTH REQUESTED:',WVSELECT(W)
      write(6,*) 'RT WAVELENGTH REQUIRED:', NRTWVREQUIRED
      write(6,*) IRTWVSELECT(1,W),WVAA(IRTWVSELECT(1,W)+NWVAA0+NBNDLW,1)
      write(6,*) IRTWVSELECT(2,W),WVAA(IRTWVSELECT(2,W)+NWVAA0+NBNDLW,1)
      write(6,*) ACOEF_WV(W),BCOEF_WV(W),CCOEF_WV(W)
      write(6,*) '*********************************'
      ENDIF
      ENDDO !NWVSELECT
#endif
      END SUBROUTINE CALC_AOD
!EOC
!------------------------------------------------------------------------------
!                  GEOS-Chem Global Chemical Transport Model                  !
!------------------------------------------------------------------------------
!BOP
!
! !IROUTINE: rd_js_jx
!
! !DESCRIPTION: Subroutine RD\_JS\_JX reads in 'FJX\_j2j.dat', which defines 
!  the mapping of Fast-JX J's (TITLEJX(1:NJX)) onto the CTM reactions.
!  Reaction number JJ, named T\_REACT, uses Fast-JX's T\_FJX (including scaling
!  factor F\_FJX).
!\\
!\\
! !INTERFACE:
!
      SUBROUTINE RD_JS_JX(NUNIT,NAMFIL,TITLEJX,NJXX,am_I_Root)
!
! !USES:
!
!
! !INPUT PARAMETERS:
!
      INTEGER, INTENT(IN)                    ::  NUNIT, NJXX
      CHARACTER(*), INTENT(IN)               ::  NAMFIL
      CHARACTER*6, INTENT(IN),DIMENSION(NJXX):: TITLEJX
      LOGICAL, INTENT(IN)                    :: am_I_Root
!
! !OUTPUT VARIABLES:
!
!
! !REMARKS:
! 
! !REVISION HISTORY: 
!  28 Mar 2013 - S. D. Eastham - Copied from Fast-JX v7.0
!  31 Mar 2013 - S. D. Eastham - Modified to track number of branches
!EOP
!------------------------------------------------------------------------------
!BOC
!
! !LOCAL VARIABLES:
!
      INTEGER   J,JJ,K
      CHARACTER*120 CLINE
      CHARACTER*50 T_REACT
      CHARACTER*6  JMAP(JVN_), T_FJX
      REAL(fp) F_FJX

      !=================================================================
      ! RD_JS_JX begins here!
      !=================================================================

! Read the FJX_j2j.dat file to map model specific J's onto fast-JX J's
! The chemistry code title describes fully the reaction (a50)
! Blank (unfilled) chemistry J's are unmapped
! The number NRATJ is the last JJ readin that is .le. JVN
!   include fractional quantum yield for the fast-JX J's

      JLABEL(:) = '------'
      JMAP(:)   = '------'
      JFACTA(:) = 0.e+0_fp

      open (NUNIT,file=NAMFIL,status='old',form='formatted')

       read (NUNIT,'(a)') CLINE
      IF ( am_I_Root ) THEN 
         write(6,'(a)') CLINE
      ENDIF
      do J = 1,JVN_
       read (NUNIT,'(i4,1x,a50,4x,f5.3,2x,a6)') JJ,T_REACT,F_FJX,T_FJX
       if (JJ.gt.JVN_) goto 20
        JLABEL(JJ) = T_REACT
        JFACTA(JJ) = F_FJX
        JMAP(JJ) = T_FJX
        NRATJ = JJ
        ! SDE 03/31/13: Check number of branches
        ! Note that the order of the branches in
        ! globchem.dat must match the order in 
        ! FJX_j2j.dat
        READ (T_REACT(1:10),"(a10)") RNAMES(JJ)
        RNAMES(JJ) = TRIM(RNAMES(JJ))
        BRANCH(JJ) = 1
        DO K=1,(JJ-1)
           IF (RNAMES(JJ) == RNAMES(K)) THEN
              BRANCH(JJ) = BRANCH(K) + 1
           ENDIF
        ENDDO
      enddo

 20   close(NUNIT)

c---Zero / Set index arrays that map Jvalue(j) onto rates
      do K = 1,NRATJ
         JIND(K) = 0
       do J = 1,NJXX
         T_FJX = TITLEJX(J)
        if (JMAP(K) .eq. TITLEJX(J)) then
         JIND(K)=J
        endif
       enddo
      enddo

      IF ( am_I_Root ) THEN
       write(6,'(a,i4,a)')'Photochemistry Scheme with',NRATJ,' J-values'
      ENDIF
      do K=1,NRATJ
         if (JMAP(K) .ne. '------' ) then
            J = JIND(K)
            IF ( am_I_Root ) THEN 
               if (J.eq.0) then
         write(6,'(i5,a50,f6.3,a,1x,a6)') K,JLABEL(K),JFACTA(K),
     &         ' no mapping onto fast-JX',JMAP(K)
               else
         write(6,'(i5,a50,f6.3,a,i4,1x,a6)') K,JLABEL(K),JFACTA(K),
     &         ' mapped to FJX:',J,TITLEJX(J)
               endif
            ENDIF
         endif
      enddo

      END SUBROUTINE RD_JS_JX
!EOC
!------------------------------------------------------------------------------
!                  GEOS-Chem Global Chemical Transport Model                  !
!------------------------------------------------------------------------------
!BOP
!
! !IROUTINE: solar_jx
!
! !DESCRIPTION: Subroutine SOLAR\_JX handles solar zenith angles.
!\\
!\\
! !INTERFACE:
!
      SUBROUTINE SOLAR_JX(NDAY,COSSZA,SZA,SOLFX)
!
! !USES:
!
!
! !INPUT PARAMETERS:
!
      REAL(fp), INTENT(IN) ::   COSSZA
      INTEGER, INTENT(IN) ::  NDAY
!
! !OUTPUT VARIABLES:
!
      REAL(fp), INTENT(OUT) ::  SZA,SOLFX
!
! !REMARKS:
!  ---------------------------------------------------------------------
!     NDAY   = integer day of the year (used for solar lat and declin)
!     SZA = solar zenith angle in degrees
!     COSSZA = U0 = cos(SZA)
!     SOLFX = Solar function
!  ---------------------------------------------------------------------
! 
! !REVISION HISTORY: 
!  28 Mar 2013 - S. D. Eastham - Adapted from Fast-JX v7.0
!EOP
!------------------------------------------------------------------------------
!BOC
!
! !LOCAL VARIABLES:
!
      REAL(fp)  PI, PI180

      !=================================================================
      ! SOLAR_JX begins here!
      !=================================================================

      PI     = 3.141592653589793e+0_fp
      PI180  = PI/180.e+0_fp
      SZA    = acos(COSSZA)/PI180

      ! Offset used for GEOS-Chem slightly different
      !SOLFX  = 1.e+0_fp-(0.034e+0_fp*cos(dble(NDAY-186)*2.e+0_fp*PI/365.e+0_fp))
      SOLFX  = 1.e+0_fp-(0.034e+0_fp*cos(dble(NDAY-172)
     &       *2.e+0_fp*PI/365.e+0_fp))

      END SUBROUTINE SOLAR_JX
!EOC
!------------------------------------------------------------------------------
!                  GEOS-Chem Global Chemical Transport Model                  !
!------------------------------------------------------------------------------
!BOP
!
! !IROUTINE: photo_jx
!
! !DESCRIPTION: Subroutine PHOTO\_JX is the core subroutine of Fast-JX.
!    calc J's for a single column atmosphere (aka Indep Colm Atmos or ICA)
!    needs P, T, O3, clds, aersls; adds top-of-atmos layer from climatology
!    needs day-fo-year for sun distance, SZA (not lat or long)
!\\
!\\
! !INTERFACE:
!
      SUBROUTINE PHOTO_JX( U0,             REFLB,     P_COL,
     &                     T_COL,          O3_COL,    O3_TOMS,
     &                     AOD999,         ODAER_COL, ODMDUST_COL,
     &                     ODCLOUD_COL_IN, ILON,      ILAT,
     &                     YLAT,           DAY_OF_YR, MONTH,
     &                     DAY,            am_I_Root, Input_Opt )
!
! !USES:
!
      USE CMN_DIAG_MOD,       ONLY : LD64, ND64
      USE DIAG_MOD,           ONLY : AD64
      USE GIGC_Input_Opt_Mod, ONLY : OptInput
!
! !INPUT PARAMETERS:
!
      INTEGER, INTENT(IN)                           :: ILON,ILAT
      INTEGER, INTENT(IN)                           :: DAY_OF_YR
      INTEGER, INTENT(IN)                           :: MONTH,DAY
      REAL(fp),  INTENT(IN)                         :: YLAT
      REAL(fp),  INTENT(IN)                         :: U0,REFLB
      REAL(fp),  INTENT(IN),DIMENSION(L1_+1)        :: P_COL
      REAL(fp),  INTENT(IN),DIMENSION(L1_)          :: T_COL
      REAL(fp),  INTENT(IN),DIMENSION(L1_)          :: O3_COL
      REAL(fp),  INTENT(IN)                         :: O3_TOMS
      REAL(fp),  INTENT(IN),DIMENSION(L_,A_)        :: ODAER_COL
      REAL(fp),  INTENT(IN),DIMENSION(L_,NDUST)     :: ODMDUST_COL
      REAL(fp),  INTENT(IN),DIMENSION(L_)           :: ODCLOUD_COL_IN
      LOGICAL, INTENT(IN)                           :: AOD999
      LOGICAL, INTENT(IN)                           :: am_I_Root
      TYPE(OptInput), INTENT(IN)                    :: Input_Opt
!
! !REMARKS:
! 
! !REVISION HISTORY: 
!  28 Mar 2013 - S. D. Eastham - Copied from Fast-JX v7.0
!  05 Mar 2014 - R. Yantosca - Now only save ND64 with LD64 specified levels
!EOP
!------------------------------------------------------------------------------
!BOC
!
! !LOCAL VARIABLES:
!
c-----------------------------------------------------------------------
c---key LOCAL atmospheric data needed to solve plane-parallel J----
c-----these are dimensioned JXL_, and must have JXL_ .ge. LLPAR
      real(fp), dimension(JXL1_)      :: DDJ,OOJ
      real(fp), dimension(JXL1_+1)    :: PPJ,ZZJ
      integer,dimension(JXL2_+1)      :: JXTRA
      real(fp), dimension(W_)         :: FJTOP,FJBOT,FSBOT,FLXD0,RFL
      real(fp), dimension(JXL_, W_)   :: AVGF, FJFLX
      real(fp), dimension(JXL1_,W_)   :: DTAUX, FLXD
      real(fp), dimension(8,JXL1_,W_) :: POMEGAX

c---flux/heating arrays (along with FJFLX,FLXD,FLXD0)
      real(fp) :: ODABS,ODRAY
      real(fp) :: RFLECT
      real(fp) :: AMF2(2*JXL1_+1,2*JXL1_+1)

c------------key SCATTERING arrays for clouds+aerosols------------------
      real(fp) :: OD(5,JXL1_),SSA(5,JXL1_),SLEG(8,5,JXL1_)
      real(fp) :: OD600(JXL1_)

c------------key arrays AFTER solving for J's---------------------------
      real(fp) :: FFF(W_,JXL_),VALJ(X_)
      real(fp) :: VALJL(JXL_,X_) !2-D array of J_s returned by JRATET

      integer  :: L2EDGE, I,J,K,L,M,KMIE,IDXAER,IM
      INTEGER  :: KMIE2, IR
      real(fp) :: XQO3,XQO2,WAVE, TTTX
C-----------------------------------------------------------------------
      ! For compatibility with GEOS-Chem (SDE 03/30/13)
      REAL(fp) :: QSCALING,LOCALOD,LOCALSSA,SZA,SOLF
      REAL(fp) :: AERX_COL(A_,L1_) ! Accumulated aerosol array
      REAL(fp) :: ODCLOUD_COL(L_)
      REAL(fp) :: VALJXX(L_,JVN_)

      ! T_CLIM: Climatology data temperature (K)
      REAL(fp) :: T_CLIM(JXL1_)

      ! T_INPUT: Input temperature (K) with extra layer for compatibility
      REAL(fp) :: T_INPUT(JXL1_+1)

      ! AD64 diagnostics
      REAL(fp), DIMENSION(JXL1_) :: FDIRECT, FDIFFUSE

      !Maps the new LUT optics wavelengths on to 
      !the 5 jv_spec_mie.dat wavelengths
      ! N.B. currently 200nm and 300nm data is the same in
      ! jv_spec_mie.dat, so we copy from new LUT 300nm for both
      INTEGER :: LUTIDX(5) 
      LUTIDX = (/1,1,2,6,10/)

      !=================================================================
      ! PHOTO_JX begins here!
      !=================================================================

      if (LLPAR+1 .gt. JXL1_) then
        call EXITC(' PHOTO_JX: not enough levels in JX')
      endif

      ! Copy cloud OD data to a variable array
      DO L=1,L_
         ODCLOUD_COL(L) = ODCLOUD_COL_IN(L)
      ENDDO

      ! Input conversion (SDE 03/29/13)
      ! Calculate solar zenith angle (degrees)
      CALL SOLAR_JX(DAY_OF_YR,U0,SZA,SOLF)

      L2EDGE = L_ + L_ + 2
      FFF(:,:) = 0.e+0_fp

c---check for dark conditions SZA > 98.0 deg => tan ht = 63 km
c                        or         99.0                 80 km
      if (SZA .gt. 98.e+0_fp) goto 99

      ! Use GEOS-Chem methodology to set vertical profiles of:
      ! Pressure      (PPJ)    [hPa]
      ! Temperature   (T_CLIm) [K]
      ! Path density  (DDJ)    [# molec/cm2]
      ! New methodology for:
      ! Ozone density (OOJ)    [# O3 molec/cm2]
      CALL SET_PROF (YLAT,        MONTH,     DAY,
     &               T_COL,       P_COL,     ODCLOUD_COL,
     &               ODMDUST_COL, ODAER_COL, O3_COL,
     &               O3_TOMS,     AERX_COL,  T_CLIM,
     &               OOJ,         ZZJ,       DDJ,
     &               Input_Opt )

      ! Fill out PPJ and TTJ with CTM data to replace fixed climatology
      DO L=1,L1_
         PPJ(L) = P_COL(L)
         T_INPUT(L) = T_COL(L)
      ENDDO

      ! Ensure TOA pressure is zero
      PPJ(L1_+1) = 0.e+0_fp
      T_INPUT(L1_+1) = T_CLIM(L1_)

c---calculate spherical weighting functions (AMF: Air Mass Factor)
        RFLECT = REFLB

C-----------------------------------------------------------------------
      call SPHERE2 (U0,ZZJ,AMF2,L1_,JXL1_)
C-----------------------------------------------------------------------

!-----------------------------------------------------------------------
! Modification for GEOS-Chem: Optical depths are calculated at a single
! wavelength for GEOS-Chem, so we perform scaling in this routine.
! elsewhere.
! (SDE 03/31/13)
!-----------------------------------------------------------------------
c---calculate the optical properties (opt-depth, single-scat-alb, phase-fn(1:8))
c---  at the 5 std wavelengths 200-300-400-600-999 nm for cloud+aerosols
      do L = 1,L1_
       OD600(L) = 0.e+0_fp
       ! ODs stored with fine-grain (DTAUX) and coarse (OD)
       do K=1,W_
         DTAUX(L,K) = 0.e+0_fp
       enddo
       do K=1,5
         OD(K,L)  = 0.e+0_fp
         SSA(K,L) = 0.e+0_fp
        do I=1,8
         SLEG(I,K,L) = 0.e+0_fp
        enddo
       enddo
      enddo

       ! Clunky fix to accomodate RRTMG and UCX (DAR 01/2015)
       ! Using a combination of old optics LUT format and
       ! new optics format (greater spectral resolution and range
       ! for RRTMG). Clouds, non-tracer aerosols and strat aerosols 
       ! are not incorporated into the new LUT so must still use the
       ! old LUT for these.

       ! Don't bother on extraneous level - leave as zero
       do L = 1,L_
          DO KMIE=1,5
             ! Clouds and non-tracer aerosols
             DO M=1,3
                IF (AERX_COL(M,L).gt.0e+0_fp) THEN
                   IDXAER=MIEDX(M)
                   ! Cloud (600 nm scaling)
                   QSCALING = QAA(KMIE,IDXAER)/QAA(4,IDXAER)
                   LOCALOD = QSCALING*AERX_COL(M,L)
                   LOCALSSA = SAA(KMIE,IDXAER)*LOCALOD
                   OD(KMIE,L) = OD(KMIE,L) + LOCALOD
                   SSA(KMIE,L)= SSA(KMIE,L) + LOCALSSA
                   DO I=1,8
                      SLEG(I,KMIE,L) = SLEG(I,KMIE,L) + 
     &                            (PAA(I,KMIE,IDXAER)*LOCALSSA)
                   ENDDO ! I (Phase function)
                ENDIF
             ENDDO ! M (Aerosol)
             !transpose wavelength indices from the mie LUT
             !to the new speciated LUT
             KMIE2=LUTIDX(KMIE)

#if defined( UCX )
             ! Strat aerosols
             IM=10+(NRHAER*NRH)+1
             DO M=IM,IM+1
                IDXAER=M-IM+6 !6-STS, 7-NAT
              
                IF (AERX_COL(M,L).gt.0d0) THEN
                   
                   IF (AOD999) THEN
                      ! Aerosol/dust (999 nm scaling)
                      ! Fixed to dry radius
                      QSCALING = QQAA(KMIE2,1,IDXAER)/
     &                           QQAA(10,1,IDXAER)
                   ELSE
                      ! Aerosol/dust (550 nm scaling)
                      QSCALING = QQAA(KMIE2,1,IDXAER)/
     &                           QQAA(5,1,IDXAER)
                   ENDIF
                   LOCALOD = QSCALING*AERX_COL(M,L)
                   LOCALSSA = SSAA(KMIE2,1,IDXAER)*LOCALOD
                   OD(KMIE,L) = OD(KMIE,L) + LOCALOD
                   SSA(KMIE,L)= SSA(KMIE,L) + LOCALSSA
                   DO I=1,8
                      SLEG(I,KMIE,L) = SLEG(I,KMIE,L) +
     &                            (PAA(I,KMIE,IDXAER)*LOCALSSA)
                   ENDDO ! I (Phase function)
                ENDIF
             ENDDO ! M (Aerosol)

#endif
             
             
             ! Mineral dust (from new optics LUT)
             DO M=4,10
                IF (AERX_COL(M,L).gt.0d0) THEN
                   IDXAER=NSPAA !dust is last in LUT (6, or 8 if UCX=y)
                   IR=M-3
                   IF (AOD999) THEN
                      QSCALING = QQAA(KMIE2,IR,IDXAER)/
     &                           QQAA(10,IR,IDXAER) !1000nm in new .dat
                   ELSE
                      ! Aerosol/dust (550 nm scaling)
                      QSCALING = QQAA(KMIE2,IR,IDXAER)/
     &                           QQAA(5,IR,IDXAER)  !550nm in new .dat
                   ENDIF
                   LOCALOD = QSCALING*AERX_COL(M,L)
                   LOCALSSA = SSAA(KMIE2,IR,IDXAER)*LOCALOD
                   OD(KMIE,L) = OD(KMIE,L) + LOCALOD
                   SSA(KMIE,L)= SSA(KMIE,L) + LOCALSSA
                   DO I=1,8
                      SLEG(I,KMIE,L) = SLEG(I,KMIE,L) +
     &                            (PHAA(KMIE2,IR,IDXAER,I)*LOCALSSA)
                   ENDDO ! I (Phase function)
                ENDIF
             ENDDO ! M (Aerosol)

             ! Other aerosol (from new optics LUT)
             DO M=1,5
                DO IR=1,5
                  IDXAER=10+(M-1)*NRH+IR
                  IF (AERX_COL(IDXAER,L).gt.0d0) THEN
                   IF (AOD999) THEN
                      QSCALING = QQAA(KMIE2,IR,M)/
     &                           QQAA(10,IR,M) !1000nm in new .dat
                   ELSE
                      ! Aerosol/dust (550 nm scaling)
                      QSCALING = QQAA(KMIE2,IR,M)/
     &                           QQAA(5,IR,M)  !550nm in new .dat
                   ENDIF
                   LOCALOD = QSCALING*AERX_COL(IDXAER,L)
                   LOCALSSA = SSAA(KMIE2,IR,M)*LOCALOD
                   OD(KMIE,L) = OD(KMIE,L) + LOCALOD
                   SSA(KMIE,L)= SSA(KMIE,L) + LOCALSSA
                   DO I=1,8
                      SLEG(I,KMIE,L) = SLEG(I,KMIE,L) +
     &                            (PHAA(KMIE2,IR,M,I)*LOCALSSA)
                   ENDDO ! I (Phase function)
                  ENDIF  
                ENDDO    ! IR (RH bins)
             ENDDO ! M (Aerosol)
          ENDDO ! KMIE (Mie scattering wavelength bin)

          ! Normalize
          DO KMIE=1,5
             IF (OD(KMIE,L).gt.0.e+0_fp) THEN
                SSA(KMIE,L) = SSA(KMIE,L)/OD(KMIE,L)
                DO I=1,8
                   SLEG(I,KMIE,L) = SLEG(I,KMIE,L)/OD(KMIE,L)
                ENDDO
             ENDIF
          ENDDO
          ! Retrieve 600 nm OD to determine added layers
          OD600(L) = OD(4,L)
       ENDDO ! L (Layer)

c---when combining with Rayleigh and O2-O3 abs, remember the SSA and
c---  phase fn SLEG are weighted by OD and OD*SSA, respectively.
c---Given the aerosol+cloud OD/layer in visible (600 nm) calculate how to add
C       additonal levels at top of clouds (now uses log spacing)

C-----------------------------------------------------------------------
      call EXTRAL(OD600,L1_,L2EDGE,N_,JXTRA)
C-----------------------------------------------------------------------

c---set surface reflectance
        RFL(:) = max(0.e+0_fp,min(1.e+0_fp,RFLECT))

c-----------------------------------------------------------------------
C---Loop over all wavelength bins to calc mean actinic flux AVGF(L)
c-----------------------------------------------------------------------

      do K = 1,W_

        WAVE = WL(K)
C---Pick nearest Mie wavelength to get scattering properites------------
                               KMIE=1  ! use 200 nm prop for <255 nm
        if( WAVE .gt. 255.e+0_fp ) KMIE=2  ! use 300 nm prop for 255-355 nm
        if( WAVE .gt. 355.e+0_fp ) KMIE=3  ! use 400 nm prop for 355-500 nm
        if( WAVE .gt. 500.e+0_fp ) KMIE=4
        if( WAVE .gt. 800.e+0_fp ) KMIE=5

c---Combine: Rayleigh scatters & O2 & O3 absorbers to get optical properties
c---values at L1_=L_+1 are a pseudo/climatol layer above the top CTM layer (L_)
        do L = 1,L1_
         TTTX     = T_CLIM(L) ! Following GEOS-Chem v9-1-3
         call X_interp (TTTX,XQO2, TQQ(1,1),QO2(K,1), TQQ(2,1),QO2(K,2),
     &         TQQ(3,1),QO2(K,3), LQQ(1))
         call X_interp (TTTX,XQO3, TQQ(1,2),QO3(K,1), TQQ(2,2),QO3(K,2),
     &         TQQ(3,2),QO3(K,3), LQQ(2))
         ODABS = XQO3*OOJ(L) + XQO2*DDJ(L)*0.20948e+0_fp
         ODRAY = DDJ(L)*QRAYL(K)

         DTAUX(L,K) = OD(KMIE,L) + ODABS + ODRAY

         ! Aerosols + clouds + O2 + O3
         do I=1,8
           POMEGAX(I,L,K) = SLEG(I,KMIE,L)*OD(KMIE,L)
         enddo
         ! Add Rayleigh scattering effects
         ! Only non-zero for 1st and 3rd phase functions
         POMEGAX(1,L,K) = POMEGAX(1,L,K) + 1.0e+0_fp*ODRAY
         POMEGAX(3,L,K) = POMEGAX(3,L,K) + 0.5e+0_fp*ODRAY
         ! Normalize
         do I=1,8
           POMEGAX(I,L,K) = POMEGAX(I,L,K)/DTAUX(L,K)
         enddo
        enddo
      enddo
C-----------------------------------------------------------------------
      call OPMIE (DTAUX,POMEGAX,U0,RFL,AMF2,JXTRA,
     &        AVGF,FJTOP,FJBOT,FSBOT,FJFLX,FLXD,FLXD0,LLPAR)

!C-----------------------------------------------------------------------

      do K = 1,W_

        do L = 1,L_
           FFF(K,L) = FFF(K,L) + SOLF*FL(K)*AVGF(L,K)
        enddo

      enddo

      ! Calculate photolysis rates
      call JRATET(PPJ,T_INPUT,FFF, VALJXX,L_,LLCHEM,NJX)

      ! Fill out common-block array of J-rates
      DO L=1,LLCHEM
         DO J=1,NRATJ
            IF (JIND(J).gt.0) THEN
               ZPJ(L,J,ILON,ILAT) = VALJXX(L,JIND(J))*JFACTA(J)
            ELSE
               ZPJ(L,J,ILON,ILAT) = 0.e+0_fp
            ENDIF
         ENDDO
      ENDDO
      
      ! Set J-rates outside the chemgrid to zero
      IF (LLCHEM.lt.L_) THEN
         DO L=LLCHEM+1,L_
            DO J=1,NRATJ
               ZPJ(L,J,ILON,ILAT) = 0.e+0_fp
            ENDDO
         ENDDO
      ENDIF

      !---------------------------------------------------------------
      ! New diagnostic (SDE 2013-10-25) 
      ! Use it to calculate fluxes for output if necessary
      !---------------------------------------------------------------
      IF ( ND64 > 0 .and. L <= LD64 ) THEN
         ! Get net direct and net diffuse fluxes separately
         ! Order:
         !    1 - Net flux
         !    2 - Direct flux
         !    3 - Diffuse flux
         ! Convention: -ve is downwards
         DO K=1,W_
            ! Direct flux at the bottom
            FDIRECT(:) = 0.0
            FDIFFUSE(:) = 0.0
            FDIRECT(1) = FSBOT(K)
            FDIFFUSE(1) = FJBOT(K)
            DO L=2,LD64
               FDIRECT(L) = FDIRECT(L-1) + FLXD(L-1,K)
               FDIFFUSE(L) = FJFLX(L-1,K)
            ENDDO
            DO L=1,L1_
               AD64(ILON,ILAT,L,K,1) = AD64(ILON,ILAT,L,K,1) +
     &            ((FDIRECT(L)+FDIFFUSE(L))*SOLF*FL(K)*UVXFACTOR(K))
               AD64(ILON,ILAT,L,K,2) = AD64(ILON,ILAT,L,K,2) +
     &            (FDIRECT(L)*SOLF*FL(K)*UVXFACTOR(K))
               AD64(ILON,ILAT,L,K,3) = AD64(ILON,ILAT,L,K,3) +
     &            (FDIFFUSE(L)*SOLF*FL(K)*UVXFACTOR(K))
            ENDDO
         ENDDO
      ENDIF

!%%%%%%%%%%%%%%%%%%%%%%%%%%%%%%%%%%%%%%%%%%%%%%%%%%%%%%%%%%%%%%%%%%%%%%%%%%%%%
!%%% COMMENT OUT FAST-J DIAGNOSTICS FOR NOW (bmy, 3/5/14)
!%%% LEAVE CODE HERE SO THAT IT CAN BE RESTORED 
!      !---------------------------------------------------------------
!      ! Majority of heating code ignored by GEOS-Chem
!      ! Everything from here until statement number 99 is ignored
!      ! (SDE 03/31/13)
!      !---------------------------------------------------------------
!      IF (LFJXDIAG) THEN
!         DO K=1,W_
!c----direct(DIR) and diffuse(FLX) fluxes at top(UP) (solar = negative by convention)
!c----     also at bottom (DN), does not include diffuse reflected flux.
!            FLXUP(K) =  FJTOP(K)
!            DIRUP(K) = -FLXD0(K)
!            FLXDN(K) = -FJBOT(K)
!            DIRDN(K) = -FSBOT(K)
!
!            FREFI = FREFI + SOLF*FL(K)*FLXD0(K)/WL(K)
!            FREFL = FREFL + SOLF*FL(K)*FJTOP(K)/WL(K)
!            FREFS = FREFS + SOLF*FL(K)/WL(K)
!
!c---for each wavelength calculate the flux budget/heating rates:
!c  FLXD(L) = direct flux deposited in layer L  [approx = MU0*(F(L+1) -F(L))]
!c            but for spherical atmosphere!
!c  FJFLX(L) = diffuse flux across top of layer L
!
!c---calculate divergence of diffuse flux in each CTM layer (& t-o-a)
!c---     need special fix at top and bottom:
!c---FABOT = total abs at L.B. &  FXBOT = net diffusive flux at L.B.
!            FABOT = (1.e+0_fp-RFL(K))*(FJBOT(K)+FSBOT(K))
!            FXBOT = -FJBOT(K) + RFL(K)*(FJBOT(K)+FSBOT(K))
!            FLXJ(1) = FJFLX(1,K) - FXBOT
!            do L=2,LU
!               FLXJ(L) = FJFLX(L,K) - FJFLX(L-1,K)
!            enddo
!            FLXJ(LU+1) = FJTOP(K) - FJFLX(LU,K)
!c---calculate net flux deposited in each CTM layer (direct & diffuse):
!            FFX0 = 0.e+0_fp
!            do L=1,L1U
!               FFX(K,L) = FLXD(L,K) - FLXJ(L)
!               FFX0 = FFX0 + FFX(K,L)
!            enddo
!
!c  NB: the radiation level ABOVE the top CTM level is included in these budgets
!c      these are the flux budget/heating terms for the column:
!c  FFXNET(K,1) = FLXD0        direct(solar) flux dep into atmos (spherical)
!c  FFXNET(K,2) = FSBOT        direct(solar) flux dep onto LB (surface)
!c  FFXNET(K,3) = FLXD0+FSBOT  TOTAL solar into atmopshere+surface
!c  FFXNET(K,4) = FJTOP        diffuse flux leaving top-of-atmos
!c  FFXNET(K,5) = FFX0         diffuse flux absorbed in atmos
!c  FFXNET(K,6) = FABOT        total (dir+dif) absorbed at LB (surface)
!c       these are surface fluxes to compare direct vs. diffuse:
!c  FFXNET(K,7) = FSBOT        direct flux dep onto LB (surface) - for srf diags
!c  FFXNET(K,8) = FJBOT        diffuse flux dep onto LB (surface)
!
!            FFXNET(K,1) = FLXD0(K)
!            FFXNET(K,2) = FSBOT(K)
!            FFXNET(K,3) = FLXD0(K) + FSBOT(K)
!            FFXNET(K,4) = FJTOP(K)
!            FFXNET(K,5) = FFX0
!            FFXNET(K,6) = FABOT
!            FFXNET(K,7) = FSBOT(K)
!            FFXNET(K,8) = FJBOT(K)
!
!c-----------------------------------------------------------------------
!         enddo       ! end loop over wavelength K
!c-----------------------------------------------------------------------
!         FREFL = FREFL/FREFS      !calculate reflected flux (energy weighted)
!         FREFI = FREFI/FREFS
!
!c---NB UVB = 280-320 = bins 12:15, UVA = 320-400 = bins 16:17, VIS = bin 18 (++)
!
!
!c---mapping J-values from fast-JX onto CTM chemistry is done in main
!
!C-----------------------------------------------------------------------
!         if ((am_I_Root).and.(LPRTJ)) then
!c---diagnostics below are NOT returned to the CTM code
!            write(6,*)'fast-JX-(7.0)---PHOTO_JX internal print:',
!     &               ' Atmosphere---'
!c---used last called values of DTAUX and POMEGAX, should be 600 nm
!         do L=1,L1U
!            DTAU600(L) = DTAUX(L,W_)
!            do I=1,8
!               POMG600(I,L) = POMEGAX(I,L,W_)
!            enddo
!         enddo
!
!      !   call JP_ATM(PPJ,TTJ,DDJ,OOJ,ZZJ,DTAU600,POMG600,JXTRA, LU)
!
!C---PRINT SUMMARY of mean intensity, flux, heating rates:
!         if (am_I_Root) then
!            write(6,*)
!            write(6,*)'fast-JX(7.0)---PHOTO_JX internal print:',
!     &               ' Mean Intens---'
!            write(6,'(a,5f10.4)')
!     &       ' SUMMARY fast-JX: albedo/SZA/u0/F-incd/F-refl/',
!     &        RFLECT,SZA,U0,FREFI,FREFL
!
!            write(6,'(a5,18i8)')   ' bin:',(K, K=NW2,NW1,-1)
!            write(6,'(a5,18f8.1)') ' wvl:',(WL(K), K=NW2,NW1,-1)
!            write(6,'(a,a)') ' ----  100000=Fsolar   ',
!     &                  'MEAN INTENSITY per wvl bin'
!         endif
!         do L = LU,1,-1
!            do K=NW1,NW2
!               RATIO(K) = (1.d5*FFF(K,L)/FL(K))
!            enddo
!            if (am_I_Root) then
!               write(6,'(i3,2x,18i8)') L,(RATIO(K),K=NW2,NW1,-1)
!            endif
!         enddo
!
!         if (am_I_Root) then
!            write(6,*)
!            write(6,*)'fast-JX(7.0)---PHOTO_JX internal print:',
!                              ' Net Fluxes---'
!            write(6,'(a11,18i8)')   ' bin:',(K, K=NW2,NW1,-1)
!            write(6,'(a11,18f8.1)') ' wvl:',(WL(K), K=NW2,NW1,-1)
!c            write(6,'(a11,18f8.4)') ' sol in atm',(FFXNET(K,1), 
!c     &                        K=NW2,NW1,-1)
!c            write(6,'(a11,18f8.4)') ' sol at srf',(FFXNET(K,2), 
!c     &                        K=NW2,NW1,-1)
!            write(6,*) ' ---NET FLUXES--- '
!            write(6,'(a11,18f8.4)') ' sol TOTAL ',(FFXNET(K,3), 
!     &                        K=NW2,NW1,-1)
!            write(6,'(a11,18f8.4)') ' dif outtop',(FFXNET(K,4), 
!     &                        K=NW2,NW1,-1)
!            write(6,'(a11,18f8.4)') ' abs in atm',(FFXNET(K,5), 
!     &                        K=NW2,NW1,-1)
!            write(6,'(a11,18f8.4)') ' abs at srf',(FFXNET(K,6), 
!     &                        K=NW2,NW1,-1)
!            write(6,*) ' ---SRF FLUXES--- '
!            write(6,'(a11,18f8.4)') ' srf direct',(FFXNET(K,7), 
!     &                        K=NW2,NW1,-1)
!            write(6,'(a11,18f8.4)') ' srf diffus',(FFXNET(K,8), 
!     &                        K=NW2,NW1,-1)
!            write(6,'(4a)') '  ---NET ABS per layer:',
!     &         '       10000=Fsolar',
!     &         '  [NB: values <0 = numerical error w/clouds',
!     &         ' or SZA>90, colm OK]'
!         endif
!         do L = LU,1,-1
!            do K=NW1,NW2
!               RATIO(K) = 1.d5*FFX(K,L)
!            enddo
!            if (am_I_Root) then
!               write(6,'(i9,2x,18i8)') L,(RATIO(K),K=NW2,NW1,-1)
!            endif
!         enddo
!         if (am_I_Root) then
!            write(6,'(a)')
!            write(6,'(a)') ' fast-JX (7.0)----J-values----'
!            write(6,'(1x,a,72(a6,3x))') 'L=  ',(TITLEJX(K), K=1,NJX)
!            do L = LU,1,-1
!              write(6,'(i3,1p, 72e9.2)') L,(VALJXX(L,K),K=1,NJX)
!            enddo
!         endif
!
!      ENDIF
!%%%%%%%%%%%%%%%%%%%%%%%%%%%%%%%%%%%%%%%%%%%%%%%%%%%%%%%%%%%%%%%%%%%%%%%%%%%%%


   99 continue

      END SUBROUTINE PHOTO_JX
!EOC
!------------------------------------------------------------------------------
!                  GEOS-Chem Global Chemical Transport Model                  !
!------------------------------------------------------------------------------
!BOP
!
! !IROUTINE: opmie
!
! !DESCRIPTION: Subroutine OPMIE is a core Fast-JX scattering subroutine, 
!  specifically for Mie scattering.
!\\
!\\
! !INTERFACE:
!
      SUBROUTINE OPMIE (DTAUX,POMEGAX,U0,RFL,AMF2,JXTRA,
     &        FJACT,FJTOP,FJBOT,FSBOT,FJFLX,FLXD,FLXD0, LU)
!
! !USES:
!
!
! !INPUT PARAMETERS:
!
      REAL(fp), INTENT(IN) ::   DTAUX(JXL1_,W_),POMEGAX(8,JXL1_,W_)
      REAL(fp), INTENT(IN) ::   AMF2(2*JXL1_+1,2*JXL1_+1)
      REAL(fp), INTENT(IN) ::   U0,RFL(W_)
      INTEGER, INTENT(IN) ::  JXTRA(JXL2_+1), LU
!
! !OUTPUT VARIABLES:
!
      REAL(fp), INTENT(OUT) ::  FJACT(JXL_,W_),FJTOP(W_)
      REAL(fp), INTENT(OUT) ::  FJBOT(W_),FSBOT(W_)
      REAL(fp), INTENT(OUT) ::  FJFLX(JXL_,W_),FLXD(JXL1_,W_),FLXD0(W_)
!
! !REMARKS:
! 
! !REVISION HISTORY: 
!  28 Mar 2013 - S. D. Eastham - Copied from Fast-JX v7.0
!EOP
!------------------------------------------------------------------------------
!BOC
!
! !LOCAL VARIABLES:
!
      INTEGER JNDLEV(JXL_),JNELEV(JXL1_)
      INTEGER JADDLV(JXL2_+1),JADDTO(JXL2_+1),L2LEV(JXL2_+1)
      INTEGER JTOTL,I,II,J,K,L,LL,IX,JK,   L2,L2L,L22,LZ,LZZ,ND
      INTEGER L1U,L2U,   LZ0,LZ1,LZMID
      REAL(fp)   SUMT,SUMJ

      REAL(fp)  DTAU(JXL1_+1,W_),POMEGAJ(M2_,JXL2_+1,W_)
      REAL(fp)  TTAU(JXL2_+1,W_)
      REAL(fp)  FTAU2(JXL2_+1,W_),POMEGAB(M2_,W_)
      REAL(fp)  ATAUA,ATAUZ,XLTAU,TAUDN,TAUUP,DTAUJ,FJFLX0
      REAL(fp), DIMENSION(W_) :: TAUBTM,TAUTOP,FBTM,FTOP,ZFLUX
c--- variables used in mie code-----------------------------------------
      REAL(fp), DIMENSION(W_)         :: FJT,FJB
      REAL(fp), DIMENSION(N_,W_)      :: FJ,FZ,ZTAU
      REAL(fp), DIMENSION(M2_,N_,W_)  :: POMEGA
      REAL(fp), DIMENSION(2*JXL1_,W_)  :: FLXD2

      !=================================================================
      ! OPMIE begins here!
      !=================================================================

c---there is a parallel correspondence:
c  dimension of JX arrays JXL_ .ge. dimension that CTM is using = L_
c  but calculation is done for L_=LU, L1_=L1U, L2_=L2U lengths of CTM
c
C  fast-J Mie code for J_s, only uses 8-term expansion, 4-Gauss pts
c
c in:
c     DTAUX(1:L1_,1:W_) = optical depth of each layer
c     POMEGAX(1:8,1:L1_,1:W_) = scattering phase fn (multiplied by s-s albedo)
c     U0  = cos (SZA)
c     RFL(1:W_) = Lambertian albedo of surface
c     AMF2(1:2*L1_+1,1:2*L1_+1) = air mass factor (I,L)=wt of layer-I to layer-L
c        AMF2 now does both edges and middle of CTM layers
c     JXTRA(1:L1_) = number 0:J = no. of additional levels to be inserted
c out:
c     FJACT(1:L_,1:W_) = mean actinic flux(diff+direct) at std CTM levels(mid-lyr)
c  (new ver 5.7 diagnostics for fluxes, deposition)  fluxes 'down' are <0
c     FJTOP(1:W_) = diffuse flux out top-of-atmosphere (TAU=0 above top model lyr)
c     FJBOT(1:W_) = diffuse flux onto surface (<0 by definition)
c     FSBOT(1:W_) = direct/solar flux onto surface  (<0 by definition)
c     FJFLX(1:L_,1:W_) = diffuse flux across top of model layer L
C        this connects with FJBOT = FJFLX(0) & FJTOP = FJFLX(L_+1) (not dim!!)
c     FLXD(1:L_+1,1:W_) = solar flux deposited in layer L (includes lyr above CTM)
c        this should take into account sphericity, and is not just = mu0
c     FLXD0(1:W_) = sum of solar flux deposited in atmos
c        does NOT include flux on lower surface, does NOT mean absorbed!
C-----------------------------------------------------------------------
c
c     DTAU     Local optical depth of each CTM level
c     TTAU     Optical depth of air vertically above each point (to top of atm)
c     FTAU2     Attenuation of solar beam
c     POMEGAJ  Scattering phase function
c
c---new ver 5.3 code adds sub-layers (# = JXTRA(L2)) using ATAU as the
c   factor increase from sub-layer to sub-layer
c
C---------------------SET UP FOR MIE CODE-------------------------------
c
c-----------------wavelength independent--------------------------------
c
c  Transpose the ascending TTAU grid to a descending ZTAU grid.
c  Double the resolution - TTAU points become the odd points on the
c  ZTAU grid, even points needed for asymm phase fn soln, contain 'h'.
c  Odd point added at top of grid for unattenuated beam   (Z='inf')
c
c  The following mapping holds for JADDLV=0
c        Surface:   TTAU(1)    ==> ZTAU(2*L2_+1)
c        Top:       TTAU(L2_)  ==> ZTAU(3)
c        Infinity:     0.0     ==> ZTAU(1)
c        index: 2*(L2_+1-L2)+1 ==> LZ
c
c  Mie scattering code only used from surface to level L2_
C------------------------------------------------------------------------
c
C------------------------------------------------------------------------
c  Insert new levels, working downwards from the top of the atmosphere
c  to the surface (down in 'LZ', up in 'L2'). This allows ztau and pomega
c  to be incremented linearly, and the flux fz to be attenuated top-down
c    (avoiding problems where lower level fluxes are zero).
C------------------------------------------------------------------------
c
c  Ascend through atmosphere transposing grid and adding extra points
c  remember L2=1 is surface of CTM, but last layer (LZ) in scattering code.
c  there are twice the number of layers in the LZ arrays (2*L2_ + 2*JADDTO + 1)
c    because we need to insert the intermediate layers (even LZ) for the
c    asymmetric scattering code.
c
c  Transfer the L2=1:L2_+1 values (TTAU,FTAU2,POMEGAJ) onto the reverse
c    order, expanded, doubled-level scatter grid.
c    Note that we need to deal with the expansion by JADD levels (L2L).
c      These JADDLV levels are skipped and need to be interpolated later.
c    Note that only odd LZ levels are filled,
c
C----------------------re-grid data---------------------------------------------
c  Calculate cumulative total and define levels we want J-values at.
c  Sum upwards for levels, and then downwards for Mie code readjustments.
c
c     JXTRA(L2)  Number of new levels to add between (L2) and (L2+1)
c           ***JXTRA(1:L2_+1) is calculated based on the aerosol+cloud OD_s
c     JADDLV(L2)  Number of new levels actually added at each wavelength
c            where JADDLV = 0 when there is effectively no FTAU2
c     JADDTO(L2)   Total number of new levels to add to and above level (L2)
c     JNDLEV(L) = L2 index that maps on CTM mid-layer L
c
c---JADDLV(L2=1:L2_) = number of levels to add between TTAU2(L2) and TTAU(L2+1)
c---    JADDLV is taken from JXTRA, which is based on visible OD.
c---    JADDTO(L2=1:L2_+1) is the cumulative number of levels to be added
c---these should be fixed for all wavelengths to lock-in the array sizes

      if (LU .gt. JXL_) then
        call EXITC (' OPMIE:  JXL_ .lt. L_')
      endif

      L1U = LU + 1
      L2U = 2*LU + 2


      do L2 = 1,L2U,1
        JADDLV(L2) = JXTRA(L2)
      enddo
        JADDTO(L2U+1) = 0
      do L2 = L2U,1,-1
        JADDTO(L2) = JADDTO(L2+1) + JADDLV(L2)
      enddo

c---expanded grid now included CTM edge and mid layers plus expanded
c---    grid to allow for finer delta-tau at tops of clouds.
c---    DIM of new grid = L2U + JADDTO(1) + 1

c---L2LEV(L2) = L2-index for old level L2 in expanded J-grid (w/JADDLV)
c     in absence of JADDLV, L2LEV(L2) = L2
        L2LEV(1)  = 1
      do L2 = 2,L2U+1
        L2LEV(L2) = L2LEV(L2-1) + 1 + JADDLV(L2-1)
      enddo

c---JNDLEV(L=1:L_) = L2-index in expanded grid for CTM mid-layer L
c---JNELEV(L=1:L_) = L2-index for top of layer L
      do L = 1,LU
        JNDLEV(L) = L2LEV(2*L)
        JNELEV(L) = L2LEV(2*L+1)
      enddo
        JNELEV(LU+1) = 0  !need to set this to top-of-atmosphere

      ND = 2*L2U + 2*JADDTO(1) + 1

      if(ND .gt. N_) then
        call EXITC (' overflow of scatter arrays: ND > N_')
      endif

c----------------begin wavelength dependent set up------------------------------

C---Reinitialize arrays
      ZTAU(:,:)     = 0.e+0_fp
      FZ(:,:)       = 0.e+0_fp
      POMEGA(:,:,:) = 0.e+0_fp

      do K=1,W_

C---Set up optical depth DTAU(L)
       do L = 1,L1U
        DTAU(L,K) = DTAUX(L,K)
       enddo
        DTAU(L1U+1,K) = 0.e+0_fp

c---Define the total scattering phase fn for each CTM layer L=1:L_+1
c---   from a DTAU-wt_d mix of aerosols, cloud & Rayleigh
C---No. of quadrature pts fixed at 4(M_), expansion of phase fn @ 8
       do L = 1,L1U
        do I = 1,M2_
          POMEGAJ(I,L,K) = POMEGAX(I,L,K)
        enddo
       enddo

C---Calculate attenuated incident beam exp(-TTAU/U0 = DTAU * AirMassFactor)
c---      at the middle & edges of the CTM layers L=1:2*L1_+1
c---  L1_ is top-edge of CTM (ie, L=38 = 2 hPa) which has TAU > 0
c---  note that DTAU(L1_) is optical depth in the FULL CTM layer just above
        FTAU2(:,:) = 0.e+0_fp
        FTAU2(L2U+1,:) = 1.0e+0_fp
       do LL = 1,2*L1U+1
         L = (LL+1)/2
        if (AMF2(LL,LL) .gt. 0.0e+0_fp) then
           XLTAU = 0.0e+0_fp
         do II = 1,2*L1U+1
           I = (II+1)/2
           XLTAU = XLTAU + 0.5e+0_fp*DTAU(I,K)*AMF2(II,LL)
         enddo
         if (XLTAU .lt. 76.e+0_fp) then   ! zero out flux at 1e-33
          FTAU2(LL,K) = exp(-XLTAU)
         endif
        endif
       enddo

c---calculate direct solar flux deposited in each CTM half-layer: L=1:L2_
c---     use FSBOT for surface flux, cannot do layer above CTM (L_+1)
          FLXD2(:,:) = 0.e+0_fp
       do LL = 1,2*L1U
        if (AMF2(LL,LL) .gt. 0.e+0_fp) then
          FLXD2(LL,K) = (FTAU2(LL+1,K) - FTAU2(LL,K))/AMF2(LL,LL)
        endif
       enddo
        if (AMF2(1,1) .gt. 0.e+0_fp) then
          FSBOT(K) = FTAU2(1,K)/AMF2(1,1)
        else
          FSBOT(K) = 0.e+0_fp
        endif

       do LL = 2,2*L1U,2
         L=LL/2
         FLXD(L,K) = FLXD2(LL,K)+FLXD2(LL-1,K)
       enddo

c---integrate solar flux depositied in CTM layers L=1:L_, cannot do top layer
c---  note FLXD0 .ne. (1.e+0_fp - FTAU(L_+1))/AMF(L_+1,L_+1) with spherical atmos
        FLXD0(K) = 0.e+0_fp
       if (AMF2(2*L1U,2*L1U) .gt. 0.e+0_fp) then
        do L=1,L1U
         FLXD0(K) = FLXD0(K) + FLXD(L,K)
        enddo
       endif

C------------------------------------------------------------------------
c  Take optical properties on CTM layers and convert to a photolysis
c  level grid corresponding to layer centres and boundaries. This is
c  required so that J-values can be calculated for the centre of CTM
c  layers; the index of these layers is kept in the JNDLEV array.
C------------------------------------------------------------------------
c---Now combine the CTM layer edges (1:L_+2) with the CTM mid-layer
c---    points (1:L_) plus 1 for the mid point of added top layer.
c---combine these edge- and mid-layer points into grid of size:
c---              L2_+1 = 2*L1_+1 = 2*L_+3
c---calculate column optical depths above each level, TTAU(1:L2_+1)
c---      note that TTAU(L2_+1)=0 and TTAU(1)=total OD

        TTAU(L2U+1,K) = 0.0e+0_fp
       do L2 = L2U,1,-1
        L          = (L2+1)/2
        DTAUJ      = 0.5e+0_fp * DTAU(L,K)
        TTAU(L2,K)   = TTAU(L2+1,K) + DTAUJ
       enddo

c----solar flux incident on lower boundary & Lambertian reflect factor:
       if (FSBOT(K) .gt. 0.e+0_fp) then
        ZFLUX(K) = FSBOT(K)*RFL(K)/(1.e+0_fp+RFL(K))
       else
        ZFLUX(K) = 0.e+0_fp
       endif

c  Calculate scattering properties, level centres then level boundaries
c>>>>>be careful of order, we are overwriting/shifting the 'POMEGAJ' upward in index
       do L2 = L2U,2,-2
        L   = L2/2
        do I = 1,M2_
          POMEGAJ(I,L2,K) = POMEGAJ(I,L,K)
        enddo
       enddo
c---lower boundary value is set (POMEGAJ(I,1)), but set upper:
       do I = 1,M2_
         POMEGAJ(I,L2U+1,K) = POMEGAJ(I,L2U,K)
       enddo
c---now have POMEGAJ filled at even points from L2=3:L2_-1
c---use inverse interpolation for correct tau-weighted values at edges
       do L2 = 3,L2U-1,2
        TAUDN = TTAU(L2-1,K)-TTAU(L2,K)
        TAUUP = TTAU(L2,K)-TTAU(L2+1,K)
        do I = 1,M2_
          POMEGAJ(I,L2,K) = (POMEGAJ(I,L2-1,K)*TAUDN +
     &           POMEGAJ(I,L2+1,K)*TAUUP) / (TAUDN+TAUUP)
        enddo
       enddo

C---at this point FTAU2(1:L2_+1) and POMEAGJ(1:8, 1:L2_+1)
c---    where FTAU2(L2_+1) = 1.0 = top-of-atmos, FTAU2(1) = surface

       do L2 = 1,L2U+1          ! L2 = index of CTM edge- and mid-layers
        L2L = L2LEV(L2)        ! L2L = index for L2 in expanded scale(JADD)
        LZ  = ND + 2 - 2*L2L  ! LZ = index for L2 in scatt arrays
          ZTAU(LZ,K) = TTAU(L2,K)
          FZ(LZ,K)   = FTAU2(L2,K)
        do I=1,M2_
          POMEGA(I,LZ,K) = POMEGAJ(I,L2,K)
        enddo
       enddo

c   Now go thru the pairs of L2 levels to see if we need JADD levels
       do L2 = 1,L2U             ! L2 = index of CTM edge- and mid-layers
         L2L = L2LEV(L2)         ! L2L = index for L2 in expanded scale(JADD)
         LZ  = ND + 2 - 2*L2L   ! LZ = index for L2 in scatt arrays
         L22 = L2LEV(L2+1) - L2LEV(L2) - 1   ! L22 = 0 if no added levels

        if (L22 .gt. 0) then
          TAUBTM(K) = TTAU(L2,K)
          TAUTOP(K) = TTAU(L2+1,K)
          FBTM(K)   = FTAU2(L2,K)
          FTOP(K)   = FTAU2(L2+1,K)
         do I = 1,M2_
          POMEGAB(I,K) = POMEGAJ(I,L2,K)
         enddo

c---to fit L22 new layers between TAUBOT > TAUTOP, calculate new 1/ATAU factor
c---  such that TAU(just above TAU-btm) = ATUAZ * TAUBTM < TAUBTM
         ATAUZ = exp(-log(TAUBTM(K)/max(TAUTOP(K),ATAU0))/float(L22+1))
         do L = 1,L22           ! add odd levels between L2LEV(L2) & L2LEV(L2+1)
          LZZ = LZ - 2*L       ! LZZ = index(odd) of added level in scatt arrays
          ZTAU(LZZ,K) = TAUBTM(K) * ATAUZ

c---fraction from TAUBTM=>TAUTOP
          ATAUA=(TAUBTM(K)-ZTAU(LZZ,K))/(TAUBTM(K)-TAUTOP(K))
c---solar flux at interp-levels: use exp(TAU/U0) if U0>0.02 (89 deg),
c---else scale by TAU
          if (U0 .gt. 0.02e+0_fp) then
            FZ(LZZ,K) = FTOP(K) * exp((TAUTOP(K)-ZTAU(LZZ,K))/U0)
          else
            if (FBTM(K) .lt. 1.d-32) then
              FZ(LZZ,K) = 0.e+0_fp
            else
              FZ(LZZ,K) = FBTM(K) * (FTOP(K)/FBTM(K))**ATAUA
            endif
          endif
          do I = 1,M2_
            POMEGA(I,LZZ,K) = POMEGAB(I,K) +
     &               ATAUA*(POMEGAJ(I,L2+1,K)-POMEGAB(I,K))
          enddo
            TAUBTM(K)    = ZTAU(LZZ,K)
            FBTM(K)      = FZ(LZZ,K)
          do I = 1,M2_
            POMEGAB(I,K) = POMEGA(I,LZZ,K)
          enddo
         enddo
        endif
       enddo

c   Now fill in the even points with simple interpolation in scatter arrays:
       do LZ = 2,ND-1,2
         ZTAU(LZ,K) = 0.5e+0_fp*(ZTAU(LZ-1,K)+ZTAU(LZ+1,K))
         FZ(LZ,K)   = sqrt(FZ(LZ-1,K)*FZ(LZ+1,K))
        do I=1,M2_
         POMEGA(I,LZ,K) = 0.5e+0_fp*(POMEGA(I,LZ-1,K)+POMEGA(I,LZ+1,K))
        enddo
       enddo

      enddo  ! wavelength loop!

C-----------------------------------------------------------------------
       call MIESCT(FJ,FJT,FJB,POMEGA,FZ,ZTAU,ZFLUX,RFL,U0,ND)
C-----------------------------------------------------------------------

c---Move mean intensity from scatter array FJ(LZ=1:ND)
c---              to CTM mid-level array FJACT(L=1:L_)

      do K=1,W_

c---mean intensity at mid-layer:  4*<I> + solar
c       do L = 1,LU
c        L2L = JNDLEV(L)
c        LZ  = ND+2 - 2*L2L
c        FJACT(L,K) = 4.e+0_fp*FJ(LZ,K) + FZ(LZ,K)
c       enddo

c---mean intensity averaged throughout layer:
       do L = 1,LU
         LZ0 = ND+2 - 2*JNELEV(L)
        if (L .gt. 1) then
         LZ1 = ND+2 - 2*JNELEV(L-1)
        else
         LZ1 = ND
        endif
         SUMJ = (4.e+0_fp*FJ(LZ0,K)+FZ(LZ0,K))
     &         *(ZTAU(LZ0+2,K)-ZTAU(LZ0,K))
     &         +(4.e+0_fp*FJ(LZ1,K)+FZ(LZ1,K))
     &         *(ZTAU(LZ1,K)-ZTAU(LZ1-2,K))
         SUMT = ZTAU(LZ0+2,K)-ZTAU(LZ0,K) + ZTAU(LZ1,K)-ZTAU(LZ1-2,K)

        do LZ = LZ0+2,LZ1-2,2
         SUMJ =SUMJ+(4.e+0_fp*FJ(LZ,K)+FZ(LZ,K))*
     &         (ZTAU(LZ+2,K)-ZTAU(LZ-2,K))
         SUMT =SUMT + ZTAU(LZ+2,K)-ZTAU(LZ-2,K)
        enddo
        FJACT(L,K) = SUMJ/SUMT

       enddo

c---mean diffuse flux:  4<I*mu> (not solar) at top of layer L
c---      average (tau-wtd) the h's just above and below the L-edge
       do L = 1,LU
        L2L = JNELEV(L)
        LZ  = ND+2 - 2*L2L
        FJFLX0 = (ZTAU(LZ+1,K)-ZTAU(LZ,K))/(ZTAU(LZ+1,K)-ZTAU(LZ-1,K))
        FJFLX(L,K)=4.e+0_fp*(FJ(LZ-1,K)*FJFLX0 + 
     &      FJ(LZ+1,K)*(1.e+0_fp-FJFLX0))
       enddo

c---diffuse fluxes reflected at top, incident at bottom
         FJTOP(K) = FJT(K)
         FJBOT(K) = FJB(K)

      enddo  ! wavelength loop!

      END SUBROUTINE OPMIE
!EOC
!------------------------------------------------------------------------------
!                  GEOS-Chem Global Chemical Transport Model                  !
!------------------------------------------------------------------------------
!BOP
!
! !IROUTINE: miesct
!
! !DESCRIPTION: Subroutine MIESCT is an adaptation of the Prather radiative
!  transfer code (mjp, 10/95).
!\\
!\\
! !INTERFACE:
!
      SUBROUTINE MIESCT(FJ,FJT,FJB, POMEGA,FZ,ZTAU,ZFLUX,RFL,U0,ND)
!
! !USES:
!
!
! !INPUT PARAMETERS:
!
      INTEGER, INTENT(IN) ::  ND
      REAL(fp), INTENT(IN)  ::  POMEGA(M2_,N_,W_),FZ(N_,W_),ZTAU(N_,W_)
     &                       ,RFL(W_),U0,ZFLUX(W_)
!
! !OUTPUT VARIABLES:
!
      REAL(fp), INTENT(OUT) ::  FJ(N_,W_),FJT(W_),FJB(W_)
!
! !REMARKS:
!     Prather, 1974, Astrophys. J. 192, 787-792.
!         Solution of inhomogeneous Rayleigh scattering atmosphere.
!         (original Rayleigh w/ polarization)
!     Cochran and Trafton, 1978, Ap.J., 219, 756-762.
!         Raman scattering in the atmospheres of the major planets.
!         (first use of anisotropic code)
!     Jacob, Gottlieb and Prather, 1989, J.Geophys.Res., 94, 12975-13002.
!         Chemistry of a polluted cloudy boundary layer,
!         (documentation of extension to anisotropic scattering)
!                                                                             .
!    takes atmospheric structure and source terms from std J-code
!    ALSO limited to 4 Gauss points, only calculates mean field! (M=1)
! 
! !REVISION HISTORY: 
!  28 Mar 2013 - S. D. Eastham - Copied from Fast-JX v7.0
!EOP
!------------------------------------------------------------------------------
!BOC
!
! !LOCAL VARIABLES:
!
      REAL(fp)  PM(M_,M2_),PM0(M2_)
      INTEGER I, IM  ,K

      !=================================================================
      ! MIESCT begins here!
      !=================================================================

      do I = 1,M_
       call LEGND0 (EMU(I),PM0,M2_)
       do IM = 1,M2_
         PM(I,IM) = PM0(IM)
       enddo
      enddo

       call LEGND0 (-U0,PM0,M2_)
       do IM=1,M2_
         PM0(IM) = 0.25e+0_fp*PM0(IM)
       enddo

c---BLKSLV now called with all the wavelength arrays (K=1:W_)

      call BLKSLV(FJ,POMEGA,FZ,ZTAU,ZFLUX,RFL,PM,PM0,FJT,FJB, ND)

      END SUBROUTINE MIESCT
!EOC
!------------------------------------------------------------------------------
!                  GEOS-Chem Global Chemical Transport Model                  !
!------------------------------------------------------------------------------
!BOP
!
! !IROUTINE: legne+0_fp
!
! !DESCRIPTION: Subroutine LEGND0 calculates ordinary Legendre functions 
!  of X (real) from $P[0] = PL(1) = 1, P[1] = X, \dots, P[N-1] = PL(N)$
!\\
!\\
! !INTERFACE:
!
      SUBROUTINE LEGND0 (X,PL,N)
!
! !USES:
!
!
! !INPUT PARAMETERS:
!
      INTEGER, INTENT(IN) :: N
      REAL(fp), INTENT(IN)  :: X
!
! !OUTPUT VARIABLES:
!
      REAL(fp), INTENT(OUT) :: PL(N)
!
! !REMARKS:
! 
! !REVISION HISTORY: 
!  28 Mar 2013 - S. D. Eastham - Copied from Fast-JX v7.0
!EOP
!------------------------------------------------------------------------------
!BOC
!
! !LOCAL VARIABLES:
!
      INTEGER I
      REAL(fp)  DEN

      !=================================================================
      ! LEGND0 begins here!
      !=================================================================

C---Always does PL(2) = P[1]
        PL(1) = 1.e+0_fp
        PL(2) = X
        do I = 3,N
         DEN = (I-1)
         PL(I) = PL(I-1)*X*(2.e+0_fp-1.0/DEN) - 
     &           PL(I-2)*(1.e+0_fp-1.e+0_fp/DEN)
        enddo

      END SUBROUTINE LEGND0
!EOC
!------------------------------------------------------------------------------
!                  GEOS-Chem Global Chemical Transport Model                  !
!------------------------------------------------------------------------------
!BOP
!
! !IROUTINE: set_prof
!
! !DESCRIPTION: Subroutine SET\_PROF sets vertical profiles for a given
!  latitude and longitude. 
!\\
!\\
! !INTERFACE:
!
      SUBROUTINE SET_PROF (YLAT,     MONTH,  DAY,     T_CTM,  P_CTM,
     &                     CLDOD,    DSTOD,  AEROD,   O3_CTM, O3_TOMS,
     &                     AERCOL,   T_CLIM, O3_CLIM, Z_CLIM, AIR_CLIM,
     &                     Input_Opt )
!
! !USES:
!
      USE GIGC_Input_Opt_Mod, ONLY : OptInput
!
! !INPUT PARAMETERS:
!
      REAL(fp), INTENT(IN)       :: YLAT              ! Latitude (degrees)
      INTEGER,  INTENT(IN)       :: MONTH             ! Month
      INTEGER,  INTENT(IN)       :: DAY               ! Day *of month*
      REAL(fp), INTENT(IN)       :: T_CTM(L1_)        ! CTM temperatures (K)
      REAL(fp), INTENT(IN)       :: O3_TOMS           ! O3 column (DU)
      REAL(fp), INTENT(IN)       :: P_CTM(L1_+1)      ! CTM edge pressures (hPa)
      REAL(fp), INTENT(INOUT)    :: CLDOD(L_)         ! Cloud optical depth
      REAL(fp), INTENT(IN)       :: DSTOD(L_,NDUST)   ! Mineral dust OD
      REAL(fp), INTENT(IN)       :: AEROD(L_,A_)      ! Aerosol OD
      REAL(fp), INTENT(IN)       :: O3_CTM(L1_)       ! CTM ozone (molec/cm3)
      TYPE(OptInput), INTENT(IN) :: Input_Opt         ! Input options
!
! !OUTPUT VARIABLES:
!
      REAL(fp), INTENT(OUT)      :: AERCOL(A_,L1_)    ! Aerosol column
      REAL(fp), INTENT(OUT)      :: T_CLIM(L1_)       ! Clim. temperatures (K)
      REAL(fp), INTENT(OUT)      :: Z_CLIM(L1_+1)     ! Edge altitudes (cm)
      REAL(fp), INTENT(OUT)      :: O3_CLIM(L1_)      ! O3 column depth (#/cm2)
      REAL(fp), INTENT(OUT)      :: AIR_CLIM(L1_)     ! O3 column depth (#/cm2)
!
! !REMARKS:
! 
! !REVISION HISTORY: 
!  30 Mar 2013 - S. D. Eastham - Adapted from J. Mao code
!EOP
!------------------------------------------------------------------------------
!BOC
!
! !LOCAL VARIABLES:
!
      INTEGER                  :: I, K, L, M, N, LCTM
      REAL(fp)                 :: DLOGP,F0,T0,B0,PB,PC,XC,MASFAC,SCALEH
      REAL(fp)                 :: PSTD(52),OREF2(51),TREF2(51)
      REAL(fp)                 :: PROFCOL, ODSUM
      REAL(fp), PARAMETER      :: ODMAX = 200.0e+0_fp

      ! Local variables for quantities from Input_Opt
      LOGICAL :: LO3FJX

      !=================================================================
      ! SET_PROF begins here!
      !=================================================================

      ! Copy fields from INPUT_OPT
      LO3FJX = Input_Opt%LO3FJX

      ! Zero aerosol column
      DO K=1,A_
         DO I=1,L1_   
            AERCOL(K,I) = 0.e+0_fp
         ENDDO
      ENDDO

      ! Scale optical depths to stay within limits
      ODSUM = 0.e+0_fp
      DO I=1,L_   
         CLDOD(I) = DBLE(CLDOD(I))
         ODSUM = ODSUM + CLDOD(I) 
      ENDDO
      IF (ODSUM.gt.ODMAX) THEN
         ODSUM = ODMAX/ODSUM ! Temporary
         DO I=1,L_    
            CLDOD(I) = CLDOD(I)*ODSUM
         ENDDO
         ODSUM = ODMAX
      ENDIF

      !=================================================================      
      ! Set up pressure levels for O3/T climatology - assume that value
      ! given for each 2 km z* level applies from 1 km below to 1 km 
      ! above, so select pressures at these boundaries. Surface level 
      ! values at 1000 mb are assumed to extend down to the actual 
      ! surface pressure for this lat/lon.
      !=================================================================      
      PSTD(1)  = MAX(P_CTM(1),1000.e+0_fp)
      PSTD(2)  = 1000.e+0_fp * 10.e+0_fp ** (-1.e+0_fp/16.e+0_fp)
      DLOGP    = 10.e+0_fp**(-2.e+0_fp/16.e+0_fp)
      DO I=3,51
         PSTD(I) = PSTD(I-1) * DLOGP
      ENDDO
      PSTD(52) = 0.e+0_fp

      ! Mass factor - delta-Pressure [hPa] to delta-Column [molec/cm2]
      MASFAC = 100.e+0_fp * 6.022e+23_fp / 
     &        ( 28.97e+0_fp * 9.8e+0_fp * 10.e+0_fp )

      ! Select appropriate monthly and latitudinal profiles
      ! Now use YLAT instead of Oliver's YDGRD(NSLAT) (bmy, 9/13/99) 
      M = MAX( 1, MIN( 12, MONTH                   ) )
      L = MAX( 1, MIN( 18, ( INT(YLAT) + 99 ) / 10 ) )

      ! Temporary arrays for climatology data
      DO I = 1, 51
          OREF2(I) = OREF(I,L,M)
          TREF2(I) = TREF(I,L,M)
      ENDDO
 
      ! Apportion O3 and T on supplied climatology z* levels onto CTM levels 
      ! with mass (pressure) weighting, assuming constant mixing ratio and
      ! temperature half a layer on either side of the point supplied.

      DO I = 1, L1_  
         F0 = 0.e+0_fp
         T0 = 0.e+0_fp
         DO K = 1, 51
            PC = MIN( P_CTM(I),   PSTD(K)   )
            PB = MAX( P_CTM(I+1), PSTD(K+1) )
            IF ( PC .GT. PB ) THEN
               XC = ( PC - PB ) / ( P_CTM(I) - P_CTM(I+1) )
               F0 = F0 + OREF2(K)*XC
               T0 = T0 + TREF2(K)*XC
            ENDIF
         ENDDO
         T_CLIM(I)  = T0
         O3_CLIM(I) = F0 * 1.e-6_fp
      ENDDO

      !=================================================================
      ! Calculate effective altitudes using scale height at each level
      !=================================================================
      Z_CLIM(1) = 0.e+0_fp
      DO I = 1, L_   
         SCALEH = 1.3806e-19_fp * MASFAC * T_CLIM(I)

         Z_CLIM(I+1) = Z_CLIM(I) - 
     &        ( LOG( P_CTM(I+1) / P_CTM(I) ) * SCALEH )
      ENDDO
      Z_CLIM(L1_+1)=Z_CLIM(L1_) + ZZHT

      !=================================================================
      ! Add Aerosol Column - include aerosol types here. Currently use 
      ! soot water and ice; assume black carbon x-section of 10 m2/g, 
      ! independent of wavelength; assume limiting temperature for 
      ! ice of -40 deg C.
      !=================================================================
      DO I = 1, L_   
         ! Turn off uniform black carbon profile (rvm, bmy, 2/27/02)
         AERCOL(1,I) = 0e+0_fp

         IF ( T_CTM(I) .GT. 233.e+0_fp ) THEN
            AERCOL(2,I) = CLDOD(I)
            AERCOL(3,I) = 0.e+0_fp
         ELSE
            AERCOL(2,I) = 0.e+0_fp
            AERCOL(3,I) = CLDOD(I)
         ENDIF

         ! Also add in aerosol optical depth columns (rvm, bmy, 9/30/00)
         DO N = 1, NDUST
            AERCOL(3+N,I) = DSTOD(I,N)
         ENDDO
        
         ! Also add in other aerosol optical depth columns (rvm, bmy, 2/27/02)
         DO N = 1, NAER*NRH
            AERCOL(3+N+NDUST,I) = AEROD(I,N)
         ENDDO

      ENDDO

      DO K = 1,(3+NDUST+(NAER))
         AERCOL(K,L1_    ) = 0.e+0_fp
      ENDDO

      !=================================================================
      ! Calculate column quantities for FAST-JX
      !=================================================================
      PROFCOL = 0e+0_fp

      DO I = 1, L1_   

         ! Monthly mean air Column [molec/cm2]
         AIR_CLIM(I)  = ( P_CTM(I) - P_CTM(I+1) ) * MASFAC

         ! Monthly mean O3 column [molec/cm2]
         O3_CLIM(I) = O3_CLIM(I) * AIR_CLIM(I)
    
         ! Monthly mean O3 column [DU] 
         PROFCOL = PROFCOL + ( O3_CLIM(I) / 2.69e+16_fp )
      ENDDO

      !! Top values are special (do not exist in CTM data)
      !AIR_CLIM(L1_)     = P_CTM(L1_) * MASFAC
      !O3_CLIM(L1_) = O3_CLIM(L1_) * AIR_CLIM(L1_)
      
      !=================================================================
      ! Now weight the O3 column by the observed monthly mean TOMS.
      ! Missing data is denoted by the flag -999. (mje, bmy, 7/15/03)
      ! 
      ! TOMS/SBUV MERGED TOTAL OZONE DATA, Version 8, Revision 3.
      ! Resolution:  5 x 10 deg.
      !
      ! Methodology (bmy, 2/12/07)
      ! ----------------------------------------------------------------
      ! FAST-J comes with its own default O3 column climatology (from 
      ! McPeters 1992 & Nagatani 1991), which is stored in the input 
      ! file "jv_atms.dat".  These "FAST-J default" O3 columns are used 
      ! in the computation of the actinic flux and other optical 
      ! quantities for the FAST-J photolysis.  
      !
      ! The TOMS/SBUV O3 columns and 1/2-monthly O3 trends (contained 
      ! in the TOMS_200701 directory) are read into GEOS-Chem by routine 
      ! READ_TOMS in "toms_mod.f".  Missing values (i.e. locations where 
      ! there are no data) in the TOMS/SBUV O3 columns are defined by 
      ! the flag -999.  
      ! 
      ! After being read from disk in routine READ_TOMS, the TOMS/SBUV 
      ! O3 data are then passed to the FAST-J routine "set_prof.f".  In 
      ! "set_prof.f", a test is done to make sure that the TOMS/SBUV O3 
      ! columns and 1/2-monthly trends do not have any missing values 
      ! for (lat,lon) location for the given month.  If so, then the 
      ! TOMS/SBUV O3 column data is interpolated to the current day and 
      ! is used to weight the "FAST-J default" O3 column.  This 
      ! essentially "forces" the "FAST-J default" O3 column values to 
      ! better match the observations, as defined by TOMS/SBUV.
      !
      ! If there are no TOMS/SBUV O3 columns (and 1/2-monthly trends) 
      ! at a (lat,lon) location for given month, then FAST-J will revert 
      ! to its own "default" climatology for that location and month.  
      ! Therefore, the TOMS O3 can be thought of as an  "overlay" data 
      ! -- it is only used if it exists.
      !
      ! Note that there are no TOMS/SBUV O3 columns at the higher 
      ! latitudes.  At these latitudes, the code will revert to using 
      ! the "FAST-J default" O3 columns.
      !
      ! As of February 2007, we have TOMS/SBUV data for 1979 thru 2005.  
      ! 2006 TOMS/SBUV data is incomplete as of this writing.  For years
      ! 2006 and onward, we use 2005 TOMS O3 columns.
      !
      ! This methodology was originally adopted by Mat Evans.  Symeon 
      ! Koumoutsaris was responsible for creating the downloading and 
      ! processing the TOMS O3 data files from 1979 thru 2005 in the 
      ! TOMS_200701 directory.
      !=================================================================

      ! Updated with UCX
      ! Since we now have stratospheric ozone calculated online, use
      ! this instead of archived profiles for all chemistry-grid cells
      ! The variable O3_CTM is obtained from State_Met%Tracers, and will be 0
      ! outside the chemgrid (in which case we use climatology)

      ! Scale monthly O3 profile to the daily O3 profile (if available)
      DO I = 1, L1_
         IF ((LO3FJX) .and. (I.le.LLCHEM) 
     &       .and. (O3_CTM(I) > 0e+0_fp)) THEN
            ! Convert from molec/cm3 to molec/cm2
            O3_CLIM(I) = O3_CTM(I) * (Z_CLIM(I+1)-Z_CLIM(I))
         ELSEIF (O3_TOMS > 0e+0_fp) THEN
            O3_CLIM(I) = O3_CLIM(I) * ( O3_TOMS / PROFCOL )
         ENDIF
      ENDDO

      END SUBROUTINE SET_PROF
!EOC
!------------------------------------------------------------------------------
!                  GEOS-Chem Global Chemical Transport Model                  !
!------------------------------------------------------------------------------
!BOP
!
! !IROUTINE: set_aer
!
! !DESCRIPTION: Subroutine SET\_AER fills out the array MIEDX.
!  Each entry connects a GEOS-Chem aerosol to its Fast-JX counterpart:
!  MIEDX(Fast-JX index) = (GC index)
!\\
!\\
! !INTERFACE:
!
      SUBROUTINE SET_AER(am_I_Root)
!
! !USES:
!
!
! !INPUT PARAMETERS:
!
      LOGICAL, INTENT(IN) :: am_I_Root
!
! !OUTPUT VARIABLES:
!
!
! !REMARKS:
! 
! !REVISION HISTORY: 
!  31 Mar 2013 - S. D. Eastham - Adapted from J. Mao FJX v6.2 implementation
!EOP
!------------------------------------------------------------------------------
!BOC
!
! !LOCAL VARIABLES:
!
      INTEGER               :: I, J, K
      INTEGER               :: IND(NRHAER)

      !=================================================================
      ! SER_AER begins here!
      !=================================================================

      ! Taken from aerosol_mod.F
      IND = (/22,29,36,43,50/)

      DO I=1,AN_
         MIEDX(I) = 0
      ENDDO

!     Select Aerosol/Cloud types to be used - define types here
!     Each of these types must be listed in the order used by OPMIE.F

      ! Clouds
      MIEDX(1)  =  3   !  Black carbon absorber
      MIEDX(2)  = 10   !  Water Cloud (Deirmenjian 8 micron)
      MIEDX(3)  = 14   !  Irregular Ice Cloud (Mishchenko)

      ! Dust
      MIEDX(4)  = 15   !  Mineral Dust  .15 micron    (rvm, 9/30/00)
      MIEDX(5)  = 16   !  Mineral Dust  .25 micron    (rvm, 9/30/00)
      MIEDX(6)  = 17   !  Mineral Dust  .4  micron    (rvm, 9/30/00)
      MIEDX(7)  = 18   !  Mineral Dust  .8  micron    (rvm, 9/30/00)
      MIEDX(8)  = 19   !  Mineral Dust 1.5  micron    (rvm, 9/30/00)
      MIEDX(9)  = 20   !  Mineral Dust 2.5  micron    (rvm, 9/30/00)
      MIEDX(10) = 21   !  Mineral Dust 4.0  micron    (rvm, 9/30/00)

      ! Aerosols
      DO I=1,NRHAER
         DO J=1,NRH
            MIEDX(10+((I-1)*NRH)+J)=IND(I)+J-1
         ENDDO
      ENDDO

#if defined( UCX )
      ! Stratospheric aerosols - SSA/STS and solid PSCs
      MIEDX(10+(NRHAER*NRH)+1) = 4  ! SSA/LBS/STS
      MIEDX(10+(NRHAER*NRH)+2) = 14 ! NAT/ice PSCs
#endif
c
c  Ensure all 'AN_' types are valid selections
      do i=1,AN_
        IF (am_I_Root) write(6,1000) MIEDX(i),TITLEAA(MIEDX(i))
        if(MIEDX(i).gt.NAA.or.MIEDX(i).le.0) then
          if (am_I_Root) then
             write(6,1200) MIEDX(i),NAA
          endif
          CALL EXITC('Bad MIEDX value.')
        endif
      enddo

 1000 format('Using Aerosol type: ',i3,1x,a)
 1200 format('Aerosol type ',i3,' unsuitable; supplied values must be ',
     $       'between 1 and ',i3)

      END SUBROUTINE SET_AER
!EOC
!------------------------------------------------------------------------------
!                  GEOS-Chem Global Chemical Transport Model                  !
!------------------------------------------------------------------------------
!BOP
!
! !IROUTINE: fjxfunc
!
! !DESCRIPTION: Function FJXFUNC supplies J-values to the chemistry solver.  
!\\
!\\
! !INTERFACE:
!
      FUNCTION FJXFUNC( I, J, L, NREAC, BRCH, NAME ) RESULT( JVAL )
!
! !INPUT PARAMETERS: 
!
      INTEGER,           INTENT(IN) :: I       ! Longitude index
      INTEGER,           INTENT(IN) :: J       ! Latitude index
      INTEGER,           INTENT(IN) :: L       ! Level index
      INTEGER,           INTENT(IN) :: NREAC   ! Photolysis reaction #
      INTEGER,           INTENT(IN) :: BRCH    ! Branch # of photolysis rxn
      CHARACTER (LEN=4), INTENT(IN) :: NAME    ! Photolysis species name
!
! !RETURN VALUE:
!
      REAL(fp)                        :: JVAL    ! Desired J-value [s-1]
!
! !REVISION HISTORY: 
!  (1  ) "cmn_fj.h" also includes "CMN_SIZE" and "define.h".
!  (2  ) J-values are stored in array "ZPJ" from "cmn_fjx_mod.F".
!  (3  ) Now references ERROR_STOP from "error_mod.F".  Updated comments,
!         and made some cosmetic changes. (bmy, 10/15/02)
!  27 Mar 2013 - S. D. Eastham - Rolled into FAST_JX_MOD
!  29 Mar 2013 - S. D. Eastham - Converted from fjfunc into fjxfunc
!  22 Jul 2014 - R. Yantosca   - Cosmetic changes
!EOP
!------------------------------------------------------------------------------
!BOC
!
! !LOCAL VARIABLES:
!
      INTEGER  :: N
      
      !=================================================================
      ! FJXFUNC begins here!
      !
      ! If your compiler has subscript-range checking (-C or 
      ! -check_bounds) then it is recommended to use this option to 
      ! test for the validity of (I,J,L), since repeated IF statements 
      ! are computationally expensive.
      !
      ! If your compiler does not have subscript-range checking, then 
      ! uncomment the following lines to do a manual test for the 
      ! validity of (I,J,L).  
      !=================================================================

!      IF ( I > IIPAR .OR. J > JJPAR .OR. L > JVL_ ) THEN 
!         CALL EXITC('Invalid grid-box # in call to FJXFUNC')
!      ENDIF

      !=================================================================
      ! RINDEX converts the J-value index as read from "globchem.dat" to 
      ! the J-value index as read from "fjx_j2j.dat". 
      ! (bmy, 10/5/98, SDE 03/29/13)
      !
      ! Make sure that we have taken the proper reaction! 
      !=================================================================

      N = RINDEX(NREAC)

      IF ( (N > NRATJ ) .or. (N .eq. 0) ) THEN
         WRITE(6,*) 'RXN for ',name,', branch ',brch,' not found!'
         CALL EXITC( 'Check FJXFUNC' )
      ENDIF

      !=================================================================
      ! Return the appropriate J-value as the value of the function 
      !=================================================================
      JVAL = ZPJ(L,N,I,J)

!      ! Uncomment following lines for more rigorous checking
!      IF (ISNAN(FJXFUNC)) THEN
!         WRITE(6,*) 'Photolysis error for branch ', brch, ' of ', name
!         WRITE(6,*) 'NaN photorate in grid I J L: ',I, J, L
!         CALL EXITC('Bad photorate')
!      ENDIF

      END FUNCTION FJXFUNC
!EOC
!------------------------------------------------------------------------------
!                  GEOS-Chem Global Chemical Transport Model                  !
!------------------------------------------------------------------------------
!BOP
!
! !ROUTINE: jv_index
!
! !DESCRIPTION: Subroutine JV\_INDEX computes the mapping between the CTM 
!  indices (from "globchem.dat") for J-values to the FAST-JX indices 
!  (from "FJX\_j2j.dat") for J-values.  (bmy, 10/5/98, 4/27/10)
!\\
!\\
! !INTERFACE:
!
      SUBROUTINE JV_INDEX( am_I_Root )
!
! !USES:
!
      USE CMN_SIZE_MOD
      USE COMODE_LOOP_MOD  ! SMVGEAR II arrays

! !INPUT PARAMETERS: 
!
      LOGICAL, INTENT(IN) :: am_I_Root   ! Is this the root CPU?
! 
! !REVISION HISTORY:
!  05 Oct 1998 - R. Yantosca - Initial version
!  (1 ) Assumes the ordering of a species with several branches in 
!        "ratj.d" is the same as in "chem.dat".
!  (2 ) Updated comments, cosmetic changes (bmy, 11/15/01)
!  (3 ) NAMESPEC is now NAMEGAS for SMVGEAR II.   We don't need to reference 
!        CMN anymore. Now loop from NCS = 1..NCSGAS (bdf, bmy, 4/8/03)
!  (4 ) Now reset NCS to NCSURBAN after loop (dbm, bmy, 10/16/06)
!  (5 ) Increase species name length (fp, 6/09)
!  (6 ) Change "Harvard #" to "GEOS-Chem #" in output (bmy, 4/27/10)
!  30 Jul 2012 - R. Yantosca - Now accept am_I_Root as an argument when
!                              running with the traditional driver main.F
!  30 Jul 2012 - R. Yantosca - Added ProTeX headers
!  31 Mar 2013 - S. D. Eastham - Adapted for Fast-JX v7.0
!EOP
!------------------------------------------------------------------------------
!BOC
!
! !LOCAL VARIABLES:
!
      ! Local variables
      INTEGER            :: I, IFNC, IBRCH, N, NK

      ! Needed longer name limits (SDE 03/31/13)
      CHARACTER (LEN=14)  :: FULLNAME
      CHARACTER (LEN=10)  :: SPECNAME

      !=================================================================
      ! JV_INDEX begins here!
      !=================================================================

      ! Zero the RINDEX array
      RINDEX(:) = 0

      ! Loop over photolysis rxns (urban chemistry only)
      DO NCS = 1, NCSGAS
      DO I   = 1, NPHOT

         !==============================================================
         ! I        = Index of photo rxns    from "globchem.dat"
         ! NK       = Absolute rxn number (adds offset to I)
         ! SPECNAME = Name of species I,     from "globchem.dat"
         ! IBRCH    = Branch # of species I, from "globchem.dat"
         !==============================================================
         NK       = NRATES(NCS) + I
         FULLNAME = TRIM(NAMEGAS(IRM(1,NK,NCS)))
         ! Get first 10 characters only
         READ (FULLNAME(1:10),"(a10)") SPECNAME
         IFNC     = DEFPRAT(NK,NCS) + 0.01e+0_fp
         IBRCH    = 10e+0_fp*( DEFPRAT(NK,NCS) - IFNC ) + 0.5e+0_fp

         !==============================================================
         ! N      = Index of photolysis reaction in "FJX_j2j.dat"
         ! RNAMES = Name of species N as listed in "FJX_j2j.dat" 
         ! BRANCH = Relative count of reaction in "FJX_j2j.dat"
         !  
         ! If the species names and branch numbers from both "globchem" 
         ! and "FJX_j2j" match, then store N (the FJX index) in the 
         ! Ith element of RINDEX.
         !  
         ! Thus, when looping over I (the "globchem" indices), as is 
         ! done in FJXFUNC, RINDEX(I) will access the correct J-value 
         ! according to the ordering in "FJX_j2j.dat".
         !==============================================================
         DO N = 1, NRATJ
            IF ( SPECNAME == RNAMES(N) .and. IBRCH == BRANCH(N) ) THEN
               RINDEX(I) = N

               ! change formatting for longer name (FP 6/2009)
               IF ( am_I_Root ) THEN
                  WRITE ( 6, 100 ) I,         FULLNAME,  IBRCH, 
     &                             RINDEX(I), RNAMES(N), BRANCH(N)
               ENDIF
 100           FORMAT('GEOS-Chem #: ', i3, 1x, a14, ' Branch: ', i2, 
     &               ' --->  Fast-JX #: ', i3, 1x, a10, ' Branch: ',i2 )
               EXIT
            ENDIF
         ENDDO
      ENDDO  
      ENDDO

      ! Reset NCS to NCSURBAN for safety's sake (bmy, 10/16/06)
      NCS = NCSURBAN

      ! Return to calling program      
      END SUBROUTINE JV_INDEX
!EOC
!------------------------------------------------------------------------------
!                  GEOS-Chem Global Chemical Transport Model                  !
!------------------------------------------------------------------------------
!BOP
!
! !IROUTINE: rd_prof_nc
!
! !DESCRIPTION: Subroutine RAD\_PROF\_NC reads in the reference climatology  
!  from a NetCDF file rather than an ASCII .dat.
!\\
!\\
! !INTERFACE:
!
      SUBROUTINE RD_PROF_NC( am_I_Root, Input_Opt, RC )
!
! !USES:
!
      ! Modules for netCDF read
      USE m_netcdf_io_open
      USE m_netcdf_io_read
      USE m_netcdf_io_readattr
      USE m_netcdf_io_close
      USE GIGC_ErrCode_Mod
      USE GIGC_Input_Opt_Mod, ONLY : OptInput
!
! !INPUT PARAMETERS:
!
      LOGICAL,        INTENT(IN)  :: am_I_Root   ! Are we on the root CPU?
      TYPE(OptInput), INTENT(IN)  :: Input_Opt   ! Input Options object
!
! !OUTPUT PARAMETERS:
!
      INTEGER,        INTENT(OUT) :: RC          ! Success or failure?
!
! !REMARKS:
!  This file was automatically generated by the Perl scripts in the
!  NcdfUtilities package (which ships w/ GEOS-Chem) and was subsequently
!  hand-edited.
!
! !REVISION HISTORY:
!  19 Apr 2012 - R. Yantosca - Initial version
!  30 Jul 2012 - R. Yantosca - Now accept am_I_Root as an argument when
!                              running with the traditional driver main.F
!  10 Apr 2013 - S. D. Eastham - Adapted for Fast-JX v7.0
!  20 Jun 2014 - R. Yantosca - Now accept am_I_Root, Input_Opt, RC
!  13 Mar 2015 - R. Yantosca - Replace DATA_DIR_1x1 w/ CHEM_INPUTS_DIR
!EOP
!------------------------------------------------------------------------------
!BOC
!
! !LOCAL VARIABLES:
!
      ! netCDF file handle
      INTEGER            :: fId                 ! netCDF file ID
    
      ! Character strings
      CHARACTER(LEN=255) :: nc_dir              ! netCDF directory name
      CHARACTER(LEN=255) :: nc_file             ! netCDF file name
      CHARACTER(LEN=255) :: nc_path             ! netCDF path name
      CHARACTER(LEN=255) :: v_name              ! netCDF variable name 
      CHARACTER(LEN=255) :: a_name              ! netCDF attribute name
      CHARACTER(LEN=255) :: a_val               ! netCDF attribute value
    
      ! Arrays for netCDF start and count values
      INTEGER            :: st3d(3), ct3d(3)    ! For 3D arrays 
   
      !=================================================================
      ! RD_PROF_NC begins here!
      !=================================================================

      ! Assume success
      RC = GIGC_SUCCESS

      !=========================================================================
      ! Open and read data from the netCDF file
      !=========================================================================
    
      ! Directory and file names
      nc_dir  = TRIM( Input_Opt%CHEM_INPUTS_DIR ) // 'FastJ_201204/'      
      nc_file = 'fastj.jv_atms_dat.nc'  
      nc_path = TRIM( nc_dir ) // TRIM( nc_file )
    
      ! Open netCDF file
      CALL Ncop_Rd( fId, TRIM(nc_path) )
      
      ! Echo info to stdout
      IF ( am_I_Root ) THEN
         WRITE( 6, 100 ) REPEAT( '%', 79 )
         WRITE( 6, 110 ) TRIM(nc_file)
         WRITE( 6, 120 ) TRIM(nc_dir)
      ENDIF
    
      !----------------------------------------
      ! VARIABLE: T
      !----------------------------------------
      
      ! Variable name
      v_name = "T"
      
      ! Read T from file
      st3d   = (/  1,  1,  1 /)
      ct3d   = (/ 51, 18, 12 /)
      CALL NcRd( TREF, fId, TRIM(v_name), st3d, ct3d )
      
      ! Read the T:units attribute
      a_name = "units"
      CALL NcGet_Var_Attributes( fId,TRIM(v_name),TRIM(a_name),a_val )
      
      ! Echo info to stdout
      IF ( am_I_Root ) THEN 
         WRITE( 6, 130 ) TRIM(v_name), TRIM(a_val)
      ENDIF
    
      !----------------------------------------
      ! VARIABLE: O3
      !----------------------------------------
      
      ! Variable name
      v_name = "O3"
      
      ! Read O3 from file
      st3d   = (/  1,  1,  1 /)
      ct3d   = (/ 51, 18, 12 /)
      CALL NcRd( OREF, fId, TRIM(v_name), st3d, ct3d )
      
      ! Read the O3:units attribute
      a_name = "units"
      CALL NcGet_Var_Attributes( fId,TRIM(v_name),TRIM(a_name),a_val )
          
      ! Echo info to stdout
      IF ( am_I_Root ) THEN 
         WRITE( 6, 130 ) TRIM(v_name), TRIM(a_val)
      ENDIF
    
      !=================================================================
      ! Cleanup and quit
      !=================================================================
    
      ! Close netCDF file
      CALL NcCl( fId )
    
      ! Echo info to stdout
      IF ( am_I_Root ) THEN 
         WRITE( 6, 140 )
         WRITE( 6, 100 ) REPEAT( '%', 79 )
      ENDIF
    
      ! FORMAT statements
 100  FORMAT( a                                              )
 110  FORMAT( '%% Opening file  : ',         a               )
 120  FORMAT( '%%  in directory : ',         a, / , '%%'     )
 130  FORMAT( '%% Successfully read ',       a, ' [', a, ']' )
 140  FORMAT( '%% Successfully closed file!'                 )

      END SUBROUTINE RD_PROF_NC
!EOC
      END MODULE FAST_JX_MOD<|MERGE_RESOLUTION|>--- conflicted
+++ resolved
@@ -1695,6 +1695,10 @@
 
       ! Read in fast-J X-sections (spectral data)
       FILENAME = 'FJX_spec.dat'
+#if defined( ESMF_ )
+      ! For the ESMF interface to GEOS-5 GCM, we need to append *.rc
+      FILENAME = TRIM( FILENAME ) // '.rc'
+#endif
 
       ! Echo info
       IF ( am_I_Root ) THEN
@@ -1715,6 +1719,10 @@
 
       ! Read in 5-wavelength scattering data
       FILENAME = 'jv_spec_mie.dat'
+#if defined( ESMF_ )
+      ! For the ESMF interface to GEOS-5 GCM, we need to append *.rc
+      FILENAME = TRIM( FILENAME ) // '.rc'
+#endif
 
       ! Echo info
       IF ( am_I_Root ) THEN
@@ -1740,6 +1748,10 @@
       ! Read in photolysis rates used in chemistry code and mapping onto FJX J's
       ! CTM call:  read in J-values names and link to fast-JX names
       FILENAME = 'FJX_j2j.dat'
+#if defined( ESMF_ )
+      ! For the ESMF interface to GEOS-5 GCM, we need to append *.rc
+      FILENAME = TRIM( FILENAME ) // '.rc'
+#endif
 
       ! Echo info
       IF ( am_I_Root ) THEN
@@ -2224,11 +2236,8 @@
 !  12 May 2015 - R. Yantosca   - Bug fix: For PGI compiler, you need to have
 !                                exactly as many elements in the DATA statement
 !                                as there are elements in the SPECFIL array.
-<<<<<<< HEAD
 !  25 Jun 2015 - M. Sulprizio  - Add brown carbon optical properties from 
 !                                M. Hammer 
-=======
->>>>>>> 69d65560
 !  04 Aug 2015 - M. Long       - Removed ".rc" file specifier. Not necessary.
 !EOP
 !------------------------------------------------------------------------------
@@ -2276,6 +2285,10 @@
       DO k = 1, NSPAA
 
        THISFILE = SPECFIL(k)
+#if defined( ESMF_ )
+       ! For the ESMF interface to GEOS-5 GCM, we need to append *.rc
+       THISFILE = TRIM( THISFILE ) // '.rc'
+#endif
 
        ! open file
        OPEN( NJ1, FILE=TRIM( THISFILE ), STATUS='OLD', IOSTAT=IOS )
