--- conflicted
+++ resolved
@@ -311,13 +311,10 @@
 !  16 Apr 2015 - E. Lundgren - Convert mixing ratio to moist before advection
 !                              and back to dry afterwards
 !  09 Jun 2015 - E. Lundgren - Remove dependency on tpcore_bc_mod since not used
-<<<<<<< HEAD
-=======
 !  15 Jun 2015 - E. Lundgren - Tracer units in advection are now kg/kg wet air
 !                              (previously v/v wet air)
 !  15 Jun 2015 - E. Lundgren - Remove mass residual adjustment to tracer
 !                              concentration following advection
->>>>>>> da3bff51
 !EOP
 !------------------------------------------------------------------------------
 !BOC
@@ -413,42 +410,6 @@
       ENDDO
 !$OMP END PARALLEL DO
       
-<<<<<<< HEAD
-      !=================================================================
-      ! Get the air and tracer mass before advection
-      !=================================================================
-
-      ! Dry airmass [kg] before transport
-!$OMP PARALLEL DO
-!$OMP+DEFAULT( SHARED )
-!$OMP+PRIVATE( I, J, L )
-      DO L = 1, LLPAR
-      DO J = 1, JJPAR
-      DO I = 1, IIPAR
-
-         AD_B(I,J,L) = GET_AIR_MASS( I, J, L, P_TP1(I,J), State_Met )
-      ENDDO
-      ENDDO
-      ENDDO
-!$OMP END PARALLEL DO
-
-      ! Tracer mass [kg] before transport
-!$OMP PARALLEL DO
-!$OMP+DEFAULT( SHARED )
-!$OMP+PRIVATE( I, J, L, N )
-      DO N = 1, N_TOT_TRC
-      DO L = 1, LLPAR
-      DO J = 1, JJPAR
-      DO I = 1, IIPAR
-         TR_B(I,J,L,N) = State_Chm%Tracers(I,J,L,N)
-     &                 * AD_B(I,J,L)
-     &                 / TCVV(N)
-      ENDDO
-      ENDDO
-      ENDDO
-      ENDDO
-!$OMP END PARALLEL DO
-=======
 !======================================================================
 ! Before and after mass no longer needed if using kg/kg (ewl, 6/15/15)
 !
@@ -487,7 +448,6 @@
 !      ENDDO
 !!$OMP END PARALLEL DO
 !======================================================================
->>>>>>> da3bff51
 
       !=================================================================
       ! Call the PJC/LLNL pressure fixer to get the adjusted air 
@@ -513,12 +473,6 @@
       p_YMASS   => YMASS            (:,:,LLPAR:1:-1  )
       p_MOISTMW => State_Met%MOISTMW(:,:,LLPAR:1:-1  )
 
-<<<<<<< HEAD
-      ! Convert tracer concentration from mol/mol dry air to 
-      ! mol/mol moist air before advection (ewl, 4/16/15)
-      CALL Convert_DryVV_to_MoistVV( am_I_Root, N_TRACERS, State_Met, 
-     &                               State_Chm, RC )
-=======
 !=========================================================================
 ! Change units from mol/mol to kg/kg for advection (ewl, 6/15/15)
 !
@@ -535,7 +489,6 @@
       CALL Convert_DryMMR_to_MoistMMR( am_I_Root, N_TRACERS, State_Met, 
      &                                 State_Chm, RC )
 !=========================================================================
->>>>>>> da3bff51
 
       ! Do the advection
       ! Note: the mass flux diagnostic arrays (MASSFLEW, MASSFLNS and MASSFLUP)
@@ -552,12 +505,6 @@
      &                   A_M2,   TCVV,      ND24,     ND25,     
      &                   ND26,   p_MOISTMW )
 
-<<<<<<< HEAD
-      ! Convert tracer concentration from mol/mol moist air
-      ! mol/mol dry air after advection (ewl, 4/16/15)
-      CALL Convert_MoistVV_to_DryVV( am_I_Root, N_TRACERS, State_Met, 
-     &                               State_Chm, RC ) 
-=======
 
 !=========================================================================
 ! Edits related to changing units from mol/mol to kg/kg (ewl, 6/15/15)
@@ -575,7 +522,6 @@
       CALL Convert_MMR_to_VR( am_I_Root, N_TRACERS, Input_Opt,
      &                        State_Chm, RC)
 !=========================================================================
->>>>>>> da3bff51
 
       ! Free pointer memory
       NULLIFY( p_UWND, p_VWND, p_STT, p_XMASS, p_YMASS, p_MOISTMW )
@@ -592,64 +538,6 @@
       ! tracer concentrations (ewl, 3/31/15)
       CALL AIRQNT( am_I_Root, State_Met, RC )
 
-<<<<<<< HEAD
-      ! Adjust tracer to correct residual non-conservation of mass
-      ! This was changed to be applied only for cells with tracer 
-      ! concentration. (ccc, 11/20/08) 
-!$OMP PARALLEL DO
-!$OMP+DEFAULT( SHARED )
-!$OMP+PRIVATE( I, J, L, N, SUMADA, AD_A, TR_A, TR_DIFF )
-      DO N = 1, N_TOT_TRC
-
-         ! Zero summing variable
-         SUMADA = 0.e+0_fp
-
-         DO L = 1, LLPAR
-         DO J = 1, JJPAR
-         DO I = 1, IIPAR
-
-            ! Dry air mass [kg] after transport
-            AD_A(I,J,L) = GET_AIR_MASS( I, J, L, P_TP2(I,J), State_Met )
-         
-            ! Tracer mass [kg] after transport
-            TR_A(I,J,L) = State_Chm%Tracers(I,J,L,N)
-     &                  * AD_A(I,J,L)
-     &                  / TCVV(N)
-
-            IF ( State_Chm%Tracers(I,J,L,N) > 0.e+0_fp   .or.
-     &           State_Chm%Tracers(I,J,L,N) < 0.e+0_fp ) THEN
-               SUMADA = SUMADA + AD_A(I,J,L)
-            ENDIF
-         ENDDO
-         ENDDO
-         ENDDO
-
-         ! Residual mass difference [kg]: before - after
-         TR_DIFF = SUM( TR_B(:,:,:,N) ) - SUM( TR_A )
-
-         ! Convert from [kg] to [v/v]
-         TR_DIFF = SAFE_DIV( TR_DIFF, SUMADA, 0.e+0_fp ) * TCVV(N)
-
-         ! Add mass difference [v/v] back to STT
-         DO L = 1, LLPAR
-         DO J = 1, JJPAR
-         DO I = 1, IIPAR
-
-            IF ( State_Chm%Tracers(I,J,L,N) > 0.e+0_fp   .or.
-     &           State_Chm%Tracers(I,J,L,N) < 0.e+0_fp ) THEN
-               State_Chm%Tracers(I,J,L,N) =
-     &         State_Chm%Tracers(I,J,L,N) + TR_DIFF
-            ENDIF
-
-            State_Chm%Tracers(I,J,L,N) =
-     &           MAX( State_Chm%Tracers(I,J,L,N), 0e+0_fp )
-
-         ENDDO
-         ENDDO
-         ENDDO
-      ENDDO
-!$OMP END PARALLEL DO
-=======
 !======================================================================
 ! Remove mass residual adjustment (ewl, 6/15/15)
 !
@@ -710,7 +598,6 @@
 !      ENDDO
 !!$OMP END PARALLEL DO
 !==================================================================
->>>>>>> da3bff51
 
       !### Debug
       IF ( LPRT ) CALL DEBUG_MSG( '### G4_G5_GLOB_ADV: a TPCORE' ) 
@@ -789,13 +676,10 @@
 !  31 Mar 2015 - E. Lundgren - Move AIRQNT call from main to within transport
 !  16 Apr 2015 - E. Lundgren - Convert mixing ratio to moist before advection
 !                              and back to dry afterwards
-<<<<<<< HEAD
-=======
 !  15 Jun 2015 - E. Lundgren - Tracer units in advection are now kg/kg wet air
 !                              (previously v/v wet air)
 !  15 Jun 2015 - E. Lundgren - Remove mass residual adjustment to tracer
 !                              concentration following advection
->>>>>>> da3bff51
 !EOP
 !------------------------------------------------------------------------------
 !BOC
@@ -897,41 +781,6 @@
       ENDDO
 !$OMP END PARALLEL DO
       
-<<<<<<< HEAD
-      !==============================================================
-      ! Get the air & tracer mass before advection
-      !==============================================================
-
-      ! Dry airmass [kg] before transport
-!$OMP PARALLEL DO
-!$OMP+DEFAULT( SHARED )
-!$OMP+PRIVATE( I, J, L )
-      DO L = 1, LLPAR
-      DO J = 1, JJPAR
-      DO I = 1, IIPAR
-         AD_B(I,J,L) = GET_AIR_MASS( I, J, L, P_TP1(I,J), State_Met )
-      ENDDO
-      ENDDO
-      ENDDO
-!$OMP END PARALLEL DO
-
-      ! Tracer mass [kg] before transport
-!$OMP PARALLEL DO
-!$OMP+DEFAULT( SHARED )
-!$OMP+PRIVATE( I, J, L, N )
-      DO N = 1, N_TOT_TRC
-      DO L = 1, LLPAR
-      DO J = 1, JJPAR
-      DO I = 1, IIPAR
-         TR_B(I,J,L,N) = State_Chm%Tracers(I,J,L,N)
-     &                 * AD_B(I,J,L)
-     &                 / TCVV(N)
-      ENDDO
-      ENDDO
-      ENDDO
-      ENDDO
-!$OMP END PARALLEL DO
-=======
 !=====================================================================
 ! Before and after mass no longer needed if using kg/kg (ewl, 6/15/15)
 !
@@ -969,7 +818,6 @@
 !      ENDDO
 !!$OMP END PARALLEL DO
 !=====================================================================
->>>>>>> da3bff51
 
       !=================================================================
       ! Call the PJC/LLNL pressure fixer to get the adjusted air 
@@ -995,12 +843,6 @@
       p_YMASS   => YMASS            (:,:,LLPAR:1:-1  )
       p_MOISTMW => State_Met%MOISTMW(:,:,LLPAR:1:-1  )
 
-<<<<<<< HEAD
-      ! Convert tracer concentration from mol/mol dry air to 
-      ! mol/mol moist air before advection (ewl, 4/16/15)
-      CALL Convert_DryVV_to_MoistVV( am_I_Root, N_TRACERS, State_Met, 
-     &                               State_Chm, RC )
-=======
 !=========================================================================
 ! Change units from mol/mol to kg/kg for advection (ewl, 6/15/15)
 !
@@ -1017,7 +859,6 @@
       CALL Convert_DryMMR_to_MoistMMR( am_I_Root, N_TRACERS, State_Met, 
      &                                 State_Chm, RC )
 !=========================================================================
->>>>>>> da3bff51
 
       ! Note: the mass flux diagnostic arrays (MASSFLEW, MASSFLNS and MASSFLUP)
       ! are incremented upside-down (level 1 = top of the atmosphere).
@@ -1034,12 +875,6 @@
      &                   A_M2,    TCVV,      ND24,     ND25,     
      &                   ND26,    p_MOISTMW )
 
-<<<<<<< HEAD
-      ! Convert tracer concentration from mol/mol moist air to 
-      ! mol/mol dry air after advection (ewl, 4/16/15)      
-      CALL Convert_MoistVV_to_DryVV( am_I_Root, N_TRACERS, State_Met, 
-     &                               State_Chm, RC ) 
-=======
 !=========================================================================
 ! Edits related to changing units from mol/mol to kg/kg (ewl, 6/15/15)
 !
@@ -1056,7 +891,6 @@
       CALL Convert_MMR_to_VR( am_I_Root, N_TRACERS, Input_Opt,
      &                        State_Chm, RC)
 !=========================================================================
->>>>>>> da3bff51
 
       ! Free pointer memory
       NULLIFY( p_UWND, p_VWND, p_STT, p_XMASS, p_YMASS, p_MOISTMW )
@@ -1073,65 +907,6 @@
       ! tracer concentrations (ewl, 3/31/15)
       CALL AIRQNT( am_I_Root, State_Met, RC )
 
-<<<<<<< HEAD
-      ! Adjust tracer to correct residual non-conservation of mass
-      ! This was changed to be applied only for cells with tracer 
-      ! concentration. (ccc, 11/20/08) 
-!$OMP PARALLEL DO
-!$OMP+DEFAULT( SHARED )
-!$OMP+PRIVATE( I, J, L, N, SUMADA, AD_A, TR_A, TR_DIFF )
-      DO N = 1, N_TOT_TRC
-
-         ! Zero summing variable
-         SUMADA = 0.e+0_fp
-
-         DO L = 1, LLPAR
-         DO J = 1, JJPAR
-         DO I = 1, IIPAR
-
-            ! Dry air mass [kg] after transport
-            AD_A(I,J,L) = GET_AIR_MASS( I, J, L, P_TP2(I,J), State_Met )
-         
-            ! Tracer mass [kg] after transport
-            TR_A(I,J,L) = State_Chm%Tracers(I,J,L,N)
-     &                  * AD_A(I,J,L)
-     &                  / TCVV(N)
-
-            ! We apply mass conservation only on cells with 
-            ! nonzero tracer. (ccc, 11/20/08)
-            IF ( State_Chm%Tracers(I,J,L,N) > 0.e+0_fp   .or.
-     &           State_Chm%Tracers(I,J,L,N) < 0.e+0_fp ) THEN
-               SUMADA = SUMADA + AD_A(I,J,L)
-            ENDIF
-         ENDDO
-         ENDDO
-         ENDDO
-
-         ! Residual mass difference [kg]: before - after
-         TR_DIFF = SUM( TR_B(:,:,:,N) ) - SUM( TR_A )
-
-         ! Convert from [kg] to [v/v]
-         TR_DIFF = SAFE_DIV( TR_DIFF, SUMADA, 0.e+0_fp ) * TCVV(N)
-
-         ! Add mass difference [v/v] back to STT
-         DO L = 1, LLPAR
-         DO J = 1, JJPAR
-         DO I = 1, IIPAR
-
-            IF ( State_Chm%Tracers(I,J,L,N) > 0.e+0_fp   .or. 
-     &           State_Chm%Tracers(I,J,L,N) < 0.e+0_fp ) THEN
-               State_Chm%Tracers(I,J,L,N) =
-     &         State_Chm%Tracers(I,J,L,N) + TR_DIFF
-            ENDIF
-
-            State_Chm%Tracers(I,J,L,N) =
-     &           MAX( State_Chm%Tracers(I,J,L,N), 0e+0_fp )
-         ENDDO
-         ENDDO
-         ENDDO
-      ENDDO
-!$OMP END PARALLEL DO
-=======
 !======================================================================
 ! Remove mass residual adjustment (ewl, 6/15/15)
 !
@@ -1193,7 +968,6 @@
 !      ENDDO
 !!$OMP END PARALLEL DO
 !=====================================================================
->>>>>>> da3bff51
 
       !### Debug
       IF ( LPRT ) CALL DEBUG_MSG( '### GCAP_GLOB_ADV: a TPCORE' ) 
@@ -1273,13 +1047,10 @@
 !  31 Mar 2015 - E. Lundgren - Move AIRQNT call from main to within transport
 !  16 Apr 2015 - E. Lundgren - Convert mixing ratio to moist before advection
 !                              and back to dry afterwards
-<<<<<<< HEAD
-=======
 !  15 Jun 2015 - E. Lundgren - Tracer units in advection are now kg/kg wet air
 !                              (previously v/v wet air)
 !  15 Jun 2015 - E. Lundgren - Remove mass residual adjustment to tracer
 !                              concentration prior to advection
->>>>>>> da3bff51
 !EOP
 !------------------------------------------------------------------------------
 !BOC
@@ -1380,41 +1151,6 @@
       ENDDO
 !$OMP END PARALLEL DO
 
-<<<<<<< HEAD
-      !=================================================================
-      ! Get the air and tracer mass before advection
-      !=================================================================
-
-      ! Dry airmass [kg] before transport
-!$OMP PARALLEL DO
-!$OMP+DEFAULT( SHARED )
-!$OMP+PRIVATE( I, J, L )
-      DO L = 1, LLPAR
-      DO J = 1, JJPAR
-      DO I = 1, IIPAR
-         AD_B(I,J,L) = GET_AIR_MASS( I, J, L, P_TP1(I,J), State_Met )
-      ENDDO
-      ENDDO
-      ENDDO
-!$OMP END PARALLEL DO
-
-      ! Tracer mass [kg] before transport
-!$OMP PARALLEL DO
-!$OMP+DEFAULT( SHARED )
-!$OMP+PRIVATE( I, J, L, N )
-      DO N = 1, N_TOT_TRC
-      DO L = 1, LLPAR
-      DO J = 1, JJPAR
-      DO I = 1, IIPAR
-         TR_B(I,J,L,N) = State_Chm%Tracers(I,J,L,N)
-     &                 * AD_B(I,J,L)
-     &                 / TCVV(N)
-      ENDDO
-      ENDDO
-      ENDDO
-      ENDDO
-!$OMP END PARALLEL DO
-=======
 !================================================================
 ! Air and tracer mass not used - remove (ewl, 6/15/15)
 !
@@ -1452,7 +1188,6 @@
 !     ENDDO
 !!$OMP END PARALLEL DO
 !=======================================================================
->>>>>>> da3bff51
 
       !=================================================================
       ! Call the PJC/LLNL pressure fixer to get the adjusted air
@@ -1486,12 +1221,6 @@
 
       IF ( LPRT ) CALL DEBUG_MSG( '### GEOS5_NESTED: a array flip' )
 
-<<<<<<< HEAD
-      ! Convert tracer concentration from mol/mol moist air to 
-      ! mol/mol dry air after advection (ewl, 4/16/15)
-      CALL Convert_DryVV_to_MoistVV( am_I_Root, N_TRACERS, State_Met, 
-     &                               State_Chm, RC )
-=======
 !=========================================================================
 ! Change units from mol/mol to kg/kg for advection (ewl, 6/15/15)
 !
@@ -1508,7 +1237,6 @@
       CALL Convert_DryMMR_to_MoistMMR( am_I_Root, N_TRACERS, State_Met, 
      &                                 State_Chm, RC )
 !=========================================================================
->>>>>>> da3bff51
 
       ! Note: the mass flux diagnostic arrays (MASSFLEW, MASSFLNS and MASSFLUP)
       ! are incremented upside-down (level 1 = top of the atmosphere).
@@ -1525,12 +1253,6 @@
      &                          TCVV,     ND24,      ND25,     ND26,  
      &                          p_MOISTMW )
 
-<<<<<<< HEAD
-      ! Convert tracer concentration from mol/mol moist air to 
-      ! mol/mol dry air after advection (ewl, 4/16/15)
-      CALL Convert_MoistVV_to_DryVV( am_I_Root, N_TRACERS, State_Met, 
-     &                               State_Chm, RC ) 
-=======
 !=========================================================================
 ! Edits related to changing units from mol/mol to kg/kg (ewl, 6/15/15)
 !
@@ -1547,7 +1269,6 @@
       CALL Convert_MMR_to_VR( am_I_Root, N_TRACERS, Input_Opt,
      &                        State_Chm, RC)
 !=========================================================================
->>>>>>> da3bff51
 
       ! Free pointer memory
       NULLIFY( p_UWND, p_VWND, p_STT, p_XMASS, p_YMASS, p_MOISTMW ) 
@@ -1639,13 +1360,10 @@
 !  15 Apr 2015 - R. Yantosca - Add more pointers to avoid array temporaries
 !  16 Apr 2015 - E. Lundgren - Convert mixing ratio to moist before advection
 !                              and back to dry afterwards
-<<<<<<< HEAD
-=======
 !  15 Jun 2015 - E. Lundgren - Tracer units in advection are now kg/kg wet air
 !                              (previously v/v wet air)
 !  15 Jun 2015 - E. Lundgren - Remove mass residual adjustment to tracer
 !                              concentration prior to advection
->>>>>>> da3bff51
 !EOP
 !------------------------------------------------------------------------------
 !BOC
@@ -1758,41 +1476,6 @@
       ENDDO
 !$OMP END PARALLEL DO
 
-<<<<<<< HEAD
-      !=================================================================
-      ! Get the air and tracer mass before advection
-      !=================================================================
-
-      ! Dry airmass [kg] before transport
-!$OMP PARALLEL DO
-!$OMP+DEFAULT( SHARED )
-!$OMP+PRIVATE( I, J, L )
-      DO L = 1, LLPAR
-      DO J = 1, JJPAR
-      DO I = 1, IIPAR
-         AD_B(I,J,L) = GET_AIR_MASS( I, J, L, P_TP1(I,J), State_Met )
-      ENDDO
-      ENDDO
-      ENDDO
-!$OMP END PARALLEL DO
-
-      ! Tracer mass [kg] before transport
-!$OMP PARALLEL DO
-!$OMP+DEFAULT( SHARED )
-!$OMP+PRIVATE( I, J, L, N )
-      DO N = 1, N_TOT_TRC
-      DO L = 1, LLPAR
-      DO J = 1, JJPAR
-      DO I = 1, IIPAR
-         TR_B(I,J,L,N) = State_Chm%Tracers(I,J,L,N)
-     &                 * AD_B(I,J,L)
-     &                 / TCVV(N)
-      ENDDO
-      ENDDO
-      ENDDO
-      ENDDO
-!$OMP END PARALLEL DO
-=======
 !================================================================
 ! Air and tracer mass not used - remove (ewl, 6/15/15)
 !
@@ -1830,7 +1513,6 @@
 !      ENDDO
 !!$OMP END PARALLEL DO
 !===================================================================
->>>>>>> da3bff51
 
       !=================================================================
       ! Call the PJC/LLNL pressure fixer to get the adjusted air
@@ -1914,11 +1596,6 @@
      &                                 State_Chm, RC )
 !=========================================================================
 
-      ! Convert tracer concentration from mol/mol moist air to 
-      ! mol/mol dry air after advection (ewl, 4/16/15)
-      CALL Convert_DryVV_to_MoistVV( am_I_Root, N_TRACERS, State_Met, 
-     &                               State_Chm, RC )
-
       ! Note: the mass flux diagnostic arrays (MASSFLEW, MASSFLNS and MASSFLUP)
       ! are incremented upside-down (level 1 = top of the atmosphere).
       ! The levels order is reversed only when written out in diag3.f
@@ -1933,12 +1610,6 @@
      &      p_MFLNS, p_MFLUP,  p_A_M2,  TCVV,    ND24,     
      &      ND25,    ND26,     p_MOISTMW ) 
 
-<<<<<<< HEAD
-      ! Convert tracer concentration from mol/mol moist air to 
-      ! mol/mol dry air after advection (ewl, 4/16/15)
-      CALL Convert_MoistVV_to_DryVV( am_I_Root, N_TRACERS, State_Met, 
-     &                               State_Chm, RC ) 
-=======
 !=========================================================================
 ! Edits related to changing units from mol/mol to kg/kg (ewl, 6/15/15)
 !
@@ -1955,7 +1626,6 @@
       CALL Convert_MMR_to_VR( am_I_Root, N_TRACERS, Input_Opt,
      &                        State_Chm, RC)
 !=========================================================================
->>>>>>> da3bff51
 
       ! Free pointer memory
       NULLIFY( p_UWND,  p_VWND,  p_STT,   p_XMASS, p_MOISTMW ) 
