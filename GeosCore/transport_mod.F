!------------------------------------------------------------------------------
!                  GEOS-Chem Global Chemical Transport Model                  !
!------------------------------------------------------------------------------
!BOP
!
! !MODULE: transport_mod
!
! !DESCRIPTION: Module TRANSPORT\_MOD is used to call the proper version of 
!  the TPCORE advection scheme for GCAP, GEOS-4, GEOS-5, or GEOS-5.7
!  nested-grid or global simulations.
!\\
!\\
! !INTERFACE: 
!
      MODULE TRANSPORT_MOD
! 
! !USES:
!
      USE PRECISION_MOD    ! For GEOS-Chem Precision (fp)

      IMPLICIT NONE
      PRIVATE
!
! !PUBLIC MEMBER FUNCTIONS:
!
      PUBLIC  :: CLEANUP_TRANSPORT
      PUBLIC  :: DO_TRANSPORT
      PUBLIC  :: INIT_TRANSPORT
      PUBLIC  :: INIT_GEOS5_WINDOW_TRANSPORT
      PUBLIC  :: INIT_GEOSFP_WINDOW_TRANSPORT
      PUBLIC  :: SET_TRANSPORT
!
! !PRIVATE MEMBER FUNCTIONS:
!
      PRIVATE :: GEOS4_GEOS5_GLOBAL_ADV      
      PRIVATE :: GCAP_GLOBAL_ADV             
      PRIVATE :: DO_GEOS5_WINDOW_TRANSPORT
      PRIVATE :: DO_GEOSFP_WINDOW_TRANSPORT      
      PRIVATE :: GET_AIR_MASS                
!
! !REVISION HISTORY:
!  10 Mar 2003 - Y. Wang, R. Yantosca - Initial version
!  (1 ) Now can select transport scheme for GEOS-3 winds.  Added code for PJC 
!        pressure fixer. (bdf, bmy, 5/8/03)
!  (2 ) Now delete DSIG array, it's obsolete.  Also added new PRIVATE function 
!        GET_AIR_MASS to compute air masses from the input/output pressures
!        from the new GEOS-4/fvDAS TPCORE. (bmy, 6/24/03)
!  (3 ) Now references DEBUG_MSG from "error_mod.f". (bmy, 8/7/03)
!  (4 ) Bug fix in DO_GLOBAL_TRANSPORT (bmy, 10/21/03)
!  (5 ) IORD, JORD, KORD are now module variables.  Now references 
!        "logical_mod.f" and "tracer_mod.f" (bmy, 7/20/04)
!  (6 ) Add mass-flux diagnostics to TPCORE_FVDAS (bdf, bmy, 9/28/04)
!  (7 ) Now references "diag_mod.f" (bmy, 9/28/04)
!  (8 ) Now modified for GEOS-5 and GCAP met fields (swu, bmy, 5/25/05)
!  (9 ) Now make sure all USE statements are USE, ONLY (bmy, 10/3/05)
!  (10) Now flip arrays in call to TPCORE_FVDAS (bmy, 6/16/06)
!  (11) Added modifications for SUN compiler (bmy, 7/12/06)
!  (12) Bug fixes in DO_GLOBAL_TRANSPORT (bmy, 11/29/06)
!  (13) Split off GCAP, GEOS-3, GEOS-4/GEOS-5 specific calling sequences
!        into separate subroutines.  Also removed some obsolete module
!        variables. (bmy, 10/30/07)
!  (14) Modifications for GEOS-5 nested grid (yxw, dan, bmy, 11/6/08)
!  (15) Bug fix in mass balance in GCAP_GLOBAL_ADV and GEOS4_GEOS5_GLOBAL_ADV.
!        (ccc, 2/17/09)
!  26 Feb 2010 - R. Yantosca - Removed references to obsolete LEMBED switch
!  26 Feb 2010 - R. Yantosca - Added ProTex Headers
!  08 Mar 2010 - C. Carouge  - Modify call to tpcore_fvdas. We do not re-order 
!                              mass fluxes diagnostics anymore.
!  28 Feb 2012 - R. Yantosca - Removed support for GEOS-3
!  01 Mar 2012 - R. Yantosca - Now reference new grid_mod.F90
!  21 Jun 2012 - R. Yantosca - Now use pointers to flip arrays in vertical
!  21 Jun 2012 - R. Yantosca - Comment out GEOS-3 window subroutine
!  20 Aug 2013 - R. Yantosca - Removed "define.h", this is now obsolete
!  26 Sep 2013 - R. Yantosca - Renamed "GEOS57" to "GEOSFP" in routine names
!  24 Nov 2014 - M. Yannetti - Added PRECISION_MOD
!  31 Mar 2015 - E. Lundgren - Modifications to change moist air mass to dry
!  15 Apr 2015 - R. Yantosca - Add TARGET spec to A_M2 array
!EOP
!------------------------------------------------------------------------------
!BOC
      !=================================================================
      ! MODULE VARIABLES:
      !
      ! (1 ) Ap     (REAL(fp) ) : Vertical coordinate array for TPCORE
      ! (2 ) A_M2   (REAL(fp) ) : Grid box surface areas [m2]
      ! (3 ) Bp     (REAL(fp) ) : Vertical coordinate array for TPCORE
      ! (4 ) IORD   (REAL(fp) ) : TPCORE E/W option flag
      ! (5 ) JORD   (REAL(fp) ) : TPCORE N/S option flag
      ! (6 ) KORD   (REAL(fp) ) : TPCORE vertical option flag
      ! (7 ) JLAST  (INTEGER) : For fvDAS TPCORE
      ! (8 ) MG     (INTEGER) : For fvDAS TPCORE
      ! (9 ) NG     (INTEGER) : For fvDAS TPCORE
      ! (10) N_ADJ  (INTEGER) : For fvDAS TPCORE
      !=================================================================
      INTEGER                       :: IORD,  JORD, KORD, JFIRST 
      INTEGER                       :: JLAST, NG,   MG,   N_ADJ
      REAL(fp), ALLOCATABLE         :: Ap(:)
      REAL(fp), ALLOCATABLE         :: Bp(:)
      REAL(fp), ALLOCATABLE, TARGET :: A_M2(:)

      ! This seems to be obsolete ???
      !REAL(fp), ALLOCATABLE :: STT_BC2(:,:,:)

      CONTAINS
!EOC
!------------------------------------------------------------------------------
!                  GEOS-Chem Global Chemical Transport Model                  !
!------------------------------------------------------------------------------
!BOP
!
! !IROUTINE: do_transport
!
! !DESCRIPTION: Subroutine DO\_TRANSPORT is the driver routine for the proper 
!  TPCORE program for GEOS-3, GEOS-4/GEOS-5, or window simulations.
!\\
!\\
! !INTERFACE:
!
      SUBROUTINE DO_TRANSPORT( am_I_Root, Input_Opt,
     &                         State_Met, State_Chm, RC )
!
! !USES:
!
      USE CMN_SIZE_MOD
      USE GRID_MOD,           ONLY : ITS_A_NESTED_GRID
      USE GIGC_ErrCode_Mod
      USE GIGC_Input_Opt_Mod, ONLY : OptInput
      USE GIGC_State_Chm_Mod, ONLY : ChmState
      USE GIGC_State_Met_Mod, ONLY : MetState
      USE TPCORE_BC_MOD,      ONLY : INIT_TPCORE_BC
      USE UNITCONV_MOD
!
! !INPUT PARAMETERS:
!
      LOGICAL,        INTENT(IN)    :: am_I_Root   ! Are we on the root CPU?
      TYPE(OptInput), INTENT(IN)    :: Input_Opt   ! Input Options object
!
! !INPUT/OUTPUT PARAMETERS:
!
      TYPE(ChmState), INTENT(INOUT) :: State_Chm   ! Chemistry State object
      TYPE(MetState), INTENT(INOUT) :: State_Met   ! Meteorology State object
!
! !OUTPUT PARAMETERS:
!
      INTEGER,        INTENT(OUT)   :: RC          ! Success or failure?
! 
! !REVISION HISTORY: 
!  10 Mar 2003 - R. Yantosca - Initial version
!  (1 ) Removed IORD, JORD, KORD from the arg list.  Also now removed
!        reference to CMN, it's not needed. (bmy, 7/20/04)
!  (2 ) Now call separate routines for different met fields. (bmy, 10/30/07)
!  (3 ) Now references subroutine INIT_TPCORE_BC from tpcore_bc_mod.f and
!        DO_GEOS5_FVDAS_WINDOW_TRANSPORT from 
!        "tpcore_geos5_fvdas_window_mod.f90". (yxw, dan, bmy, 11/6/08)
!  26 Feb 2010 - R. Yantosca - Removed references to obsolete LEMBED switch
!  26 Feb 2010 - R. Yantosca - Added ProTeX headers
!  06 Oct 2010 - R. Yantosca - Treat MERRA in the same way as GEOS-5.
!  28 Feb 2012 - R. Yantosca - Treat GEOS-5.7 in the same way as MERRA
!  28 Feb 2012 - R. Yantosca - Removed support for GEOS-3
!  25 Mar 2013 - R. Yantosca - Now accept am_I_Root, Input_Opt, State_Chm, RC
<<<<<<< HEAD
!  17 Feb 2015 - E. Lundgren - Expect kg/kg rather than kg tracer units. 
=======
>>>>>>> f2f96dcb
!  31 Mar 2015 - E. Lundgren - Make State_Met INTENT(INOUT) for AIRQNT calls
!EOP
!------------------------------------------------------------------------------
!BOC
!
! !LOCAL VARIABLES:
!
      LOGICAL, SAVE     :: FIRST = .TRUE.

      !=================================================================
      ! DO_TRANSPORT begins here!
      !=================================================================

      ! First-time initialization
      IF ( FIRST ) THEN 

#if   defined( GRID05x0666 )

      ! GEOS-5.2.0 nested simulations
      CALL INIT_GEOS5_WINDOW_TRANSPORT
     &   ( am_I_Root, Input_Opt, RC )

#elif defined( GRID025x03125 )

      ! GEOS-5.7.2 (aka "FP") nested grids
      CALL INIT_GEOSFP_WINDOW_TRANSPORT
     &     ( am_I_Root, Input_Opt, RC )    
#else

      ! All global simulations
      CALL INIT_TRANSPORT                   
     &     ( am_I_Root, Input_Opt, RC )    

#endif
         FIRST = .FALSE.
      ENDIF

!%%%%%%%%%%%%%%%%%%%%%%%%%%%%%%%%%%%%%%%%%%%%%%%%%%%%%%%%%%%%%%%%%%%%%%%
! TEMPORARY - ewl, 2/17/15
! Convert kg/kg to kg
!         CALL CONVERT_MMR_to_KG( Input_Opt%N_TRACERS, State_Met%AD, 
!     &                           State_Chm%TRACERS )
!%%%%%%%%%%%%%%%%%%%%%%%%%%%%%%%%%%%%%%%%%%%%%%%%%%%%%%%%%%%%%%%%%%%%%%%

      !=================================================================
      ! Choose the proper version of TPCORE for the nested-grid window 
      ! region (usually 1x1 grids) or for the entire globe
      !=================================================================
      IF ( ITS_A_NESTED_GRID() ) THEN

#if defined(  GRID025x03125 )

         ! Nested-grid simulation with GEOS 5.7-x met
         CALL DO_GEOSFP_WINDOW_TRANSPORT
     &      ( am_I_Root, Input_Opt, State_Met, State_Chm, RC )

#elif defined( GRID05x0666 )

         ! Nested-grid simulation with GEOS-5.2.0 met
         CALL DO_GEOS5_WINDOW_TRANSPORT
     &      ( am_I_Root, Input_Opt, State_Met, State_Chm, RC )

#endif

      !=================================================================
      ! Choose the proper version of TPCORE for global simulations
      !=================================================================
      ELSE

#if defined( GCAP )

         ! Call TPCORE w/ proper settings for GCAP met
         CALL GCAP_GLOBAL_ADV
     &      ( am_I_Root, Input_Opt, State_Met, State_Chm, RC )

#else

         ! Call TPCORE w/ proper settings for GEOS-4/GEOS-5/MERRA/GEOS-5.7
         CALL GEOS4_GEOS5_GLOBAL_ADV
     &      ( am_I_Root, Input_Opt, State_Met, State_Chm, RC )

#endif
      ENDIF

!%%%%%%%%%%%%%%%%%%%%%%%%%%%%%%%%%%%%%%%%%%%%%%%%%%%%%%%%%%%%%%%%%%%%%%%
! TEMPORARY - ewl, 2/17/15
! Convert kg back to kg/kg
!         CALL CONVERT_KG_to_MMR( Input_Opt%N_TRACERS, State_Met%AD, 
!     &                           State_Chm%TRACERS )
!%%%%%%%%%%%%%%%%%%%%%%%%%%%%%%%%%%%%%%%%%%%%%%%%%%%%%%%%%%%%%%%%%%%%%%%

      ! Return to calling program
      END SUBROUTINE DO_TRANSPORT
!EOC
!------------------------------------------------------------------------------
!                  GEOS-Chem Global Chemical Transport Model                  !
!------------------------------------------------------------------------------
!BOP
!
! !IROUTINE: geos4_geos5_global_adv
!
! !DESCRIPTION: Subroutine GEOS4\_GEOS5\_GLOBAL\_ADV is the driver routine 
!  for TPCORE with the GMAO GEOS-4 or GEOS-5 met fields.
!\\
!\\
! !INTERFACE:
!
      SUBROUTINE GEOS4_GEOS5_GLOBAL_ADV( am_I_Root, Input_Opt,
     &                                   State_Met, State_Chm, RC )
!
! !USES:
!
      USE DIAG_MOD,           ONLY : MASSFLEW,  MASSFLNS,  MASSFLUP
      USE ERROR_MOD,          ONLY : IT_IS_NAN, DEBUG_MSG, SAFE_DIV
      USE GIGC_ErrCode_Mod
      USE GIGC_Input_Opt_Mod, ONLY : OptInput
      USE GIGC_State_Chm_Mod, ONLY : ChmState
      USE GIGC_State_Met_Mod, ONLY : MetState
      USE GIGC_State_Met_Mod, ONLY : MetState
      USE PJC_PFIX_MOD,       ONLY : DO_PJC_PFIX
      USE PRESSURE_MOD,       ONLY : SET_FLOATING_PRESSURE
      USE DAO_MOD,            ONLY : AIRQNT
      USE TIME_MOD,           ONLY : GET_TS_DYN
      USE TPCORE_BC_MOD,      ONLY : SAVE_GLOBAL_TPCORE_BC
      USE TPCORE_FVDAS_MOD,   ONLY : TPCORE_FVDAS
      USE UNITCONV_MOD
#if   defined( APM )
      USE TRACER_MOD,         ONLY : N_APMTRA
#endif

      USE CMN_SIZE_MOD             ! Size parameters        
      USE CMN_DIAG_MOD             ! NDxx flags
      USE CMN_GCTM_MOD             ! Physical constants
!
! !INPUT PARAMETERS:
!
      LOGICAL,        INTENT(IN)    :: am_I_Root   ! Are we on the root CPU?
      TYPE(OptInput), INTENT(IN)    :: Input_Opt   ! Input Options object
!
! !INPUT/OUTPUT PARAMETERS:
!
      TYPE(ChmState), INTENT(INOUT) :: State_Chm   ! Chemistry State object
      TYPE(MetState), INTENT(INOUT) :: State_Met   ! Meteorology State object
!
! !OUTPUT PARAMETERS:
!
      INTEGER,        INTENT(OUT)   :: RC          ! Success or failure?
! 
! !REVISION HISTORY: 
!  30 Oct 2007 - R. Yantosca - Initial version
!  (1 ) Split off the GEOS-4 & GEOS-5 relevant parts from the previous 
!        routine DO_GLOBAL_TRANSPORT (bmy, 10/30/07)
!  (2 ) Activate the call to SAVE_GLOBAL_TPCORE_BC (yxw, dan, bmy, 11/6/08)
!  (3 ) Bug fix in mass balance: only account for cells of STT with non-zero
!        concentrations when doing the computation (ccc, bmy, 2/17/09)
!  26 Feb 2010 - R. Yantosca - Removed references to obsolete LEMBED switch
!  26 Feb 2010 - R. Yantosca - Added ProTeX headers
!  16 Feb 2011 - R. Yantosca - Add modifications for APM microphysics (G. Luo)
!  21 Jun 2012 - R. Yantosca - Now use pointers to flip indices in vertical
!  09 Nov 2012 - M. Payer    - Replaced all met field arrays with State_Met
!                              derived type object
!  25 Mar 2013 - R. Yantosca - Now accept am_I_Root, Input_Opt, State_Chm, RC
!  04 Jun 2013 - R. Yantosca - Replace pointer STT with State_Chm%Tracers
!  26 Feb 2015 - E. Lundgren - Replace GET_PEDGE with State_Met%PEDGE.
!  26 Mar 2015 - E. Lundgren - Pass State_Met to get_air_mass for dry mass calc
!  31 Mar 2015 - E. Lundgren - Move AIRQNT call from main to within transport
<<<<<<< HEAD
=======
!  16 Apr 2015 - E. Lundgren - Convert mixing ratio to moist before advection
!                              and back to dry afterwards
>>>>>>> f2f96dcb
!EOP
!------------------------------------------------------------------------------
!BOC
!
! !LOCAL VARIABLES:
!
      INTEGER            :: I, J, L, L2, N, N_DYN, N_TOT_TRC
      REAL(fp)           :: A_DIFF, D_DYN, TR_DIFF
      REAL(fp)           :: AD_A(IIPAR,JJPAR,LLPAR)
      REAL(fp)           :: AD_B(IIPAR,JJPAR,LLPAR)
      REAL(fp)           :: P_TP1(IIPAR,JJPAR)
      REAL(fp)           :: P_TP2(IIPAR,JJPAR)
      REAL(fp)           :: P_TEMP(IIPAR,JJPAR)
      REAL(fp)           :: TR_A(IIPAR,JJPAR,LLPAR)
#if   defined( APM )
      REAL(fp)           :: TR_B(IIPAR,JJPAR,LLPAR,
     &                         Input_Opt%N_TRACERS+N_APMTRA)  ! With APM
#else
      REAL(fp)           :: TR_B(IIPAR,JJPAR,LLPAR,
     &                         Input_Opt%N_TRACERS)           ! W/o APM
#endif
      REAL(fp),  TARGET  :: XMASS(IIPAR,JJPAR,LLPAR) 
      REAL(fp),  TARGET  :: YMASS(IIPAR,JJPAR,LLPAR) 

      ! Pointers
      REAL(fp),  POINTER :: p_UWND   (:,:,:  )
      REAL(fp),  POINTER :: p_VWND   (:,:,:  )
      REAL(fp),  POINTER :: p_XMASS  (:,:,:  )
      REAL(fp),  POINTER :: p_YMASS  (:,:,:  )
      REAL(fp),  POINTER :: p_MOISTMW(:,:,:  )
      REAL(fp),  POINTER :: p_STT    (:,:,:,:)

      ! Variable to ensure mass conservation (ccc, 2/17/09)
      REAL(fp)           :: SUMADA

      ! For fields from Input_Opt
      LOGICAL            :: LFILL
      LOGICAL            :: LPRT
      LOGICAL            :: LWINDO
      INTEGER            :: N_TRACERS
      REAL(fp)           :: TCVV(Input_Opt%N_TRACERS)

      !=================================================================
      ! GEOS4_GEOS5_GLOBAL_ADV begins here!
      !=================================================================

      ! Assume success
      RC        =  GIGC_SUCCESS

      ! Copy values from Input_Opt
      LFILL     = Input_Opt%LFILL
      LPRT      = Input_Opt%LPRT
      LWINDO    = Input_Opt%LWINDO
      N_TRACERS = Input_Opt%N_TRACERS
      TCVV      = Input_Opt%TCVV(1:N_TRACERS)

      ! Pick the proper # of tracers
#if   defined( APM )
      N_TOT_TRC = N_TRACERS + N_APMTRA   ! G-C advected tracers + APM tracers
#else
      N_TOT_TRC = N_TRACERS              ! G-C advected tracers only
#endif

      ! Dynamic timestep [s]
      N_DYN = GET_TS_DYN() * 60
      D_DYN = DBLE( N_DYN )

      !=================================================================
      ! Prepare variables for calls to PJC pressure-fixer and TPCORE
      !
      ! For GEOS-4 and GEOS-5 (hybrid grids), the pressure at the 
      ! bottom edge of grid box (I,J,L) is given by:
      !
      !    P(I,J,L) = Ap(L) + [ Bp(L) * Psurface(I,J) ]
      !
      ! where Psurface is the true surface pressure (i.e. not PS-PTOP).
      ! and Ap(L), Bp(L) define the vertical grid (see pressure_mod.f)
      !=================================================================

!$OMP PARALLEL DO
!$OMP+DEFAULT( SHARED )
!$OMP+PRIVATE( I, J )
      DO J = 1, JJPAR
      DO I = 1, IIPAR

         ! True surface pressure at midpoint of dynamic timestep [hPa]
         P_TP1(I,J) = State_Met%PEDGE(I,J,1)

         ! True surface pressure at end of dynamic timestep [hPa]
         P_TP2(I,J) = State_Met%PSC2(I,J)    
   
      ENDDO
      ENDDO
!$OMP END PARALLEL DO
      
      !=================================================================
      ! Get the air and tracer mass before advection
      !=================================================================

      ! Dry airmass [kg] before transport
!$OMP PARALLEL DO
!$OMP+DEFAULT( SHARED )
!$OMP+PRIVATE( I, J, L )
      DO L = 1, LLPAR
      DO J = 1, JJPAR
      DO I = 1, IIPAR

         AD_B(I,J,L) = GET_AIR_MASS( I, J, L, P_TP1(I,J), State_Met )
      ENDDO
      ENDDO
      ENDDO
!$OMP END PARALLEL DO

      ! Tracer mass [kg] before transport
!$OMP PARALLEL DO
!$OMP+DEFAULT( SHARED )
!$OMP+PRIVATE( I, J, L, N )
      DO N = 1, N_TOT_TRC
      DO L = 1, LLPAR
      DO J = 1, JJPAR
      DO I = 1, IIPAR
         TR_B(I,J,L,N) = State_Chm%Tracers(I,J,L,N)
     &                 * AD_B(I,J,L)
     &                 / TCVV(N)
      ENDDO
      ENDDO
      ENDDO
      ENDDO
!$OMP END PARALLEL DO

      !=================================================================
      ! Call the PJC/LLNL pressure fixer to get the adjusted air 
      ! masses XMASS and YMASS.  XMASS and YMASS need to be passed to 
      ! TPCORE_FVDAS in order to ensure mass conservation.
      !=================================================================

      ! NOTE: P_TP1 and P_TP2 are the true surface pressures!
      CALL DO_PJC_PFIX( D_DYN,        
     &                  P_TP1,        P_TP2,
     &                  State_Met%U,  State_Met%V,
     &                  XMASS,        YMASS )

      !=================================================================
      ! Call TPCORE_FVDAS to perform the advection
      !=================================================================

      ! Flip array indices in the vertical using pointer storage
      p_UWND    => State_Met%U      (:,:,LLPAR:1:-1  )
      p_VWND    => State_Met%V      (:,:,LLPAR:1:-1  )
      p_STT     => State_Chm%Tracers(:,:,LLPAR:1:-1,:) ! v/v
      p_XMASS   => XMASS            (:,:,LLPAR:1:-1  )
      p_YMASS   => YMASS            (:,:,LLPAR:1:-1  )
      p_MOISTMW => State_Met%MOISTMW(:,:,LLPAR:1:-1  )

      ! Convert tracer concentration from mol/mol dry air to 
      ! mol/mol moist air before advection (ewl, 4/16/15)
      CALL Convert_DryVV_to_MoistVV( am_I_Root, N_TRACERS, State_Met, 
     &                               State_Chm, RC )

      ! Do the advection
      ! Note: the mass flux diagnostic arrays (MASSFLEW, MASSFLNS and MASSFLUP)
      ! are incremented upside-down (level 1 = top of the atmosphere).
      ! The levels order is reversed only when written out in diag3.f
      ! (ccc, 3/8/10)
      CALL TPCORE_FVDAS( D_DYN,  Re,        IIPAR,    JJPAR,
     &                   LLPAR,  JFIRST,    JLAST,    NG,
     &                   MG,     N_TOT_TRC, Ap,       Bp,
     &                   p_UWND, p_VWND,    P_TP1,    P_TP2,
     &                   P_TEMP, p_STT,     IORD,     JORD,      
     &                   KORD,   N_ADJ,     p_XMASS,  p_YMASS,         
     &                   LFILL,  MASSFLEW,  MASSFLNS, MASSFLUP,    
     &                   A_M2,   TCVV,      ND24,     ND25,     
     &                   ND26,   p_MOISTMW )

      ! Convert tracer concentration from mol/mol moist air
      ! mol/mol dry air after advection (ewl, 4/16/15)
      CALL Convert_MoistVV_to_DryVV( am_I_Root, N_TRACERS, State_Met, 
     &                               State_Chm, RC ) 

      ! Free pointer memory
      NULLIFY( p_UWND, p_VWND, p_STT, p_XMASS, p_YMASS, p_MOISTMW )

      !=================================================================
      ! Reset surface pressure and ensure mass conservation
      !=================================================================

      ! Reset the floating surface pressure with P_TP2, the "true"
      ! surface pressure at the end of the dynamic timestep.
      CALL SET_FLOATING_PRESSURE( P_TP2 )

      ! Update State_Met air quantities with new pressure prior to updating 
      ! tracer concentrations (ewl, 3/31/15)
      CALL AIRQNT( am_I_Root, State_Met, RC )

      ! Adjust tracer to correct residual non-conservation of mass
      ! This was changed to be applied only for cells with tracer 
      ! concentration. (ccc, 11/20/08) 
!$OMP PARALLEL DO
!$OMP+DEFAULT( SHARED )
!$OMP+PRIVATE( I, J, L, N, SUMADA, AD_A, TR_A, TR_DIFF )
      DO N = 1, N_TOT_TRC

         ! Zero summing variable
         SUMADA = 0.e+0_fp

         DO L = 1, LLPAR
         DO J = 1, JJPAR
         DO I = 1, IIPAR

<<<<<<< HEAD
            ! Air mass [kg] after transport
=======
            ! Dry air mass [kg] after transport
>>>>>>> f2f96dcb
            AD_A(I,J,L) = GET_AIR_MASS( I, J, L, P_TP2(I,J), State_Met )
         
            ! Tracer mass [kg] after transport
            TR_A(I,J,L) = State_Chm%Tracers(I,J,L,N)
     &                  * AD_A(I,J,L)
     &                  / TCVV(N)

            IF ( State_Chm%Tracers(I,J,L,N) > 0.e+0_fp   .or.
     &           State_Chm%Tracers(I,J,L,N) < 0.e+0_fp ) THEN
               SUMADA = SUMADA + AD_A(I,J,L)
            ENDIF
         ENDDO
         ENDDO
         ENDDO

         ! Residual mass difference [kg]: before - after
         TR_DIFF = SUM( TR_B(:,:,:,N) ) - SUM( TR_A )

         ! Convert from [kg] to [v/v]
         TR_DIFF = SAFE_DIV( TR_DIFF, SUMADA, 0.e+0_fp ) * TCVV(N)

         ! Add mass difference [v/v] back to STT
         DO L = 1, LLPAR
         DO J = 1, JJPAR
         DO I = 1, IIPAR

            IF ( State_Chm%Tracers(I,J,L,N) > 0.e+0_fp   .or.
     &           State_Chm%Tracers(I,J,L,N) < 0.e+0_fp ) THEN
               State_Chm%Tracers(I,J,L,N) =
     &         State_Chm%Tracers(I,J,L,N) + TR_DIFF
            ENDIF

            State_Chm%Tracers(I,J,L,N) =
     &           MAX( State_Chm%Tracers(I,J,L,N), 0e+0_fp )

         ENDDO
         ENDDO
         ENDDO
      ENDDO
!$OMP END PARALLEL DO

      !### Debug
      IF ( LPRT ) CALL DEBUG_MSG( '### G4_G5_GLOB_ADV: a TPCORE' ) 

      END SUBROUTINE GEOS4_GEOS5_GLOBAL_ADV
!EOC
!------------------------------------------------------------------------------
!                  GEOS-Chem Global Chemical Transport Model                  !
!------------------------------------------------------------------------------
!BOP
!
! !IROUTINE: gcap_global_adv
!
! !DESCRIPTION: Subroutine GCAP\_GLOBAL\_ADV is the driver routine for TPCORE 
!  with the GCAP/GISS met fields.
!\\
!\\
! !INTERFACE:
!
      SUBROUTINE GCAP_GLOBAL_ADV( am_I_Root, Input_Opt,
     &                            State_Met, State_Chm, RC )
!
! !USES:
!
      USE DIAG_MOD,           ONLY : MASSFLEW,  MASSFLNS,  MASSFLUP
      USE ERROR_MOD,          ONLY : IT_IS_NAN, DEBUG_MSG, SAFE_DIV
      USE GIGC_ErrCode_Mod
      USE GIGC_Input_Opt_Mod, ONLY : OptInput
      USE GIGC_State_Chm_Mod, ONLY : ChmState
      USE GIGC_State_Met_Mod, ONLY : MetState
      USE PJC_PFIX_MOD,       ONLY : DO_PJC_PFIX
      USE PRESSURE_MOD,       ONLY : SET_FLOATING_PRESSURE
      USE DAO_MOD,            ONLY : AIRQNT
      USE TIME_MOD,           ONLY : GET_TS_DYN
      USE TPCORE_FVDAS_MOD,   ONLY : TPCORE_FVDAS
      USE UNITCONV_MOD
#if   defined( APM )
      USE TRACER_MOD,         ONLY : N_APMTRA
#endif

      USE CMN_SIZE_MOD             ! Size parameters
      USE CMN_DIAG_MOD             ! NDxx flags
      USE CMN_GCTM_MOD             ! Physical constants
!
! !INPUT PARAMETERS:
!
      LOGICAL,        INTENT(IN)    :: am_I_Root   ! Are we on the root CPU?
      TYPE(OptInput), INTENT(IN)    :: Input_Opt   ! Input Options object
!
! !INPUT/OUTPUT PARAMETERS:
!
      TYPE(ChmState), INTENT(INOUT) :: State_Chm   ! Chemistry State object
      TYPE(MetState), INTENT(INOUT) :: State_Met   ! Meteorology State object
!
! !OUTPUT PARAMETERS:
!
      INTEGER,        INTENT(OUT)   :: RC          ! Success or failure?
!
! !REVISION HISTORY: 
!  30 Oct 2007 - R. Yantosca - Initial version
!  (1 ) Split off the GCAP relevant parts from the previous routine
!        DO_GLOBAL_TRANSPORT (bmy, 10/30/07)
!  (2 ) Bug fix in mass balance: only account for cells of STT with non-zero
!        concentrations when doing the computation (ccc, bmy, 2/17/09)
!  26 Feb 2010 - R. Yantosca - Removed references to obsolete LEMBED switch
!  26 Feb 2010 - R. Yantosca - Added ProTeX headers
!  16 Feb 2011 - R. Yantosca - Add modifications for APM microphysics (G. Luo)
!  21 Jun 2012 - R. Yantosca - Now use pointers to flip arrays in the vertical
!  09 Nov 2012 - M. Payer    - Replaced all met field arrays with State_Met
!                              derived type object
!  25 Mar 2013 - R. Yantosca - Now accept am_I_Root, Input_Opt, State_Chm, RC
!  04 Jun 2013 - R. Yantosca - Replace pointer STT with State_Chm%Tracers
!  04 Sep 2014 - R. Yantosca - Avoid div-by-zero errors in division w/ SUMADA
!  26 Feb 2015 - E. Lundgren - Replace GET_PEDGE with State_Met%PEDGE.
!  26 Mar 2015 - E. Lundgren - Pass State_Met to get_air_mass for dry mass calc
!  31 Mar 2015 - E. Lundgren - Move AIRQNT call from main to within transport
<<<<<<< HEAD
=======
!  16 Apr 2015 - E. Lundgren - Convert mixing ratio to moist before advection
!                              and back to dry afterwards
>>>>>>> f2f96dcb
!EOP
!------------------------------------------------------------------------------
!BOC
!
! !LOCAL VARIABLES:
!
      INTEGER            :: I, J, L, L2, N, N_DYN, N_TOT_TRC
      REAL(fp)           :: A_DIFF, D_DYN, TR_DIFF
      REAL(fp)           :: AD_A(IIPAR,JJPAR,LLPAR)
      REAL(fp)           :: AD_B(IIPAR,JJPAR,LLPAR)
      REAL(fp)           :: P_TP1(IIPAR,JJPAR)
      REAL(fp)           :: P_TP2(IIPAR,JJPAR)
      REAL(fp)           :: P_TEMP(IIPAR,JJPAR)
      REAL(fp)           :: TR_A(IIPAR,JJPAR,LLPAR)
#if   defined( APM )
      REAL(fp)           :: TR_B(IIPAR,JJPAR,LLPAR,
     &                         Input_Opt%N_TRACERS+N_APMTRA)
#else                  
      REAL(fp)           :: TR_B(IIPAR,JJPAR,LLPAR,
     &                         Input_Opt%N_TRACERS)
#endif
      REAL(fp)           :: VTMP(IIPAR,JJPAR,LLPAR)
      REAL(fp),  TARGET  :: XMASS(IIPAR,JJPAR,LLPAR) 
      REAL(fp),  TARGET  :: YMASS(IIPAR,JJPAR,LLPAR) 

      ! Pointers
      REAL(fp),  POINTER :: p_UWND   (:,:,:  )
      REAL(fp),  POINTER :: p_VWND   (:,:,:  )
      REAL(fp),  POINTER :: p_XMASS  (:,:,:  )
      REAL(fp),  POINTER :: p_YMASS  (:,:,:  )
      REAL(fp),  POINTER :: p_MOISTMW(:,:,:  )
      REAL(fp),  POINTER :: p_STT    (:,:,:,:) ! v/v

      ! For fields from Input_Opt
      LOGICAL            :: LFILL
      LOGICAL            :: LPRT
      LOGICAL            :: LWINDO
      INTEGER            :: N_TRACERS
      REAL(fp)           :: TCVV(Input_Opt%N_TRACERS)

      ! Variable to ensure mass conservation (ccc, 20/11/08)
      REAL(fp)           :: SUMADA

      !=================================================================
      ! GCAP_GLOBAL_ADV begins here!
      !=================================================================

      ! Assume success
      RC        =  GIGC_SUCCESS

      ! Copy values from Input_Opt
      LFILL     = Input_Opt%LFILL
      LPRT      = Input_Opt%LPRT
      LWINDO    = Input_Opt%LWINDO
      N_TRACERS = Input_Opt%N_TRACERS
      TCVV      = Input_Opt%TCVV(1:N_TRACERS)

      ! Pick the proper # of tracers
#if   defined( APM )
      N_TOT_TRC = N_TRACERS + N_APMTRA   ! G-C advected tracers + APM tracers
#else
      N_TOT_TRC = N_TRACERS              ! G-C advected tracers only
#endif

      ! Dynamic timestep [s]
      N_DYN = GET_TS_DYN() * 60
      D_DYN = DBLE( N_DYN )

      !=================================================================
      ! Prepare variables for calls to PJC presure-fixer and TPCORE
      !
      ! For GCAP (hybrid grid, but expressed as a pure-sigma grid), the 
      ! pressure at the bottom edge grid box (I,J,L) is given by:
      !
      !    P(I,J,L) = Ap(L) + [ Bp(L) * ( Psurface(I,J) - PTOP ) ]
      !
      ! where Psurface is the true surface pressure (i.e. not PS-PTOP).
      ! and Ap(L), Bp(L) define the vertical grid (see pressure_mod.f)
      !
      ! Therefore, we construct the 3-D pressure edge arrays PLE_TP1
      ! and PLE_TP2 according to the above equation.  Note that PLE_TP1 
      ! and PLE_TP2 are inverted (i.e. L=1 is atm top) for compatibility 
      ! with TPCORE_FVDAS.
      !=================================================================

!$OMP PARALLEL DO
!$OMP+DEFAULT( SHARED )
!$OMP+PRIVATE( I, J )
      DO J = 1, JJPAR
      DO I = 1, IIPAR

         ! Psurface - PTOP at midpoint of dynamic timestep [hPa]
         P_TP1(I,J) = State_Met%PEDGE(I,J,1) - PTOP

         ! Psurface - PTOP at end of dynamic timestep [hPa]
         P_TP2(I,J) = State_Met%PSC2(I,J) - PTOP

      ENDDO
      ENDDO
!$OMP END PARALLEL DO
      
      !==============================================================
      ! Get the air & tracer mass before advection
      !==============================================================

      ! Dry airmass [kg] before transport
!$OMP PARALLEL DO
!$OMP+DEFAULT( SHARED )
!$OMP+PRIVATE( I, J, L )
      DO L = 1, LLPAR
      DO J = 1, JJPAR
      DO I = 1, IIPAR
         AD_B(I,J,L) = GET_AIR_MASS( I, J, L, P_TP1(I,J), State_Met )
      ENDDO
      ENDDO
      ENDDO
!$OMP END PARALLEL DO

      ! Tracer mass [kg] before transport
!$OMP PARALLEL DO
!$OMP+DEFAULT( SHARED )
!$OMP+PRIVATE( I, J, L, N )
      DO N = 1, N_TOT_TRC
      DO L = 1, LLPAR
      DO J = 1, JJPAR
      DO I = 1, IIPAR
         TR_B(I,J,L,N) = State_Chm%Tracers(I,J,L,N)
     &                 * AD_B(I,J,L)
     &                 / TCVV(N)
      ENDDO
      ENDDO
      ENDDO
      ENDDO
!$OMP END PARALLEL DO

      !=================================================================
      ! Call the PJC/LLNL pressure fixer to get the adjusted air 
      ! masses XMASS and YMASS.  XMASS and YMASS need to be passed to 
      ! TPCORE_FVDAS in order to ensure mass conservation.
      !=================================================================

      ! NOTE: P_TP1+PTOP & P_TP2+PTOP are the true surface pressures!
      CALL DO_PJC_PFIX( D_DYN,
     &                  P_TP1+PTOP,   P_TP2+PTOP, 
     &                  State_Met%U,  State_Met%V,
     &                  XMASS,        YMASS )

      !=================================================================
      ! Call TPCORE_FVDAS to perform the advection
      !=================================================================

      ! Flip array indices in the vertical using pointer storage
      p_UWND    => State_Met%U      (:,:,LLPAR:1:-1  )
      p_VWND    => State_Met%V      (:,:,LLPAR:1:-1  )
      p_STT     => State_Chm%Tracers(:,:,LLPAR:1:-1,:)
      p_XMASS   => XMASS            (:,:,LLPAR:1:-1  )
      p_YMASS   => YMASS            (:,:,LLPAR:1:-1  )
      p_MOISTMW => State_Met%MOISTMW(:,:,LLPAR:1:-1  )

      ! Convert tracer concentration from mol/mol dry air to 
      ! mol/mol moist air before advection (ewl, 4/16/15)
      CALL Convert_DryVV_to_MoistVV( am_I_Root, N_TRACERS, State_Met, 
     &                               State_Chm, RC )

      ! Note: the mass flux diagnostic arrays (MASSFLEW, MASSFLNS and MASSFLUP)
      ! are incremented upside-down (level 1 = top of the atmosphere).
      ! The levels order is reversed only when written out in diag3.f
      ! (ccc, 3/8/10)
      ! Do the advection
      CALL TPCORE_FVDAS( D_DYN,   Re,        IIPAR,    JJPAR,
     &                   LLPAR,   JFIRST,    JLAST,    NG,
     &                   MG,      N_TOT_TRC, Ap,       Bp,
     &                   p_UWND,  p_VWND,    P_TP1,    P_TP2,
     &                   P_TEMP,  p_STT,     IORD,     JORD,      
     &                   KORD,    N_ADJ,     p_XMASS,  p_YMASS,
     &                   LFILL,   MASSFLEW,  MASSFLNS, MASSFLUP, 
     &                   A_M2,    TCVV,      ND24,     ND25,     
     &                   ND26,    p_MOISTMW )

      ! Convert tracer concentration from mol/mol moist air to 
      ! mol/mol dry air after advection (ewl, 4/16/15)      
      CALL Convert_MoistVV_to_DryVV( am_I_Root, N_TRACERS, State_Met, 
     &                               State_Chm, RC ) 

      ! Free pointer memory
      NULLIFY( p_UWND, p_VWND, p_STT, p_XMASS, p_YMASS, p_MOISTMW )

      !=================================================================
      ! Reset surface pressure and ensure mass conservation
      !=================================================================

      ! Reset the floating surface pressure with P_TP2+PTOP, the "true"
      ! surface pressure at the end of the dynamic timestep.
      CALL SET_FLOATING_PRESSURE( P_TP2 + PTOP )

      ! Update State_Met air quantities with new pressure prior to updating 
      ! tracer concentrations (ewl, 3/31/15)
      CALL AIRQNT( am_I_Root, State_Met, RC )

      ! Adjust tracer to correct residual non-conservation of mass
      ! This was changed to be applied only for cells with tracer 
      ! concentration. (ccc, 11/20/08) 
!$OMP PARALLEL DO
!$OMP+DEFAULT( SHARED )
!$OMP+PRIVATE( I, J, L, N, SUMADA, AD_A, TR_A, TR_DIFF )
      DO N = 1, N_TOT_TRC

         ! Zero summing variable
         SUMADA = 0.e+0_fp

         DO L = 1, LLPAR
         DO J = 1, JJPAR
         DO I = 1, IIPAR

<<<<<<< HEAD
            ! Air mass [kg] after transport
=======
            ! Dry air mass [kg] after transport
>>>>>>> f2f96dcb
            AD_A(I,J,L) = GET_AIR_MASS( I, J, L, P_TP2(I,J), State_Met )
         
            ! Tracer mass [kg] after transport
            TR_A(I,J,L) = State_Chm%Tracers(I,J,L,N)
     &                  * AD_A(I,J,L)
     &                  / TCVV(N)

            ! We apply mass conservation only on cells with 
            ! nonzero tracer. (ccc, 11/20/08)
            IF ( State_Chm%Tracers(I,J,L,N) > 0.e+0_fp   .or.
     &           State_Chm%Tracers(I,J,L,N) < 0.e+0_fp ) THEN
               SUMADA = SUMADA + AD_A(I,J,L)
            ENDIF
         ENDDO
         ENDDO
         ENDDO

         ! Residual mass difference [kg]: before - after
         TR_DIFF = SUM( TR_B(:,:,:,N) ) - SUM( TR_A )

         ! Convert from [kg] to [v/v]
         TR_DIFF = SAFE_DIV( TR_DIFF, SUMADA, 0.e+0_fp ) * TCVV(N)

         ! Add mass difference [v/v] back to STT
         DO L = 1, LLPAR
         DO J = 1, JJPAR
         DO I = 1, IIPAR

            IF ( State_Chm%Tracers(I,J,L,N) > 0.e+0_fp   .or. 
     &           State_Chm%Tracers(I,J,L,N) < 0.e+0_fp ) THEN
               State_Chm%Tracers(I,J,L,N) =
     &         State_Chm%Tracers(I,J,L,N) + TR_DIFF
            ENDIF

            State_Chm%Tracers(I,J,L,N) =
     &           MAX( State_Chm%Tracers(I,J,L,N), 0e+0_fp )
         ENDDO
         ENDDO
         ENDDO
      ENDDO
!$OMP END PARALLEL DO

      !### Debug
      IF ( LPRT ) CALL DEBUG_MSG( '### GCAP_GLOB_ADV: a TPCORE' ) 
      
      END SUBROUTINE GCAP_GLOBAL_ADV
!EOC
!------------------------------------------------------------------------------
!                  GEOS-Chem Global Chemical Transport Model                  !
!------------------------------------------------------------------------------
!BOP
!
! !IROUTINE: do_geos5_window_transport
!
! !DESCRIPTION: Subroutine DO\_GEOS5\_WINDOW\_TRANSPORT is the driver program 
!  for the proper TPCORE program for the GEOS-5 nested-grid simulations. 
!\\
!\\
! !INTERFACE:
!
      SUBROUTINE DO_GEOS5_WINDOW_TRANSPORT( am_I_Root, Input_Opt,
     &                                      State_Met, State_Chm, RC )
!
! !USES:
!
      ! References to F90 modules
      USE DIAG_MOD,                  ONLY : MASSFLEW, MASSFLNS, MASSFLUP
      USE ERROR_MOD,                 ONLY : IT_IS_NAN,     DEBUG_MSG
      USE GIGC_ErrCode_Mod
      USE GIGC_Input_Opt_Mod,        ONLY : OptInput
      USE GIGC_State_Chm_Mod,        ONLY : ChmState
      USE GIGC_State_Met_Mod,        ONLY : MetState
      USE GRID_MOD,                  ONLY : GET_XOFFSET,   GET_YOFFSET 
      USE PJC_PFIX_GEOS5_WINDOW_MOD, ONLY : DO_PJC_PFIX_GEOS5_WINDOW
      USE PRESSURE_MOD,              ONLY : SET_FLOATING_PRESSURE
      USE DAO_MOD,                   ONLY : AIRQNT
      USE TIME_MOD,                  ONLY : GET_TS_DYN
      USE TPCORE_BC_MOD,             ONLY : I0_W, J0_W, I1_W, J1_W
      USE TPCORE_BC_MOD,             ONLY : I2_W, J2_W, IM_W, JM_W, IGZD
      USE TPCORE_BC_MOD,             ONLY : DO_WINDOW_TPCORE_BC
      USE TPCORE_GEOS5_WINDOW_MOD,   ONLY : TPCORE_GEOS5_WINDOW
      USE UNITCONV_MOD
#if   defined( APM )
      USE TRACER_MOD,                ONLY : N_APMTRA
#endif

      USE CMN_SIZE_MOD                    ! Size parameters
      USE CMN_DIAG_MOD                    ! NDxx flags
      USE CMN_GCTM_MOD                    ! Physical constants
!
! !INPUT PARAMETERS:
!
      LOGICAL,        INTENT(IN)    :: am_I_Root   ! Are we on the root CPU?
      TYPE(OptInput), INTENT(IN)    :: Input_Opt   ! Input Options object
!
! !INPUT/OUTPUT PARAMETERS:
!
      TYPE(ChmState), INTENT(INOUT) :: State_Chm   ! Chemistry State object
      TYPE(MetState), INTENT(INOUT) :: State_Met   ! Meteorology State object
!
! !OUTPUT PARAMETERS:
!
      INTEGER,        INTENT(OUT)   :: RC          ! Success or failure?
! 
! !REVISION HISTORY: 
!  10 Mar 2003 - R. Yantosca - Initial version

!  26 Feb 2010 - R. Yantosca - Removed references to obsolete LEMBED switch
!  26 Feb 2010 - R. Yantosca - Added ProTeX headers
!  16 Feb 2011 - R. Yantosca - Add modifications for APM from G. Luo
!  21 Jun 2012 - R. Yantosca - Now use pointers to flip arrays in the vertical
!  09 Nov 2012 - M. Payer    - Replaced all met field arrays with State_Met
!                              derived type object
!  25 Mar 2013 - R. Yantosca - Now accept am_I_Root, Input_Opt, State_Chm, RC
!  04 Jun 2013 - R. Yantosca - Replace pointer STT with State_Chm%Tracers
!  26 Feb 2015 - E. Lundgren - Replace GET_PEDGE with State_Met%PEDGE.
!  26 Mar 2015 - E. Lundgren - Pass State_Met to get_air_mass for dry mass calc
!  31 Mar 2015 - E. Lundgren - Move AIRQNT call from main to within transport
<<<<<<< HEAD
=======
!  16 Apr 2015 - E. Lundgren - Convert mixing ratio to moist before advection
!                              and back to dry afterwards
>>>>>>> f2f96dcb
!EOP
!------------------------------------------------------------------------------
!BOC
!
! !LOCAL VARIABLES:
!
      INTEGER            :: I0,J0
      INTEGER            :: I, J, L, L2, N, N_DYN, N_TOT_TRC
      REAL(fp)           :: A_DIFF, D_DYN, TR_DIFF
      REAL(fp)           :: AD_A(IIPAR,JJPAR,LLPAR)
      REAL(fp)           :: AD_B(IIPAR,JJPAR,LLPAR)
      REAL(fp)           :: P_TP1(IIPAR,JJPAR)
      REAL(fp)           :: P_TP2(IIPAR,JJPAR)
      REAL(fp)           :: P_TEMP(IIPAR,JJPAR)
      REAL(fp)           :: TR_A(IIPAR,JJPAR,LLPAR)
#if   defined( APM )
      REAL(fp)           :: TR_B(IIPAR,JJPAR,LLPAR,
     &                         Input_Opt%N_TRACERS+N_APMTRA) 
#else
      REAL(fp)           :: TR_B(IIPAR,JJPAR,LLPAR,
     &                         Input_Opt%N_TRACERS)
#endif
      REAL(fp),  TARGET  :: XMASS(IIPAR,JJPAR,LLPAR)
      REAL(fp),  TARGET  :: YMASS(IIPAR,JJPAR,LLPAR)

      ! Pointers
      REAL(fp),  POINTER :: p_UWND   (:,:,:  )
      REAL(fp),  POINTER :: p_VWND   (:,:,:  )
      REAL(fp),  POINTER :: p_XMASS  (:,:,:  )
      REAL(fp),  POINTER :: p_YMASS  (:,:,:  )
      REAL(fp),  POINTER :: p_MOISTMW(:,:,:  )
      REAL(fp),  POINTER :: p_STT    (:,:,:,:)

      ! For fields from Input_Opt
      LOGICAL            :: LFILL
      LOGICAL            :: LPRT
      LOGICAL            :: LWINDO
      INTEGER            :: N_TRACERS
      REAL(fp)           :: TCVV(Input_Opt%N_TRACERS)

      ! Variable to ensure mass conservation (ccc, 20/11/08)
      REAL(fp)           :: SUMADA

      !=================================================================
      ! DO_GEOS5_WINDOW_TRANSPORT begins here!
      !=================================================================

      ! Assume success
      RC        =  GIGC_SUCCESS

      ! Copy values from Input_Opt
      LFILL     = Input_Opt%LFILL
      LPRT      = Input_Opt%LPRT
      LWINDO    = Input_Opt%LWINDO
      N_TRACERS = Input_Opt%N_TRACERS
      TCVV      = Input_Opt%TCVV(1:N_TRACERS)

      ! Pick the proper # of tracers
#if   defined( APM )
      N_TOT_TRC = N_TRACERS + N_APMTRA   ! G-C advected tracers + APM tracers
#else
      N_TOT_TRC = N_TRACERS              ! G-C advected tracers only
#endif

      ! Get nested-grid lon/lat offsets [# boxes]
      I0    = GET_XOFFSET( GLOBAL=.TRUE. )
      J0    = GET_YOFFSET( GLOBAL=.TRUE. )

      ! Dynamic timestep [s]
      N_DYN = GET_TS_DYN() * 60
      D_DYN = DBLE( N_DYN )

      !=================================================================
      ! Prepare variables for calls to PJC pressure-fixer and TPCORE
      !
      ! For GEOS-4 and GEOS-5 (hybrid grids), the pressure at the
      ! bottom edge of grid box (I,J,L) is given by:
      !
      !    P(I,J,L) = Ap(L) + [ Bp(L) * Psurface(I,J) ]
      !
      ! where Psurface is the true surface pressure (i.e. not PS-PTOP).
      ! and Ap(L), Bp(L) define the vertical grid (see pressure_mod.f)
      !=================================================================

!$OMP PARALLEL DO
!$OMP+DEFAULT( SHARED )
!$OMP+PRIVATE( I, J )
      DO J = 1, JJPAR
      DO I = 1, IIPAR

         ! True surface pressure at midpoint of dynamic timestep [hPa]
         P_TP1(I,J) = State_Met%PEDGE(I,J,1)

         ! True surface pressure at end of dynamic timestep [hPa]
         P_TP2(I,J) = State_Met%PSC2(I,J)
  
      ENDDO
      ENDDO
!$OMP END PARALLEL DO

      !=================================================================
      ! Get the air and tracer mass before advection
      !=================================================================

      ! Dry airmass [kg] before transport
!$OMP PARALLEL DO
!$OMP+DEFAULT( SHARED )
!$OMP+PRIVATE( I, J, L )
      DO L = 1, LLPAR
      DO J = 1, JJPAR
      DO I = 1, IIPAR
         AD_B(I,J,L) = GET_AIR_MASS( I, J, L, P_TP1(I,J), State_Met )
      ENDDO
      ENDDO
      ENDDO
!$OMP END PARALLEL DO

      ! Tracer mass [kg] before transport
!$OMP PARALLEL DO
!$OMP+DEFAULT( SHARED )
!$OMP+PRIVATE( I, J, L, N )
      DO N = 1, N_TOT_TRC
      DO L = 1, LLPAR
      DO J = 1, JJPAR
      DO I = 1, IIPAR
         TR_B(I,J,L,N) = State_Chm%Tracers(I,J,L,N)
     &                 * AD_B(I,J,L)
     &                 / TCVV(N)
      ENDDO
      ENDDO
      ENDDO
      ENDDO
!$OMP END PARALLEL DO

      !=================================================================
      ! Call the PJC/LLNL pressure fixer to get the adjusted air
      ! masses XMASS and YMASS.  XMASS and YMASS need to be passed to
      ! TPCORE_FVDAS in order to ensure mass conservation.
      !=================================================================
      XMASS = 0e+0_fp !(dan)
      YMASS = 0e+0_fp

      ! NOTE: P_TP1 and P_TP2 are the true surface pressures!
      CALL DO_PJC_PFIX_GEOS5_WINDOW( D_DYN,
     &                               P_TP1,        P_TP2,
     &                               State_Met%U,  State_Met%V,
     &                               XMASS,        YMASS )

      IF ( LPRT ) CALL DEBUG_MSG( '### GEOS5_NESTED: a GET_TRA_MASS' )

      ! Impose TPCORE boundary conditions @ edges of nested grid
      CALL DO_WINDOW_TPCORE_BC
     &   ( am_I_Root, Input_Opt, State_Chm, RC )

      IF ( LPRT ) CALL DEBUG_MSG( '### GEOS5_NESTED: a DO_WIN_TP_BC' )

      ! Flip array indices in the vertical using pointer storage
      p_UWND  => State_Met%U        (:,:,LLPAR:1:-1  )
      p_VWND  => State_Met%V        (:,:,LLPAR:1:-1  )
      p_STT   => State_Chm%Tracers  (:,:,LLPAR:1:-1,:)
      p_XMASS => XMASS              (:,:,LLPAR:1:-1  )
      p_YMASS => YMASS              (:,:,LLPAR:1:-1  )
      p_MOISTMW => State_Met%MOISTMW(:,:,LLPAR:1:-1  )

      IF ( LPRT ) CALL DEBUG_MSG( '### GEOS5_NESTED: a array flip' )

      ! Convert tracer concentration from mol/mol moist air to 
      ! mol/mol dry air after advection (ewl, 4/16/15)
      CALL Convert_DryVV_to_MoistVV( am_I_Root, N_TRACERS, State_Met, 
     &                               State_Chm, RC )

      ! Note: the mass flux diagnostic arrays (MASSFLEW, MASSFLNS and MASSFLUP)
      ! are incremented upside-down (level 1 = top of the atmosphere).
      ! The levels order is reversed only when written out in diag3.f
      ! (ccc, 3/8/10)
      ! Do the advection
      CALL TPCORE_GEOS5_WINDOW( D_DYN,    Re,        IIPAR,    JJPAR,
     &                          LLPAR,    JFIRST,    JLAST,    NG,
     &                          MG,       N_TOT_TRC, Ap,       Bp,
     &                          p_UWND,   p_VWND,    P_TP1,    P_TP2,
     &                          P_TEMP,   p_STT,     IORD,     JORD,
     &                          KORD,     N_ADJ,     p_XMASS,  p_YMASS,
     &                          MASSFLEW, MASSFLNS,  MASSFLUP, A_M2,
     &                          TCVV,     ND24,      ND25,     ND26,  
     &                          p_MOISTMW )

      ! Convert tracer concentration from mol/mol moist air to 
      ! mol/mol dry air after advection (ewl, 4/16/15)
      CALL Convert_MoistVV_to_DryVV( am_I_Root, N_TRACERS, State_Met, 
     &                               State_Chm, RC ) 

      ! Free pointer memory
      NULLIFY( p_UWND, p_VWND, p_STT, p_XMASS, p_YMASS, p_MOISTMW ) 

      !=================================================================
      ! Reset surface pressure and ensure mass conservation
      !=================================================================

      ! Reset the floating surface pressure with P_TP2, the "true"
      ! surface pressure at the end of the dynamic timestep.
      CALL SET_FLOATING_PRESSURE( P_TP2 )

      ! Update State_Met air quantities with new pressure (ewl, 3/31/15)
      CALL AIRQNT( am_I_Root, State_Met, RC )

      !### Debug
      IF ( LPRT ) CALL DEBUG_MSG( '### G5_NESTED_ADV: a TPCORE' )

      END SUBROUTINE DO_GEOS5_WINDOW_TRANSPORT
!EOC
!------------------------------------------------------------------------------
!                  GEOS-Chem Global Chemical Transport Model                  !
!------------------------------------------------------------------------------
!BOP
!
! !IROUTINE: do_geosfp_window_transport
!
! !DESCRIPTION: Subroutine DO\_GEOSFP\_WINDOW\_TRANSPORT is the driver program 
!  for the proper TPCORE program for the GEOS-5 nested-grid simulations. 
!\\
!\\
! !INTERFACE:
!
      SUBROUTINE DO_GEOSFP_WINDOW_TRANSPORT( am_I_Root, Input_Opt,
     &                                       State_Met, State_Chm, RC )
!
! !USES:
!
      ! References to F90 modules
      USE DIAG_MOD,                  ONLY : MASSFLEW, MASSFLNS, MASSFLUP
      USE ERROR_MOD,                 ONLY : IT_IS_NAN,     DEBUG_MSG
      USE GRID_MOD,                  ONLY : GET_XOFFSET,   GET_YOFFSET
      USE GIGC_ErrCode_Mod
      USE GIGC_Input_Opt_Mod,        ONLY : OptInput
      USE GIGC_State_Chm_Mod,        ONLY : ChmState
      USE GIGC_State_Met_Mod,        ONLY : MetState
      USE PJC_PFIX_GEOSFP_WINDOW_MOD,ONLY : DO_PJC_PFIX_GEOSFP_WINDOW
      USE PRESSURE_MOD,              ONLY : SET_FLOATING_PRESSURE
      USE DAO_MOD,                   ONLY : AIRQNT
      USE TIME_MOD,                  ONLY : GET_TS_DYN
      USE TPCORE_BC_MOD,             ONLY : I0_W, J0_W, I1_W, J1_W
      USE TPCORE_BC_MOD,             ONLY : I2_W, J2_W, IM_W, JM_W, IGZD
      USE TPCORE_BC_MOD,             ONLY : DO_WINDOW_TPCORE_BC 
      USE TPCORE_GEOSFP_WINDOW_MOD,  ONLY : TPCORE_GEOSFP_WINDOW
      USE UNITCONV_MOD
#if   defined( APM )
      USE TRACER_MOD,                ONLY : N_APMTRA
#endif

      USE CMN_SIZE_MOD                    ! Size parameters
      USE CMN_DIAG_MOD                    ! NDxx flags
      USE CMN_GCTM_MOD                    ! Physical constants
!
! !INPUT PARAMETERS:
!
      LOGICAL,        INTENT(IN)    :: am_I_Root   ! Are we on the root CPU?
      TYPE(OptInput), INTENT(IN)    :: Input_Opt   ! Input Options object
!
! !INPUT/OUTPUT PARAMETERS:
!
      TYPE(ChmState), INTENT(INOUT) :: State_Chm   ! Chemistry State object
      TYPE(MetState), INTENT(INOUT) :: State_Met   ! Meteorology State object
!
! !OUTPUT PARAMETERS:
!
      INTEGER,        INTENT(OUT)   :: RC          ! Success or failure?
!
! !REVISION HISTORY: 
!  10 Mar 2003 - R. Yantosca - Initial version

!  26 Feb 2010 - R. Yantosca - Removed references to obsolete LEMBED switch
!  26 Feb 2010 - R. Yantosca - Added ProTeX headers
!  16 Feb 2011 - R. Yantosca - Add modifications for APM from G. Luo
!  21 Jun 2012 - R. Yantosca - Now use pointers to flip arrays in the vertical
!  04 Jun 2013 - R. Yantosca - Replace pointer STT with State_Chm%Tracers
!  26 Feb 2015 - E. Lundgren - Replace GET_PEDGE with State_Met%PEDGE.
!  31 Mar 2015 - E. Lundgren - Move AIRQNT call from main to within transport
!  01 Apr 2015 - L. Zhang    - Add updates to skip the window region
!  15 Apr 2015 - R. Yantosca - Add more pointers to avoid array temporaries
!  16 Apr 2015 - E. Lundgren - Convert mixing ratio to moist before advection
!                              and back to dry afterwards
!EOP
!------------------------------------------------------------------------------
!BOC
!
! !LOCAL VARIABLES:
!
      INTEGER            :: I0,    J0
      INTEGER            :: IM_W1, JM_W1, I0_W1, J0_W1, BUFF_SIZE
      INTEGER            :: I, J, L, L2, N, N_DYN, N_TOT_TRC
      REAL(fp)           :: A_DIFF, D_DYN, TR_DIFF
      REAL(fp)           :: AD_A(IIPAR,JJPAR,LLPAR)
      REAL(fp)           :: AD_B(IIPAR,JJPAR,LLPAR)
      REAL(fp),  TARGET  :: P_TP1(IIPAR,JJPAR)
      REAL(fp),  TARGET  :: P_TP2(IIPAR,JJPAR)
      REAL(fp),  TARGET  :: P_TEMP(IIPAR,JJPAR)
      REAL(fp)           :: TR_A(IIPAR,JJPAR,LLPAR)
#if   defined( APM )
      REAL(fp)           :: TR_B(IIPAR,JJPAR,LLPAR,
     &                      Input_Opt%N_TRACERS+N_APMTRA)
#else
      REAL(fp)           :: TR_B(IIPAR,JJPAR,LLPAR,
     &                           Input_Opt%N_TRACERS)
#endif
      REAL(fp),  TARGET  :: XMASS(IIPAR,JJPAR,LLPAR)
      REAL(fp),  TARGET  :: YMASS(IIPAR,JJPAR,LLPAR)

      ! Pointers
      REAL(fp),  POINTER :: p_A_M2  (  :    ) => NULL()
      REAL(fp),  POINTER :: p_P_TP1 (:,:    ) => NULL()
      REAL(fp),  POINTER :: p_P_TP2 (:,:    ) => NULL()
      REAL(fp),  POINTER :: p_P_TEMP(:,:    ) => NULL()
      REAL(fp),  POINTER :: p_UWND  (:,:,:  ) => NULL()
      REAL(fp),  POINTER :: p_VWND  (:,:,:  ) => NULL()
      REAL(fp),  POINTER :: p_XMASS (:,:,:  ) => NULL()
      REAL(fp),  POINTER :: p_YMASS (:,:,:  ) => NULL()
      REAL(fp),  POINTER :: p_MOISTMW(:,:,: ) => NULL()
      REAL(fp),  POINTER :: p_MFLEW (:,:,:,:) => NULL()
      REAL(fp),  POINTER :: p_MFLNS (:,:,:,:) => NULL()
      REAL(fp),  POINTER :: p_MFLUP (:,:,:,:) => NULL()
      REAL(fp),  POINTER :: p_STT   (:,:,:,:) => NULL()

      ! For fields from Input_Opt
      LOGICAL            :: LFILL
      LOGICAL            :: LPRT
      LOGICAL            :: LWINDO
      INTEGER            :: N_TRACERS
      REAL(fp)           :: TCVV(Input_Opt%N_TRACERS)

      !=================================================================
      ! DO_GEOSFP_FVDAS_WINDOW_TRANSPORT begins here!
      !=================================================================

      ! Assume success
      RC        =  GIGC_SUCCESS

      ! Copy values from Input_Opt
      LFILL     = Input_Opt%LFILL
      LPRT      = Input_Opt%LPRT
      LWINDO    = Input_Opt%LWINDO
      N_TRACERS = Input_Opt%N_TRACERS
      TCVV      = Input_Opt%TCVV(1:N_TRACERS)

      ! Pick the proper # of tracers
#if   defined( APM )
      N_TOT_TRC = N_TRACERS + N_APMTRA   ! G-C advected tracers + APM tracers
#else
      N_TOT_TRC = N_TRACERS              ! G-C advected tracers only
#endif

      ! Get nested-grid lon/lat offsets [# boxes]
      I0    = GET_XOFFSET( GLOBAL=.TRUE. )
      J0    = GET_YOFFSET( GLOBAL=.TRUE. )

      ! Dynamic timestep [s]
      N_DYN = GET_TS_DYN() * 60
      D_DYN = DBLE( N_DYN )

      ! (lzh, 09/01/2014)
      BUFF_SIZE = 2
      IM_W1     = IM_W + 2 * BUFF_SIZE
      JM_W1     = JM_W + 2 * BUFF_SIZE
      I0_W1     = I0_W     - BUFF_SIZE
      J0_W1     = J0_W     - BUFF_SIZE

      !=================================================================
      ! Prepare variables for calls to PJC pressure-fixer and TPCORE
      !
      ! For GEOS-4 and GEOS-5 (hybrid grids), the pressure at the
      ! bottom edge of grid box (I,J,L) is given by:
      !
      !    P(I,J,L) = Ap(L) + [ Bp(L) * Psurface(I,J) ]
      !
      ! where Psurface is the true surface pressure (i.e. not PS-PTOP).
      ! and Ap(L), Bp(L) define the vertical grid (see pressure_mod.f)
      !=================================================================

!$OMP PARALLEL DO
!$OMP+DEFAULT( SHARED )
!$OMP+PRIVATE( I, J )
      DO J = 1, JJPAR
      DO I = 1, IIPAR

         ! True surface pressure at midpoint of dynamic timestep [hPa]
         P_TP1(I,J) = State_Met%PEDGE(I,J,1)

         ! True surface pressure at end of dynamic timestep [hPa]
         P_TP2(I,J) = State_Met%PSC2(I,J)

      ENDDO
      ENDDO
!$OMP END PARALLEL DO

      !=================================================================
      ! Get the air and tracer mass before advection
      !=================================================================

      ! Dry airmass [kg] before transport
!$OMP PARALLEL DO
!$OMP+DEFAULT( SHARED )
!$OMP+PRIVATE( I, J, L )
      DO L = 1, LLPAR
      DO J = 1, JJPAR
      DO I = 1, IIPAR
         AD_B(I,J,L) = GET_AIR_MASS( I, J, L, P_TP1(I,J), State_Met )
      ENDDO
      ENDDO
      ENDDO
!$OMP END PARALLEL DO

      ! Tracer mass [kg] before transport
!$OMP PARALLEL DO
!$OMP+DEFAULT( SHARED )
!$OMP+PRIVATE( I, J, L, N )
      DO N = 1, N_TOT_TRC
      DO L = 1, LLPAR
      DO J = 1, JJPAR
      DO I = 1, IIPAR
         TR_B(I,J,L,N) = State_Chm%Tracers(I,J,L,N)
     &                 * AD_B(I,J,L)
     &                 / TCVV(N)
      ENDDO
      ENDDO
      ENDDO
      ENDDO
!$OMP END PARALLEL DO

      !=================================================================
      ! Call the PJC/LLNL pressure fixer to get the adjusted air
      ! masses XMASS and YMASS.  XMASS and YMASS need to be passed to
      ! TPCORE_FVDAS in order to ensure mass conservation.
      !=================================================================
      XMASS = 0e+0_fp !(dan)
      YMASS = 0e+0_fp
      ! NOTE: P_TP1 and P_TP2 are the true surface pressures!  
      CALL DO_PJC_PFIX_GEOSFP_WINDOW( D_DYN,
     &                                P_TP1,        P_TP2,
     &                                State_Met%U,  State_Met%V,
     &                                XMASS,        YMASS )

      IF ( LPRT ) CALL DEBUG_MSG( '### GEOS5_NESTED: a GET_TRA_MASS' )

      ! Impose TPCORE boundary conditions @ edges of nested grid
      CALL DO_WINDOW_TPCORE_BC( am_I_Root, Input_Opt, State_Chm, RC )

      ! Flip array indices in the vertical using pointer storage

      ! Exclude the buffer zone (lzh, 4/1/2015)
      p_UWND  => State_Met%U(       I0_W1+1 : I0_W1+IM_W1,
     &                              J0_W1+1 : J0_W1+JM_W1,
     &                              LLPAR   : 1            : -1    )

      p_VWND  => State_Met%V(       I0_W1+1 : I0_W1+IM_W1,
     &                              J0_W1+1 : J0_W1+JM_W1, 
     &                              LLPAR   : 1            : -1    )

      p_STT   => State_Chm%Tracers( I0_W1+1 : I0_W1+IM_W1,
     &                              J0_W1+1 : J0_W1+JM_W1,
     &                              LLPAR   : 1            : -1, : )

      p_XMASS => XMASS(             I0_W1+1 : I0_W1+IM_W1,
     &                              J0_W1+1 : J0_W1+JM_W1,
     &                              LLPAR   : 1            : -1    )

      p_YMASS => YMASS(             I0_W1+1 : I0_W1+IM_W1, 
     &                              J0_W1+1 : J0_W1+JM_W1,
     &                              LLPAR   : 1            : -1    )

      p_MOISTMW => State_Met%MOISTMW( I0_W1+1 : I0_W1+IM_W1, 
     &                                J0_W1+1 : J0_W1+JM_W1,
     &                                LLPAR   : 1            : -1  )


      p_P_TP1 => P_TP1(             I0_W1+1 : I0_W1+IM_W1, 
     &                              J0_W1+1 : J0_W1+JM_W1          )

      p_P_TP2 => P_TP2(             I0_W1+1 : I0_W1+IM_W1, 
     &                              J0_W1+1 : J0_W1+JM_W1          )

      p_P_TEMP => P_TEMP(           I0_W1+1 : I0_W1+IM_W1,
     &                              J0_W1+1 : J0_W1+JM_W1          )

      p_MFLEW => MASSFLEW(          I0_W1+1 : I0_W1+IM_W1,
     &                              J0_W1+1 : J0_W1+JM_W1, :,    : )

      p_MFLNS => MASSFLNS(          I0_W1+1 : I0_W1+IM_W1,
     &                              J0_W1+1 : J0_W1+JM_W1, :,    : )

      p_MFLUP => MASSFLUP(          I0_W1+1 : I0_W1+IM_W1,
     &                              J0_W1+1 : J0_W1+JM_W1, :,    : )

      p_A_M2  => A_M2(              J0_W1+1 : J0_W1+JM_W1          )


      ! Convert tracer concentration from mol/mol moist air to 
      ! mol/mol dry air after advection (ewl, 4/16/15)
      CALL Convert_DryVV_to_MoistVV( am_I_Root, N_TRACERS, State_Met, 
     &                               State_Chm, RC )

      ! Note: the mass flux diagnostic arrays (MASSFLEW, MASSFLNS and MASSFLUP)
      ! are incremented upside-down (level 1 = top of the atmosphere).
      ! The levels order is reversed only when written out in diag3.f
      ! (ccc, 3/8/10)
      ! Do the advection
!------------------------------------------------------------------------------
! Prior to 4/15/15:
! Now use pointers to avoid array temporaries (bmy, 4/15/15)
!      CALL TPCORE_GEOSFP_WINDOW( D_DYN,    Re,        IIPAR,    JJPAR,
!     &                           LLPAR,    JFIRST,    JLAST,    NG,
!     &                           MG,       N_TOT_TRC, Ap,       Bp,
!     &                           p_UWND,   p_VWND,    P_TP1,    P_TP2,
!     &                           P_TEMP,   p_STT,     IORD,     JORD,      
!     &                           KORD,     N_ADJ,     p_XMASS,  p_YMASS,
!     &                           MASSFLEW, MASSFLNS,  MASSFLUP, A_M2,
!     &                           TCVV,     ND24,      ND25,     ND26 )
!------------------------------------------------------------------------------

      CALL TPCORE_GEOSFP_WINDOW( 
     &      D_DYN,   Re,       IM_W1,   JM_W1,   LLPAR, 
     &      JFIRST,  JLAST,    NG,      MG,      N_TOT_TRC, 
     &      Ap,      Bp,       p_UWND,  p_VWND,  p_P_TP1, 
     &      p_P_TP2, p_P_TEMP, p_STT,   IORD,    JORD, 
     &      KORD,    N_ADJ,    p_XMASS, p_YMASS, p_MFLEW, 
     &      p_MFLNS, p_MFLUP,  p_A_M2,  TCVV,    ND24,     
     &      ND25,    ND26,     p_MOISTMW ) 

      ! Convert tracer concentration from mol/mol moist air to 
      ! mol/mol dry air after advection (ewl, 4/16/15)
      CALL Convert_MoistVV_to_DryVV( am_I_Root, N_TRACERS, State_Met, 
     &                               State_Chm, RC ) 

      ! Free pointer memory
      NULLIFY( p_UWND,  p_VWND,  p_STT,   p_XMASS, p_MOISTMW ) 
      NULLIFY( p_YMASS, p_P_TP1, p_P_TP2, p_P_TEMP )
      NULLIFY( p_MFLEW, p_MFLNS, p_MFLUP, p_A_M2   )

      !=================================================================
      ! Reset surface pressure and ensure mass conservation
      !=================================================================
      ! Reset the floating surface pressure with P_TP2, the "true"
      ! surface pressure at the end of the dynamic timestep.
      CALL SET_FLOATING_PRESSURE( P_TP2 )

      ! Update State_Met air quantities with new pressure (ewl, 3/31/15)
      CALL AIRQNT( am_I_Root, State_Met, RC )

      !### Debug
      IF ( LPRT ) CALL DEBUG_MSG( '### G5_NESTED_ADV: a TPCORE' )

      END SUBROUTINE DO_GEOSFP_WINDOW_TRANSPORT
!EOC
!------------------------------------------------------------------------------
!                  GEOS-Chem Global Chemical Transport Model                  !
!------------------------------------------------------------------------------
!BOP
!
! !IROUTINE: get_air_mass
!
! !DESCRIPTION: Function GET\_AIR\_MASS returns the dry air mass based on the 
!  pressures returned before and after the call to the GEOS-4/fvDAS TPCORE 
!  code. (bmy, 6/24/03)
!\\
!\\
! !INTERFACE:
!
      FUNCTION GET_AIR_MASS( I, J, L, P_SURF, State_Met ) 
     &                       RESULT( AIR_MASS )
!
! !USES:
!
      USE CMN_SIZE_MOD               ! Size parameters
      USE CMN_GCTM_MOD               ! g0_100
      USE GIGC_State_Met_Mod, ONLY : MetState
!
! !INPUT PARAMETERS:
!
      INTEGER, INTENT(IN) :: I, J, L   ! GEOS-Chem lon, lat, level indices
      REAL(fp),  INTENT(IN) :: P_SURF    ! Surface pressure [hPa] at (I,J,L=1)
      TYPE(MetState), INTENT(IN)    :: State_Met   ! Meteorology State object

! 
! !REVISION HISTORY: 
!  24 Jun 2003 - R. Yantosca - Initial version
!  26 Feb 2010 - R. Yantosca - Added ProTeX headers
!  26 Mar 2015 - E. Lundgren - Calculate dry rather than moist air mass
<<<<<<< HEAD
=======
!  30 Apr 2015 - E. Lundgren - Use 1-SPHU for moist to dry conversion
>>>>>>> f2f96dcb
!EOP
!------------------------------------------------------------------------------
!BOC
!
! !LOCAL VARIABLES:
!
      INTEGER :: L2
      REAL(fp)  :: P_BOT, P_TOP, AIR_MASS
      
      !=================================================================
      ! GET_AIR_MASS begins here!
      !=================================================================
      
      ! Index for Ap, Bp from atmosphere top down to surface
      ! since the Ap's and Bp's have been flipped for TPCORE
      L2       = ( LLPAR + 1 ) - L + 1
               
      ! Hybrid-grid formulation for air mass. 
      ! SPHU is defined as mass water vapor / mass moist air, and 
      ! therefore (1-SPHU) is mass dry air / mass moist air.
      P_BOT    = Ap(L2)   + ( Bp(L2)   * P_SURF )
      P_TOP    = Ap(L2-1) + ( Bp(L2-1) * P_SURF )
      AIR_MASS = ( P_BOT - P_TOP ) * G0_100 * A_M2(J)
<<<<<<< HEAD
     &             * State_Met%AIRDEN(I,J,L) / State_Met%MAIRDEN(I,J,L)
=======
     &             * ( 1.0e+0_fp - State_Met%SPHU(I,J,L) )
>>>>>>> f2f96dcb

      END FUNCTION GET_AIR_MASS
!EOC
!------------------------------------------------------------------------------
!                  GEOS-Chem Global Chemical Transport Model                  !
!------------------------------------------------------------------------------
!BOP
!
! !IROUTINE: set_transport
!
! !DESCRIPTION: Subroutine SET\_TRANSPORT passes IORD, JORD, KORD values 
!  from "input\_mod.f".
!\\
!\\
! !INTERFACE:
!
      SUBROUTINE SET_TRANSPORT( I_ORD, J_ORD, K_ORD )
!
! !INPUT PARAMETERS:
!
      INTEGER, INTENT(IN) :: I_ORD  ! IORD option for E/W advection
      INTEGER, INTENT(IN) :: J_ORD  ! JORD option for N/S advection
      INTEGER, INTENT(IN) :: K_ORD  ! KORD option for vertical diffusion
! 
! !REVISION HISTORY: 
!  20 Jul 2004 - R. Yantosca - Initial version
!  26 Feb 2010 - R. Yantosca - Added ProTeX headers
!EOP
!------------------------------------------------------------------------------
!BOC
      IORD = I_ORD
      JORD = J_ORD
      KORD = K_ORD 

      END SUBROUTINE SET_TRANSPORT
!EOC
!------------------------------------------------------------------------------
!                  GEOS-Chem Global Chemical Transport Model                  !
!------------------------------------------------------------------------------
!BOP
!
! !IROUTINE: init_transport
!
! !DESCRIPTION: Subroutine INIT\_TRANSPORT initializes all module variables 
!  and arrays.
!\\
!\\
! !INTERFACE:
!
      SUBROUTINE INIT_TRANSPORT( am_I_Root, Input_Opt, RC )
!
! !USES:
!
      USE ERROR_MOD,          ONLY : ALLOC_ERR
      USE GIGC_ErrCode_Mod
      USE GIGC_Input_Opt_Mod, ONLY : OptInput
      USE GRID_MOD,           ONLY : GET_AREA_M2, GET_YMID_R
      USE PRESSURE_MOD,       ONLY : GET_AP,      GET_BP
      USE TIME_MOD,           ONLY : GET_TS_DYN
      USE TPCORE_FVDAS_MOD,   ONLY : INIT_TPCORE

      USE CMN_SIZE_MOD         ! Size parameters
      USE CMN_GCTM_MOD         ! Re
!
! !INPUT PARAMETERS:
!
      LOGICAL,        INTENT(IN)  :: am_I_Root   ! Are we on the root CPU?
      TYPE(OptInput), INTENT(IN)  :: Input_Opt   ! Input Options object
!
! !OUTPUT PARAMETERS:
!
      INTEGER,        INTENT(OUT) :: RC          ! Success or failure?
! 
! !REVISION HISTORY: 
!  10 Mar 2003 - R. Yantosca - Initial version
!  (1 ) Now references GET_TS_DYN from "time_mod.f", INIT_TPCORE_FVDAS from
!        "tpcore_fvdas_mod.f90", and GET_YMID_R from "grid_mod.f".  Now also
!        include "CMN_SETUP".  (bdf, bmy, 4/28/03)
!  (2 ) Remove reference to DSIG, it's obsolete. (bmy, 6/24/03)
!  (3 ) Now references LEMBED & LTPFV from "logical_mod.f".  Now references
!        N_TRACERS from "tracer_mod.f". (bmy, 7/20/04)
!  (4 ) Now modified for GEOS-5 and GCAP met fields (swu, bmy, 5/25/05)
!  (5 ) Removed reference to USE_GEOS_4_TRANSPORT, STT_I1, STT_I2, STT_J1,
!        STT_J2, variables (bmy, 10/30/07)
!  (6 ) Deleted reference to CMN, it's not needed anymore (bmy, 11/6/08)
!  26 Feb 2010 - R. Yantosca - Removed references to obsolete LEMBED switch
!  26 Feb 2010 - R. Yantosca - Added ProTeX headers
!  28 Feb 2012 - R. Yantosca - Removed support for GEOS-3
!  01 Mar 2012 - R. Yantosca - Now use GET_AREA_M2(I,J,L) from grid_mod.F90
!  01 Mar 2012 - R. Yantosca - Now use GET_YMID_R_W(I,J,L) from grid_mod.F90
!  25 Mar 2013 - R. Yantosca - Now accept am_I_Root, Input_Opt, RC
!  05 Dec 2014 - M. Yannetti - Added REAL_N_DYN
!EOP
!------------------------------------------------------------------------------
!BOC
!
! !LOCAL VARIABLES:
!
      INTEGER :: J, K, L, N_DYN
      REAL(fp)  :: YMID_R(JJPAR)
      REAL(fp)  :: REAL_N_DYN

      ! For fields from Input_Opt
      LOGICAL :: LTRAN
      INTEGER :: N_TRACERS

      !=================================================================
      ! Initialize
      !=================================================================

      ! Assume success
      RC        =  GIGC_SUCCESS

      ! Copy values from Input_Opt
      LTRAN     = Input_Opt%LTRAN
      N_TRACERS = Input_Opt%N_TRACERS

      !=================================================================
      ! Allocate arrays for TPCORE vertical coordinates 
      !
      ! For TPCORE v7.1.m (for GEOS-3 met fields):
      ! 
      !    P(I,J,L) = ( Ap(L) * PTOP ) + ( Bp(L) * ( Psurf(I,J)-PTOP ) )
      !
      ! For fvDAS TPCORE with for GEOS-4 or GEOS-5 met fields:
      !
      !    P(I,J,L) = Ap(L) + ( Bp(L) * Psurf(I,J) )
      !
      ! Also here Ap, Bp will be flipped since both TPCORE versions
      ! index levels from the atm. top downwards (bdf, bmy, 10/30/07)
      !=================================================================
      ALLOCATE( Ap( LLPAR+1 ), STAT=RC )
      IF ( RC /= 0 ) CALL ALLOC_ERR( 'Ap' )
 
      ALLOCATE( Bp( LLPAR+1 ), STAT=RC )
      IF ( RC /= 0 ) CALL ALLOC_ERR( 'Bp' )

      ! Flip Ap and Bp for TPCORE
      DO L = 1, LLPAR+1 

         ! As L runs from the surface up, 
         ! K runs from the top down
         K = ( LLPAR + 1 ) - L + 1

         Ap(L) = GET_AP(K)          ! Ap(L) is in [hPa] 
         Bp(L) = GET_BP(K)
      ENDDO

      !=================================================================
      ! Allocate arrays for surface area and layer thickness
      !=================================================================
      ALLOCATE( A_M2( JJPAR ), STAT=RC )
      IF ( RC /= 0 ) CALL ALLOC_ERR( 'A_M2' )

      ! Surface area [m2]
      DO J = 1, JJPAR
         A_M2(J) = GET_AREA_M2( 1, J, 1 )
      ENDDO

      !=================================================================
      ! Additional setup for the GEOS-4/fvDAS version of TPCORE
      !=================================================================

      ! Initialize
      N_DYN = GET_TS_DYN() * 60
      N_ADJ = 0
      NG    = 0
      MG    = 0

      ! YMID_R is latitude of grid box center [radians]
      DO J = 1,JJPAR
         YMID_R(J) = GET_YMID_R( 1, J, 1 )
      ENDDO

      REAL_N_DYN = N_DYN

      ! Call INIT routine from "tpcore_fvdas_mod.f" 
      CALL INIT_TPCORE( IIPAR,  JJPAR, LLPAR,  JFIRST, JLAST, 
     &                  NG, MG, REAL_N_DYN, Re,     YMID_R )

      END SUBROUTINE INIT_TRANSPORT
!EOC
!------------------------------------------------------------------------------
!                  GEOS-Chem Global Chemical Transport Model                  !
!------------------------------------------------------------------------------
!BOP
!
! !IROUTINE: init_geos5_window_transport

!
! !DESCRIPTION: Subroutine INIT\_GEOS5\_WINDOW\_TRANSPORT initializes all 
!  module variables and arrays for the GEOS-5 nested grid simulation.  
!  This routine is only called if we are using the GEOS-5 nested grid 
!  simulation.
!\\
!\\
! !INTERFACE:
!
      SUBROUTINE INIT_GEOS5_WINDOW_TRANSPORT( am_I_Root, Input_Opt, RC )
!
! !USES:
!
      USE ERROR_MOD,               ONLY : ALLOC_ERR
      USE GIGC_ErrCode_Mod
      USE GIGC_Input_Opt_Mod,      ONLY : OptInput
      USE GRID_MOD,                ONLY : GET_AREA_M2
      USE GRID_MOD,                ONLY : GET_YMID_R_W
      USE PRESSURE_MOD,            ONLY : GET_AP, GET_BP
      USE TIME_MOD,                ONLY : GET_TS_DYN
      USE TPCORE_FVDAS_MOD,        ONLY : INIT_TPCORE
      USE TPCORE_BC_MOD,           ONLY : I0_W, J0_W, I1_W, J1_W
      USE TPCORE_BC_MOD,           ONLY : I2_W, J2_W, IM_W, JM_W
      USE TPCORE_BC_MOD,           ONLY : IGZD, INIT_TPCORE_BC
      USE TPCORE_GEOS5_WINDOW_MOD, ONLY : INIT_GEOS5_WINDOW

      USE CMN_SIZE_MOD                ! Size parameters
      USE CMN_GCTM_MOD                ! Re
!
! !INPUT PARAMETERS:
!
      LOGICAL,        INTENT(IN)  :: am_I_Root   ! Are we on the root CPU?
      TYPE(OptInput), INTENT(IN)  :: Input_Opt   ! Input Options object
!
! !OUTPUT PARAMETERS:
!
      INTEGER,        INTENT(OUT) :: RC          ! Success or failure?
! 
! !REVISION HISTORY: 
!  06 Jun 2008 - D. Chen & R. Yantosca - Initial version
!  26 Feb 2010 - R. Yantosca - Removed references to obsolete LEMBED switch
!  26 Feb 2010 - R. Yantosca - Added ProTeX headers
!  01 Mar 2012 - R. Yantosca - Now use GET_AREA_CM2(I,J,L) from grid_mod.F90
!  01 Mar 2012 - R. Yantosca - Now use GET_YMID_R_W(I,J,L) from grid_mod.F90
!  25 Mar 2013 - R. Yantosca - Now accept am_I_Root, Input_Opt, RC
!  05 Dec 2014 - M. Yannetti - Added REAL_N_DYN
!EOP
!------------------------------------------------------------------------------
!BOC
!
! !LOCAL VARIABLES:
!
      ! Scalars
      LOGICAL  :: LTRAN
      INTEGER  :: N_TRACERS
      INTEGER  :: J, K, L, N_DYN
      REAL(fp) :: REAL_N_DYN

      ! Arrays
      REAL(fp) :: YMID_R_W(0:JJPAR+1)


      !=================================================================
      ! Initialize
      !=================================================================

      ! Assume success
      RC        =  GIGC_SUCCESS

      ! Copy values from Input_Opt
      LTRAN     = Input_Opt%LTRAN
      N_TRACERS = Input_Opt%N_TRACERS

      !=================================================================
      ! Allocate arrays for TPCORE vertical coordinates
      ! GEOS-5 nested grid simulation only!!!
      !
      ! For fvDAS TPCORE with for GEOS-5 met fields:
      !
      !    P(I,J,L) = Ap(L) + ( Bp(L) * Psurf(I,J) )
      !
      ! Also here Ap, Bp will be flipped since both TPCORE versions
      ! index levels from the atm. top downwards (bdf, bmy, 10/30/07)
      !=================================================================
      ALLOCATE( Ap( LLPAR+1 ), STAT=RC )
      IF ( RC /= 0 ) CALL ALLOC_ERR( 'Ap' )

      ALLOCATE( Bp( LLPAR+1 ), STAT=RC )
      IF ( RC /= 0 ) CALL ALLOC_ERR( 'Bp' )

      ! Flip Ap and Bp for TPCORE
      DO L = 1, LLPAR+1

         ! As L runs from the surface up,
         ! K runs from the top down
         K = ( LLPAR + 1 ) - L + 1

         Ap(L) = GET_AP(K)
         Bp(L) = GET_BP(K)
      ENDDO

      !=================================================================
      ! Allocate arrays for surface area and layer thickness
      !=================================================================
      ALLOCATE( A_M2( JJPAR ), STAT=RC )
      IF ( RC /= 0 ) CALL ALLOC_ERR( 'A_M2' )

      ! Surface area [m2]
      DO J = 1, JJPAR
         A_M2(J) = GET_AREA_M2( 1, J, 1 )
      ENDDO

      !=================================================================
      ! Additional setup for the GEOS-4/fvDAS version of TPCORE
      !====================f=============================================

      ! Initialize
      N_DYN = GET_TS_DYN() * 60
      N_ADJ = 0
      NG    = 0
      MG    = 0

      ! YMID_R is latitude of grid box center [radians]
      DO J =0, JJPAR+1
         YMID_R_W(J) = GET_YMID_R_W( 1, J, 1 )
      ENDDO

      REAL_N_DYN = N_DYN

      ! Call INIT routine from "tpcore_geos5_fvdas_window_mod.f"
      CALL INIT_GEOS5_WINDOW( IIPAR, JJPAR,    LLPAR, JFIRST, 
     &                        JLAST, NG,       MG,    REAL_N_DYN , 
     &                        Re,    YMID_R_W )

      END SUBROUTINE INIT_GEOS5_WINDOW_TRANSPORT
!EOC
!------------------------------------------------------------------------------
!                  GEOS-Chem Global Chemical Transport Model                  !
!------------------------------------------------------------------------------
!BOP
!
! !IROUTINE: init_geosfp_window_transport

!
! !DESCRIPTION: Subroutine INIT\_GEOSFP\_WINDOW\_TRANSPORT initializes all 
!  module variables and arrays for the GEOS-57 nested grid simulation.  
!  This routine is only called if we are using the GEOS-57 nested grid 
!  simulation.
!\\
!\\
! !INTERFACE:
!
      SUBROUTINE INIT_GEOSFP_WINDOW_TRANSPORT( am_I_Root,Input_Opt,RC )
!
! !USES:    
!
      USE ERROR_MOD,               ONLY : ALLOC_ERR
      USE GIGC_ErrCode_Mod
      USE GIGC_Input_Opt_Mod,      ONLY : OptInput
      USE GRID_MOD,                ONLY : GET_AREA_M2
      USE GRID_MOD,                ONLY : GET_YMID_R_W
      USE PRESSURE_MOD,            ONLY : GET_AP, GET_BP
      USE TIME_MOD,                ONLY : GET_TS_DYN
      USE TPCORE_FVDAS_MOD,        ONLY : INIT_TPCORE
      USE TPCORE_BC_MOD,           ONLY : I0_W, J0_W, I1_W, J1_W
      USE TPCORE_BC_MOD,           ONLY : I2_W, J2_W, IM_W, JM_W
      USE TPCORE_BC_MOD,           ONLY : IGZD, INIT_TPCORE_BC
      USE TPCORE_GEOSFP_WINDOW_MOD,ONLY : INIT_GEOSFP_WINDOW

      USE CMN_SIZE_MOD                ! Size parameters
      USE CMN_GCTM_MOD                ! Re

!
! !INPUT PARAMETERS:
!
      LOGICAL,        INTENT(IN)  :: am_I_Root   ! Are we on the root CPU?
      TYPE(OptInput), INTENT(IN)  :: Input_Opt   ! Input Options object
!
! !OUTPUT PARAMETERS:
!
      INTEGER,        INTENT(OUT) :: RC          ! Success or failure?
!
! !REVISION HISTORY: 
!  06 Jun 2008 - D. Chen & R. Yantosca - Initial version
!  26 Feb 2010 - R. Yantosca - Removed references to obsolete LEMBED switch
!  26 Feb 2010 - R. Yantosca - Added ProTeX headers
!  01 Mar 2012 - R. Yantosca - Now use GET_AREA_CM2(I,J,L) from grid_mod.F90
!  01 Mar 2012 - R. Yantosca - Now use GET_YMID_R_W(I,J,L) from grid_mod.F90
!  25 Mar 2013 - R. Yantosca - Now accept am_I_Root, Input_Opt, State_Chm, RC
!  26 Sep 2013 - R. Yantosca - Renamed to INIT_GEOSFP_WINDOW_TRANSPORT
!  05 Dec 2014 - M. Yannetti - Added REAL_N_DYN
!EOP
!------------------------------------------------------------------------------
!BOC
!
! !LOCAL VARIABLES:
!
      ! Scalars
      LOGICAL  :: LTRAN
      INTEGER  :: N_TRACERS
      INTEGER  :: BUFF_SIZE
      INTEGER  :: J,     K,     L,     N_DYN
      INTEGER  :: IM_W1, JM_W1, I0_W1, J0_W1
      REAL(fp) :: REAL_N_DYN

      ! Arrays
      REAL(fp) :: YMID_R_W(0:JJPAR+1)

      !=================================================================
      ! Initialize
      !=================================================================

      ! Assume success
      RC        =  GIGC_SUCCESS

      ! Copy values from Input_Opt
      LTRAN     = Input_Opt%LTRAN
      N_TRACERS = Input_Opt%N_TRACERS

      ! Cast N_DYN to flexible precision
#if defined( USE_REAL8 )
      REAL_N_DYN = DBLE( N_DYN )
#else
      REAL_N_DYN = FLOAT( N_DYN )
#endif

      !=================================================================
      ! Allocate arrays for TPCORE vertical coordinates
      ! GEOS-5 nested grid simulation only!!!
      !
      ! For fvDAS TPCORE with for GEOS-5 met fields:
      !
      !    P(I,J,L) = Ap(L) + ( Bp(L) * Psurf(I,J) )
      !
      ! Also here Ap, Bp will be flipped since both TPCORE versions
      ! index levels from the atm. top downwards (bdf, bmy, 10/30/07)
      !=================================================================
      ALLOCATE( Ap( LLPAR+1 ), STAT=RC )
      IF ( RC /= 0 ) CALL ALLOC_ERR( 'Ap' )

      ALLOCATE( Bp( LLPAR+1 ), STAT=RC )
      IF ( RC /= 0 ) CALL ALLOC_ERR( 'Bp' )

      ! Flip Ap and Bp for TPCORE
      DO L = 1, LLPAR+1

         ! As L runs from the surface up,
         ! K runs from the top down
         K = ( LLPAR + 1 ) - L + 1

         Ap(L) = GET_AP(K)
         Bp(L) = GET_BP(K)
      ENDDO

      !=================================================================
      ! Allocate arrays for surface area and layer thickness
      !=================================================================
      ALLOCATE( A_M2( JJPAR ), STAT=RC )
      IF ( RC /= 0 ) CALL ALLOC_ERR( 'A_M2' )

      ! Surface area [m2]
      DO J = 1, JJPAR
         A_M2(J) = GET_AREA_M2( 1, J, 1 )
      ENDDO

      !=================================================================
      ! Additional setup for the GEOS-4/fvDAS version of TPCORE
      !=================================================================

      ! Initialize
      N_DYN = GET_TS_DYN() * 60
      N_ADJ = 0
      NG    = 0
      MG    = 0

      ! (lzh, 4/1/2015)
      BUFF_SIZE = 2
      IM_W1     = IM_W + 2 * BUFF_SIZE
      JM_W1     = JM_W + 2 * BUFF_SIZE
      I0_W1     = I0_W - BUFF_SIZE
      J0_W1     = J0_W - BUFF_SIZE

      ! YMID_R is latitude of grid box center [radians]
      DO J =0, JJPAR+1
         YMID_R_W(J) = GET_YMID_R_W( 1, J, 1 )
      ENDDO

      REAL_N_DYN = N_DYN

      ! Call INIT routine from "tpcore_geosfp_fvdas_window_mod.f"
      ! subroutine "init_geosfp_windows" is in "tpcore_geosfp_window_mod.F90"
!------------------------------------------------------------------------------
! Prior to 4/1/15:
!      CALL INIT_GEOSFP_WINDOW( IIPAR, JJPAR,    LLPAR, JFIRST, 
!     &                         JLAST, NG,       MG,    REAL_N_DYN ,
!     &                         Re,    YMID_R_W )
!------------------------------------------------------------------------------
      CALL INIT_GEOSFP_WINDOW( IM_W1, 
     &                         JM_W1,    
     &                         LLPAR, 
     &                         JFIRST, 
     &                         JLAST, 
     &                         NG,       
     &                         MG,    
!------------------------------------------------------------------------------
! Prior to 4/23/15:
! Now use REAL_N_DYN instead of DBLE( N_DYN ), which causes problems
! when compiling with PRECISION=4 (bmy, 4/23/15)
!     &                         DBLE( N_DYN ), 
!------------------------------------------------------------------------------
     &                         REAL_N_DYN,
     &                         Re,  
     &                         YMID_R_W( J0_W1:(J0_W1+JM_W1+1) ) )
      END SUBROUTINE INIT_GEOSFP_WINDOW_TRANSPORT
!EOC
!------------------------------------------------------------------------------
!                  GEOS-Chem Global Chemical Transport Model                  !
!------------------------------------------------------------------------------
!BOP
!
! !IROUTINE: cleanup_transport
!
! !DESCRIPTION: Subroutine CLEANUP\_TRANSPORT deallocates all module arrays. 
!\\
!\\
! !INTERFACE:
!
      SUBROUTINE CLEANUP_TRANSPORT
! 
! !REVISION HISTORY: 
!  10 Mar 2003 - R. Yantosca - Initial version
!  (1 ) Remove reference to DSIG, it's obsolete. (bmy, 6/24/03)
!  (2 ) Remove obsolete embedded chemistry arrays (bmy, 10/30/07)
!  26 Feb 2010 - R. Yantosca - Added ProTeX headers
!EOP
!------------------------------------------------------------------------------
!BOC
!
      IF ( ALLOCATED( Ap     ) ) DEALLOCATE( Ap     )
      IF ( ALLOCATED( A_M2   ) ) DEALLOCATE( A_M2   )
      IF ( ALLOCATED( Bp     ) ) DEALLOCATE( Bp     )

      END SUBROUTINE CLEANUP_TRANSPORT
!EOC
      END MODULE TRANSPORT_MOD<|MERGE_RESOLUTION|>--- conflicted
+++ resolved
@@ -158,10 +158,7 @@
 !  28 Feb 2012 - R. Yantosca - Treat GEOS-5.7 in the same way as MERRA
 !  28 Feb 2012 - R. Yantosca - Removed support for GEOS-3
 !  25 Mar 2013 - R. Yantosca - Now accept am_I_Root, Input_Opt, State_Chm, RC
-<<<<<<< HEAD
 !  17 Feb 2015 - E. Lundgren - Expect kg/kg rather than kg tracer units. 
-=======
->>>>>>> f2f96dcb
 !  31 Mar 2015 - E. Lundgren - Make State_Met INTENT(INOUT) for AIRQNT calls
 !EOP
 !------------------------------------------------------------------------------
@@ -328,11 +325,8 @@
 !  26 Feb 2015 - E. Lundgren - Replace GET_PEDGE with State_Met%PEDGE.
 !  26 Mar 2015 - E. Lundgren - Pass State_Met to get_air_mass for dry mass calc
 !  31 Mar 2015 - E. Lundgren - Move AIRQNT call from main to within transport
-<<<<<<< HEAD
-=======
 !  16 Apr 2015 - E. Lundgren - Convert mixing ratio to moist before advection
 !                              and back to dry afterwards
->>>>>>> f2f96dcb
 !EOP
 !------------------------------------------------------------------------------
 !BOC
@@ -542,11 +536,7 @@
          DO J = 1, JJPAR
          DO I = 1, IIPAR
 
-<<<<<<< HEAD
-            ! Air mass [kg] after transport
-=======
             ! Dry air mass [kg] after transport
->>>>>>> f2f96dcb
             AD_A(I,J,L) = GET_AIR_MASS( I, J, L, P_TP2(I,J), State_Met )
          
             ! Tracer mass [kg] after transport
@@ -663,11 +653,8 @@
 !  26 Feb 2015 - E. Lundgren - Replace GET_PEDGE with State_Met%PEDGE.
 !  26 Mar 2015 - E. Lundgren - Pass State_Met to get_air_mass for dry mass calc
 !  31 Mar 2015 - E. Lundgren - Move AIRQNT call from main to within transport
-<<<<<<< HEAD
-=======
 !  16 Apr 2015 - E. Lundgren - Convert mixing ratio to moist before advection
 !                              and back to dry afterwards
->>>>>>> f2f96dcb
 !EOP
 !------------------------------------------------------------------------------
 !BOC
@@ -882,11 +869,7 @@
          DO J = 1, JJPAR
          DO I = 1, IIPAR
 
-<<<<<<< HEAD
-            ! Air mass [kg] after transport
-=======
             ! Dry air mass [kg] after transport
->>>>>>> f2f96dcb
             AD_A(I,J,L) = GET_AIR_MASS( I, J, L, P_TP2(I,J), State_Met )
          
             ! Tracer mass [kg] after transport
@@ -1005,11 +988,8 @@
 !  26 Feb 2015 - E. Lundgren - Replace GET_PEDGE with State_Met%PEDGE.
 !  26 Mar 2015 - E. Lundgren - Pass State_Met to get_air_mass for dry mass calc
 !  31 Mar 2015 - E. Lundgren - Move AIRQNT call from main to within transport
-<<<<<<< HEAD
-=======
 !  16 Apr 2015 - E. Lundgren - Convert mixing ratio to moist before advection
 !                              and back to dry afterwards
->>>>>>> f2f96dcb
 !EOP
 !------------------------------------------------------------------------------
 !BOC
@@ -1595,10 +1575,7 @@
 !  24 Jun 2003 - R. Yantosca - Initial version
 !  26 Feb 2010 - R. Yantosca - Added ProTeX headers
 !  26 Mar 2015 - E. Lundgren - Calculate dry rather than moist air mass
-<<<<<<< HEAD
-=======
 !  30 Apr 2015 - E. Lundgren - Use 1-SPHU for moist to dry conversion
->>>>>>> f2f96dcb
 !EOP
 !------------------------------------------------------------------------------
 !BOC
@@ -1622,11 +1599,7 @@
       P_BOT    = Ap(L2)   + ( Bp(L2)   * P_SURF )
       P_TOP    = Ap(L2-1) + ( Bp(L2-1) * P_SURF )
       AIR_MASS = ( P_BOT - P_TOP ) * G0_100 * A_M2(J)
-<<<<<<< HEAD
-     &             * State_Met%AIRDEN(I,J,L) / State_Met%MAIRDEN(I,J,L)
-=======
      &             * ( 1.0e+0_fp - State_Met%SPHU(I,J,L) )
->>>>>>> f2f96dcb
 
       END FUNCTION GET_AIR_MASS
 !EOC
