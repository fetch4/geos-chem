!------------------------------------------------------------------------------
!                  GEOS-Chem Global Chemical Transport Model                  !
!------------------------------------------------------------------------------
!BOP
!
! !MODULE: set_global_ch4_mod.F90
!
! !DESCRIPTION: Module SET\_GLOBAL\_CH4 contains variables and routines for
!  reading and applying surface CH4 concentrations from NOAA GMD data
!  (provided by Lee Murray)
!\\
!\\
! !INTERFACE:
!
MODULE Set_Global_CH4_Mod
!
! !USES:
!
  USE PRECISION_MOD

  IMPLICIT NONE
!
! !PUBLIC MEMBER FUNCTIONS:
!
  PUBLIC :: Set_CH4
!
! !REVISION HISTORY:
!  18 Jan 2018 - M. Sulprizio- Initial version
!  See https://github.com/geoschem/geos-chem for complete history
!EOP
!------------------------------------------------------------------------------
!BOC
CONTAINS
!EOC
!------------------------------------------------------------------------------
!                  GEOS-Chem Global Chemical Transport Model                  !
!------------------------------------------------------------------------------
!BOP
!
! !IROUTINE: set_ch4
!
! !DESCRIPTION: Subroutine SET\_CH4 copies monthly mean surface CH4 from
!  HEMCO and applies it to CH4 concentrations in State\_Chm%Species.
!\\
!\\
! !INTERFACE:
!
  SUBROUTINE Set_CH4( Input_Opt, State_Chm, State_Diag, State_Grid, &
                      State_Met, RC )
!
! !USES:
!
    USE ErrCode_Mod
    USE ERROR_MOD
    USE HCO_Error_Mod
    USE HCO_Utilities_GC_Mod, ONLY : HCO_GC_EvalFld
    USE Input_Opt_Mod,     ONLY : OptInput
    USE PhysConstants,     ONLY : AIRMW
    USE State_Chm_Mod,     ONLY : ChmState, Ind_
    USE State_Diag_Mod,    ONLY : DgnState
    USE State_Grid_Mod,    ONLY : GrdState
    USE State_Met_Mod,     ONLY : MetState
    USE TIME_MOD,          ONLY : GET_TS_DYN
    USE UnitConv_Mod
!
! !INPUT PARAMETERS:
!
    TYPE(OptInput), INTENT(IN)    :: Input_Opt ! Input Options object
    TYPE(GrdState), INTENT(IN)    :: State_Grid! Grid State object
    TYPE(MetState), INTENT(IN)    :: State_Met ! Meteorology State object
!
! !INPUT/OUTPUT PARAMETERS:
!
    TYPE(ChmState), INTENT(INOUT) :: State_Chm  ! Chemistry State object
    TYPE(DgnState), INTENT(INOUT) :: State_Diag ! Diagnostics State object
!
! !OUTPUT PARAMETERS:
!
    INTEGER,        INTENT(OUT)   :: RC        ! Success or failure?
!
! !REMARKS:
!  Lee Murray wrote:
!   The monthly mean surface methane mixing ratios used here were spatially
!   interpolated from NOAA GLOBALVIEW discrete monthly mean flask data using
!   ordinary kriging for 1983-2016 (ch4_flask_surface_2017-07-28.tar.gz).
!   Surface mixing ratios are extended back to 1979 and forward to 2020 via
!   linear extrapolation of the local 1983-1990 and 2011-2016 trends,
!   respectively.
!
! !REVISION HISTORY:
!  18 Jan 2018 - M. Sulprizio- Initial version
!  See https://github.com/geoschem/geos-chem for complete history
!EOP
!------------------------------------------------------------------------------
!BOC
!
! !LOCAL VARIABLES:
!
    ! Scalars
    INTEGER             :: I, J, L, PBL_TOP, id_CH4, DT
    INTEGER             :: previous_units
    REAL(fp)            :: CH4, dCH4
    LOGICAL             :: FOUND

    ! Arrays
    INTEGER, TARGET     :: mapping(1)

    ! Pointers
    INTEGER, POINTER    :: theMapping(:)

    ! Strings
    CHARACTER(LEN=255)  :: ErrMsg
    CHARACTER(LEN=255)  :: ThisLoc

#if defined( MODEL_GEOS )
    REAL(hp), ALLOCATABLE :: GEOS_CH4(:,:,:)
    REAL(hp), ALLOCATABLE :: CH4_OFFSET(:,:)
    LOGICAL               :: USE_GEOS_CH4
#endif
    LOGICAL, SAVE         :: FIRST = .TRUE.
    CHARACTER(LEN=255)    :: SRCNAME

    !=================================================================
    ! SET_CH4 begins here!
    !=================================================================

    ! Assume success
    RC      = GC_SUCCESS
    ErrMsg  = ''
    ThisLoc = ' -> at SET_CH4 (in module GeosCore/set_global_ch4_mod.F90)'

    ! Skip unless we are doing a fullchem simulation
    IF ( .not. Input_Opt%ITS_A_FULLCHEM_SIM ) THEN
       RETURN
    ENDIF

    ! Get species ID
    id_CH4     = Ind_( 'CH4' )
    mapping(1) = id_CH4
    theMapping => mapping

    ! Get dynamic timestep
    DT = GET_TS_DYN()

    FOUND   = .FALSE.
    SRCNAME = ''
#if defined( MODEL_GEOS )
    ! Check for CH4 offset first
    ALLOCATE(CH4_OFFSET(State_Grid%NX,State_Grid%NY))
    CH4_OFFSET(:,:) = 0.0
    CALL HCO_GC_EvalFld( Input_Opt, State_Grid, 'CH4_OFFSET', &
                         CH4_OFFSET, RC, FOUND=FOUND )
    IF ( .NOT. FOUND ) CH4_OFFSET = 0.0
    ! Now get CH4 concentrations
    ALLOCATE(GEOS_CH4(State_Grid%NX,State_Grid%NY,State_Grid%NZ))
    GEOS_CH4(:,:,:) = 0.0
    CALL HCO_GC_EvalFld( Input_Opt, State_Grid, 'GEOS_CH4', &
                         GEOS_CH4, RC, FOUND=FOUND )
    USE_GEOS_CH4 = FOUND
    IF ( FOUND ) SRCNAME = 'GEOS_CH4'
#endif

    ! Use the NOAA spatially resolved data where available
    IF (.NOT. FOUND ) THEN
       CALL HCO_GC_EvalFld( Input_Opt, State_Grid, 'NOAA_GMD_CH4', &
                            State_Chm%SFC_CH4, RC, FOUND=FOUND )
       IF ( FOUND ) SRCNAME = 'NOAA_GMD_CH4'
    ENDIF
    IF (.NOT. FOUND ) THEN
       FOUND = .TRUE.
       ! Use the CMIP6 data from Meinshausen et al. 2017, GMD
       ! https://doi.org/10.5194/gmd-10-2057-2017a
       CALL HCO_GC_EvalFld( Input_Opt, State_Grid, 'CMIP6_Sfc_CH4', &
                            State_Chm%SFC_CH4, RC, FOUND=FOUND )
       IF ( FOUND ) SRCNAME = 'CMIPS_Sfc_CH4'
    ENDIF
    IF (.NOT. FOUND ) THEN
       FOUND = .TRUE.
       ! Use the CMIP6 data boundary conditions processed for GCAP 2.0
       CALL HCO_GC_EvalFld( Input_Opt, State_Grid, 'SfcVMR_CH4', &
                            State_Chm%SFC_CH4, RC, FOUND=FOUND )
       IF ( FOUND ) SRCNAME = 'SfcVMR_CH4'
    ENDIF
    IF (.NOT. FOUND ) THEN
       ErrMsg = 'Cannot retrieve data for NOAA_GMD_CH4, CMIP6_Sfc_CH4, or ' // &
                'SfcVMR_CH4 from HEMCO! Make sure the data source ' // &
                'corresponds to your emissions year in HEMCO_Config.rc ' // &
                '(NOAA GMD for 1978 and later; else CMIP6). To use the last year ' // &
                'available you can change the time cycle flag in HEMCO_Config.rc for ' // &
                'the inventory from RY to CY.'
       CALL GC_Error( ErrMsg, RC, ThisLoc )
       RETURN
    ENDIF

    ! Convert species to [v/v dry] aka [mol/mol dry] for this routine
    CALL Convert_Spc_Units(                                                  &
         Input_Opt      = Input_Opt,                                         &
         State_Chm      = State_Chm,                                         &
         State_Grid     = State_Grid,                                        &
         State_Met      = State_Met,                                         &
         mapping        = theMapping,                                        &
         new_units      = MOLES_SPECIES_PER_MOLES_DRY_AIR,                   &
         previous_units = previous_units,                                    &
         RC             = RC                                                )

    ! Add info to logfile
    IF ( FOUND .AND. Input_Opt%amIRoot .AND. FIRST ) THEN
       WRITE(*,*) 'Getting CH4 boundary conditions in GEOS-Chem from :'//TRIM(SRCNAME)
       FIRST = .FALSE.
    ENDIF 

    ! Trap potential errors
    IF ( RC /= GC_SUCCESS ) THEN
       ErrMsg = 'Unit conversion error at start of "SET_CH4"!'
       CALL GC_Error( ErrMsg, RC, ThisLoc )
       RETURN
    ENDIF

    !$OMP PARALLEL DO                            &
    !$OMP DEFAULT( SHARED )                      &
    !$OMP PRIVATE( I, J, L, PBL_TOP, CH4, dCH4 ) &
    !$OMP SCHEDULE( DYNAMIC )
    DO J = 1, State_Grid%NY
    DO I = 1, State_Grid%NX

       ! Top level of boundary layer at (I,J)
       PBL_TOP = CEILING( State_Met%PBL_TOP_L(I,J) )

       ! Surface CH4 from HEMCO is in units [ppbv], convert to [v/v dry]
       CH4 = State_Chm%SFC_CH4(I,J) * 1e-9_fp

       ! Zero diagnostics
       IF ( State_Diag%Archive_CH4pseudoFlux ) THEN
          State_Diag%CH4pseudoFlux(I,J) = 0.0_fp
       ENDIF

       ! Prescribe methane concentrations throughout PBL
       DO L=1,PBL_TOP

       ! In GEOS, we may be getting CH4 from a 3D field 
#if defined( MODEL_GEOS )
          IF ( USE_GEOS_CH4 ) CH4 = GEOS_CH4(I,J,L) + CH4_OFFSET(I,J)
#endif

          ! Compute implied CH4 flux if diagnostic is on
          IF ( State_Diag%Archive_CH4pseudoFlux ) THEN
             ! v/v dry
             dCH4 = CH4 - State_Chm%Species(id_CH4)%Conc(I,J,L)
             ! Convert to kg/kg dry
             dCH4 = dCH4 * State_Chm%SpcData(id_CH4)%Info%MW_g / AIRMW
             ! Convert to kg/m2/s
             dCH4 = dCH4 * State_Met%AD(I,J,L) / State_Met%AREA_M2(I,J) / DT
             ! Accumulate statistics
             State_Diag%CH4pseudoFlux(I,J) = &
                State_Diag%CH4pseudoFlux(I,J) + dCH4
          ENDIF

          State_Chm%Species(id_CH4)%Conc(I,J,L) = CH4
       ENDDO

    ENDDO
    ENDDO
    !$OMP END PARALLEL DO

    ! Convert species back to original unit
    CALL Convert_Spc_Units(                                                  &
         Input_Opt  = Input_Opt,                                             &
         State_Chm  = State_Chm,                                             &
         State_Grid = State_Grid,                                            &
         State_Met  = State_Met,                                             &
         mapping    = theMapping,                                            &
         new_units  = previous_units,                                        &
         RC         = RC                                                    )

<<<<<<< HEAD
    ! Free pointer
    theMapping => NULL()
=======
    ! Cleanup
#if defined( MODEL_GEOS )
    IF(ALLOCATED(GEOS_CH4))   DEALLOCATE(GEOS_CH4)
    IF(ALLOCATED(CH4_OFFSET)) DEALLOCATE(CH4_OFFSET)
#endif
>>>>>>> a316efd1

    ! Trap potential errors
    IF ( RC /= GC_SUCCESS ) THEN
       ErrMsg = 'Unit conversion error at end of "SET_CH4"!'
       CALL GC_Error( ErrMsg, RC, ThisLoc )
       RETURN
    ENDIF

  END SUBROUTINE Set_CH4
!EOC
END MODULE Set_Global_CH4_Mod<|MERGE_RESOLUTION|>--- conflicted
+++ resolved
@@ -272,16 +272,14 @@
          new_units  = previous_units,                                        &
          RC         = RC                                                    )
 
-<<<<<<< HEAD
     ! Free pointer
     theMapping => NULL()
-=======
+
+#if defined( MODEL_GEOS )
     ! Cleanup
-#if defined( MODEL_GEOS )
     IF(ALLOCATED(GEOS_CH4))   DEALLOCATE(GEOS_CH4)
     IF(ALLOCATED(CH4_OFFSET)) DEALLOCATE(CH4_OFFSET)
 #endif
->>>>>>> a316efd1
 
     ! Trap potential errors
     IF ( RC /= GC_SUCCESS ) THEN
