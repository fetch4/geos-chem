--- conflicted
+++ resolved
@@ -193,13 +193,10 @@
 !  30 Jun 2016 - R. Yantosca  - Remove instances of STT.  Now get the advected
 !                               species ID from State_Chm%Map_Advect.
 !  10 Aug 2016 - R. Yantosca  - Remove temporary tracer-removal code
-<<<<<<< HEAD
 !  25 Jan 2017 - S. Eastham   - Can skip calling ISORROPIA if P and T are not 
 !                               in the proper range to yield a valid solution.
 !                               (Activate this with the #ifdef block above.)
-=======
 !  10 Mar 2017 - C. Keller    - Add print out statement after initialization. 
->>>>>>> 0667f099
 !EOP
 !------------------------------------------------------------------------------
 !BOC
