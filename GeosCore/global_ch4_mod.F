--- conflicted
+++ resolved
@@ -199,10 +199,7 @@
 !  17 Sep 2014 - C. Keller   - Removed legacy code (unused variables).
 !  26 Feb 2015 - E. Lundgren - Replace GET_PCENTER with State_Met%PMID and
 !                              remove dependency on pressure_mod
-<<<<<<< HEAD
-=======
 !  01 Apr 2015 - E. Lundgren - Change State_Met%PMID to State_Met%PMID_DRY
->>>>>>> fd640fa8
 !EOP
 !------------------------------------------------------------------------------
 !BOC
@@ -292,11 +289,7 @@
       DO I = 1, IIPAR
                   
          ! Archive pressure
-<<<<<<< HEAD
-         Pavg(I,J,L) = Pavg(I,J,L) + State_Met%PMID(I,J,L)
-=======
          Pavg(I,J,L) = Pavg(I,J,L) + State_Met%PMID_DRY(I,J,L)
->>>>>>> fd640fa8
 
          ! Archive temperature
          Tavg(I,J,L) = Tavg(I,J,L) + State_Met%T(I,J,L)
