--- conflicted
+++ resolved
@@ -196,18 +196,15 @@
 !  06 Apr 2012 - M. Payer    - Changed regrid algorithm to map_a2a (M. Cooper)
 !  24 May 2012 - R. Yantosca - Fix minor bugs in map_a2a implementation
 !  24 Aug 2012 - R. Yantosca - DO_REGRID_A2A now reads netCDF input file
-<<<<<<< HEAD
 !  09 Nov 2012 - M. Payer    - Replaced all met field arrays with State_Met
 !                              derived type object
+!  15 Nov 2012 - C. Keller   - Set biofuel emissions to zero if BRAVO, CAC or
+!                              EMEP emissions are used, since these 
+!                              inventories already contain biofuel emissions.
 !  03 Jan 2013 - M. Payer    - Renamed PERAREA to IS_MASS in DO_REGRID_A2A
 !  14 Mar 2013 - M. Payer    - Replace NOx emissions with NO emissions as part
 !                              of removal of NOx-Ox partitioning
 !  25 Mar 2013 - R. Yantosca - Now accept am_I_Root, Input_Opt, State_Chm, RC
-=======
-!  15 Nov 2012 - C. Keller   - Set biofuel emissions to zero if BRAVO, CAC or
-!                              EMEP emissions are used, since these 
-!                              inventories already contain biofuel emissions.
->>>>>>> 083d052e
 !******************************************************************************
 !
       ! References to F90 modules
