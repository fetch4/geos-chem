! $Id: biofuel_mod.f,v 1.1 2009/09/16 14:06:40 bmy Exp $
      MODULE BIOFUEL_MOD
!
!******************************************************************************
!  Module BIOFUEL_MOD contains arrays and routines to compute yearly
!  biofuel emissions for NOx, CO, ALK4, ACET, MEK, ALD2, PRPE, C3H8, 
!  CH2O, and C2H6. (bmy, 9/12/00, 9/18/07)
!
!  Module Variables:
!  ============================================================================
!  (1 ) NBFMAX             : Maximum # of biofuel burning species
!  (2 ) NBFTRACE           : # of emitted biofuel burning species (<= NBFMAX)
!  (3 ) BFTRACE            : Array of tracer #'s for emitted biofuel species
!  (4 ) BIOFUEL            : array containing biofuel emissions
!
!  Module Routines:
!  ============================================================================
!  (1 ) BIOFUEL_BURN       : Reads data from disk & computes biofuel emissions
!  (2 ) SCALE_BIOFUEL_CO   : Scales biofuel CO to account for VOC oxidation
!  (3 ) SCALE_BIOFUEL_ACET : Scales biofuel ACET to match a posteriori source
!  (4 ) SCALE_FUTURE       : Applies future scale factors to biofuel emissions
!  (5 ) SET_BFTRACE        : Initializes NBFTRACE counter and BFTRACE array
!  (6 ) INIT_BIOFUEL       : Initializes the BIOFUEL array
!  (7 ) CLEANUP_BIOFUEL    : Deallocates the BIOFUEL array
!
!  GEOS-CHEM modules referenced by biofuel_mod.f
!  ============================================================================
!  (1 ) bpch2_mod.f        : Module w/ routines for binary punch file I/O
!  (2 ) dao_mod.f          : Module w/ DAO met field arrays
!  (3 ) diag_mod.f         : Module w/ GEOS-CHEM diagnostic arrays
!  (4 ) directory_mod.f    : Module w/ GEOS-CHEM data & met field dirs
!  (5 ) epa_nei_mod.f      : Module w/ routines to read EPA/NEI99 data
!  (6 ) error_mod.f        : Module w/ NaN and other error check routines
!  (7 ) logical_mod.f      : Module w/ GEOS-CHEM logical switches
!  (8 ) tracer_mod.f       : Module w/ GEOS-CHEM tracer array etc.
!  (9 ) tracerid_mod.f     : Module w/ pointers to tracers & emissions 
!  (10) transfer_mod.f     : Module w/ routines to cast & resize arrays
!
!  NOTES:
!  (1 ) Now account for extra production of CO from VOC's for Tagged CO
!        and CO-OH simulations (bmy, 1/3/01)
!  (2 ) Now read NBIOFUEL=10 biofuel species.  Also archive biofuel emissions
!        in the ND34 diagnostic. (bmy, 4/17/01)
!  (3 ) Now dimension BFTRACE arrays to be of size NBFMAX instead of having 
!        them be made allocatable.  Also updated comments. (bmy, 4/17/01)
!  (4 ) Bug fix: now make sure to index biofuel tracers w/ the correct tracer
!        number, even when there are less than the maximum species being
!        requested (bmy, 8/24/01)
!  (5 ) Bug fix: now index biofuel CH2O correctly (bmy, 8/28/01)
!  (6 ) Now scale biofuel ACET by 0.82, in order to match the a posteriori
!        acetone source from Jacob et al 2001.  Also updated comments.
!        (bdf, bmy, 9/10/01)
!  (7 ) BIOFUEL is now declared (NBFTRACE,IIPAR,JJPAR).  Now use TRANSFER_2D
!        from "transfer_mod.f" to copy data into BIOFUEL. (bmy, 9/28/01)
!  (8 ) Deleted obsolete code from 9/01 (bmy, 11/15/01)
!  (9 ) Now do unit conversion every time step.  Also added private
!        array BIOFUEL_KG to hold emissions in kg over the entire
!        month. (bmy, 5/9/02)
!  (10) Now divide module header into MODULE PRIVATE, MODULE VARIABLES, and
!        MODULE ROUTINES sections.  Updated comments.  BIOMASS_KG is now
!        an allocatable module array instead of a local array in routine
!        "biofuel_burn.f". (bmy, 5/28/02)  
!  (11) Now reference BXHEIGHT from "dao_mod.f". Now references "error_mod.f".
!        Also deleted obsolete code from various routines.  Also references
!        "tracerid_mod.f"  Added routine SET_NBFTRACE. (bmy, 11/6/02)
!  (12) Now call READ_BPCH2 with QUIET=.TRUE. to suppress output (bmy, 3/14/03)
!  (13) Now references "directory_mod.f" (bmy, 7/19/04)
!  (14) Now references "time_mod.f" and "epa_nei_mod.f" (bmy, 11/5/04)
!  (15) Now can read data for both GEOS and GCAP grids (bmy, 8/16/05)
!  (16) Now make sure all USE statements are USE, ONLY (bmy, 10/3/05)
!  (17) Rewrite IF statements to avoid seg fault errors when LNEI99 is turned 
!        off (bmy, 2/1/06)
!  (18) Modified for IPCC future emissions scale factors.  Added private
!        routine SCALE_FUTURE. (swu, bmy, 5/30/06)
!  (19) Modified for VOC-scaling of CO emissions for H2/HD sim (phs, 5/16/07)
!  (20) Added 9 gaseous biofuel emissions: GLYX, MGLY, BENZ, 
!        TOLU, XYLE, C2H4, C2H2, GLYC, HAC. (tmf, 1/7/09)
!  (21) Emissions for these 9 tracers are scaled from CO emissions. (tmf, 1/7/09)
!  14 Mar 2013 - M. Payer    - Replace NOx emissions with NO emissions as part
!                              of removal of NOx-Ox partitioning
!  12 Jun 2013 - R. Yantosca - Now declare BIOFUEL_KG w/ the TARGET attribute
!  14 Jun 2013 - R. Yantosca - Now determine weekday/weekend with respect to
!                              the local time at each grid box.  (Formerly,
!                              this had been done w/r/t the GMT time.
!******************************************************************************
!
      IMPLICIT NONE
#     include "define.h"

      !=================================================================
      ! MODULE PRIVATE DECLARATIONS -- keep certain internal variables 
      ! and routines from being seen outside "biofuel_mod.f"
      !=================================================================

      ! Make everything PRIVATE ...
      PRIVATE

      ! ... except these variables ...
      PUBLIC :: NBFMAX
      PUBLIC :: NBFTRACE
      PUBLIC :: BFTRACE
      PUBLIC :: BIOFUEL

      ! ... and these routines
      PUBLIC :: BIOFUEL_BURN
      PUBLIC :: CLEANUP_BIOFUEL
      PUBLIC :: INIT_BIOFUEL
      PUBLIC :: SET_BFTRACE

      !=================================================================     
      ! MODULE VARIABLES
      !=================================================================
      INTEGER, PARAMETER          :: NBFMAX = 19

      INTEGER                     :: NBFTRACE
      INTEGER                     :: BFTRACE(NBFMAX) 

      REAL*8, ALLOCATABLE         :: BIOFUEL(:,:,:)
      REAL*8, ALLOCATABLE, TARGET :: BIOFUEL_KG(:,:,:)

      !=================================================================
      ! MODULE ROUTINES -- follow below the "CONTAINS" statement 
      !=================================================================
      CONTAINS

!------------------------------------------------------------------------------

      SUBROUTINE BIOFUEL_BURN( am_I_Root, Input_Opt, 
     &                         State_Met, State_Chm, RC )
!
!******************************************************************************
!  Subroutine BIOFUEL_BURN computes the yearly biofuel burning emissions
!  and also archives them into GEOS-CHEM diagnostics. 
!  (rvm, acs, bnd, bmy, 9/12/00, 5/30/06)
!
!  Biofuel emissions are based on estimates by Rose Yevich and Jennifer
!  Logan (reference TBA).
!
!  NOTES:
!  (1 ) Renamed array that held biofuel emissions from TWOODIJ to BIOFUEL,
!        and also expaneded to hold NOx. (rvm, acs, bmy, 9/12/00)
!  (2 ) BIOFUEL is a true global array -- use offsets IREF, JREF to index
!        it as you would T, P, or other global CTM variables (bmy, 9/12/00)
!  (3 ) ND29 and ND32 diagnostics are now computed within BIOFUEL_BURN
!        instead of in "emissdr.f", as was done previously. (bmy, 9/12/00)
!  (4 ) Enhance CO from biofuel burning by 10% for Tagged CO and CO-OH
!        simulations, to account for extra production of CO from VOC's.
!        (bnd, bmy, 1/3/01)  
!  (5 ) Now read NBIOFUEL=10 biofuel species.  Also archive biofuel emissions
!        in the ND34 diagnostic.  Updated output information. (bmy, 4/17/01)
!  (6 ) Now read new biofuel emissions (Apr 2001) from the "biofuel_200104"
!        subdirectory of DATA_DIR (bmy, 4/18/01)
!  (7 ) Bug fix: now make sure to index biofuel tracers w/ the correct tracer
!        number, even when there are less than the maximum species being
!        requested (bmy, 8/24/01)
!  (8 ) Bug fix: now use tracer #20 to read biofuel CH2O (bmy, 8/28/01)
!  (9 ) Now scale biofuel ACET by 0.5, in order to match the a posteriori
!        acetone source from Jacob et al 2001 (bdf, bmy, 9/5/01)
!  (10) Remove IREF, JREF -- they are obsolete.  BIOFUEL(:,IREF,JREF) is now 
!        BIOFUEL(:,I,J).  Make sure to use IDBFCO and IDBFNOX in ND29 and
!        ND32 diagnostics.  Now use TRANSFER_2D from "transfer_mod.f" to
!        cast data from REAL*4 to REAL*8 and copy to BIOFUEL (bmy, 9/28/01)
!  (11) Deleted obsolete code from 9/01 (bmy, 11/15/01)
!  (12) Bug fix -- need to convert from kg --> molec/cm3/s on every time
!        step since the box volumes change w/ the surface pressure over
!        the course of the year.  Add parallel DO-loop for unit conversion.
!        Also archive diagnostics w/in the parallel DO-loop.  MOLWT needs to 
!        be an array of size (NBFMAX).  Now read biofuel file w/ the correct 
!        amt of Tg C for ACET, C2H6, C3H8. (bmy, 6/11/02)
!  (13) Now reference BXHEIGHT from "dao_mod.f".  Also reference IDTNOX, 
!        IDBFNOX, etc. from "tracerid_mod.f". (bmy, 11/6/02)
!  (14) Now call READ_BPCH2 with QUIET=.TRUE. flag to suppress extra info 
!        from being printed (bmy, 3/14/03)
!  (15) Added fancy output (bmy, 4/26/04)
!  (16) Now references "tracer_mod.f" and "directory_mod.f" (bmy, 7/19/04)
!  (17) Now can overwrite USA with EPA/NEI biofuel emissions.  Now references 
!        function GET_DAY_OF_WEEK from "time_mod.f".  Now references LNEI99
!        from "logical_mod.f".  Now reference GET_EPA_BIOFUEL and
!        GET_USA_MASK from "epa_nei_mod.f". (rch, rjp, bmy, 11/5/04)
!  (18) Now can read data for both GEOS and GCAP grids (bmy, 8/16/05)
!  (19) Now make sure all USE statements are USE, ONLY.  Eliminate reference 
!        to TRACER_MOD, it's obsolete (bmy, 10/3/05)
!  (20) Rewrite IF statements to avoid seg fault errors when LNEI99 is turned 
!        off (bmy, 2/1/06)
!  (21) Now references LFUTURE from "logical_mod.f".  
!  (22) Now reference ITS_A_H2HD_SIM from "tracer_mod.f" for ND29.
!        (phs, 9/18/07)
!  (23) Switch off biofuel in S.E.-Asia if Streets 2006 inventory is used,
!        accounting for FSCLYR from CMN_O3 (phs,3/17/08)
!  (24) Add scaling of aromatic emissions over the US. (hotp, 11/23/09)
!   7 Feb 2011 - R. Yantosca - If we are using the EPA/NEI05 anthropogenic
!                              emissions, get biofuels from EPA/NEI99 over USA
!  18 Feb 2011 - C. Carouge  - Bug fix to avoid double-counting biofuel
!                              emissions over Asia.
!  18 Aug 2011 - D. Millet   - RETRO anthropogenic emissions include 
!                              residential biofuel, so we need to zero out the
!                              biofuel contributions to avoid double-counting
!  08 Mar 2012 - M. Payer    - Added modifications for historical emissions of
!                              NOx (E. Leibensperger)
!  06 Apr 2012 - M. Payer    - Changed regrid algorithm to map_a2a (M. Cooper)
!  24 May 2012 - R. Yantosca - Fix minor bugs in map_a2a implementation
!  24 Aug 2012 - R. Yantosca - DO_REGRID_A2A now reads netCDF input file
!  09 Nov 2012 - M. Payer    - Replaced all met field arrays with State_Met
!                              derived type object
!  15 Nov 2012 - C. Keller   - Set biofuel emissions to zero if BRAVO, CAC or
!                              EMEP emissions are used, since these 
!                              inventories already contain biofuel emissions.
!  03 Jan 2013 - M. Payer    - Renamed PERAREA to IS_MASS in DO_REGRID_A2A
!  14 Mar 2013 - M. Payer    - Replace NOx emissions with NO emissions as part
!                              of removal of NOx-Ox partitioning
!  25 Mar 2013 - R. Yantosca - Now accept am_I_Root, Input_Opt, State_Chm, RC]
!  12 Jun 2013 - R. Yantosca - Now eliminate array temporaries (as possible)
!  14 Jun 2013 - R. Yantosca - Now determine weekday/weekend with respect to
!                              the local time at each grid box.  (Formerly,
!                              this had been done w/r/t the GMT time.
!******************************************************************************
!
      ! References to F90 modules
      USE BPCH2_MOD,            ONLY : GET_NAME_EXT_2D,  GET_RES_EXT
      USE BPCH2_MOD,            ONLY : GET_TAU0,         READ_BPCH2
      USE DIAG_MOD,             ONLY : AD29,    AD32_bf, AD34
      USE DIRECTORY_MOD,        ONLY : DATA_DIR,         DATA_DIR_1x1
      USE EPA_NEI_MOD,          ONLY : GET_EPA_BIOFUEL,  GET_USA_MASK
      USE GIGC_ErrCode_Mod
      USE GIGC_Input_Opt_Mod,   ONLY : OptInput
      USE GIGC_State_Chm_Mod,   ONLY : ChmState
      USE GIGC_State_Met_Mod,   ONLY : MetState
      USE STREETS_ANTHRO_MOD,   ONLY : GET_SE_ASIA_MASK
      USE TIME_MOD,             ONLY : GET_DAY_OF_WEEK_LT,  GET_YEAR
      USE TRACERID_MOD,         ONLY : IDBFCO,  IDBFNO,  IDTACET
      USE TRACERID_MOD,         ONLY : IDTALD2, IDTALK4, IDTC2H6
      USE TRACERID_MOD,         ONLY : IDTC3H8, IDTCH2O, IDTCO
      USE TRACERID_MOD,         ONLY : IDTMEK,  IDTNO,   IDTPRPE 
      USE TRACERID_MOD,         ONLY : IDTGLYX, IDTMGLY, IDTBENZ
      USE TRACERID_MOD,         ONLY : IDTTOLU, IDTXYLE, IDTC2H4
      USE TRACERID_MOD,         ONLY : IDTC2H2, IDTGLYC, IDTHAC
      USE TRACERID_MOD,         ONLY : IDTNO2
      USE TRANSFER_MOD,         ONLY : TRANSFER_2D
      USE TRACERID_MOD,         ONLY : IDBFBENZ,IDBFTOLU,IDBFXYLE
      USE TRACERID_MOD,         ONLY : IDBFGLYX,IDBFMGLY,IDBFC2H4
      USE TRACERID_MOD,         ONLY : IDBFC2H2,IDBFGLYC,IDBFHAC
![eml 
      USE TIME_MOD,             ONLY : GET_HISTYR
      USE REGRID_A2A_MOD,       ONLY : DO_REGRID_A2A
!eml]
      ! for CAC / BRAVO emissions fix (ckeller, 11/15/12)
      USE LOGICAL_MOD,          ONLY : LBRAVO, LCAC, LEMEP
      USE BRAVO_MOD,            ONLY : GET_BRAVO_MASK
      USE CAC_ANTHRO_MOD,       ONLY : GET_CANADA_MASK
      USE EMEP_MOD,             ONLY : GET_EUROPE_MASK

      USE CMN_SIZE_MOD               ! Size parameters
      USE CMN_O3_MOD                 ! FSCLYR
      USE CMN_DIAG_MOD               ! ND29, ND32, ND34

<<<<<<< HEAD
=======
      USE CMN_SIZE_MOD             ! Size parameters
      USE CMN_O3_MOD               ! FSCLYR
      USE CMN_DIAG_MOD             ! ND29, ND32, ND34
      USE LOGICAL_MOD,          ONLY : LRETRO ! (dbm, 8/18/2011)
      USE LOGICAL_MOD,          ONLY : LRCP   ! (cdh, 10/18/2011)
      USE TRACERID_MOD,         ONLY : IDTNOX,  IDTCO,   IDTNH3
      USE TRACERID_MOD,         ONLY : IDTBCPO, IDTOCPO, IDTSO2
>>>>>>> 0080c1f1

      IMPLICIT NONE
#     include "define.h"
!
! !INPUT PARAMETERS:
!
      LOGICAL,        INTENT(IN)    :: am_I_Root   ! Are we on the root CPU?
      TYPE(OptInput), INTENT(IN)    :: Input_Opt   ! Input Options object
      TYPE(MetState), INTENT(IN)    :: State_Met   ! Meteorology State object
!
! !INPUT/OUTPUT PARAMETERS:
!
      TYPE(ChmState), INTENT(INOUT) :: State_Chm   ! Chemistry State object
!
! !OUTPUT PARAMETERS:
!
      INTEGER,        INTENT(OUT)   :: RC          ! Success or failure?
!
! !LOCAL VARIABLES:
!            
      LOGICAL                       :: WEEKDAY
      LOGICAL, SAVE                 :: FIRST = .TRUE.
      LOGICAL, SAVE                 :: DO_ND29, DO_ND32, DO_ND34
      INTEGER                       :: AS, I, J, N, NN, DOW_LT
      INTEGER                       :: SIM_YEAR
      REAL*4                        :: ARRAY(IIPAR,JJPAR,1)
      REAL*8,  SAVE                 :: MOLWT(NBFMAX)
      REAL*8                        :: TOTAL, BXHEIGHT_CM, EPA_NEI
      CHARACTER(LEN=255)            :: FILENAME 
![eml
      CHARACTER(LEN=4  )            :: CHISTYR
      CHARACTER(LEN=255)            :: ED_FILENAME
      REAL*4                        :: GENERIC_1x1(I1x1,J1x1-1)
      REAL*8, TARGET                :: GENERIC_8_1x1(I1x1,J1x1-1)
      REAL*8                        :: TEMP_ED(IIPAR,JJPAR,1), HIST_TAU
!eml]
      CHARACTER(LEN=255)            :: LLFILENAME
      REAL*8, POINTER               :: INGRID   (:,:) => NULL()
      REAL*8                        :: OUTGRID(IIPAR,JJPAR)
      
      ! External functions
      REAL*8,  EXTERNAL             :: BOXVL

      REAL*8                        :: BF_CO( IIPAR, JJPAR )  ! Biofuel emission of CO [molec/cm2/s]

      ! For fields from Input_Opt
      LOGICAL                       :: LFUTURE
      LOGICAL                       :: LNEI99
      LOGICAL                       :: LSTREETS
      LOGICAL                       :: LRETRO
      LOGICAL                       :: LNEI05
      LOGICAL                       :: LHIST
      LOGICAL                       :: ITS_A_H2HD_SIM

      !=================================================================
      !   B i o f u e l   B u r n i n g   B e g i n s   H e r e !!
      !=================================================================

      ! Assume success
      RC             =  GIGC_SUCCESS

      ! Copy values from Input_Opt
      LFUTURE        = Input_Opt%LFUTURE
      LNEI99         = Input_Opt%LNEI99
      LSTREETS       = Input_Opt%LSTREETS
      LRETRO         = Input_Opt%LRETRO
      LNEI05         = Input_Opt%LNEI05
      LHIST          = Input_Opt%LHIST
      ITS_A_H2HD_SIM = Input_Opt%ITS_A_H2HD_SIM

      ! First-time initialization
      IF ( FIRST ) THEN

         ! Allocate and zero the BIOFUEL array 
         CALL INIT_BIOFUEL

         ! Flags for whether or not to archive diagnostics
         DO_ND29 = ( ND29 > 0 .and. IDBFCO  /= 0 ) 
         DO_ND32 = ( ND32 > 0 .and. IDBFNO /= 0  ) 
         DO_ND34 = ( ND34 > 0                    ) 

         ! Fancy output..
         WRITE( 6, '(a)'   ) REPEAT( '=', 79 )
         WRITE( 6, '(a,/)' ) 'B I O F U E L   E M I S S I O N S'

         !==============================================================
         ! GEOS-CHEM has the following biofuel burning species:
         !
         !    Species   Index   CTM Tracer #   Units as read from file
         !    ---------------------------------------------------------
         !      NOX       1          1         [kg NOx /box/year]
         !      CO        2          4         [kg CO  /box/year]
         !      ALK4      3          5         [kg C   /box/year]
         !      ACET      4          9         [kg C   /box/year]
         !      MEK       5          10        [kg C   /box/year]
         !      ALD2      6          11        [kg C   /box/year]
         !      PRPE      7          18        [kg C   /box/year]
         !      C3H8      8          19        [kg C   /box/year]
         !      CH2O      9          20        [kg CH2O/box/year]
         !      C2H6      10         21        [kg C   /box/year]
         !
         ! These emissions are converted to [molec/cm3/s] (or 
         ! [molec C/cm3/s] for hydrocarbons), since the chemistry
         ! requires these units.
         !
         ! There are NBFMAX=10 maximum allowed biofuel species, but 
         ! only NBFTRACE of these are actually emitted.  Species are 
         ! turned off/on with the switches in the "tracer.dat" file.
         !
         ! The BIOFUEL array is only of size NBFTRACE, to save memory.
         ! We only read in the NBFTRACE species that are emitted.
         !
         ! Biofuel burning emissions are aseasonal, so we only have
         ! to read from disk on the very first model timestep. 
         ! However, we have to convert from kg --> molec/cm3/s every
         ! timestep to ensure that we use the box heights and box
         ! volumes throughout the year, instead of only at the
         ! first timestep (bmy, 5/3/02)
         !==============================================================
         FILENAME = TRIM( DATA_DIR )          // 
     &              'biofuel_200202/biofuel.' // GET_NAME_EXT_2D() // 
     &              '.'                       // GET_RES_EXT()

         ! Echo filename to log file
         WRITE( 6, 110 ) TRIM( FILENAME )

         ! Loop over the emitted biofuel burning tracers only
         DO N = 1, NBFTRACE

            ! NN is the actual CTM tracer number of species N
            NN = BFTRACE(N)

            ! Test for each tracer
            ! Replaced NOx with NO (mpayer, 3/14/13)
            IF ( NN == IDTNO ) THEN

               !----------------
               ! Biofuel NOx
               !----------------

               ! Read biofuel NOx emissions in [kg/box/yr] -- tracer #1
![eml
               IF ( LHIST ) THEN

                  !-----------------------------------------------------
                  ! Historical emissions of NOX
                  !-----------------------------------------------------

                  WRITE(CHISTYR, '(I4)') GET_HISTYR()
                  HIST_TAU = GET_TAU0(1,1,GET_HISTYR())

                  ED_FILENAME = TRIM( DATA_DIR_1x1 )                // 
     &                          'historical_emissions_201203/NOx/'  //
     &                          'EDGAR.BCNOX.'    //     CHISTYR    //
     &                          'generic.1x1'

                  CALL READ_BPCH2(ED_FILENAME, 'EDGAR-2D', 1,
     &                            HIST_TAU,    I1x1,       J1x1-1,
     &                            1,          GENERIC_1x1, QUIET=.TRUE.)

                  ! Cast from REAL*4 to REAL*8
                  GENERIC_8_1x1 = GENERIC_1x1

                  ! File with lat/lon edges for regridding
                  LLFILENAME = TRIM( DATA_DIR_1x1) //
     &              'MAP_A2A_Regrid_201203/MAP_A2A_latlon_generic1x1.nc'

                  ! Regrid to current model resolution
                  INGRID => GENERIC_8_1x1
                  CALL DO_REGRID_A2A( LLFILENAME, I1x1,    J1x1-1,
     &                                INGRID,     OUTGRID, IS_MASS=1,
     &                                netCDF=.TRUE. )
                  BIOFUEL_KG(N,:,:) = OUTGRID  
                  
                  ! Free pointer
                  NULLIFY( INGRID )

               ELSE

                  CALL READ_BPCH2( FILENAME, 'BIOFSRCE', 1 , 
     &                             0d0,       IIPAR,     JJPAR,     
     &                             1,         ARRAY,     QUIET=.TRUE. ) 
                          
                  ! Cast from REAL*4 to REAL*8, resize to (IIPAR,JJPAR)
                  BIOFUEL_KG(N,:,:) = ARRAY(:,:,1)
               
               ENDIF
!eml]
     
               ! Compute future NOx emissions (if necessary)
               IF ( LFUTURE ) THEN
                  CALL SCALE_FUTURE( 'NOxbf', BIOFUEL_KG(N,:,:) )
               ENDIF

               ! Compute total of biofuel NOx
               TOTAL = SUM( BIOFUEL_KG(N,:,:) ) * 1d-9
               WRITE( 6, 120 ) 'NO ', TOTAL, '[Tg  /yr]'
               
               ! Define MOLWT for use below
               MOLWT(N) = 46d-3

            ELSE IF ( NN == IDTCO ) THEN

               !----------------
               ! Biofuel CO
               !----------------

               ! Read biofuel CO emissions in [kg/box/yr] -- tracer #4
               CALL READ_BPCH2( FILENAME, 'BIOFSRCE', 4, 
     &                          0d0,       IIPAR,     JJPAR,     
     &                          1,         ARRAY,     QUIET=.TRUE. ) 

               ! Cast from REAL*4 to REAL*8, resize to (IIPAR,JJPAR)
               BIOFUEL_KG(N,:,:) = ARRAY(:,:,1)
               BF_CO             = ARRAY(:,:,1)

               ! Scale CO to account for oxidation of extra VOC's
               CALL SCALE_BIOFUEL_CO( BIOFUEL_KG(N,:,:) )
               
               ! Compute future CO emissions (if necessary)
               IF ( LFUTURE ) THEN
                  CALL SCALE_FUTURE( 'CObf', BIOFUEL_KG(N,:,:) )
               ENDIF

               ! Print total CO
               TOTAL = SUM( BIOFUEL_KG(N,:,:) ) * 1d-9
               WRITE( 6, 120 ) 'CO  ', TOTAL, '[Tg  /yr]'

               ! Define MOLWT for use below
               MOLWT(N) = 28d-3

            ELSE IF ( NN == IDTALK4 ) THEN

               !----------------
               ! Biofuel ALK4
               !----------------

               ! Read biofuel ALK4 emissions in [kg/box/yr] -- tracer #5
               CALL READ_BPCH2( FILENAME, 'BIOFSRCE', 5, 
     &                          0d0,       IIPAR,     JJPAR,     
     &                          1,         ARRAY,     QUIET=.TRUE. ) 

               ! Cast from REAL*4 to REAL*8, resize to (IIPAR,JJPAR)
               BIOFUEL_KG(N,:,:) = ARRAY(:,:,1)

               ! Compute future ALK4 emissions (if necessary)
               IF ( LFUTURE ) THEN
                  CALL SCALE_FUTURE( 'VOCbf', BIOFUEL_KG(N,:,:) )
               ENDIF

               ! Compute total ALK4
               TOTAL = SUM( BIOFUEL_KG(N,:,:) ) * 1d-9
               WRITE( 6, 120 ) 'ALK4', TOTAL, '[Tg C/yr]'

               ! Define MOLWT for use below
               MOLWT(N) = 12d-3

            ELSE IF ( NN == IDTACET ) THEN

               !----------------
               ! Biofuel ACET
               !----------------

               ! Read biofuel ACET emissions in [kg/box/yr] -- tracer #9
               CALL READ_BPCH2( FILENAME, 'BIOFSRCE', 9, 
     &                          0d0,       IIPAR,     JJPAR,     
     &                          1,         ARRAY,     QUIET=.TRUE. ) 

               ! Cast from REAL*4 to REAL*8, resize to (IIPAR,JJPAR)
               BIOFUEL_KG(N,:,:) = ARRAY(:,:,1)

               ! Scale to match a posteriori source (bdf, bmy, 9/10/01)
               CALL SCALE_BIOFUEL_ACET( BIOFUEL_KG(N,:,:) )

               ! Compute future ACET emissions (if necessary)
               IF ( LFUTURE ) THEN
                  CALL SCALE_FUTURE( 'VOCbf', BIOFUEL_KG(N,:,:) )
               ENDIF

               ! Compute total ACET
               TOTAL = SUM( BIOFUEL_KG(N,:,:) ) * 1d-9
               WRITE( 6, 120 ) 'ACET', TOTAL, '[Tg C/yr]'

               ! Define MOLWT for use below
               MOLWT(N) = 12d-3

            ELSE IF ( NN == IDTMEK ) THEN

               !----------------
               ! Biofuel MEK
               !----------------

               ! Read biofuel MEK emissions in [kg/box/yr] -- tracer #10
               CALL READ_BPCH2( FILENAME, 'BIOFSRCE', 10, 
     &                          0d0,       IIPAR,     JJPAR,      
     &                          1,         ARRAY,     QUIET=.TRUE. ) 

               ! Cast from REAL*4 to REAL*8, resize to (IIPAR,JJPAR)
               BIOFUEL_KG(N,:,:) = ARRAY(:,:,1)

               ! Compute future MEK emissions (if necessary)
               IF ( LFUTURE ) THEN
                  CALL SCALE_FUTURE( 'VOCbf', BIOFUEL_KG(N,:,:) )
               ENDIF

               ! Compute total MEK
               TOTAL = SUM( BIOFUEL_KG(N,:,:) ) * 1d-9
               WRITE( 6, 120 ) 'MEK ', TOTAL, '[Tg C/yr]'

               ! Define MOLWT for use below
               MOLWT(N) = 12d-3

            ELSE IF ( NN == IDTALD2 ) THEN

               !----------------
               ! Biofuel ALD2
               !----------------

               ! Read biofuel ALD2 emissions in [kg/box/yr] -- tracer #11
               CALL READ_BPCH2( FILENAME, 'BIOFSRCE', 11, 
     &                          0d0,       IIPAR,     JJPAR,      
     &                          1,         ARRAY,     QUIET=.TRUE. ) 

               ! Cast from REAL*4 to REAL*8, resize to (IIPAR,JJPAR)
               BIOFUEL_KG(N,:,:) = ARRAY(:,:,1)

               ! Compute future ALD2 emissions (if necessary)
               IF ( LFUTURE ) THEN
                  CALL SCALE_FUTURE( 'VOCbf', BIOFUEL_KG(N,:,:) )
               ENDIF

               ! Compute total ALD2
               TOTAL = SUM( BIOFUEL_KG(N,:,:) ) * 1d-9
               WRITE( 6, 120 ) 'ALD2', TOTAL, '[Tg C/yr]'

               ! Define MOLWT for use below
               MOLWT(N) = 12d-3

            ELSE IF ( NN == IDTPRPE ) THEN

               !----------------
               ! Biofuel PRPE
               !----------------

               ! Read biofuel PRPE emissions in [kg/box/yr] -- tracer #18
               CALL READ_BPCH2( FILENAME, 'BIOFSRCE', 18, 
     &                          0d0,       IIPAR,     JJPAR,      
     &                          1,         ARRAY,     QUIET=.TRUE. ) 

               ! Cast from REAL*4 to REAL*8, resize to (IIPAR,JJPAR)
               BIOFUEL_KG(N,:,:) = ARRAY(:,:,1)

               ! Compute future PRPE emissions (if necessary)
               IF ( LFUTURE ) THEN
                  CALL SCALE_FUTURE( 'VOCbf', BIOFUEL_KG(N,:,:) )
               ENDIF

               ! Compute total PRPE
               TOTAL = SUM( BIOFUEL_KG(N,:,:) ) * 1d-9
               WRITE( 6, 120 ) 'PRPE', TOTAL, '[Tg C/yr]'

               ! Define MOLWT for use below
               MOLWT(N) = 12d-3

            ELSE IF ( NN == IDTC3H8 ) THEN

               !----------------
               ! Biofuel C3H8
               !----------------

               ! Read biofuel C3H8 emissions in [kg/box/yr] -- tracer #19
               CALL READ_BPCH2( FILENAME, 'BIOFSRCE', 19, 
     &                          0d0,       IIPAR,     JJPAR,      
     &                          1,         ARRAY,     QUIET=.TRUE. ) 

               ! Cast from REAL*4 to REAL*8, resize to (IIPAR,JJPAR)
               BIOFUEL_KG(N,:,:) = ARRAY(:,:,1)

               ! Compute future C3H8 emissions (if necessary)
               IF ( LFUTURE ) THEN
                  CALL SCALE_FUTURE( 'VOCbf', BIOFUEL_KG(N,:,:) )
               ENDIF

               ! Compute total C3H8
               TOTAL = SUM( BIOFUEL_KG(N,:,:) ) * 1d-9
               WRITE( 6, 120 ) 'C3H8', TOTAL, '[Tg C/yr]'

               ! Define MOLWT for use below
               MOLWT(N) = 12d-3

            ELSE IF ( NN == IDTCH2O ) THEN

               !----------------
               ! Biofuel CH2O
               !----------------

               ! Read biofuel CH2O emissions in [kg/box/yr] -- tracer #20
               CALL READ_BPCH2( FILENAME, 'BIOFSRCE', 20, 
     &                          0d0,       IIPAR,     JJPAR,      
     &                          1,         ARRAY,     QUIET=.TRUE. ) 

               ! Cast from REAL*4 to REAL*8, resize to (IIPAR,JJPAR)
               BIOFUEL_KG(N,:,:) = ARRAY(:,:,1)

               ! Compute future CH2O emissions (if necessary)
               IF ( LFUTURE ) THEN
                  CALL SCALE_FUTURE( 'VOCbf', BIOFUEL_KG(N,:,:) )
               ENDIF

               ! Compute total CH2O
               TOTAL = SUM( BIOFUEL_KG(N,:,:) ) * 1d-9
               WRITE( 6, 120 ) 'CH2O', TOTAL, '[Tg  /yr]'

               ! Define MOLWT for use below
               MOLWT(N) = 30d-3

            ELSE IF ( NN == IDTC2H6 ) THEN

               !----------------
               ! Biofuel C2H6
               !----------------

               ! Read biofuel C2H6 emissions in [kg/box/yr] -- tracer #21
               CALL READ_BPCH2( FILENAME, 'BIOFSRCE', 21, 
     &                          0d0,       IIPAR,     JJPAR,      
     &                          1,         ARRAY,     QUIET=.TRUE. ) 

               ! Cast from REAL*4 to REAL*8, resize to (IIPAR,JJPAR)
               BIOFUEL_KG(N,:,:) = ARRAY(:,:,1)

               ! Compute future C2H6 emissions (if necessary)
               IF ( LFUTURE ) THEN
                  CALL SCALE_FUTURE( 'VOCbf', BIOFUEL_KG(N,:,:) )
               ENDIF 

               ! Compute total C2H6
               TOTAL = SUM( BIOFUEL_KG(N,:,:) ) * 1d-9
               WRITE( 6, 120 ) 'C2H6', TOTAL, '[Tg C/yr]'
               
               ! Define MOLWT for use below
               MOLWT(N) = 12d-3

            ELSE IF ( NN == IDTGLYX ) THEN

               !----------------
               ! Biofuel GLYX
               !----------------

               ! Emission ratio GLYX/CO = 6.62d-3 [mole/mole]
               BIOFUEL_KG(N,:,:) = 
     &          BF_CO(:,:) / 28d-3 * 58d-3 * 6.62d-3      ! [kg/box/yr]

               ! Compute total GLYX
               TOTAL = SUM( BIOFUEL_KG(N,:,:) ) * 1d-9
               WRITE( 6, 120 ) 'GLYX', TOTAL, '[Tg/yr]'

               ! Define MOLWT for use below
               MOLWT(N) = 58d-3

 
            ELSE IF ( NN == IDTMGLY ) THEN

               !----------------
               ! Biofuel MGLY
               !----------------

               ! Emission ratio MGLY/CO = 3.47d-3 [mole/mole]
               BIOFUEL_KG(N,:,:) = 
     &          BF_CO(:,:) / 28d-3 * 72d-3 * 3.47d-3      ! [kg/box/yr]

               ! Compute total MGLY
               TOTAL = SUM( BIOFUEL_KG(N,:,:) ) * 1d-9
               WRITE( 6, 120 ) 'MGLY', TOTAL, '[Tg/yr]'

               ! Define MOLWT for use below
               MOLWT(N) = 72d-3

            ELSE IF ( NN == IDTBENZ ) THEN

               !----------------
               ! Biofuel BENZ
               !----------------

               ! Emission ratio BENZ/CO = 4.06d-3 [mole/mole]
               BIOFUEL_KG(N,:,:) = 
     &          BF_CO(:,:) / 28d-3 * 12d-3 * 6d0 * 4.06d-3      ! [kg C/box/yr]

               ! Compute total BENZ
               TOTAL = SUM( BIOFUEL_KG(N,:,:) ) * 1d-9
               WRITE( 6, 120 ) 'BENZ', TOTAL, '[Tg C/yr]'

               ! Define MOLWT for use below
               MOLWT(N) = 12d-3


            ELSE IF ( NN == IDTTOLU ) THEN

               !----------------
               ! Biofuel TOLU
               !----------------

               ! Emission ratio TOLU/CO = 2.01d-3 [mole/mole]
               BIOFUEL_KG(N,:,:) = 
     &          BF_CO(:,:) / 28d-3 * 12d-3 * 7d0 * 2.01d-3      ! [kg C/box/yr]

               ! Compute total TOLU
               TOTAL = SUM( BIOFUEL_KG(N,:,:) ) * 1d-9
               WRITE( 6, 120 ) 'TOLU', TOTAL, '[Tg C/yr]'

               ! Define MOLWT for use below
               MOLWT(N) = 12d-3

            ELSE IF ( NN == IDTXYLE ) THEN

               !----------------
               ! Biofuel XYLE
               !----------------

               ! Emission ratio XYLE/CO = 0.82d-3 [mole/mole]
               BIOFUEL_KG(N,:,:) = 
     &          BF_CO(:,:) / 28d-3 * 12d-3 * 8d0 * 0.82d-3      ! [kg C/box/yr]

               ! Compute total XYLE
               TOTAL = SUM( BIOFUEL_KG(N,:,:) ) * 1d-9
               WRITE( 6, 120 ) 'XYLE', TOTAL, '[Tg C/yr]'

               ! Define MOLWT for use below
               MOLWT(N) = 12d-3

            ELSE IF ( NN == IDTC2H4 ) THEN

               !----------------
               ! Biofuel C2H4
               !----------------

               ! Emission ratio C2H4/CO = 15.7d-3 [mole/mole]
               BIOFUEL_KG(N,:,:) = 
     &          BF_CO(:,:) / 28d-3 * 12d-3 * 2d0 * 15.7d-3      ! [kg C/box/yr]

               ! Compute total C2H4
               TOTAL = SUM( BIOFUEL_KG(N,:,:) ) * 1d-9
               WRITE( 6, 120 ) 'C2H4', TOTAL, '[Tg C/yr]'

               ! Define MOLWT for use below
               MOLWT(N) = 12d-3

            ELSE IF ( NN == IDTC2H2 ) THEN

               !----------------
               ! Biofuel C2H2
               !----------------

               ! Emission ratio C2H2/CO = 19d-3 [mole/mole]
               BIOFUEL_KG(N,:,:) = 
     &          BF_CO(:,:) / 28d-3 * 12d-3 * 2d0 * 19d-3      ! [kg C/box/yr]

               ! Compute total C2H2
               TOTAL = SUM( BIOFUEL_KG(N,:,:) ) * 1d-9
               WRITE( 6, 120 ) 'C2H2', TOTAL, '[Tg C/yr]'

               ! Define MOLWT for use below
               MOLWT(N) = 12d-3

            ELSE IF ( NN == IDTGLYC ) THEN

               !----------------
               ! Biofuel GLYC
               !----------------

               ! Emission ratio GLYC/CO = 3.66d-3 [mole/mole]
               BIOFUEL_KG(N,:,:) = 
     &          BF_CO(:,:) / 28d-3 * 60d-3 * 3.66d-3      ! [kg/box/yr]

               ! Compute total GLYC
               TOTAL = SUM( BIOFUEL_KG(N,:,:) ) * 1d-9
               WRITE( 6, 120 ) 'GLYC', TOTAL, '[Tg/yr]'

               ! Define MOLWT for use below
               MOLWT(N) = 60d-3

            ELSE IF ( NN == IDTHAC  ) THEN

               !----------------
               ! Biofuel HAC
               !----------------

               ! Emission ratio HAC/CO = 3.31d-3 [mole/mole]
               BIOFUEL_KG(N,:,:) = 
     &          BF_CO(:,:) / 28d-3 * 74d-3 * 3.31d-3      ! [kg/box/yr]

               ! Compute total HAC
               TOTAL = SUM( BIOFUEL_KG(N,:,:) ) * 1d-9
               WRITE( 6, 120 ) 'HAC', TOTAL, '[Tg/yr]'

               ! Define MOLWT for use below
               MOLWT(N) = 74d-3

            ENDIF
         ENDDO

         ! Reset first time flag
         FIRST = .FALSE.

         ! Fancy output
         WRITE( 6, '(a)' ) REPEAT( '=', 79 )
      ENDIF   

      !=================================================================
      ! Do the following on each emission timestep...
      ! 
      ! Convert from [kg/box/yr] (or [kg C/box/yr]) to [molec/cm3/s] 
      ! (or [molec C/cm3/s]), since the emissions need to be in these 
      ! units for the chemistry.  Now use parallel DO loops. 
      !
      ! NOTE: Need to do the unit conversion outside the IF (FIRST)
      ! block, so that we use the same airmass quantities as are used
      ! for the diagnostics. (bmy, 5/30/02)
      !
      ! Also archive diagnostics w/in parallel loop (bmy, 5/30/02)
      !=================================================================

      ! get emissions year to test Streets
      IF ( FSCALYR < 0 ) THEN
         SIM_YEAR = GET_YEAR()
      ELSE
         SIM_YEAR = FSCALYR
      ENDIF

!$OMP PARALLEL DO
!$OMP+DEFAULT( SHARED )
!$OMP+PRIVATE( I, J, BXHEIGHT_CM, N, NN, EPA_NEI, DOW_LT, WEEKDAY )
      DO J = 1, JJPAR
      DO I = 1, IIPAR

         ! BXHEIGHT_CM = the surface grid box height in cm
         BXHEIGHT_CM = State_Met%BXHEIGHT(I,J,1) * 1d2

         ! Loop over all biofuel tracers
         DO N = 1, NBFTRACE

<<<<<<< HEAD
            ! Get GEOS-CHEM tracer number
=======
            ! NN is the actual CTM tracer number of species N
>>>>>>> 0080c1f1
            NN = BFTRACE(N)

            ! Biofuel emissions in [molec/cm3/s]
            BIOFUEL(N,I,J) = BIOFUEL_KG(N,I,J)                  * 
     &                       ( 6.023d23 / MOLWT(N)            ) /
     &                       ( 365d0 * 86400d0 * BOXVL(I,J,1,State_Met))

            !-----------------------------------------------------------
            ! RETRO anthropogenic emissions include residential biofuel,
            ! so set this to zero if we are using RETRO for anthro VOCs
            ! (dbm, 8/18/2011)
            !-----------------------------------------------------------
            IF ( LRETRO ) THEN
               IF ( (NN == IDTC2H2) .or. (NN == IDTC2H4) .or.
     &              (NN == IDTPRPE) .or.
     &              (NN == IDTC3H8) .or. (NN == IDTALK4) .or.
     &              (NN == IDTCH2O) .or. (NN == IDTALD2) .or. 
     &              (NN == IDTACET) .or. (NN == IDTMEK ) .or.
     &              (NN == IDTBENZ) .or. (NN == IDTTOLU) .or.
     &              (NN == IDTXYLE) ) THEN

                  BIOFUEL(N,I,J) = 0.d0

               ENDIF
            ENDIF

            !-----------------------------------------------------------
            ! RETRO anthropogenic emissions include residential biofuel,
            ! so set this to zero if we are using RETRO for anthro VOCs
            ! (dbm, 8/18/2011)
            !-----------------------------------------------------------
            IF ( LRETRO ) THEN
               IF ( (NN == IDTC2H2) .or. (NN == IDTC2H4) .or.
     &              (NN == IDTC2H6) .or. (NN == IDTPRPE) .or.
     &              (NN == IDTC3H8) .or. (NN == IDTALK4) .or.
     &              (NN == IDTCH2O) .or. (NN == IDTALD2) .or. 
     &              (NN == IDTACET) .or. (NN == IDTMEK ) .or.
     &              (NN == IDTBENZ) .or. (NN == IDTTOLU) .or.
     &              (NN == IDTXYLE) ) THEN

                  BIOFUEL(N,I,J) = 0.d0

               ENDIF
            ENDIF

            !-----------------------------------------------------------
            ! RCP anthropogenic emissions include residential biofuel,
            ! so set this to zero if we are using the RCP inventory
            ! (cdh, 10/18/2011)
            !-----------------------------------------------------------
            IF ( LRCP ) THEN
               IF ( (NN == IDTNOx ) .or. (NN == IDTCO  ) .or.
     &              (NN == IDTBCPO) .or. (NN == IDTOCPO) .or.
     &              (NN == IDTSO2 ) .or. (NN == IDTNH3 ) .or.
     &              (NN == IDTC2H2) .or. (NN == IDTC2H4) .or.
     &              (NN == IDTC2H6) .or. (NN == IDTPRPE) .or.
     &              (NN == IDTC3H8) .or. (NN == IDTALK4) .or.
     &              (NN == IDTCH2O) .or. (NN == IDTALD2) .or. 
     &              (NN == IDTACET) .or. (NN == IDTMEK ) .or.
     &              (NN == IDTBENZ) .or. (NN == IDTTOLU) .or.
     &              (NN == IDTXYLE) ) THEN

                  BIOFUEL(N,I,J) = 0.d0

               ENDIF
            ENDIF

            !-----------------------------------------------------------
            ! Overwrite biofuels w/ EPA/NEI emissions over the USA
            !
            ! NOTE: The NEI05 inventory only contains anthro emissions,
            ! so we are forced to take the biofuel emissions over the
            ! USA from the NEI99 inventory.  (bmy, 2/7/11)
            !-----------------------------------------------------------
![eml Not if historical or not NOx
            IF( .not. LHIST .or. BFTRACE(N) .ne. IDTNO ) THEN
               ! If EPA/NEI99 emissions are turned on....
               IF ( LNEI99 .or. LNEI05 ) THEN

                  ! If we are over the USA ...
                  IF ( GET_USA_MASK( I, J ) > 0d0 ) THEN
  
                     ! Determine if we should use weekday or weekend NEI
                     ! emissions at grid box (I,J,L).  Since NEI is over
                     ! the US, then weekend is Sat/Sun.
                     DOW_LT  = GET_DAY_OF_WEEK_LT( I, J, 1 )
                     WEEKDAY = ( DOW_LT > 0 .and. DOW_LT < 6 )

                     ! Get GEOS-CHEM tracer number
                     NN      = BFTRACE(N)

                     ! We do not have EPA/NEI biofuel emission.  
                     ! Use default emission for the newly added species. 
                     ! (tmf, 1/8/08) 
                     IF ( (NN /= IDTGLYX) .and. (NN /= IDTMGLY) .and. 
     &                    (NN /= IDTBENZ) .and. (NN /= IDTTOLU) .and.
     &                    (NN /= IDTXYLE) .and. (NN /= IDTC2H4) .and.
     &                    (NN /= IDTC2H2) .and. (NN /= IDTGLYC) .and.          
     &                    (NN /= IDTHAC ) ) THEN

                        ! Get EPA/NEI biofuel [molec/cm2/s or atoms C/cm2/s]
                        EPA_NEI = GET_EPA_BIOFUEL( I, J, NN, WEEKDAY )

                        ! Convert [molec/cm2/s] to [molec/cm3/s]
                        BIOFUEL(N,I,J) = EPA_NEI / BXHEIGHT_CM
                  
                     ENDIF
                  ENDIF
               ENDIF

               !-----------------------------------------------------------
               ! If we are over SE ASIA and are using Streets 2006 (that is
               ! emission year is GE 2006), set BIOFUEL to zero since they
               ! are already accounted for (phs, 3/17/08)
               !-----------------------------------------------------------
               IF ( LSTREETS .and. ( SIM_YEAR >= 2001 ) ) THEN

                  ! If we are over the SE Asia region
                  IF ( GET_SE_ASIA_MASK( I, J ) > 0d0 ) THEN

                     ! Only zero BIOFUEL for tracers included in Streets emiss
                     IF ( (NN /= IDTGLYX) .AND. (NN /= IDTMGLY) .AND.
     &                    (NN /= IDTGLYC) .AND. (NN /= IDTHAC ) .AND.
     &                    (NN /= IDTBENZ) .AND. (NN /= IDTTOLU) .AND.
     &                    (NN /= IDTXYLE) .AND. (NN /= IDTC2H4) .AND. 
     &                    (NN /= IDTC2H2) ) THEN

                        BIOFUEL(N,I,J) = 0.d0

                     ENDIF
                  ENDIF
               ENDIF

               !--------------------------------------------------------
               ! BRAVO anthropogenic emissions include residential 
               ! biofuel, so set this to zero if we are using BRAVO
               ! (ckeller, 11/15/2012)
               !--------------------------------------------------------
               IF ( LBRAVO .AND. .NOT. LHIST ) THEN

                  ! If we are over the BRAVO region
                  IF ( GET_BRAVO_MASK( I, J ) > 0d0 ) THEN

                     ! If it's a BRAVO species 
                     IF ( (NN == IDTNO) .or. (NN == IDTCO) ) THEN

                        BIOFUEL(N,I,J) = 0.d0

                     ENDIF
                  ENDIF
               ENDIF

               !--------------------------------------------------------
               ! CAC anthropogenic emissions include residential 
               ! biofuel, so set this to zero if we are using CAC
               ! (ckeller, 11/15/2012)
               !--------------------------------------------------------
               IF ( LCAC .AND. .NOT. LHIST ) THEN

                  ! If we are over the CAC region
                  IF ( GET_CANADA_MASK( I, J ) > 0d0 ) THEN

                     ! If it's a CAC species 
                     IF ( (NN == IDTNO) .or. (NN == IDTCO) ) THEN

                        BIOFUEL(N,I,J) = 0.d0

                     ENDIF
                  ENDIF
               ENDIF

               !--------------------------------------------------------
               ! EMEP anthropogenic emissions include residential 
               ! biofuel, so set this to zero if we are using EMEP
               ! (ckeller, 11/15/2012)
               !--------------------------------------------------------
               IF ( LEMEP .AND. .NOT. LHIST ) THEN

                  ! If we are over the EMEP region
                  IF ( GET_EUROPE_MASK( I, J ) > 0d0 ) THEN

                     ! If it's an EMEP species 
                     IF ( (NN == IDTNO)   .OR. (NN == IDTCO)   .OR.
     &                    (NN == IDTALK4) .OR. (NN == IDTMEK)  .OR.
     &                    (NN == IDTALD2) .OR. (NN == IDTPRPE) .OR. 
     &                    (NN == IDTC2H6) ) THEN

                        BIOFUEL(N,I,J) = 0.d0

                     ENDIF
                  ENDIF
               ENDIF

            ENDIF
         ENDDO  

         ! ND29 -- CO source diagnostics [molec/cm2/s]
         IF ( DO_ND29 ) THEN

            IF ( ITS_A_H2HD_SIM ) THEN
               AD29(I,J,3) = AD29(I,J,3) + ( BIOFUEL(IDBFCO,I,J) * 
     &                                       BXHEIGHT_CM ) * 1.189d0
            ELSE
               AD29(I,J,3) = AD29(I,J,3) + ( BIOFUEL(IDBFCO,I,J) * 
     &                                       BXHEIGHT_CM )
            ENDIF

         ENDIF

         ! ND32 -- NOx source diagnostics [molec/cm2/s]
         IF ( DO_ND32 ) THEN 
            AD32_bf(I,J) = AD32_bf(I,J) + ( BIOFUEL(IDBFNO,I,J) * 
     &                                      BXHEIGHT_CM )
         ENDIF
      ENDDO  
      ENDDO
!$OMP END PARALLEL DO

      ! update aromatics based on CO over US (hotp 11/23/09)
!$OMP PARALLEL DO
!$OMP+DEFAULT( SHARED )
!$OMP+PRIVATE( I, J )
      DO J = 1, JJPAR
      DO I = 1, IIPAR

            !-----------------------------------------------------------
            ! Scale VOC's based on the EPA/NEI99 biofuels over the USA
            !
            ! NOTE: The NEI05 inventory only contains anthro emissions,
            ! so we are forced to take the biofuel emissions over the
            ! USA from the NEI99 inventory.  (bmy, 2/7/11)
            !-----------------------------------------------------------
            IF ( LNEI99 .or. LNEI05 ) THEN

               ! If we are over the USA ...
               IF ( GET_USA_MASK( I, J ) > 0d0 ) THEN
                  ! update aromatics if necessary (hotp 11/20/09)
                  ! molecC/cm3/s XXXX = molec/cm3/s CO * 
                  !                     mol XXXX/mol CO *
                  !                     molec C/molec XXXX

                  ! BENZ (6 carbon/molec)
                  IF ( IDBFBENZ > 0 ) THEN
                     BIOFUEL(IDBFBENZ,I,J) = 
     &                  BIOFUEL(IDBFCO,I,J) * 4.06d-3 * 6.d0
                  ENDIF

                  ! TOLU (7 carbon/molec)
                  IF ( IDBFTOLU > 0 ) THEN
                     BIOFUEL(IDBFTOLU,I,J) = 
     &                  BIOFUEL(IDBFCO,I,J) * 2.01d-3 * 7.d0
                  ENDIF

                  ! XYLE (8 carbon/molec)
                  IF ( IDBFXYLE > 0 ) THEN
                     BIOFUEL(IDBFXYLE,I,J) = 
     &                  BIOFUEL(IDBFCO,I,J) * 0.82d-3 * 8.d0
                  ENDIF

                  ! GLYX (molec/cm3/s)
                  IF ( IDBFGLYX > 0 ) THEN
                     BIOFUEL(IDBFGLYX,I,J) = 
     &                  BIOFUEL(IDBFCO,I,J) * 6.62d-3 
                  ENDIF

                  ! MGLY
                  IF ( IDBFMGLY > 0 ) THEN
                     BIOFUEL(IDBFMGLY,I,J) = 
     &                  BIOFUEL(IDBFCO,I,J) * 3.47d-3 
                  ENDIF

                  ! C2H4 (2 carbons/molec)
                  IF ( IDBFC2H4 > 0 ) THEN
                     BIOFUEL(IDBFC2H4,I,J) = 
     &                  BIOFUEL(IDBFCO,I,J) * 15.7d-3 * 2.d0
                  ENDIF

                  ! C2H2 (2 carbons/molec)
                  IF ( IDBFC2H2 > 0 ) THEN
                     BIOFUEL(IDBFC2H2,I,J) = 
     &                  BIOFUEL(IDBFCO,I,J) * 19.0d-3 * 2.d0
                  ENDIF

                  ! GLYC
                  IF ( IDBFGLYC > 0 ) THEN
                     BIOFUEL(IDBFGLYC,I,J) = 
     &                  BIOFUEL(IDBFCO,I,J) * 3.66d-3
                  ENDIF

                  ! HAC
                  IF ( IDBFHAC > 0 ) THEN
                     BIOFUEL(IDBFHAC,I,J) = 
     &                  BIOFUEL(IDBFCO,I,J) * 3.31d-3             
                  ENDIF

               ENDIF ! USA_MASK

            ENDIF ! LNEI99
      ENDDO ! I
      ENDDO ! J
!$OMP END PARALLEL DO

!      BIOFUEL = 0d0             !CDH
      ! Save diagnostic information (biofuel burning emissions) (hotp 11/23/09)
      ! ND34 -- archive biofuel burning species [molec/cm2/s] or
      ! [molecC/cm2/s] for species transported as carbon
      IF ( DO_ND34 ) THEN
!$OMP PARALLEL DO
!$OMP+DEFAULT( SHARED )
!$OMP+PRIVATE( I, J, BXHEIGHT_CM, N )
      DO J = 1, JJPAR
      DO I = 1, IIPAR

            ! BXHEIGHT_CM = the surface grid box height in cm
            BXHEIGHT_CM = State_Met%BXHEIGHT(I,J,1) * 1d2

            ! loop over biofuel species
            DO N = 1, NBFTRACE
               ! ND34 -- archive biofuel burning species [molec/cm2/s]
               AD34(I,J,N) = AD34(I,J,N) + ( BIOFUEL(N,I,J) * 
     &                                       BXHEIGHT_CM )
            ENDDO ! NBFTRACE

      ENDDO ! I
      ENDDO ! J
!$OMP END PARALLEL DO
      ENDIF ! ND34

      !=================================================================
      ! FORMAT statements
      !=================================================================
 110  FORMAT( 'BIOFUEL_BURN:  Reading ', a )
 120  FORMAT( 'Sum Biofuel ', a4, 1x, ': ', f9.3, 1x, a9  )

      ! Return to calling program
      END SUBROUTINE BIOFUEL_BURN

!------------------------------------------------------------------------------

      SUBROUTINE SCALE_BIOFUEL_CO( BFARRAY )
!
!******************************************************************************
!  Subroutine SCALE_BIOFUEL_CO multiplies the CO biofuel emissions by scale
!  factors to account for CO production from VOC's that are not explicitly 
!  carried in the chemistry mechanisms. (bnd, bmy, 3/19/01, 7/19/04)
!  
!  Arguments as Input:
!  ============================================================================
!  (1) BFARRAY (REAL*8) : Array containing biofuel burning CO emissions
!
!  NOTES:
!  (1 ) Scale factors were determined by Jennifer Logan (jal@io.harvard.edu),
!       Bryan Duncan (bnd@io.harvard.edu) and Daniel Jacob (djj@io.harvard.edu)
!  (2 ) BFARRAY is now of size (IIPAR,JJPAR) (bmy, 9/28/01)
!  (3 ) Deleted obsolete code from 9/01 (bmy, 11/15/01)
!  (4 ) Now use inquiry functions in "tracer_mod.f" instead of the variable
!        NSRCX (bmy, 7/19/04)
!******************************************************************************
!
      ! References to F90 modules
      USE TRACER_MOD, ONLY : ITS_A_FULLCHEM_SIM, ITS_A_TAGCO_SIM

      USE CMN_SIZE_MOD    ! Size parameters
      
      ! Arguments
      REAL*8, INTENT(INOUT) :: BFARRAY(IIPAR,JJPAR) 

      !=================================================================
      ! SCALE_BIOFUEL_CO begins here!
      !=================================================================
      IF ( ITS_A_FULLCHEM_SIM() ) THEN 

         ! Full chemistry w/ SMVGEAR  -- enhance by 8.6%
         BFARRAY = BFARRAY * 1.086d0

      ELSE IF ( ITS_A_TAGCO_SIM() ) THEN 

         ! Tagged CO -- enhance by 18.9%
         BFARRAY = BFARRAY * 1.189d0

      ENDIF

      ! Return to calling program  
      END SUBROUTINE SCALE_BIOFUEL_CO

!------------------------------------------------------------------------------

      SUBROUTINE SCALE_BIOFUEL_ACET( BFARRAY )
!
!******************************************************************************
!  Subroutine SCALE_BIOFUEL_ACET multiplies the ACET biofuel emissions by a
!  scale factor in order to match the source from the Jacob et al 2001 paper.
!  (bdf, bmy, 9/10/01, 11/15/01)
!  
!  Arguments as Input:
!  ============================================================================
!  (1) BFARRAY (REAL*8) : Array containing biofuel burning ACET emissions
!
!  Reference:
!  ============================================================================
!  Jacob, D.J., B.D. Field, E. Jin, I. Bey, Q. Li, J.A. Logan, and 
!    R.M. Yantosca, Atmospheric budget of acetone, submitted to 
!    Geophys. Res. Lett., 2001. 
!
!  NOTES:
!  (1 ) Adapted from SCALE_BIOMASS_CO (bdf, bmy, 9/10/01)
!  (2 ) BFARRAY is now of size (IIPAR,JJPAR) (bmy, 9/28/01)
!  (3 ) Deleted obsolete code from 9/01 (bmy, 11/15/01)
!******************************************************************************
!
      USE CMN_SIZE_MOD    ! Size parameters
      
      ! Arguments
      REAL*8, INTENT(INOUT) :: BFARRAY(IIPAR,JJPAR) 

      !=================================================================
      ! SCALE_BIOFUEL_ACET begins here!
      !=================================================================

      ! Scale by 0.82 to match the a posteriori source
      BFARRAY = BFARRAY * 0.82d0
        
      ! Return to calling program  
      END SUBROUTINE SCALE_BIOFUEL_ACET

!------------------------------------------------------------------------------

      SUBROUTINE SCALE_FUTURE( NAME, BF )
!
!******************************************************************************
!  Subroutine SCALE_FUTURE applies the IPCC future emissions scale factors
!  to the biofuel emisisons in order to compute the future biofuel emissions
!  for NOx, CO, and VOC's (swu, bmy, 5/30/06)
!
!  Arguments as Input:
!  ============================================================================
!  (1 ) NAME (CHARACTER) : Denotes type of scale factor to use (e.g. NOx)
!  (2 ) BF   (REAL*8   ) : Array w/ biomass burning emisisons [molec/cm2]
!
!  NOTES:
!******************************************************************************
!
      ! References to F90 modules
      USE FUTURE_EMISSIONS_MOD,   ONLY : GET_FUTURE_SCALE_CObf
      USE FUTURE_EMISSIONS_MOD,   ONLY : GET_FUTURE_SCALE_NOxbf
      USE FUTURE_EMISSIONS_MOD,   ONLY : GET_FUTURE_SCALE_VOCbf

      USE CMN_SIZE_MOD               ! Size parameters

      ! Arguments
      REAL*8,           INTENT(INOUT) :: BF(IIPAR,JJPAR)
      CHARACTER(LEN=*), INTENT(IN)    :: NAME

      ! Local variables
      INTEGER                         :: I, J
      
      !=================================================================
      ! SCALE_FUTURE begins here!
      !=================================================================

      IF ( NAME == 'NOxbf' ) THEN

         ! Compute future NOx emissions
!$OMP PARALLEL DO
!$OMP+DEFAULT( SHARED )
!$OMP+PRIVATE( I, J )
         DO J = 1, JJPAR
         DO I = 1, IIPAR
            BF(I,J) = BF(I,J) * GET_FUTURE_SCALE_NOxbf( I, J )
         ENDDO
         ENDDO
!$OMP END PARALLEL DO

      ELSE IF ( NAME == 'CObf' ) THEN

         ! Compute future CO emissions 
!$OMP PARALLEL DO
!$OMP+DEFAULT( SHARED )
!$OMP+PRIVATE( I, J )
         DO J = 1, JJPAR
         DO I = 1, IIPAR
            BF(I,J) = BF(I,J) * GET_FUTURE_SCALE_CObf( I, J )
         ENDDO
         ENDDO
!$OMP END PARALLEL DO
         
      ELSE

         ! Compute future hydrocarbon emissions
!$OMP PARALLEL DO
!$OMP+DEFAULT( SHARED )
!$OMP+PRIVATE( I, J )
         DO J = 1, JJPAR
         DO I = 1, IIPAR
            BF(I,J) = BF(I,J) * GET_FUTURE_SCALE_VOCbf( I, J )
         ENDDO
         ENDDO
!$OMP END PARALLEL DO

      ENDIF

      ! Return to calling program
      END SUBROUTINE SCALE_FUTURE

!------------------------------------------------------------------------------

      SUBROUTINE SET_BFTRACE( am_I_Root )
!
!******************************************************************************
!  Subroutine SET_NBFTRACE sets the NBFTRACE variable with the number of
!  biofuel tracers that are turned on.  This was split off from "tracerid.f"
!  in order to prevent circular module references. (bmy, 11/6/02, 10/3/05)
!
!  NOTES:
!  (1 ) Now make sure all USE statements are USE, ONLY (bmy, 10/3/05
!  30 Jul 2012 - R. Yantosca - Now accept am_I_Root as an argument when
!                              running with the traditional driver main.F
!  14 Mar 2013 - M. Payer    - Replace NOx emissions with NO emissions as part
!                              of removal of NOx-Ox partitioning
!******************************************************************************
!
      ! References to F90 modules
      USE TRACERID_MOD, ONLY : IDBFACET, IDBFALD2, IDBFALK4, IDBFC2H6 
      USE TRACERID_MOD, ONLY : IDBFC3H8, IDBFCH2O, IDBFCO,   IDBFMEK  
      USE TRACERID_MOD, ONLY : IDBFNO,   IDBFPRPE, IDTACET,  IDTALD2 
      USE TRACERID_MOD, ONLY : IDTALK4,  IDTC2H6,  IDTC3H8,  IDTCH2O
      USE TRACERID_MOD, ONLY : IDTCO,    IDTMEK,   IDTNO,    IDTPRPE 

      USE TRACERID_MOD, ONLY : IDBFGLYX, IDBFMGLY, IDBFBENZ, IDBFTOLU
      USE TRACERID_MOD, ONLY : IDBFXYLE, IDBFC2H4, IDBFC2H2, IDBFGLYC
      USE TRACERID_MOD, ONLY : IDBFHAC
      USE TRACERID_MOD, ONLY : IDTGLYX,  IDTMGLY,  IDTBENZ,  IDTTOLU
      USE TRACERID_MOD, ONLY : IDTXYLE,  IDTC2H4,  IDTC2H2,  IDTGLYC
      USE TRACERID_MOD, ONLY : IDTHAC

      LOGICAL, INTENT(IN) :: am_I_Root

      !=================================================================
      ! SET_BFTRACE begins here!
      !=================================================================

      ! Initialize
      NBFTRACE = 0
      
      ! Increment NBFTRACE for each turned on biofuel tracer
      ! Replaced NOx with NO (mpayer, 3/14/13)
      IF ( IDBFNO   /= 0 ) NBFTRACE = NBFTRACE + 1
      IF ( IDBFCO   /= 0 ) NBFTRACE = NBFTRACE + 1 
      IF ( IDBFALK4 /= 0 ) NBFTRACE = NBFTRACE + 1 
      IF ( IDBFACET /= 0 ) NBFTRACE = NBFTRACE + 1 
      IF ( IDBFMEK  /= 0 ) NBFTRACE = NBFTRACE + 1 
      IF ( IDBFALD2 /= 0 ) NBFTRACE = NBFTRACE + 1 
      IF ( IDBFPRPE /= 0 ) NBFTRACE = NBFTRACE + 1 
      IF ( IDBFC3H8 /= 0 ) NBFTRACE = NBFTRACE + 1 
      IF ( IDBFCH2O /= 0 ) NBFTRACE = NBFTRACE + 1 
      IF ( IDBFC2H6 /= 0 ) NBFTRACE = NBFTRACE + 1 
      IF ( IDBFGLYX /= 0 ) NBFTRACE = NBFTRACE + 1 
      IF ( IDBFMGLY /= 0 ) NBFTRACE = NBFTRACE + 1 
      IF ( IDBFBENZ /= 0 ) NBFTRACE = NBFTRACE + 1 
      IF ( IDBFTOLU /= 0 ) NBFTRACE = NBFTRACE + 1 
      IF ( IDBFXYLE /= 0 ) NBFTRACE = NBFTRACE + 1 
      IF ( IDBFC2H4 /= 0 ) NBFTRACE = NBFTRACE + 1 
      IF ( IDBFC2H2 /= 0 ) NBFTRACE = NBFTRACE + 1 
      IF ( IDBFGLYC /= 0 ) NBFTRACE = NBFTRACE + 1 
      IF ( IDBFHAC  /= 0 ) NBFTRACE = NBFTRACE + 1 

      ! Fill BFTRACE w/ appropriate TRACER ID #'s
      ! Replaced NOx with NO (mpayer, 3/14/13)
      IF ( IDBFNO   /= 0 ) BFTRACE(IDBFNO  ) = IDTNO
      IF ( IDBFCO   /= 0 ) BFTRACE(IDBFCO  ) = IDTCO
      IF ( IDBFALK4 /= 0 ) BFTRACE(IDBFALK4) = IDTALK4
      IF ( IDBFACET /= 0 ) BFTRACE(IDBFACET) = IDTACET
      IF ( IDBFMEK  /= 0 ) BFTRACE(IDBFMEK ) = IDTMEK
      IF ( IDBFALD2 /= 0 ) BFTRACE(IDBFALD2) = IDTALD2
      IF ( IDBFPRPE /= 0 ) BFTRACE(IDBFPRPE) = IDTPRPE
      IF ( IDBFC3H8 /= 0 ) BFTRACE(IDBFC3H8) = IDTC3H8
      IF ( IDBFCH2O /= 0 ) BFTRACE(IDBFCH2O) = IDTCH2O  
      IF ( IDBFC2H6 /= 0 ) BFTRACE(IDBFC2H6) = IDTC2H6  
      IF ( IDBFGLYX /= 0 ) BFTRACE(IDBFGLYX) = IDTGLYX
      IF ( IDBFMGLY /= 0 ) BFTRACE(IDBFMGLY) = IDTMGLY
      IF ( IDBFBENZ /= 0 ) BFTRACE(IDBFBENZ) = IDTBENZ
      IF ( IDBFTOLU /= 0 ) BFTRACE(IDBFTOLU) = IDTTOLU
      IF ( IDBFXYLE /= 0 ) BFTRACE(IDBFXYLE) = IDTXYLE
      IF ( IDBFC2H4 /= 0 ) BFTRACE(IDBFC2H4) = IDTC2H4
      IF ( IDBFC2H2 /= 0 ) BFTRACE(IDBFC2H2) = IDTC2H2
      IF ( IDBFGLYC /= 0 ) BFTRACE(IDBFGLYC) = IDTGLYC
      IF ( IDBFHAC  /= 0 ) BFTRACE(IDBFHAC ) = IDTHAC

      ! Echo biofuel tracer information
      IF ( am_I_Root ) THEN
         WRITE( 6, 100 ) BFTRACE( 1:NBFTRACE )
      ENDIF
 100  FORMAT( 'TRACERID: Biofuel burning tracers        :', 20i3 )
      
      END SUBROUTINE SET_BFTRACE

!------------------------------------------------------------------------------

      SUBROUTINE INIT_BIOFUEL
!
!******************************************************************************
!  Subroutine INIT_BIOFUEL allocates and zeroes the BIOFUEL array. 
!  (bmy, 9/12/00, 10/15/02)
!
!  NOTES:
!  (1 ) Increase BIOFUEL array from 2 to NBIOFUEL=10 elements (bmy, 3/15/01)
!  (2 ) Make sure NBFTRACE > 0 before allocating BIOFUEL (bmy, 4/17/01)
!  (3 ) BIOFUEL is now declared (NBFTRACE,IIPAR,JJPAR) (bmy, 9/28/01)
!  (4 ) Deleted obsolete code from 9/01 (bmy, 11/15/01)
!  (5 ) Now references ALLOC_ERR from "error_mod.f".  Also references IDBFNOX,
!        IDBFCO, etc from "tracerid_mod.f" (bmy, 11/6/02)
!  (6 ) Replace LWOODCO w/ LBIOFUEL from "logical_mod.f" (bmy, 7/19/04)
!  (7 ) Remove reference to TRACERID_MOD, it's obsolete (bmy, 10/3/05)
!******************************************************************************
!
      ! References to F90 modules
      USE ERROR_MOD,    ONLY : ALLOC_ERR
      USE LOGICAL_MOD,  ONLY : LBIOFUEL

      USE CMN_SIZE_MOD  ! Size parameters, etc

      ! Local variables
      INTEGER :: AS

      !=================================================================
      ! INIT_BIOFUEL begins here!
      !=================================================================
      IF ( LBIOFUEL .and. NBFTRACE > 0 ) THEN
         ALLOCATE( BIOFUEL( NBFTRACE, IIPAR, JJPAR ), STAT=AS )
         IF ( AS /= 0 ) CALL ALLOC_ERR( 'BIOFUEL' )
         BIOFUEL = 0d0

         ! This is a local array to hold biofuel in kg
         ALLOCATE( BIOFUEL_KG( NBFTRACE, IIPAR, JJPAR ), STAT=AS )
         IF ( AS /= 0 ) CALL ALLOC_ERR( 'BIOFUEL_KG' )
         BIOFUEL_KG = 0d0
      ENDIF

      ! Return to calling program
      END SUBROUTINE INIT_BIOFUEL

!------------------------------------------------------------------------------

      SUBROUTINE CLEANUP_BIOFUEL
!
!******************************************************************************
!  Subroutine CLEANUP_BIOFUEL deallocates the BIOFUEL array (bmy, 9/11/00)
!******************************************************************************
!      
      ! CLEANUP_BIOFUEL begins here!
      IF ( ALLOCATED( BIOFUEL    ) ) DEALLOCATE( BIOFUEL    )
      IF ( ALLOCATED( BIOFUEL_KG ) ) DEALLOCATE( BIOFUEL_KG )

      ! Return to calling program
      END SUBROUTINE CLEANUP_BIOFUEL

!------------------------------------------------------------------------------
      
      END MODULE BIOFUEL_MOD<|MERGE_RESOLUTION|>--- conflicted
+++ resolved
@@ -234,7 +234,8 @@
       USE TRACERID_MOD,         ONLY : IDTGLYX, IDTMGLY, IDTBENZ
       USE TRACERID_MOD,         ONLY : IDTTOLU, IDTXYLE, IDTC2H4
       USE TRACERID_MOD,         ONLY : IDTC2H2, IDTGLYC, IDTHAC
-      USE TRACERID_MOD,         ONLY : IDTNO2
+      USE TRACERID_MOD,         ONLY : IDTNO2,  IDTNH3,  IDTSO2
+      USE TRACERID_MOD,         ONLY : IDTBCPO, IDTOCPO
       USE TRANSFER_MOD,         ONLY : TRANSFER_2D
       USE TRACERID_MOD,         ONLY : IDBFBENZ,IDBFTOLU,IDBFXYLE
       USE TRACERID_MOD,         ONLY : IDBFGLYX,IDBFMGLY,IDBFC2H4
@@ -249,20 +250,11 @@
       USE CAC_ANTHRO_MOD,       ONLY : GET_CANADA_MASK
       USE EMEP_MOD,             ONLY : GET_EUROPE_MASK
 
+      USE LOGICAL_MOD,          ONLY : LRCP   ! (cdh, 10/18/2011)
+
       USE CMN_SIZE_MOD               ! Size parameters
       USE CMN_O3_MOD                 ! FSCLYR
       USE CMN_DIAG_MOD               ! ND29, ND32, ND34
-
-<<<<<<< HEAD
-=======
-      USE CMN_SIZE_MOD             ! Size parameters
-      USE CMN_O3_MOD               ! FSCLYR
-      USE CMN_DIAG_MOD             ! ND29, ND32, ND34
-      USE LOGICAL_MOD,          ONLY : LRETRO ! (dbm, 8/18/2011)
-      USE LOGICAL_MOD,          ONLY : LRCP   ! (cdh, 10/18/2011)
-      USE TRACERID_MOD,         ONLY : IDTNOX,  IDTCO,   IDTNH3
-      USE TRACERID_MOD,         ONLY : IDTBCPO, IDTOCPO, IDTSO2
->>>>>>> 0080c1f1
 
       IMPLICIT NONE
 #     include "define.h"
@@ -903,11 +895,7 @@
          ! Loop over all biofuel tracers
          DO N = 1, NBFTRACE
 
-<<<<<<< HEAD
             ! Get GEOS-CHEM tracer number
-=======
-            ! NN is the actual CTM tracer number of species N
->>>>>>> 0080c1f1
             NN = BFTRACE(N)
 
             ! Biofuel emissions in [molec/cm3/s]
@@ -959,7 +947,7 @@
             ! (cdh, 10/18/2011)
             !-----------------------------------------------------------
             IF ( LRCP ) THEN
-               IF ( (NN == IDTNOx ) .or. (NN == IDTCO  ) .or.
+               IF ( (NN == IDTNO  ) .or. (NN == IDTCO  ) .or.
      &              (NN == IDTBCPO) .or. (NN == IDTOCPO) .or.
      &              (NN == IDTSO2 ) .or. (NN == IDTNH3 ) .or.
      &              (NN == IDTC2H2) .or. (NN == IDTC2H4) .or.
