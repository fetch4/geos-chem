!------------------------------------------------------------------------------
!                  GEOS-Chem Global Chemical Transport Model                  !
!------------------------------------------------------------------------------
!BOP
!
! !MODULE: diag51_mod 
!
! !DESCRIPTION: Module DIAG51\_MOD contains variables and routines to 
!  generate save timeseries data where the local time is between two 
!  user-defined limits.  This facilitates comparisons with morning or 
!  afternoon-passing satellites such as GOME.
!\\
!\\
! !INTERFACE: 
!
      MODULE DIAG51_MOD
!
! !USES:
!
      USE PRECISION_MOD    ! For GEOS-Chem Precision (fp)

      IMPLICIT NONE
      PRIVATE
!
! !PUBLIC DATA MEMBERS:
!
      LOGICAL, PUBLIC :: DO_SAVE_DIAG51   ! On/off switch for ND51 diagnostic
!
! !PUBLIC MEMBER FUNCTIONS:
! 
      PUBLIC  :: CLEANUP_DIAG51
      PUBLIC  :: DIAG51
      PUBLIC  :: INIT_DIAG51
!
! !PRIVATE MEMBER FUNCTIONS:
! 
      PRIVATE :: ACCUMULATE_DIAG51        
      PRIVATE :: GET_LOCAL_TIME           
      PRIVATE :: ITS_TIME_FOR_WRITE_DIAG51
      PRIVATE :: WRITE_DIAG51             
!
! !REMARKS:
!  NOTE by Melissa Sulprizio, 26 May 2015
!  ----------------------------------------------------------------------------
!  The emission options in the timeseries diagnostics were removed 
!  from v10-01 since HEMCO now handles the emission diagnostics. To 
!  utilize the diagnostics capability from HEMCO and output hourly 
!  isoprene emissions, you can follow these steps:
!
!    1. At the top of your HEMCO_Config.rc file, set DiagnFreq to Hourly 
!       and add a line for DiagnFile:
!
!          DiagnPrefix: HEMCO_Diagnostics
!          DiagnFreq: Hourly
!          DiagnFile: DiagnFile.rc
!
!    2.  Create a new text file in your run directory named DiagnFile.rc 
!        and list the emission fields that you would like to be saved out. 
!        For example:
!
!          # Name        Spec ExtNr Cat Hier Dim OutUnit
!          ISOP_BIOG     ISOP 108    1   1   2   kg/m2/s
!
!        NOTE: The ExtNr, Cat, Hier, and Dim values listed above were 
!        obtained from the MEGAN entries in the HEMCO_Config.rc file.
!
!    3. You can then run GEOS-Chem as usual. HEMCO will write out the 
!       specified diagnostics in a netCDF file named 
!       HEMCO_Diagnostics.YYYYMMDDHHmm.nc. I recommend running a short 
!       1-day simulation to make sure the diagnostic output is what 
!       you expect.
!
!  For more details on the HEMCO diagnostics, please see this post 
!  in the HEMCO User’s Guide:
!
!       http://wiki.geos-chem.org/The_HEMCO_User%27s_Guide#Diagnostics
!
!  ND51 tracer numbers:
!  ============================================================================
!  1 - N_TRACERS : GEOS-CHEM transported species            [v/v        ]
!  151           : OH concentration                         [molec/cm3  ]
!  152           : NOy concentration                        [v/v        ]
!  153           : Relative Humidity                        [%          ]
!  154           : 3-D Cloud fractions                      [unitless   ]
!  155           : Column optical depths                    [unitless   ]
!  156           : Cloud top heights                        [hPa        ]
!  157           : Air density                              [molec/cm3  ]
!  158           : Total seasalt species concentration      [unitless   ]
!  159           : PBL heights                              [m          ]
!  160           : PBL heights                              [levels     ]
!  161           : Grid box heights                         [m          ]
!  162           : PEDGE-$ (Pressure @ level edges          [hPa        ]
!  163           : Sea level pressure                       [hPa        ]
!  164           : Zonal wind (a.k.a. U-wind)               [m/s        ]
!  165           : Meridional wind (a.k.a. V-wind)          [m/s        ]
!  166           : Temperature                              [K          ]
!  167           : Sulfate aerosol optical depth            [unitless   ]
!  168           : Black carbon aerosol optical depth       [unitless   ]
!  169           : Organic carbon aerosol optical depth     [unitless   ]
!  170           : Accumulation mode seasalt optical depth  [unitless   ]
!  171           : Coarse mode seasalt optical depth        [unitless   ]
!  172           : Total dust optical depth                 [unitless   ]
!  173-179       : Size resolved dust optical depth         [unitless   ]
!  180           : PAR direct                               [hPa        ]
!  181           : PAR diffuse                              [hPa        ]
!  182           : Daily LAI                                [hPa        ]
!  183           : Temperature at 2m                        [K          ]
!
! !REVISION HISTORY:
!  20 Jul 2004 - R. Yantosca - Initial version
!  (1 ) Rewritten for clarity (bmy, 7/20/04)
!  (2 ) Added extra counters for NO, NO2, OH, O3.  Also all diagnostic counter
!        arrays are 1-D since they only depend on longitude. (bmy, 10/25/04)
!  (3 ) Bug fix: Now get I0 and J0 properly for nested grids (bmy, 11/9/04)
!  (4 ) Now only archive AOD's once per chemistry timestep (bmy, 1/14/05)
!  (5 ) Now references "pbl_mix_mod.f" (bmy, 2/16/05)
!  (6 ) Now save cld frac and grid box heights (bmy, 4/20/05)
!  (7 ) Remove TRCOFFSET since it's always zero  Also now get HALFPOLAR for
!        both GCAP and GEOS grids.  (bmy, 6/28/05)
!  (8 ) Bug fix: do not save SLP if it's not allocated (bmy, 8/2/05)
!  (9 ) Now make sure all USE statements are USE, ONLY (bmy, 10/3/05)
!  (10) Now references XNUMOLAIR from "tracer_mod.f" (bmy, 10/25/05)
!  (11) Modified INIT_DIAG51 to save out transects (cdh, bmy, 11/30/06)
!  (12) Now use 3D timestep counter for full chem in the trop (phs, 1/24/07)
!  (13) Renumber RH in WRITE_DIAG50 (bmy, 2/11/08)
!  (14) Bug fix: replace "PS-PTOP" with "PEDGE-$" (bmy, phs, 10/7/08)
!  (15) Bug fix in GET_LOCAL_TIME (ccc, 12/10/08)
!  (16) Modified to archive O3, NO, NOy as tracers 89, 90, 91  (tmf, 9/26/07)
!  (17) Updates in WRITE_DIAG51 (ccc, tai, bmy, 10/13/09)
!  (18) Add GOOD_EMIS and GOOD_CT_EMIS to manage emission outputs
!       (ccc, 11/20/09)
!  (16) Updates to AOD output.  Also have the option to write to HDF 
!        (amv, bmy, 12/21/09)
!  (17) Modify AOD output to wavelength specified in jv_spec_aod.dat 
!       (clh, 05/07/10)
!  12 Nov 2010 - R. Yantosca - Now save out PEDGE-$ (pressure at level edges)
!                              rather than Psurface - PTOP
!  02 Dec 2010 - R. Yantosca - Added ProTeX headers
!  03 Feb 2011 - S. Kim      - Now do not scale the AOD output
!                              (recalculated in RDAER AND DUST_MOD)
!  01 Mar 2012 - R. Yantosca - Use updated GET_LOCALTIME from time_mod.F
!  06 Aug 2012 - R. Yantosca - Now make IU_ND51 a local module variable
!  20 Aug 2013 - R. Yantosca - Removed "define.h", this is now obsolete
!  19 Mar 2014 - M. Sulprizio- Updated to allow for more than 75 tracers
!  10 Nov 2014 - M. Yannetti - Added PRECISION_MOD
!  17 Dec 2014 - R. Yantosca - Leave time/date variables as 8-byte
!  15 Apr 2015 - M. Sulprizio- Comment out emission diagnostics for now. These
!                              are now handled by the HEMCO.
!EOP
!------------------------------------------------------------------------------
!BOC
!
! !PRIVATE TYPES:
!
      !=================================================================
      ! MODULE VARIABLES
      !
      ! GOOD             : Array denoting grid boxes w/in LT limits
      ! GOOD_CT          : # of "good" times per grid box
      ! GOOD_CT_CHEM     : # of "good" chemistry timesteps
      ! COUNT_CHEM3D     : Counter for 3D chemistry boxes
      ! ND51_HR_WRITE    : Hour at which to save to disk
      ! I0               : Offset between global & nested grid
      ! J0               : Offset between global & nested grid
      ! IOFF             : Longitude offset
      ! JOFF             : Latitude offset
      ! LOFF             : Altitude offset
      ! ND51_HR1         : Starting hour of user-defined LT interval
      ! ND51_HR2         : Ending hour of user-defined LT interval
      ! ND51_IMIN        : Minimum latitude  index for DIAG51 region
      ! ND51_IMAX        : Maximum latitude  index for DIAG51 region
      ! ND51_JMIN        : Minimum longitude index for DIAG51 region
      ! ND51_JMAX        : Maximum longitude index for DIAG51 region
      ! ND51_LMIN        : Minimum altitude  index for DIAG51 region
      ! ND51_LMAX        : Minimum latitude  index for DIAG51 region
      ! ND51_NI          : Number of longitudes in DIAG51 region 
      ! ND51_NJ          : Number of latitudes  in DIAG51 region
      ! ND51_NL          : Number of levels     in DIAG51 region
      ! ND51_N_TRACERS   : Number of tracers for DIAG51
      ! ND51_OUTPUT_FILE : Name of bpch file w  timeseries data
      ! ND51_TRACERS     : Array of DIAG51 tracer numbers
      ! Q                : Accumulator array for various quantities
      ! TAU0             : Starting TAU used to index the bpch file
      ! TAU1             : Ending TAU used to index the bpch file
      ! HALFPOLAR        : Used for bpch file output
      ! CENTER180        : Used for bpch file output
      ! LONRES           : Used for bpch file output
      ! LATRES           : Used for bpch file output
      ! MODELNAME        : Used for bpch file output
      ! RESERVED         : Used for bpch file output
      !=================================================================
      
      ! Scalars
      INTEGER              :: IOFF,           JOFF,    LOFF
      INTEGER              :: I0,             J0
      ! Increased to 120 from 100 (mpb,2009)
      ! Increased to 121 (ccc, 4/20/10)
      INTEGER              :: ND51_N_TRACERS, ND51_TRACERS(121)
      INTEGER              :: ND51_IMIN,      ND51_IMAX
      INTEGER              :: ND51_JMIN,      ND51_JMAX
      INTEGER              :: ND51_LMIN,      ND51_LMAX
      INTEGER              :: ND51_FREQ,      ND51_NI
      INTEGER              :: ND51_NJ,        ND51_NL
      INTEGER              :: HALFPOLAR
      INTEGER, PARAMETER   :: CENTER180=1
      REAL*4               :: LONRES,         LATRES
      REAL(f8)             :: TAU0,           TAU1
      REAL(fp)             :: ND51_HR1,       ND51_HR2
      REAL(fp)             :: ND51_HR_WRITE
      CHARACTER(LEN=20)    :: MODELNAME
      CHARACTER(LEN=40)    :: RESERVED = ''
      CHARACTER(LEN=80)    :: TITLE
      CHARACTER(LEN=255)   :: ND51_OUTPUT_FILE

      ! LUN for ND51 file
      INTEGER              :: IU_ND51

      ! Arrays
      INTEGER, ALLOCATABLE :: GOOD(:)
      INTEGER, ALLOCATABLE :: GOOD_CT(:)
      ! For chemistry species
      INTEGER, ALLOCATABLE :: GOOD_CHEM(:)
      INTEGER, ALLOCATABLE :: GOOD_CT_CHEM(:)
      INTEGER, ALLOCATABLE :: COUNT_CHEM3D(:,:,:)
      ! For emissions
      INTEGER, ALLOCATABLE :: GOOD_EMIS(:)
      INTEGER, ALLOCATABLE :: GOOD_CT_EMIS(:)
      REAL(fp),  ALLOCATABLE :: Q(:,:,:,:)

      !=================================================================
      ! Original code from old DIAG51_MOD.  Leave here as a guide to 
      ! figure out when the averaging periods should be and when to
      ! write to disk (bmy, 9/28/04)
      !
      !! For timeseries between 1300 and 1700 LT, uncomment this code:
      !!
      !! Need to write to the bpch file at 12 GMT, since this covers
      !! an entire day over the US grid (amf, bmy, 12/1/00)
      !!
      !INTEGER, PARAMETER   :: NHMS_WRITE = 120000
      !REAL(fp),  PARAMETER   :: HR1        = 13d0
      !REAL(fp),  PARAMETER   :: HR2        = 17d0
      !CHARACTER(LEN=255)   :: FILENAME   = 'ts1_4pm.bpch'
      !=================================================================
      ! For timeseries between 1000 and 1200 LT, uncomment this code:
      !
      ! Between 10 and 12 has been chosen because the off-polar orbit 
      ! of GOME traverses (westward) through local times between 12 
      ! and 10 over North America, finally crossing the equator at 
      ! 10.30 (local time).
      !
      ! Need to write to the bpch file at 00 GMT, since we will be 
      ! interested in the whole northern hemisphere (pip, 12/1/00)
      !
      !INTEGER, PARAMETER   :: NHMS_WRITE = 000000
      !REAL(fp),  PARAMETER   :: HR1        = 10d0
      !REAL(fp),  PARAMETER   :: HR2        = 12d0
      !CHARACTER(LEN=255)   :: FILENAME   ='ts10_12pm.bpch'
      !=================================================================

      CONTAINS
!EOC
!------------------------------------------------------------------------------
!                  GEOS-Chem Global Chemical Transport Model                  !
!------------------------------------------------------------------------------
!BOP
!
! !IROUTINE: diag51
!
! !DESCRIPTION:  Subroutine DIAG51 generates time series (averages from !
!  10am - 12pm LT or 1pm - 4pm LT) for the US grid area.  Output is to 
!  binary punch files or HDF5 files.
!\\
!\\
! !INTERFACE:
!
      SUBROUTINE DIAG51( am_I_Root, Input_Opt,
     &                   State_Met, State_Chm, RC )
!
! !USES:
!
      USE GIGC_ErrCode_Mod
      USE GIGC_Input_Opt_Mod, ONLY : OptInput
      USE GIGC_State_Chm_Mod, ONLY : ChmState
      USE GIGC_State_Met_Mod, ONLY : MetState
!
! !INPUT PARAMETERS:
!
      LOGICAL,        INTENT(IN)    :: am_I_Root   ! Are we on the root CPU?
      TYPE(OptInput), INTENT(IN)    :: Input_Opt   ! Input Options object
      TYPE(MetState), INTENT(IN)    :: State_Met   ! Meteorology State object
!
! !INPUT/OUTPUT PARAMETERS:
!
      TYPE(ChmState), INTENT(INOUT) :: State_Chm   ! Chemistry State object
!
! !OUTPUT PARAMETERS:
!
      INTEGER,        INTENT(OUT)   :: RC          ! Success or failure?
! 
! !REVISION HISTORY: 
!  20 Jul 2004 - R. Yantosca - Initial version
!  (1 ) Rewritten for clarity (bmy, 7/20/04)
!  (2 ) Added TAU_W as a local variable (bmy, 9/28/04)
!  02 Dec 2010 - R. Yantosca - Added ProTeX headers
!  25 Mar 2013 - R. Yantosca - Now accept am_I_Root, Input_Opt, State_Chm, RC
!  06 Nov 2014 - R. Yantosca - Now use State_Met%AIRDEN(I,J,L)
!EOP
!------------------------------------------------------------------------------
!BOC
!
! !LOCAL VARIABLES:
!
      REAL(fp) :: TAU_W

      !=================================================================
      ! DIAG51 begins here!
      !=================================================================

      ! Assume success
      RC =  GIGC_SUCCESS      

      ! Construct array of where local times are between HR1, HR2
      CALL GET_LOCAL_TIME

      ! Accumulate data in the Q array
      CALL ACCUMULATE_DIAG51
     &   ( am_I_Root, Input_Opt, State_Met, State_Chm, RC )

      ! Write data to disk at the proper time
      IF ( ITS_TIME_FOR_WRITE_DIAG51( TAU_W )  .and. 
     &     Input_Opt%DO_DIAG_WRITE            ) THEN
         CALL WRITE_DIAG51( am_I_Root, Input_Opt, State_Chm, TAU_W, RC )
      ENDIF

      END SUBROUTINE DIAG51
!EOC
!------------------------------------------------------------------------------
!                  GEOS-Chem Global Chemical Transport Model                  !
!------------------------------------------------------------------------------
!BOP
!
! !IROUTINE: get_local_time
!
! !DESCRIPTION: Subroutine GET\_LOCAL\_TIME computes the local time and 
!  returns an array of points where the local time is between two user-defined 
!  limits. 
!\\
!\\
! !INTERFACE:
!
      SUBROUTINE GET_LOCAL_TIME
!
! !USES:
!
      USE TIME_MOD, ONLY : GET_LOCALTIME
      USE TIME_MOD, ONLY : GET_TS_DYN

      USE CMN_SIZE_MOD   ! Size parameters
! 
! !REMARKS:
!  For now use GET_LOCALTIME( I, 1, 1 ) which will be independent of J and L
!  for a pure cartesian grid.  This may need to be revisited once G-C is
!  interfaced into a GCM.
!
! !REVISION HISTORY: 
!  20 Jul 2004 - R. Yantosca - Initial version
!  (1 ) The 1d-3 in the computation of XLOCTM is to remove roundoff ambiguity 
!        if a the local time should fall exactly on an hour boundary.
!        (bmy, 11/29/00)
!  (2 ) Bug fix: XMID(I) should be XMID(II).  Also updated comments.
!        (bmy, 7/6/01)
!  (3 ) Updated comments (rvm, bmy, 2/27/02)
!  (4 ) Now uses function GET_LOCALTIME of "time_mod.f" (bmy, 3/27/03) 
!  (5 ) Removed reference to CMN (bmy, 7/20/04)
!  (6 ) Bug fix: LT should be REAL(fp) and not INTEGER (ccarouge, 12/10/08)
!  (7 ) We need to substract TS_DYN to the time to get the local time at 
!        the beginning of previous time step. (ccc, 8/11/09)
!  02 Dec 2010 - R. Yantosca - Added ProTeX headers
!  01 Mar 2012 - R. Yantosca - Now use GET_LOCALTIME(I,J,L) from time_mod.F90
!EOP
!------------------------------------------------------------------------------
!BOC
!
! !LOCAL VARIABLES:
!   
      INTEGER :: I
      REAL(fp)  :: LT, TS_DYN

      !=================================================================
      ! GET_LOCAL_TIME begins here!
      !=================================================================
      TS_DYN = GET_TS_DYN()
      TS_DYN = TS_DYN / 60e+0_fp

      DO I = 1, IIPAR

         ! Get local time
         LT = GET_LOCALTIME( I, 1, 1 ) - TS_DYN
         IF ( LT < 0  ) LT = LT + 24e+0_fp

         ! GOOD indicates which boxes have local times between HR1 and HR2
         IF ( LT >= ND51_HR1 .and. LT <= ND51_HR2 ) THEN
            GOOD(I) = 1
         ENDIF
      ENDDO

      END SUBROUTINE GET_LOCAL_TIME
!EOC
!------------------------------------------------------------------------------
!                  GEOS-Chem Global Chemical Transport Model                  !
!------------------------------------------------------------------------------
!BOP
!
! !IROUTINE: accumulate_diag51
!
! !DESCRIPTION: Subroutine ACCUMULATE\_DIAG51 accumulates species into the 
!  Q array. 
!\\
!\\
! !INTERFACE:
!
      SUBROUTINE ACCUMULATE_DIAG51( am_I_Root, Input_Opt,
     &                              State_Met, State_Chm, RC )
!
! !USES:
!
      USE CHEMGRID_MOD,       ONLY : ITS_IN_THE_CHEMGRID
      USE GIGC_ErrCode_Mod
      USE GIGC_Input_Opt_Mod, ONLY : OptInput
      USE GIGC_State_Chm_Mod, ONLY : ChmState
      USE GIGC_State_Chm_Mod, ONLY : IND_   !kyu codeathon
      USE GIGC_State_Met_Mod, ONLY : MetState
      USE MODIS_LAI_MOD,      ONLY : ISOLAI => GC_LAI
      USE PBL_MIX_MOD,        ONLY : GET_PBL_TOP_L,   GET_PBL_TOP_m
      USE TIME_MOD,           ONLY : GET_ELAPSED_MIN, GET_TS_CHEM 
      USE TIME_MOD,           ONLY : TIMESTAMP_STRING, GET_TS_DYN
      USE TIME_MOD,           ONLY : GET_TS_DIAG, GET_TS_EMIS

      USE CMN_FJX_MOD,        ONLY : ODAER, ODMDUST, NRH, NDUST
      USE CMN_FJX_MOD,        ONLY : IWVSELECT, ACOEF_WV, BCOEF_WV
      USE CMN_O3_MOD               ! SAVEOH
      USE PHYSCONSTANTS            ! SCALE_HEIGHT, XNUMOLAIR
      USE SPECIES_MOD,        ONLY : Species
!
! !INPUT PARAMETERS:
!
      LOGICAL,        INTENT(IN)    :: am_I_Root   ! Are we on the root CPU?
      TYPE(OptInput), INTENT(IN)    :: Input_Opt   ! Input Options object
      TYPE(MetState), INTENT(IN)    :: State_Met   ! Meteorology State object
!
! !INPUT/OUTPUT PARAMETERS:
!
      TYPE(ChmState), INTENT(INOUT) :: State_Chm   ! Chemistry State object
!
! !OUTPUT PARAMETERS:
!
      INTEGER,        INTENT(OUT)   :: RC          ! Success or failure?
! 
! !REVISION HISTORY: 
!  20 Jul 2004 - R. Yantosca - Initial version
!  (1 ) Rewrote to remove hardwiring and for better efficiency.  Added extra
!        diagnostics and updated numbering scheme.  Now scale optical depths
!        to 400 nm (which is usually what QAA(2,*) is.  (bmy, 7/20/04) 
!  (2 ) Now reference GET_ELAPSED_MIN and GET_TS_CHEM from "time_mod.f".  
!        Also now all diagnostic counters are 1-D since they only depend on 
!        longitude. Now only archive NO, NO2, OH, O3 on every chemistry 
!        timestep (i.e. only when fullchem is called). (bmy, 10/25/04)
!  (3 ) Only archive AOD's when it is a chem timestep (bmy, 1/14/05)
!  (4 ) Remove reference to "CMN".  Also now get PBL heights in meters and 
!        model layers from GET_PBL_TOP_m and GET_PBL_TOP_L of "pbl_mix_mod.f".
!        (bmy, 2/16/05)
!  (5 ) Now reference CLDF and BXHEIGHT from "dao_mod.f".  Now save 3-D cloud 
!        fraction as tracer #79 and box height as tracer #93.  Now remove 
!        references to CLMOSW, CLROSW, and PBL from "dao_mod.f". (bmy, 4/20/05)
!  (6 ) Remove TRCOFFSET since it's always zero  Also now get HALFPOLAR for
!        both GCAP and GEOS grids.  (bmy, 6/28/05)
!  (7 ) Now do not save SLP data if it is not allocated (bmy, 8/2/05)
!  (8 ) Now make sure all USE statements are USE, ONLY (bmy, 10/3/05)
!  (9 ) Now references XNUMOLAIR from "tracer_mod.f" (bmy, 10/25/05)
!  (10) Now account for time spent in the trop for non-tracers (phs, 1/24/07)
!  (11) We determine points corresponding to the time window at each timestep.
!       But accumulate only when it's time for diagnostic (longest t.s.)
!       (ccc, 8/12/09)
!  (12) Add outputs ("DAO-FLDS" and "BIOGSRCE" categories). Add GOOD_EMIS and 
!       GOOD_CT_EMIS to manage emission outputs. (ccc, 11/20/09)
!  (13) Output AOD at 3rd jv_spec.dat row wavelength.  Include all seven dust 
!        bin's individual AOD (amv, bmy, 12/21/09)
!  12 Nov 2010 - R. Yantosca - Now save out PEDGE-$ (pressure at level edges)
!                              rather than Psurface - PTOP
!  02 Dec 2010 - R. Yantosca - Added ProTeX headers
!  11 Apr 2012 - R. Yantosca - Replace lai_mod.F with modis_lai_mod.F90
!  09 Nov 2012 - M. Payer    - Replaced all met field arrays with State_Met
!                              derived type object
!  14 Mar 2013 - M. Payer    - Replace NOx and Ox with NO, NO2, and O3 as part
!                              of removal of NOx-Ox partitioning
!  06 Nov 2014 - R. Yantosca - Now use State_Met%AIRDEN(I,J,L)
!  06 Nov 2014 - R. Yantosca - Now use State_Met%CLDF(I,J,L)
!  06 Nov 2014 - R. Yantosca - Now use State_Met%OPTD(I,J,L)
!  26 Feb 2015 - E. Lundgren - Replace GET_PEDGE with State_Met%PEDGE.
!  24 Mar 2015 - E. Lundgren - Remove dependency on tracer_mod
!  25 Mar 2015 - E. Lundgren - Change tracer units from kg to kg/kg and
!                              remove AD pointer
!  16 Jun 2016 - K. Yu       - Now define species ID's with the IND_ function
!  17 Jun 2016 - R. Yantosca - Only define species ID's on the first call
!  22 Jun 2016 - M. Yannetti - Replace TCVV with spec db and physical const
!  30 Jun 2016 - R. Yantosca - Remove instances of STT.  Now get the advected
!                              species ID from State_Chm%Map_Advect.
!  11 Aug 2016 - R. Yantosca - Remove temporary tracer-removal code
!EOP
!------------------------------------------------------------------------------
!BOC
!
! !LOCAL VARIABLES:
!
      ! SAVEd scalars
      LOGICAL, SAVE     :: FIRST = .TRUE.
      LOGICAL, SAVE     :: IS_FULLCHEM, IS_SEASALT
      LOGICAL, SAVE     :: IS_CLDTOPS,  IS_NOy,    IS_OPTD, IS_SLP
      INTEGER, SAVE     :: id_HNO3,     id_HNO4,   id_N2O5, id_NO
      INTEGER, SAVE     :: id_PAN,      id_PMN,    id_PPN,  id_O3
      INTEGER, SAVE     :: id_R4N2,     id_SALA,   id_SALC, id_NO2

      ! Scalars
      LOGICAL           :: IS_CHEM,     IS_DIAG,   IS_EMIS
      LOGICAL           :: LINTERP
      INTEGER           :: H, I, J, K, L, M, N, ISPC, NA, nAdvect
      INTEGER           :: PBLINT,  R, X, Y, W, XMIN
      REAL(fp)          :: C1, C2, PBLDEC, TEMPBL, TMP, SCALEAODnm
      CHARACTER(LEN=16) :: STAMP

      ! Aerosol types (rvm, aad, bmy, 7/20/04)
      INTEGER           :: IND(6) = (/ 22, 29, 36, 43, 50, 15 /)

<<<<<<< HEAD
      ! For fields from Input_Opt
      REAL(fp)          :: TCVV(State_Chm%nAdvect)
=======
      ! indices for tracers, kyu codeathon
>>>>>>> c732b901

      ! Pointers
      REAL(fp), POINTER   :: Spc(:,:,:,:)

      !=================================================================
      ! ACCUMULATE_DIAG51 begins here!
      !=================================================================

      ! Assume success
      RC        =  GIGC_SUCCESS

<<<<<<< HEAD
      ! Number of advected species
      nAdvect   = State_Chm%nAdvect

      ! Copy values from Input_Opt
      TCVV      = Input_Opt%TCVV(1:nAdvect)

=======
>>>>>>> c732b901
      ! First-time setup
      IF ( FIRST ) THEN

         ! Get tracer numbers, kyu codeathon
         id_HNO3 = IND_('HNO3'); id_HNO4 = IND_('HNO4')
         id_N2O5 = IND_('N2O5'); id_NO   = IND_('NO')
         id_PAN  = IND_('PAN');  id_PMN  = IND_('PMN')
         id_PPN  = IND_('PPN');  id_O3   = IND_('O3')
         id_R4N2 = IND_('R4N2'); id_SALA = IND_('SALA')
         id_SALC = IND_('SALC'); id_NO2  = IND_('NO2')


         ! Set logical flags on first call
         IS_OPTD     = ASSOCIATED( State_Met%OPTD    )
         IS_CLDTOPS  = ASSOCIATED( State_Met%CLDTOPS )
         IS_SLP      = ASSOCIATED( State_Met%SLP     )
         IS_FULLCHEM = Input_Opt%ITS_A_FULLCHEM_SIM
         IS_SEASALT  = ( id_SALA > 0 .and. id_SALC > 0 )
         IS_NOy      = ( IS_FULLCHEM .and. id_NO   > 0 .and.
     &                   id_NO2  > 0 .and. id_PAN  > 0 .and.
     &                   id_HNO3 > 0 .and. id_PMN  > 0 .and.
     &                   id_PPN  > 0 .and. id_R4N2 > 0 .and.
     &                   id_N2O5 > 0 .and. id_HNO4 > 0 ) 

         ! Reset first-time flag
         FIRST       = .FALSE.
      ENDIF

      ! Is it a chemistry timestep?
      IS_CHEM = ( MOD( GET_ELAPSED_MIN()-GET_TS_DYN(), 
     &                 GET_TS_CHEM() ) == 0 )

      ! Is it an emissions timestep?
      IS_EMIS = ( MOD( GET_ELAPSED_MIN()-GET_TS_DYN(),
     &                 GET_TS_EMIS() ) == 0 )
      ! Is it time for diagnostic accumulation ?
      IF ( GET_ELAPSED_MIN() == 0 ) THEN
         IS_DIAG = .FALSE.
      ELSE
         IS_DIAG = ( MOD( GET_ELAPSED_MIN(), GET_TS_DIAG() ) == 0 )
      ENDIF

      ! Echo info
      STAMP = TIMESTAMP_STRING()
      WRITE( 6, 100 ) STAMP
 100  FORMAT( '     - DIAG51: Accumulation at ', a )
      
      !=================================================================
      ! Archive species into accumulating array Q 
      !=================================================================

      ! Archive counter array of good points 
      IF ( IS_DIAG ) THEN
         DO X = 1, ND51_NI
            I          = GET_I( X )
            GOOD_CT(X) = GOOD_CT(X) + GOOD(I)
         ENDDO
      ENDIF

      ! Archive counter array of good points for chemistry timesteps only
      IF ( IS_CHEM ) THEN
         DO X = 1, ND51_NI
            I               = GET_I( X )
            GOOD_CT_CHEM(X) = GOOD_CT_CHEM(X) + GOOD(I)
            ! Save GOOD points only for chemistry time steps
            GOOD_CHEM(X) = GOOD(I)
         ENDDO
      ENDIF

      ! Archive counter array of good points for emissions timesteps only
      IF ( IS_EMIS ) THEN
         DO X = 1, ND51_NI
            I               = GET_I( X )
            GOOD_CT_EMIS(X) = GOOD_CT_EMIS(X) + GOOD(I)
            ! Save GOOD points only for emission time steps
            GOOD_EMIS(X) = GOOD(I)
         ENDDO
      ENDIF

      ! Also increment 3-D counter for boxes in the chemistry grid
      IF ( IS_FULLCHEM .and. IS_CHEM ) THEN
         
         ! Loop over levels
!$OMP PARALLEL DO 
!$OMP+DEFAULT( SHARED ) 
!$OMP+PRIVATE( X, Y, K, I, J, L )
!$OMP+SCHEDULE( DYNAMIC )
         DO K = 1, ND51_NL
            L = LOFF + K

         ! Loop over latitudes 
         DO Y = 1, ND51_NJ
            J = JOFF + Y

         ! Loop over longitudes
         DO X = 1, ND51_NI
            I = GET_I( X )

            ! Only increment if we are in the chemistry grid
            IF ( ITS_IN_THE_CHEMGRID( I, J, L, State_Met ) ) THEN
               COUNT_CHEM3D(X,Y,K) = COUNT_CHEM3D(X,Y,K) + GOOD(I)
            ENDIF
         ENDDO
         ENDDO
         ENDDO
!$OMP END PARALLEL DO
      ENDIF

      !------------------------
      ! Accumulate quantities
      !------------------------
      IF ( IS_DIAG ) THEN

         !Determine if optical properties need interpolating
         !The LUT wavelengths in IWVSELECT will match if no interpolation
         !is needed. (output is only for the first requested wavelength)
         !(DAR 10/2013)
         IF(IWVSELECT(1,1).EQ.IWVSELECT(2,1)) THEN
            LINTERP=.FALSE.
         ELSE
            LINTERP=.TRUE.
         ENDIF      

         ! Initialize pointers
         Spc => State_Chm%Species
!         AD  => State_Met%AD

!$OMP PARALLEL DO 
!$OMP+DEFAULT( SHARED ) 
!$OMP+PRIVATE( W, N, X, Y, K, I, J, L, TMP, H, R, SCALEAODnm, ISPC ) 
!$OMP+SCHEDULE( DYNAMIC )
         DO W = 1, ND51_N_TRACERS

         ! ND51 Tracer number
         N = ND51_TRACERS(W)

         ! Loop over levels
         DO K = 1, ND51_NL
            L = LOFF + K

         ! Loop over latitudes 
         DO Y = 1, ND51_NJ
            J = JOFF + Y

         ! Loop over longitudes
         DO X = 1, ND51_NI
            I = GET_I( X )

            ! Archive by simulation 
            IF ( N <= nAdvect ) THEN

               !--------------------------------------
               ! GEOS-CHEM species [v/v]
               !--------------------------------------

               ! Archive afternoon points
               Q(X,Y,K,W) = Q(X,Y,K,W) + 
!LL     &                      ( Spc(I,J,L,N) * TCVV(N) * GOOD(I) )
     &                      ( Spc(I,J,L,N) * (AIRMW 
     &                 / State_Chm%SpcData(N)%Info%emMW_g ) * GOOD(I) )

            ELSE IF ( N == 151 .and. IS_FULLCHEM ) THEN

               !--------------------------------------
               ! OH [molec/cm3]
               ! NOTE: Only archive at chem timestep
               !--------------------------------------

               ! Accumulate data
               Q(X,Y,K,W) = Q(X,Y,K,W) + 
     &              ( SAVEOH(I,J,L) * GOOD_CHEM(X) )

            ELSE IF ( N == 152 .and. IS_NOy ) THEN

               !--------------------------------------
               ! NOy [v/v]
               !--------------------------------------
  
               ! Temp variable for accumulation
               TMP = 0e+0_fp
            
               ! NO
               TMP = TMP + ( ( AIRMW 
     &                       / State_Chm%SpcData(id_NO)%Info%emMW_g )        
     &                       * GOOD(I) * Spc(I,J,L,id_NO)    )

               ! NO2
               TMP = TMP + ( ( AIRMW 
     &                        / State_Chm%SpcData(id_NO2)%Info%emMW_g )        
     &                       * GOOD(I) * Spc(I,J,L,id_NO2)   )
               ! PAN
               TMP = TMP + ( ( AIRMW 
     &                        / State_Chm%SpcData(id_PAN)%Info%emMW_g )       
     &                       * GOOD(I) * Spc(I,J,L,id_PAN)   )

               ! HNO3
               TMP = TMP + ( ( AIRMW 
     &                        / State_Chm%SpcData(id_HNO3)%Info%emMW_g )       
     &                       * GOOD(I) * Spc(I,J,L,id_HNO3)  )
            
               ! PMN
               TMP = TMP + ( ( AIRMW 
     &                        / State_Chm%SpcData(id_PMN)%Info%emMW_g )        
     &                       * GOOD(I) * Spc(I,J,L,id_PMN)   )

               ! PPN
               TMP = TMP + ( ( AIRMW 
     &                        / State_Chm%SpcData(id_PPN)%Info%emMW_g )       
     &                       * GOOD(I) * Spc(I,J,L,id_PPN)   )
 
               ! R4N2
               TMP = TMP + ( ( AIRMW 
     &                        / State_Chm%SpcData(id_R4N2)%Info%emMW_g )      
     &                       * GOOD(I) * Spc(I,J,L,id_R4N2)  )
            
               ! N2O5
               TMP = TMP + ( 2e+0_fp * ( AIRMW 
     &                        / State_Chm%SpcData(id_N2O5)%Info%emMW_g ) 
     &                       * GOOD(I) * Spc(I,J,L,id_N2O5)  )
                        
               ! HNO4
               TMP = TMP + ( ( AIRMW 
     &                        / State_Chm%SpcData(id_HNO4)%Info%emMW_g )      
     &                       * GOOD(I) * Spc(I,J,L,id_HNO4)  )

               ! Save afternoon points
               Q(X,Y,K,W) = Q(X,Y,K,W) + TMP
    
            ELSE IF ( N == 153 ) THEN

               !--------------------------------------
               ! RELATIVE HUMIDITY [%]
               !--------------------------------------
               Q(X,Y,K,W) = Q(X,Y,K,W) + ( State_Met%RH(I,J,L) *
     &                      GOOD(I) )              

            ELSE IF ( N == 154 ) THEN

               !--------------------------------------
               ! 3-D CLOUD FRACTIONS [unitless]
               !--------------------------------------
               Q(X,Y,K,W) = Q(X,Y,K,W) + ( State_Met%CLDF(I,J,L) *
     &                      GOOD(I) )

            ELSE IF ( N == 155 .and. IS_OPTD ) THEN

               !--------------------------------------
               ! COLUMN OPTICAL DEPTHS [unitless]
               !--------------------------------------
               Q(X,Y,1,W) = Q(X,Y,1,W) + ( State_Met%OPTD(I,J,L) *
     &                      GOOD(I) )

            ELSE IF ( N == 156 .and. IS_CLDTOPS ) THEN

               !--------------------------------------
               ! CLOUD TOP HEIGHTS [mb]
               !--------------------------------------
               IF ( K == 1 ) THEN
                  TMP      = State_Met%PEDGE(I,J,State_Met%CLDTOPS(I,J))
                  Q(X,Y,K,W) = Q(X,Y,K,W) + ( TMP * GOOD(I) )
               ENDIF

            ELSE IF ( N == 157 ) THEN

               !--------------------------------------
               ! AIR DENSITY [molec/cm3] 
               !--------------------------------------
               Q(X,Y,K,W) = Q(X,Y,K,W) + ( State_Met%AIRDEN(I,J,L) *
     &                      XNUMOLAIR  * 1e-6_fp * GOOD(I) )

            ELSE IF ( N == 158 .and. IS_SEASALT ) THEN

               !--------------------------------------
               ! TOTAL SEASALT SPECIES [v/v]
               !--------------------------------------
!LL               Q(X,Y,K,W) = Q(X,Y,K,W) +
!LL     &                      ( Spc(I,J,L,id_SALA)   + 
!LL     &                        Spc(I,J,L,id_SALC) ) *
!LL     &                        TCVV(id_SALA)        /
!LL     &                        AD(I,J,L) * GOOD(I)
               Q(X,Y,K,W) = Q(X,Y,K,W) +
     &                      ( Spc(I,J,L,id_SALA)   + 
     &                        Spc(I,J,L,id_SALC) ) *
     &                        ( AIRMW 
     &                        / State_Chm%SpcData(id_SALA)%Info%emMW_g ) 
     &                          * GOOD(I)

            ELSE IF ( N == 159 ) THEN

               !--------------------------------------
               ! PBL HEIGHTS [m] 
               !--------------------------------------
               IF ( K == 1 ) THEN
                  Q(X,Y,K,W) = Q(X,Y,K,W) + 
     &                         ( GET_PBL_TOP_m( I, J ) * GOOD(I) )  
               ENDIF

            ELSE IF ( N == 160 ) THEN

               !--------------------------------------
               ! PBL HEIGHTS [levels] 
               !--------------------------------------
               IF ( K == 1 ) THEN
                  Q(X,Y,K,W) = Q(X,Y,K,W) +
     &                         ( GET_PBL_TOP_L( I, J ) * GOOD(I) )
               ENDIF

            ELSE IF ( N == 161 ) THEN

               !--------------------------------------
               ! GRID BOX HEIGHTS [m]
               !--------------------------------------
               Q(X,Y,K,W) = Q(X,Y,K,W) + ( State_Met%BXHEIGHT(I,J,L) *
     &                      GOOD(I) )

            ELSE IF ( N == 162 ) THEN

               !--------------------------------------
               ! PEDGE-$ (prs @ level edges) [hPa]
               !--------------------------------------
               Q(X,Y,K,W) = Q(X,Y,K,W) + 
     &                      ( State_Met%PEDGE(I,J,K) * GOOD(I) )

            ELSE IF ( N == 163 .and. IS_SLP ) THEN

               !--------------------------------------
               ! SEA LEVEL PRESSURE [hPa]
               !--------------------------------------
               IF ( K == 1 ) THEN
                  Q(X,Y,K,W) = Q(X,Y,K,W) + ( State_Met%SLP(I,J) *
     &                         GOOD(I) )
               ENDIF
            ELSE IF ( N == 164 ) THEN

               !--------------------------------------
               ! ZONAL (U) WIND [M/S]
               !--------------------------------------
               Q(X,Y,K,W) = Q(X,Y,K,W) + ( State_Met%U(I,J,L) *
     &                      GOOD(I) )

            ELSE IF ( N == 165 ) THEN

               !--------------------------------------
               ! MERIDIONAL (V) WIND [M/S]
               !--------------------------------------
               Q(X,Y,K,W) = Q(X,Y,K,W) + ( State_Met%V(I,J,L) *
     &                      GOOD(I) )

            ELSE IF ( N == 166 ) THEN 

               !--------------------------------------
               ! TEMPERATURE [K]
               !--------------------------------------
               Q(X,Y,K,W) = Q(X,Y,K,W) + ( State_Met%T(I,J,L) *
     &                      GOOD(I) )

            ELSE IF ( N == 167 ) THEN

               !--------------------------------------
               ! SULFATE AOD [unitless]
               ! for wavelengths set in Radiation Menu
               !
               ! NOTE: Only archive at chem timestep
               !--------------------------------------
               ISPC = 1 !sulfate
               IF ( .not. LINTERP ) THEN
                  ! Accumulate
                  Q(X,Y,K,W) = Q(X,Y,K,W) +
     &               (ODAER(I,J,L,IWVSELECT(1,1),ISPC) * GOOD_CHEM(X))
               ELSE
                  ! Interpolated using angstrom exponent between
                  ! Closest available wavelengths
                  ! (coefs pre-calculated in CALC_AOD (RD_AOD.F)
                  !catch any zero values before interpolation
                  IF ((ODAER(I,J,L,IWVSELECT(2,1),ISPC).GT.0).AND.
     &                (ODAER(I,J,L,IWVSELECT(1,1),ISPC).GT.0)) THEN
                    Q(X,Y,K,W) = Q(X,Y,K,W) + GOOD_CHEM(X)*
     &              (ODAER(I,J,L,IWVSELECT(2,1),ISPC)*ACOEF_WV(1)**
     &              (BCOEF_WV(1)*LOG(ODAER(I,J,L,IWVSELECT(1,1),ISPC)/
     &                               ODAER(I,J,L,IWVSELECT(2,1),ISPC))))
                  ENDIF
               ENDIF

            ELSE IF ( N == 168 ) THEN

               !--------------------------------------
               ! BLACK CARBON AOD [unitless]
               ! for wavelengths set in Radiation Menu
               !
               ! NOTE: Only archive at chem timestep
               !--------------------------------------
               ISPC = 2 !BC
               IF ( .not. LINTERP ) THEN
                  ! Accumulate
                  Q(X,Y,K,W) = Q(X,Y,K,W) +
     &               (ODAER(I,J,L,IWVSELECT(1,1),ISPC) * GOOD_CHEM(X))
               ELSE
                  ! Interpolated using angstrom exponent between
                  ! Closest available wavelengths
                  ! (coefs pre-calculated in CALC_AOD (RD_AOD.F)
                  !catch any zero values before interpolation
                  IF ((ODAER(I,J,L,IWVSELECT(2,1),ISPC).GT.0).AND.
     &                (ODAER(I,J,L,IWVSELECT(1,1),ISPC).GT.0)) THEN
                    Q(X,Y,K,W) = Q(X,Y,K,W) + GOOD_CHEM(X)*
     &              (ODAER(I,J,L,IWVSELECT(2,1),ISPC)*ACOEF_WV(1)**
     &              (BCOEF_WV(1)*LOG(ODAER(I,J,L,IWVSELECT(1,1),ISPC)/
     &                               ODAER(I,J,L,IWVSELECT(2,1),ISPC))))
                  ENDIF
               ENDIF

            ELSE IF ( N == 169 ) THEN

               !--------------------------------------
               ! ORG CARBON AOD [unitless]
               ! for wavelengths set in Radiation Menu
               !
               ! NOTE: Only archive at chem timestep
               !--------------------------------------
               ISPC = 3 !OC
               IF ( .not. LINTERP ) THEN
                  ! Accumulate
                  Q(X,Y,K,W) = Q(X,Y,K,W) +
     &               (ODAER(I,J,L,IWVSELECT(1,1),ISPC) * GOOD_CHEM(X))
               ELSE
                  ! Interpolated using angstrom exponent between
                  ! Closest available wavelengths
                  ! (coefs pre-calculated in CALC_AOD (RD_AOD.F)
                  !catch any zero values before interpolation
                  IF ((ODAER(I,J,L,IWVSELECT(2,1),ISPC).GT.0).AND.
     &                (ODAER(I,J,L,IWVSELECT(1,1),ISPC).GT.0)) THEN
                    Q(X,Y,K,W) = Q(X,Y,K,W) + GOOD_CHEM(X)*
     &              (ODAER(I,J,L,IWVSELECT(2,1),ISPC)*ACOEF_WV(1)**
     &              (BCOEF_WV(1)*LOG(ODAER(I,J,L,IWVSELECT(1,1),ISPC)/
     &                               ODAER(I,J,L,IWVSELECT(2,1),ISPC))))
                  ENDIF
               ENDIF

            ELSE IF ( N == 170 ) THEN

               !--------------------------------------
               ! ACCUM SEASALT AOD [unitless]
               ! for wavelengths set in Radiation Menu
               !
               ! NOTE: Only archive at chem timestep
               !--------------------------------------
               ISPC = 4 !SSa
               IF ( .not. LINTERP ) THEN
                  ! Accumulate
                  Q(X,Y,K,W) = Q(X,Y,K,W) +
     &               (ODAER(I,J,L,IWVSELECT(1,1),ISPC) * GOOD_CHEM(X))
               ELSE
                  ! Interpolated using angstrom exponent between
                  ! Closest available wavelengths
                  ! (coefs pre-calculated in CALC_AOD (RD_AOD.F)
                  !catch any zero values before interpolation
                  IF ((ODAER(I,J,L,IWVSELECT(2,1),ISPC).GT.0).AND.
     &                (ODAER(I,J,L,IWVSELECT(1,1),ISPC).GT.0)) THEN
                    Q(X,Y,K,W) = Q(X,Y,K,W) + GOOD_CHEM(X)*
     &              (ODAER(I,J,L,IWVSELECT(2,1),ISPC)*ACOEF_WV(1)**
     &              (BCOEF_WV(1)*LOG(ODAER(I,J,L,IWVSELECT(1,1),ISPC)/
     &                               ODAER(I,J,L,IWVSELECT(2,1),ISPC))))
                  ENDIF
               ENDIF

            ELSE IF ( N == 171 ) THEN

               !--------------------------------------
               ! COARSE SEASALT AOD [unitless]
               ! for wavelengths set in Radiation Menu
               !
               ! NOTE: Only archive at chem timestep
               !--------------------------------------
               ISPC = 5 !SSc
               IF ( .not. LINTERP ) THEN
                  ! Accumulate
                  Q(X,Y,K,W) = Q(X,Y,K,W) +
     &               (ODAER(I,J,L,IWVSELECT(1,1),ISPC) * GOOD_CHEM(X))
               ELSE
                  ! Interpolated using angstrom exponent between
                  ! Closest available wavelengths
                  ! (coefs pre-calculated in CALC_AOD (RD_AOD.F)
                  !catch any zero values before interpolation
                  IF ((ODAER(I,J,L,IWVSELECT(2,1),ISPC).GT.0).AND.
     &                (ODAER(I,J,L,IWVSELECT(1,1),ISPC).GT.0)) THEN
                    Q(X,Y,K,W) = Q(X,Y,K,W) + GOOD_CHEM(X)*
     &              (ODAER(I,J,L,IWVSELECT(2,1),ISPC)*ACOEF_WV(1)**
     &              (BCOEF_WV(1)*LOG(ODAER(I,J,L,IWVSELECT(1,1),ISPC)/
     &                               ODAER(I,J,L,IWVSELECT(2,1),ISPC))))
                  ENDIF
               ENDIF

            ELSE IF ( N == 172 ) THEN               

               !--------------------------------------
               ! TOTAL DUST OPTD [unitless]
               ! for wavelengths set in Radiation Menu
               !
               ! NOTE: Only archive at chem timestep
               !--------------------------------------
               DO R = 1, NDUST 

                  IF ( .not. LINTERP ) THEN
                     Q(X,Y,K,W) = Q(X,Y,K,W) + GOOD_CHEM(X) *
     &                            ODMDUST(I,J,L,IWVSELECT(1,1),R)
                  ELSE
                     ! Interpolated using angstrom exponent between
                     ! Closest available wavelengths
                     ! (coefs pre-calculated in CALC_AOD (RD_AOD.F)
                     ! AOD sometimes zero (if Q zero), must catch this
                     IF ((ODMDUST(I,J,L,IWVSELECT(1,1),R).GT.0).AND.
     &                   (ODMDUST(I,J,L,IWVSELECT(2,1),R).GT.0)) THEN

                        Q(X,Y,K,W) = Q(X,Y,K,W) + GOOD_CHEM(X) *
     &                               (ODMDUST(I,J,L,IWVSELECT(2,1),R)*
     &                               ACOEF_WV(1)**(BCOEF_WV(1)*LOG(
     &                               ODMDUST(I,J,L,IWVSELECT(1,1),R)/
     &                               ODMDUST(I,J,L,IWVSELECT(2,1),R))))
                     ENDIF
                  ENDIF

               ENDDO

            ELSE IF ( ( N >= 173 ) .and. ( N <= 179) ) THEN               

               !--------------------------------------
               ! DUST BINS 1-7 OPTD [unitless]
               ! for wavelengths set in Radiation Menu
               !
               ! NOTE: Only archive at chem timestep
               !--------------------------------------
               R = N - 172

               ! Accumulate
               IF ( .not. LINTERP ) THEN
                  Q(X,Y,K,W) = Q(X,Y,K,W) + GOOD_CHEM(X) *
     &                         ODMDUST(I,J,L,IWVSELECT(1,1),R)
               ELSE
                  ! Interpolated using angstrom exponent between
                  ! Closest available wavelengths
                  ! (coefs pre-calculated in CALC_AOD (RD_AOD.F)
                  ! AOD sometimes zero (if Q zero), must catch this
                  IF ((ODMDUST(I,J,L,IWVSELECT(1,1),R).GT.0).AND.
     &                (ODMDUST(I,J,L,IWVSELECT(2,1),R).GT.0)) THEN

                     Q(X,Y,K,W) = Q(X,Y,K,W) + GOOD_CHEM(X) *
     &                            (ODMDUST(I,J,L,IWVSELECT(2,1),R)*
     &                            ACOEF_WV(1)**(BCOEF_WV(1)*LOG(
     &                            ODMDUST(I,J,L,IWVSELECT(1,1),R)/
     &                            ODMDUST(I,J,L,IWVSELECT(2,1),R))))
                  ENDIF
               ENDIF

! =====================================================================
! Added with MEGAN v2.1. (ccc, 11/20/09)

            ELSE IF ( N == 180 ) THEN 

               !--------------------------------------
               ! PAR DR [W/m2] (mpb,2009)
               !--------------------------------------
              
               IF ( K == 1 ) THEN
              
                  Q(X,Y,K,W) = Q(X,Y,K,W) +
     &                       ( State_Met%PARDR(I,J) * GOOD(I) )
               ENDIF

            ELSE IF ( N == 181 ) THEN 

               !--------------------------------------
               ! PAR DF [W/m2] (mpb,2009)
               !--------------------------------------
              
               IF ( K == 1 ) THEN
              
                  Q(X,Y,K,W) = Q(X,Y,K,W) +
     &                       ( State_Met%PARDF(I,J) * GOOD(I) )
               ENDIF

            ELSE IF ( N == 182 ) THEN 

               !--------------------------------------
               ! DAILY LAI  [cm2/cm2] (mpb,2009)
               !--------------------------------------
              
               IF ( K == 1 ) THEN
              
                  Q(X,Y,K,W) =  Q(X,Y,K,W) +
     &                     ( ISOLAI(I,J) * GOOD(I) ) 
               ENDIF

            ELSE IF ( N == 183 ) THEN

               !--------------------------------------
               ! T at 2m [K] (mpb,2009)
               !--------------------------------------
              
               IF ( K == 1 ) THEN

                  Q(X,Y,K,W) = Q(X,Y,K,W) +
     &                       ( State_Met%TS(I,J) * GOOD(I) )

               ENDIF

!##############################################################################
!###  HEMCO NOW ARCHIVES THE BIOGENIC EMISSION TIMESERIES DIAGNOSTICS,      ###
!###  AS WELL AS THE SOIL NOx TIMESERIES DIAGNOSTICS.                       ###
!###  SEE THE NOTE ABOVE FOR INSTRUCTIONS ON HOW TO SAVE THE EQUIVALENT     ###
!###  OUTPUTS TO A netCDF FILE. (bmy, mps, 5/26/15)                         ###
!##############################################################################

            ELSE

               ! Skip other tracers
               CYCLE

            ENDIF
         ENDDO
         ENDDO
         ENDDO
         ENDDO 
!$OMP END PARALLEL DO
         GOOD(:) = 0

         ! Free pointers
         Spc => NULL()

      ENDIF

      END SUBROUTINE ACCUMULATE_DIAG51
!EOC
!------------------------------------------------------------------------------
!                  GEOS-Chem Global Chemical Transport Model                  !
!------------------------------------------------------------------------------
!BOP
!
! !IROUTINE: its_time_for_write_diag51
!
! !DESCRIPTION: Function ITS\_TIME\_FOR\_WRITE\_DIAG51 returns TRUE if it's 
!  time to write the ND51 bpch file to disk.  We test the time at the next 
!  dynamic timestep so that we can write to disk properly.
!\\
!\\
! !INTERFACE:
!
      FUNCTION ITS_TIME_FOR_WRITE_DIAG51( TAU_W ) RESULT( ITS_TIME )
!
! !USES:
!
      USE TIME_MOD,  ONLY : GET_HOUR
      USE TIME_MOD,  ONLY : GET_MINUTE
      USE TIME_MOD,  ONLY : GET_TAU
      USE TIME_MOD,  ONLY : GET_TAUb
      USE TIME_MOD,  ONLY : GET_TAUe
      USE TIME_MOD,  ONLY : GET_TS_DYN
      USE TIME_MOD,  ONLY : GET_TS_DIAG
      USE ERROR_MOD, ONLY : GEOS_CHEM_STOP
!
! !OUTPUT PARAMETERS:
!
      REAL(fp), INTENT(OUT) :: TAU_W   ! TAU at time of disk write
! 
! !REVISION HISTORY: 
!  20 Jul 2004 - R. Yantosca - Initial version
!  (1 ) Added TAU_W so to make sure the timestamp is accurate. (bmy, 9/28/04)
!  (2 ) Add check with TS_DIAG. (ccc, 7/21/09)
!  02 Dec 2010 - R. Yantosca - Added ProTeX headers
!EOP
!------------------------------------------------------------------------------
!BOC
!
! !LOCAL VARIABLES:
!
      LOGICAL :: ITS_TIME
      REAL(fp)  :: TAU, HOUR, DYN, TS_DIAG

      !=================================================================
      ! ITS_TIME_FOR_WRITE_DIAG51 begins here!
      !=================================================================

      ! Initialize
      ITS_TIME = .FALSE.

      ! Add a check for the time to save. Must be a multiple of TS_DIAG
      ! (ccc, 7/21/09)
      TS_DIAG = ( GET_TS_DIAG() / 60e+0_fp )
      IF ( MOD(ND51_HR_WRITE, TS_DIAG) /= 0 ) THEN
         WRITE( 6, 100 ) 'ND51', ND51_HR_WRITE, TS_DIAG
 100     FORMAT( 'The ',a,' output frequency must be a multiple '
     &        'of the largest time step:', i5, i5 )
         CALL GEOS_CHEM_STOP
      ENDIF

      ! Current TAU, Hour, and Dynamic Timestep [hrs]
      TAU      = GET_TAU()
      HOUR     = ( GET_MINUTE() / 60e+0_fp ) + GET_HOUR()
      DYN      = ( GET_TS_DYN() / 60e+0_fp )

      ! If first timestep, return FALSE
      IF ( TAU == GET_TAUb() ) RETURN

      ! If the next dyn timestep is the hour of day
      ! when we have to save to disk, return TRUE
      IF ( MOD( HOUR, 24e+0_fp ) == ND51_HR_WRITE ) THEN
         ITS_TIME = .TRUE.
         TAU_W    = TAU + DYN
         RETURN
      ENDIF

      ! If the next dyn timestep is the 
      ! end of the run, return TRUE
      IF ( TAU == GET_TAUe() ) THEN
         ITS_TIME = .TRUE.
         TAU_W    = TAU + DYN
         RETURN
      ENDIF

      END FUNCTION ITS_TIME_FOR_WRITE_DIAG51
!EOC
!------------------------------------------------------------------------------
!                  GEOS-Chem Global Chemical Transport Model                  !
!------------------------------------------------------------------------------
!BOP
!
! !IROUTINE: write_diag51
!
! !DESCRIPTION: Subroutine WRITE\_DIAG51 computes the time-average of 
!  quantities between local time limits ND51\_HR1 and ND51\_HR2 and writes 
!  them to a bpch file or HDF5 file.  Arrays and counters are also zeroed 
!  for the next diagnostic interval.
!\\
!\\
! !INTERFACE:
!
      SUBROUTINE WRITE_DIAG51( am_I_Root, Input_Opt, 
     &                         State_Chm, TAU_W, RC )
!
! !USES:
!
      USE BPCH2_MOD,          ONLY : BPCH2
      USE BPCH2_MOD,          ONLY : OPEN_BPCH2_FOR_WRITE
      USE ERROR_MOD,          ONLY : ALLOC_ERR
      USE GIGC_ErrCode_Mod
      USE GIGC_Input_Opt_Mod, ONLY : OptInput
      USE GIGC_State_Chm_Mod, ONLY : ChmState
      USE inquireMod,         ONLY : findFreeLUN
      USE TIME_MOD,           ONLY : EXPAND_DATE
      USE TIME_MOD,           ONLY : GET_NYMD_DIAG    
      USE TIME_MOD,           ONLY : GET_NHMS
      USE TIME_MOD,           ONLY : GET_TAU 
      USE TIME_MOD,           ONLY : TIMESTAMP_STRING
      USE TIME_MOD,           ONLY : GET_TS_DYN

#if   defined( USE_HDF5 )
      ! Only include this if we are linking to HDF5 library (bmy, 12/21/09)
      USE HDF_MOD,            ONLY : OPEN_HDF
      USE HDF_MOD,            ONLY : CLOSE_HDF
      USE HDF_MOD,            ONLY : WRITE_HDF
      USE HDF5,               ONLY : HID_T
      INTEGER(HID_T)              :: IU_ND51_HDF
#endif

      USE CMN_SIZE_MOD   ! Size Parameters
!
! !INPUT PARAMETERS:
!
      LOGICAL,        INTENT(IN)  :: am_I_Root   ! Are we on the root CPU?
      TYPE(OptInput), INTENT(IN)  :: Input_Opt   ! Input Options object
      REAL(fp),         INTENT(IN)  :: TAU_W       ! TAU value at time of write
!
! !INPUT/OUTPUT PARAMETERS:
!
      TYPE(ChmState), INTENT(INOUT) :: State_Chm   ! Chemistry State object
!
! !OUTPUT PARAMETERS:
!
      INTEGER,        INTENT(OUT) :: RC          ! Success or failure?
! 
! !REVISION HISTORY: 
!  20 Jul 2004 - R. Yantosca - Initial version
!  (1 ) Rewrote to` remove hardwiring and for better efficiency.  Added extra
!        diagnostics and updated numbering scheme. (bmy, 7/20/04) 
!  (2 ) Added TAU_W to the arg list.  Now use TAU_W to set TAU0 and TAU0.
!        Also now all diagnostic counters are 1-D since they only depend on 
!        longitude.  Now only archive NO, NO2, OH, O3 on every chemistry
!        timestep (i.e. only when fullchem is called).  Also remove reference
!        to FIRST. (bmy, 10/25/04)
!  (3 ) Now divide tracers 82-87 (i.e. various AOD's) by GOOD_CT_CHEM since
!        these are only updated once per chemistry timestep (bmy, 1/14/05)
!  (4 ) Now save grid box heights as tracer #93.  Now save 3-D cloud fraction 
!        as tracer #79 (bmy, 4/20/05)
!  (5 ) Remove references to TRCOFFSET because it's always zero (bmy, 6/24/05)
!  (6 ) Now make sure all USE statements are USE, ONLY (bmy, 10/3/05)
!  (7 ) DIVISOR is now a 3-D array.  Now zero COUNT_CHEM3D.  Now use CASE
!        statement instead of IF statements.  Now zero counter arrays with
!        array broadcast assignments. (phs, 1/24/07)
!  (8 ) RH should be tracer #17 under "TIME-SER" category (bmy, 2/11/08)
!  (9 ) Bug fix: replace "PS-PTOP" with "PEDGE-$" (bmy, phs, 10/7/08)
!  (10) Change timestamp used for filename.  Now save SLP under tracer #18 in 
!       "DAO-FLDS". (ccc, tai, bmy, 10/13/09)
!  (11) Add outputs ("DAO-FLDS" and emissions "BIOGSRCE") (ccc, 11/20/09)
!  (12) Now have the option of saving out to HDF5 format.  NOTE: we have to
!        bracket HDF-specific code with an #ifdef statement to avoid problems
!        if the HDF5 libraries are not installed. (amv, bmy, 12/21/09)
!  12 Nov 2010 - R. Yantosca - Now save out PEDGE-$ (pressure at level edges)
!  02 Dec 2010 - R. Yantosca - Added ProTeX headers
!  03 Aug 2012 - R. Yantosca - Move calls to findFreeLUN out of DEVEL block
!  07 Aug 2012 - R. Yantosca - Now print LUN used to open file
!  25 Mar 2013 - R. Yantosca - Now accept am_I_Root, Input_Opt, RC
!EOP
!------------------------------------------------------------------------------
!BOC
!
! !LOCAL VARIABLES:
!
      INTEGER             :: I,   J,  L,  W, N, GMNL, GMTRC, nAdvect
      INTEGER             :: IOS, X, Y, K, NHMS
      CHARACTER(LEN=16)   :: STAMP
      CHARACTER(LEN=40)   :: CATEGORY
      CHARACTER(LEN=40)   :: UNIT 
      CHARACTER(LEN=255)  :: FILENAME

      ! For fields from Input_Opt
      LOGICAL             :: LND51_HDF

      !=================================================================
      ! WRITE_DIAG51 begins here!
      !=================================================================

      ! Assume success
      RC        =  GIGC_SUCCESS

      ! Copy values from Input_Opt
      LND51_HDF = Input_Opt%LND51_HDF
      nAdvect   = State_Chm%nAdvect

      ! Find a free file LUN
      IU_ND51 = findFreeLUN()

      ! Replace date tokens in FILENAME
      FILENAME = ND51_OUTPUT_FILE

      ! Change to get the good timestamp: day that was run and not next 
      ! day if saved at midnight
      NHMS = GET_NHMS()
      IF ( NHMS == 0 ) NHMS = 240000

      CALL EXPAND_DATE( FILENAME, GET_NYMD_DIAG(), NHMS )
      
      ! Echo info
      WRITE( 6, 100 ) TRIM( FILENAME ), IU_ND51
 100  FORMAT( '     - DIAG51: Opening file ', a, ' on unit ', i4 )

      ! Open output file
      IF ( LND51_HDF ) THEN
#if   defined( USE_HDF5 )
         ! Only include this if we are linking to HDF5 library (bmy, 12/21/09)
         CALL OPEN_HDF( IU_ND51_HDF, FILENAME,  ND51_IMAX, ND51_IMIN,   
     &                  ND51_JMAX,   ND51_JMIN, ND51_NI,   ND51_NJ )
#endif
      ELSE
         CALL OPEN_BPCH2_FOR_WRITE( IU_ND51, FILENAME, TITLE )
      ENDIF

      ! Set ENDING TAU for this bpch write 
      TAU1 = TAU_W
    
      !=================================================================
      ! Compute time-average of species between local time limits
      !=================================================================

      ! Echo info
      STAMP = TIMESTAMP_STRING()
      WRITE( 6, 110 ) STAMP
 110  FORMAT( '     - DIAG51: Saving to disk at ', a ) 

!$OMP PARALLEL DO 
!$OMP+DEFAULT( SHARED ) 
!$OMP+PRIVATE( X, Y, K, W )

      DO W = 1, ND51_N_TRACERS
 
         ! Loop over grid boxes
         DO K = 1, ND51_NL
         DO Y = 1, ND51_NJ
         DO X = 1, ND51_NI

         SELECT CASE( ND51_TRACERS(W) )

            CASE( 91, 92, 76, 77 )
               !--------------------------------------------------------
               ! Avoid div by zero for species which are archived each
               ! chem timestep and only available in the troposphere
               !--------------------------------------------------------
               IF ( COUNT_CHEM3D(X,Y,K) > 0 ) THEN
                  Q(X,Y,K,W) = Q(X,Y,K,W) / COUNT_CHEM3D(X,Y,K)
               ELSE
                  Q(X,Y,K,W) = 0e+0_fp
               ENDIF

            CASE( 84:89, 115:121 )

               !--------------------------------------------------------
               ! Avoid division by zero for species which are archived 
               ! on each chem timestep (at trop & strat levels)
               !--------------------------------------------------------
               IF ( GOOD_CT_CHEM(X) > 0 ) THEN
                  Q(X,Y,K,W) = Q(X,Y,K,W) / GOOD_CT_CHEM(X) 
               ELSE
                  Q(X,Y,K,W) = 0e+0_fp
               ENDIF

            CASE( 105:114 )

               !--------------------------------------------------------
               ! Avoid division by zero for species which are archived 
               ! on each EMISSION timestep (at SURFACE)      (mpb,2009)
               !--------------------------------------------------------
               IF ( GOOD_CT_EMIS(X) > 0 ) THEN
                  Q(X,Y,K,W) = Q(X,Y,K,W) / GOOD_CT_EMIS(X) 
               ELSE
                  Q(X,Y,K,W) = 0e+0_fp
               ENDIF

            CASE DEFAULT

               !--------------------------------------------------------
               ! Avoid division by zero for all other species
               !--------------------------------------------------------
               IF ( GOOD_CT(X) > 0 ) THEN
                  Q(X,Y,K,W) = Q(X,Y,K,W) / GOOD_CT(X) 
               ELSE
                  Q(X,Y,K,W) = 0e+0_fp
               ENDIF

            END SELECT

         ENDDO
         ENDDO
         ENDDO
      ENDDO
!$OMP END PARALLEL DO
      
      !=================================================================
      ! Write each species from "timeseries.dat" to the timeseries file
      !=================================================================
      DO W = 1, ND51_N_TRACERS

         ! ND51 tracer number
         N = ND51_TRACERS(W)

         ! Save by simulation
         IF ( N <= nAdvect ) THEN

            !---------------------
            ! GEOS-CHEM species
            !---------------------
            CATEGORY = 'IJ-AVG-$'
            UNIT     = ''              ! Let GAMAP pick unit
            GMNL     = ND51_NL
            GMTRC    = N

         ELSE IF ( N == 151 ) THEN

            !---------------------
            ! OH 
            !---------------------
            CATEGORY  = 'CHEM-L=$'
            UNIT      = 'molec/cm3'
            GMNL      = ND51_NL
            GMTRC     = 1

         ELSE IF ( N == 152 ) THEN

            !---------------------
            ! NOy 
            !---------------------
            CATEGORY = 'TIME-SER'
            UNIT     = ''              ! Let GAMAP pick unit
            GMNL     = ND51_NL
            GMTRC    = 2

         ELSE IF ( N == 153 ) THEN

            !---------------------
            ! Relative humidity 
            !---------------------            
            CATEGORY = 'TIME-SER'
            UNIT     = '%'
            GMNL     = ND51_NL
            GMTRC    = 3

         ELSE IF ( N == 154 ) THEN

            !---------------------
            ! 3-D Cloud fractions
            !---------------------
            CATEGORY = 'TIME-SER'
            UNIT     = 'unitless'
            GMNL     = ND51_NL
            GMTRC    = 4

         ELSE IF ( N == 155 ) THEN

            !---------------------
            ! Column opt depths 
            !---------------------
            CATEGORY = 'TIME-SER'
            UNIT     = 'unitless'
            GMNL     = 1
            GMTRC    = 5
            
         ELSE IF ( N == 156 ) THEN
        
            !---------------------
            ! Cloud top heights 
            !---------------------
            CATEGORY = 'TIME-SER'
            UNIT     = 'hPa'
            GMNL     = 1
            GMTRC    = 6

         ELSE IF ( N == 157 ) THEN

             !---------------------
            ! Air Density 
            !---------------------
            CATEGORY = 'TIME-SER'
            UNIT     = 'molec/cm3'
            GMNL     = ND51_NL
            GMTRC    = 7

         ELSE IF ( N == 158 ) THEN

            !---------------------
            ! Total seasalt
            !---------------------            
            CATEGORY = 'TIME-SER'
            UNIT     = ''              ! Let GAMAP pick unit
            GMNL     = ND51_NL
            GMTRC    = 8

         ELSE IF ( N == 159 ) THEN 

            !---------------------
            ! PBL Height [m] 
            !---------------------
            CATEGORY = 'PBLDEPTH'
            UNIT     = 'm'
            GMNL     = 1
            GMTRC    = 1

         ELSE IF ( N == 160 ) THEN

            !---------------------
            ! PBL Height [levels]
            !---------------------
            CATEGORY = 'PBLDEPTH'
            UNIT     = 'levels'
            GMNL     = 1
            GMTRC    = 2

         ELSE IF ( N == 161 ) THEN

            !---------------------
            ! Grid box heights
            !---------------------            
            CATEGORY = 'BXHGHT-$'
            UNIT     = 'm'
            GMNL     = ND51_NL
            GMTRC    = 1

         ELSE IF ( N == 162 ) THEN

            !---------------------
            ! PEDGE-$
            !---------------------
            CATEGORY = 'PEDGE-$'
            UNIT     = 'hPa'
            GMNL     = ND51_NL
            GMTRC    = 1

         ELSE IF ( N == 163 ) THEN

            !---------------------
            ! Sea level prs
            !---------------------            
            CATEGORY = 'DAO-FLDS'
            UNIT     = 'hPa'
            GMNL     = 1
            GMTRC    = 18

         ELSE IF ( N == 164 ) THEN

            !---------------------
            ! U-wind
            !---------------------            
            CATEGORY = 'DAO-3D-$'
            UNIT     = 'm/s'
            GMNL     = ND51_NL
            GMTRC    = 1

         ELSE IF ( N == 165 ) THEN

            !---------------------
            ! V-wind
            !---------------------
            CATEGORY = 'DAO-3D-$'
            UNIT     = 'm/s'
            GMNL     = ND51_NL
            GMTRC    = 2

         ELSE IF ( N == 166 ) THEN

            !---------------------
            ! Temperature
            !---------------------
            CATEGORY = 'DAO-3D-$'
            UNIT     = 'K'
            GMNL     = ND51_NL
            GMTRC    = 3

         ELSE IF ( N == 167 ) THEN

            !---------------------
            ! Sulfate AOD
            !---------------------            
            CATEGORY = 'OD-MAP-$'
            UNIT     = 'unitless'
            GMNL     = ND51_NL
            GMTRC    = 6

         ELSE IF ( N == 168 ) THEN

            !---------------------
            ! Black Carbon AOD
            !---------------------            
            CATEGORY = 'OD-MAP-$'
            UNIT     = 'unitless'
            GMNL     = ND51_NL
            GMTRC    = 9

         ELSE IF ( N == 169 ) THEN

            !---------------------
            ! Organic Carbon AOD
            !---------------------            
            CATEGORY = 'OD-MAP-$'
            UNIT     = 'unitless'
            GMNL     = ND51_NL
            GMTRC    = 12
            
         ELSE IF ( N == 170 ) THEN

            !---------------------
            ! SS Accum AOD
            !---------------------            
            CATEGORY = 'OD-MAP-$'
            UNIT     = 'unitless'
            GMNL     = ND51_NL
            GMTRC    = 15

         ELSE IF ( N == 171 ) THEN

            !---------------------
            ! SS Coarse AOD
            !---------------------            
            CATEGORY = 'OD-MAP-$'
            UNIT     = 'unitless'
            GMNL     = ND51_NL
            GMTRC    = 18

         ELSE IF ( N == 172 ) THEN

            !---------------------
            ! Total dust OD
            !---------------------   
            CATEGORY = 'OD-MAP-$'
            UNIT     = 'unitless'
            GMNL     = ND51_NL
            GMTRC    = 4

         ELSE IF ( ( N >= 173 ) .and. ( N <= 179) ) THEN

            !---------------------
            ! dust OD (bins 1-7)
            !---------------------
            CATEGORY = 'OD-MAP-$'
            UNIT     = 'unitless'
            GMNL     = ND51_NL
            GMTRC    = 21+(N-173)

! ================================================================
! Added with MEGAN v2.1. (ccc, 11/20/09)

         ELSE IF ( N == 180 ) THEN
            
            !---------------------
            ! PARDR [W/m2]
            ! (mpb,2009)
            !---------------------
            CATEGORY = 'DAO-FLDS' 
            UNIT     = 'W/m2'    
            GMNL     = ND51_NL
            GMTRC    = 20

         ELSE IF ( N == 181 ) THEN
            
            !---------------------
            ! PARDF [W/m2]
            ! (mpb,2009)
            !---------------------
            CATEGORY = 'DAO-FLDS' 
            UNIT     = 'W/m2'    
            GMNL     = ND51_NL
            GMTRC    = 21

         ELSE IF ( N == 182 ) THEN

            !---------------------
            ! DAILY LAI [W/m2]
            ! (mpb,2009)
            !---------------------
            CATEGORY = 'TIME-SER' 
            UNIT     = 'm2/m2'    
            GMNL     = ND51_NL
            GMTRC    = 9

         ELSE IF ( N == 183 ) THEN

            !---------------------
            ! T at 2m
            ! (mpb,2008)
            !---------------------
            CATEGORY = 'DAO-FLDS'
            UNIT     = 'K'     
            GMNL     = ND51_NL
            GMTRC    = 5

         ELSE IF ( N == 184 ) THEN

            !---------------------
            ! ISOPRENE emissions 
            ! (mpb,2008)
            !---------------------            
            CATEGORY = 'BIOGSRCE'
            UNIT     = 'atomC/cm2/s'
            GMNL     = ND51_NL
            GMTRC    = 1     

         ELSE IF ( N == 185 ) THEN

            !---------------------
            ! MONOTERPENE emissions 
            ! (mpb,2008)
            !---------------------       

            CATEGORY = 'BIOGSRCE'
            UNIT     = 'atomC/cm2/s'
            GMNL     = ND51_NL
            GMTRC    = 4    

         ELSE IF ( N == 186 ) THEN

            !---------------------
            ! MBO emissions 
            ! (mpb,2008)
            !---------------------   

            CATEGORY = 'BIOGSRCE'
            UNIT     = 'atomC/cm2/s'
            GMNL     = ND51_NL
            GMTRC    = 5    


         ELSE IF ( N == 187 ) THEN

            !---------------------
            ! a-pine emissions 
            ! (mpb,2008)
            !---------------------   

            CATEGORY = 'BIOGSRCE'
            UNIT     = 'atomC/cm2/s'
            GMNL     = ND51_NL
            GMTRC    = 7    

         ELSE IF ( N == 188 ) THEN

            !---------------------
            ! b-pine emissions 
            ! (mpb,2008)
            !---------------------   

            CATEGORY = 'BIOGSRCE'
            UNIT     = 'atomC/cm2/s'
            GMNL     = ND51_NL
            GMTRC    = 8   

         ELSE IF ( N == 189 ) THEN

            !---------------------
            ! Limonene emissions 
            ! (mpb,2008)
            !---------------------   

            CATEGORY = 'BIOGSRCE'
            UNIT     = 'atomC/cm2/s'
            GMNL     = ND51_NL
            GMTRC    = 9    


         ELSE IF ( N == 190 ) THEN

            !---------------------
            ! Sabinene emissions 
            ! (mpb,2008)
            !---------------------   

            CATEGORY = 'BIOGSRCE'
            UNIT     = 'atomC/cm2/s'
            GMNL     = ND51_NL
            GMTRC    = 10    

         ELSE IF ( N == 191 ) THEN

            !---------------------
            ! Myrcene emissions 
            ! (mpb,2008)
            !---------------------   

            CATEGORY = 'BIOGSRCE'
            UNIT     = 'atomC/cm2/s'
            GMNL     = ND51_NL
            GMTRC    = 11    


         ELSE IF ( N == 192 ) THEN

            !---------------------
            ! 3-carene emissions 
            ! (mpb,2008)
            !---------------------   

            CATEGORY = 'BIOGSRCE'
            UNIT     = 'atomC/cm2/s'
            GMNL     = ND51_NL
            GMTRC    = 12    

         ELSE IF ( N == 193 ) THEN

            !---------------------
            ! Ocimene emissions 
            ! (mpb,2008)
            !---------------------   

            CATEGORY = 'BIOGSRCE'
            UNIT     = 'atomC/cm2/s'
            GMNL     = ND51_NL
            GMTRC    = 13    

         ELSE IF ( N == 194 ) THEN

            !---------------------
            ! Farnesene emissions
            ! (hotp 3/5/10)
            !---------------------   

            CATEGORY = 'BIOGSRCE'
            UNIT     = 'atomC/cm2/s'
            GMNL     = ND51_NL
            GMTRC    = 14

! ================================================================
            
         ELSE

            ! Otherwise skip
            CYCLE

         ENDIF

         !------------------------
         ! Save to bpch file
         !------------------------
         IF ( LND51_HDF ) THEN
#if   defined( USE_HDF5 )
            ! Only include this if we are linking to HDF5 library 
            ! (bmy, 12/21/09)
            CALL WRITE_HDF( IU_ND51_HDF, N,
     &                  CATEGORY,     GMTRC,        UNIT,
     &                  TAU0,         TAU1,         RESERVED,
     &                  ND51_NI,      ND51_NJ,      GMNL,
     &                  ND51_IMIN+I0, ND51_JMIN+J0, ND51_LMIN,
     &                  REAL( Q(1:ND51_NI, 1:ND51_NJ, 1:GMNL, W)))
#else
         ELSE
            CALL BPCH2( IU_ND51,      MODELNAME,    LONRES,   
     &                  LATRES,       HALFPOLAR,    CENTER180, 
     &                  CATEGORY,     GMTRC,        UNIT,      
     &                  TAU0,         TAU1,         RESERVED,  
     &                  ND51_NI,      ND51_NJ,      GMNL,     
     &                  ND51_IMIN+I0, ND51_JMIN+J0, ND51_LMIN, 
     &                  REAL(Q(1:ND51_NI, 1:ND51_NJ, 1:GMNL, W)))
#endif
         ENDIF
      ENDDO

      ! Echo info
      WRITE( 6, 120 ) TRIM( FILENAME )
 120  FORMAT( '     - DIAG51: Closing file ', a )

      ! Close file
      IF ( LND51_HDF ) THEN
#if   defined( USE_HDF5 )
         ! Only include this if we are linking to HDF5 library (bmy, 12/21/09)
         CALL CLOSE_HDF( IU_ND51_HDF )
#endif
      ELSE
         CLOSE( IU_ND51 )
      ENDIF

      !=================================================================
      ! Re-initialize quantities for next diagnostic cycle
      !=================================================================

      ! Echo info
      STAMP = TIMESTAMP_STRING()
      WRITE( 6, 130 ) STAMP
 130  FORMAT( '     - DIAG51: Zeroing arrays at ', a )

      ! Set STARTING TAU for the next bpch write
      TAU0 = TAU_W

      ! Zero accumulating array for species
      Q            = 0e+0_fp

      ! Zero counter arrays
      COUNT_CHEM3D = 0e+0_fp
      GOOD_CT      = 0e+0_fp
      GOOD_CHEM    = 0e+0_fp
      GOOD_CT_CHEM = 0e+0_fp
      GOOD_EMIS    = 0e+0_fp
      GOOD_CT_EMIS = 0e+0_fp

      END SUBROUTINE WRITE_DIAG51
!EOC
!------------------------------------------------------------------------------
!                  GEOS-Chem Global Chemical Transport Model                  !
!------------------------------------------------------------------------------
!BOP
!
! !IROUTINE: get_i
!
! !DESCRIPTION: Function GET\_I returns the absolute longitude index (I), 
!  given the relative longitude index (X).
!\\
!\\
! !INTERFACE:
!
      FUNCTION GET_I( X ) RESULT( I )
!
! !USES:
!
      USE CMN_SIZE_MOD   ! Size parameters
!
! !INPUT PARAMETERS: 
!
      INTEGER, INTENT(IN) :: X   ! Relative longitude index
!
! !RETURN VALUE:
!
      INTEGER             :: I   ! Absolute longitude index
!
! !REVISION HISTORY: 
!  20 Jul 2004 - R. Yantosca - Initial version
!  02 Dec 2010 - R. Yantosca - Added ProTeX headers
!EOP
!------------------------------------------------------------------------------
!BOC
      !=================================================================
      ! GET_I begins here!
      !=================================================================

      ! Add the offset to X to get I  
      I = IOFF + X

      ! Handle wrapping around the date line, if necessary
      IF ( I > IIPAR ) I = I - IIPAR

      END FUNCTION GET_I
!EOC
!------------------------------------------------------------------------------
!                  GEOS-Chem Global Chemical Transport Model                  !
!------------------------------------------------------------------------------
!BOP
!
! !IROUTINE: init_diag51
!
! !DESCRIPTION: Subroutine INIT\_DIAG51 allocates and zeroes all module arrays.
!  It also gets values for module variables from "input\_mod.f".
!\\
!\\
! !INTERFACE:
!
      SUBROUTINE INIT_DIAG51( DO_ND51, N_ND51, TRACERS, HR_WRITE, 
     &                        HR1,     HR2,    IMIN,    IMAX,   
     &                        JMIN,    JMAX,   LMIN,    LMAX,  FILE )
!
! !USES:
!
      USE BPCH2_MOD,  ONLY : GET_MODELNAME
      USE BPCH2_MOD,  ONLY : GET_HALFPOLAR
      USE ERROR_MOD,  ONLY : ALLOC_ERR
      USE ERROR_MOD,  ONLY : ERROR_STOP
      USE GRID_MOD,   ONLY : GET_XOFFSET
      USE GRID_MOD,   ONLY : GET_YOFFSET
      USE GRID_MOD,   ONLY : ITS_A_NESTED_GRID
      USE TIME_MOD,   ONLY : GET_TAUb
      USE CMN_SIZE_MOD
!
! !INPUT PARAMETERS: 
!
      ! DO_ND51 : Switch to turn on ND51 timeseries diagnostic
      ! N_ND51  : Number of ND51 read by "input_mod.f"
      ! TRACERS : Array w/ ND51 tracer #'s read by "input_mod.f"
      ! HR_WRITE: GMT hour of day at which to write bpch file
      ! HR1     : Lower limit of local time averaging bin
      ! HR2     : Upper limit of local time averaging bin
      ! IMIN    : Min longitude index read by "input_mod.f"
      ! IMAX    : Max longitude index read by "input_mod.f" 
      ! JMIN    : Min latitude index read by "input_mod.f" 
      ! JMAX    : Min latitude index read by "input_mod.f" 
      ! LMIN    : Min level index read by "input_mod.f" 
      ! LMAX    : Min level index read by "input_mod.f" 
      ! FILE    : ND51 output file name read by "input_mod.f"
      LOGICAL,            INTENT(IN) :: DO_ND51
      INTEGER,            INTENT(IN) :: N_ND51, TRACERS(100)
      INTEGER,            INTENT(IN) :: IMIN,   IMAX 
      INTEGER,            INTENT(IN) :: JMIN,   JMAX      
      INTEGER,            INTENT(IN) :: LMIN,   LMAX 
      REAL(fp),             INTENT(IN) :: HR1,    HR2
      REAL(fp),             INTENT(IN) :: HR_WRITE
      CHARACTER(LEN=255), INTENT(IN) :: FILE
!
! !REVISION HISTORY: 
!  20 Jul 2004 - R. Yantosca - Initial version
!  (1 ) Diagnostic counter arrays are now only 1-D.  Also add GOOD_CT_CHEM
!        which is the counter array of "good" boxes at each chemistry
!        timesteps.  Now allocate GOOD_CT_CHEM. (bmy, 10/25/04)
!  (2 ) Now get I0 and J0 correctly for nested grid simulations (bmy, 11/9/04)
!  (3 ) Now call GET_HALFPOLAR from "bpch2_mod.f" to get the HALFPOLAR flag 
!        value for GEOS or GCAP grids. (bmy, 6/28/05)
!  (4 ) Now allow ND51_IMIN to be equal to ND51_IMAX and ND51_JMIN to be
!        equal to ND51_JMAX.  This will allow us to save out longitude or
!        latitude transects.  Allocate COUNT_CHEM3D. (cdh, bmy, phs, 1/24/07)
!  (5 ) Allocate GOOD_EMIS and GOOD_CT_EMIS (ccc, 11/20/09)
!  02 Dec 2010 - R. Yantosca - Added ProTeX headers
!EOP
!------------------------------------------------------------------------------
!BOC
!
! !LOCAL VARIABLES:
!
      INTEGER            :: AS
      CHARACTER(LEN=255) :: LOCATION
      
      !=================================================================
      ! INIT_DIAG51 begins here!
      !=================================================================

      ! Initialize
      LOCATION               = 'INIT_DIAG51 ("diag51_mod.f")'
      ND51_TRACERS(:)        = 0

      ! Get values from "input_mod.f"
      DO_SAVE_DIAG51         = DO_ND51 
      ND51_N_TRACERS         = N_ND51
      ND51_TRACERS(1:N_ND51) = TRACERS(1:N_ND51)
      ND51_HR_WRITE          = HR_WRITE
      ND51_HR1               = HR1
      ND51_HR2               = HR2
      ND51_IMIN              = IMIN
      ND51_IMAX              = IMAX
      ND51_JMIN              = JMIN
      ND51_JMAX              = JMAX
      ND51_LMIN              = LMIN
      ND51_LMAX              = LMAX
      ND51_OUTPUT_FILE       = TRIM( FILE )

      ! Make sure ND51_HR_WRITE is in the range 0-23.999 hrs
      ND51_HR_WRITE = MOD( ND51_HR_WRITE, 24e+0_fp )

      ! Exit if ND51 is turned off 
      IF ( .not. DO_SAVE_DIAG51 ) RETURN

      !=================================================================
      ! Error check longitude, latitude, altitude limits
      !=================================================================

      ! Get grid offsets
      IF ( ITS_A_NESTED_GRID() ) THEN
         I0 = GET_XOFFSET()
         J0 = GET_YOFFSET()
      ELSE
         I0 = GET_XOFFSET( GLOBAL=.TRUE. )
         J0 = GET_YOFFSET( GLOBAL=.TRUE. )
      ENDIF

      !-----------
      ! Longitude
      !-----------

      ! Error check ND51_IMIN
      IF ( ND51_IMIN+I0 < 1 .or. ND51_IMIN+I0 > IIPAR ) THEN
         CALL ERROR_STOP( 'Bad ND51_IMIN value!', LOCATION )
      ENDIF

      ! Error check ND51_IMAX
      IF ( ND51_IMAX+I0 < 1 .or. ND51_IMAX+I0 > IIPAR ) THEN
         CALL ERROR_STOP( 'Bad ND51_IMAX value!', LOCATION )
      ENDIF

      ! Compute longitude limits to write to disk
      ! Also handle wrapping around the date line
      IF ( ND51_IMAX >= ND51_IMIN ) THEN
         ND51_NI = ( ND51_IMAX - ND51_IMIN ) + 1
      ELSE 
         ND51_NI = ( IIPAR - ND51_IMIN ) + 1 + ND51_IMAX
         WRITE( 6, '(a)' ) 'We are wrapping over the date line!'
      ENDIF

      ! Make sure that ND50_NI <= IIPAR
      IF ( ND51_NI > IIPAR ) THEN
         CALL ERROR_STOP( 'Too many longitudes!', LOCATION )
      ENDIF

      !-----------
      ! Latitude
      !-----------
      
      ! Error check JMIN_AREA
      IF ( ND51_JMIN+J0 < 1 .or. ND51_JMIN+J0 > JJPAR ) THEN
         CALL ERROR_STOP( 'Bad ND51_JMIN value!', LOCATION )
      ENDIF
     
      ! Error check JMAX_AREA
      IF ( ND51_JMAX+J0 < 1 .or.ND51_JMAX+J0 > JJPAR ) THEN
         CALL ERROR_STOP( 'Bad ND51_JMAX value!', LOCATION )
      ENDIF

      ! Compute latitude limits to write to disk (bey, bmy, 3/16/99)
      IF ( ND51_JMAX >= ND51_JMIN ) THEN
         ND51_NJ = ( ND51_JMAX - ND51_JMIN ) + 1
      ELSE
         CALL ERROR_STOP( 'ND51_JMAX < ND51_JMIN!', LOCATION )
      ENDIF     
  
      !-----------
      ! Altitude
      !-----------

      ! Error check ND51_LMIN, ND51_LMAX
      IF ( ND51_LMIN < 1 .or. ND51_LMAX > LLPAR ) THEN 
         CALL ERROR_STOP( 'Bad ND51 altitude values!', LOCATION )
      ENDIF

      ! # of levels to save in ND51 timeseries
      IF ( ND51_LMAX >= ND51_LMIN ) THEN  
         ND51_NL = ( ND51_LMAX - ND51_LMIN ) + 1
      ELSE
         CALL ERROR_STOP( 'ND51_LMAX < ND51_LMIN!', LOCATION )
      ENDIF

      !-----------
      ! Offsets
      !-----------
      IOFF      = ND51_IMIN - 1
      JOFF      = ND51_JMIN - 1
      LOFF      = ND51_LMIN - 1

      !-----------
      ! For bpch
      !-----------
      TAU0      = GET_TAUb()
      TITLE     = 'GEOS-CHEM DIAG51 time series'
      LONRES    = DISIZE
      LATRES    = DJSIZE
      MODELNAME = GET_MODELNAME()
      HALFPOLAR = GET_HALFPOLAR()

      ! Reset offsets to global values for bpch write
      I0        = GET_XOFFSET( GLOBAL=.TRUE. )
      J0        = GET_YOFFSET( GLOBAL=.TRUE. ) 

      !=================================================================
      ! Allocate arrays
      !=================================================================

      ! Array denoting where LT is between HR1 and HR2
      ALLOCATE( GOOD( IIPAR ), STAT=AS )
      IF ( AS /= 0 ) CALL ALLOC_ERR( 'GOOD' )
      GOOD = 0

      ! Counter of "good" times per day at each grid box
      ALLOCATE( GOOD_CT( ND51_NI ), STAT=AS )
      IF ( AS /= 0 ) CALL ALLOC_ERR( 'GOOD_CT' )
      GOOD_CT = 0

      ! Counter of "good" times per day at each grid box for chemistry species
      ALLOCATE( GOOD_CHEM( ND51_NI ), STAT=AS )
      IF ( AS /= 0 ) CALL ALLOC_ERR( 'GOOD_CHEM' )
      GOOD_CHEM = 0

      ! Counter of "good" times per day for each chemistry timestep
      ALLOCATE( GOOD_CT_CHEM( ND51_NI ), STAT=AS )
      IF ( AS /= 0 ) CALL ALLOC_ERR( 'GOOD_CT_CHEM' )
      GOOD_CT_CHEM = 0

      ! Array denoting where LT is between HR1 and HR2 for emissions
      ALLOCATE( GOOD_EMIS( ND51_NI ), STAT=AS )
      IF ( AS /= 0 ) CALL ALLOC_ERR( 'GOOD_EMIS' )
      GOOD_EMIS = 0

      ! Counter of "good" times per day at each grid box for emissions
      ALLOCATE( GOOD_CT_EMIS( ND51_NI ), STAT=AS )
      IF ( AS /= 0 ) CALL ALLOC_ERR( 'GOOD_CT_EMIS' )
      GOOD_CT_EMIS = 0

      ! Accumulating array
      ALLOCATE( Q( ND51_NI, ND51_NJ, ND51_NL, ND51_N_TRACERS), STAT=AS )
      IF ( AS /= 0 ) CALL ALLOC_ERR( 'Q' )
      Q = 0d0

      ! Accumulating array
      ALLOCATE( COUNT_CHEM3D( ND51_NI, ND51_NJ, ND51_NL ), STAT=AS )
      IF ( AS /= 0 ) CALL ALLOC_ERR( 'COUNT_CHEM3D' )
      COUNT_CHEM3D = 0

      END SUBROUTINE INIT_DIAG51
!EOC
!------------------------------------------------------------------------------
!                  GEOS-Chem Global Chemical Transport Model                  !
!------------------------------------------------------------------------------
!BOP
!
! !IROUTINE: cleanup_diag51
!
! !DESCRIPTION: Subroutine CLEANUP\_DIAG51 deallocates all module arrays. 
!\\
!\\
! !INTERFACE:
!
      SUBROUTINE CLEANUP_DIAG51
! 
! !REVISION HISTORY: 
!  20 Jul 2004 - R. Yantosca - Initial version
!  (1 ) Now deallocate GOOD_CT_CHEM (bmy, 10/25/04)
!  (2 ) Also deallocate COUNT_CHEM3D (phs, 1/24/07)
!  (3 ) Deallocates GOOD_EMIS and GOOD_CT_EMIS (ccc, 11/20/09)
!  02 Dec 2010 - R. Yantosca - Added ProTeX headers
!EOP
!------------------------------------------------------------------------------
!BOC
      !=================================================================
      ! CLEANUP_DIAG51 begins here!
      !=================================================================
      IF ( ALLOCATED( COUNT_CHEM3D ) ) DEALLOCATE( COUNT_CHEM3D )
      IF ( ALLOCATED( GOOD         ) ) DEALLOCATE( GOOD         )
      IF ( ALLOCATED( GOOD_CT      ) ) DEALLOCATE( GOOD_CT      )
      IF ( ALLOCATED( GOOD_CT_CHEM ) ) DEALLOCATE( GOOD_CT_CHEM )
      IF ( ALLOCATED( GOOD_CHEM    ) ) DEALLOCATE( GOOD_CHEM    )
      IF ( ALLOCATED( GOOD_CT_EMIS ) ) DEALLOCATE( GOOD_CT_EMIS )
      IF ( ALLOCATED( GOOD_EMIS    ) ) DEALLOCATE( GOOD_EMIS    )
      IF ( ALLOCATED( Q            ) ) DEALLOCATE( Q            )

      END SUBROUTINE CLEANUP_DIAG51
!EOC
      END MODULE DIAG51_MOD<|MERGE_RESOLUTION|>--- conflicted
+++ resolved
@@ -532,13 +532,6 @@
       ! Aerosol types (rvm, aad, bmy, 7/20/04)
       INTEGER           :: IND(6) = (/ 22, 29, 36, 43, 50, 15 /)
 
-<<<<<<< HEAD
-      ! For fields from Input_Opt
-      REAL(fp)          :: TCVV(State_Chm%nAdvect)
-=======
-      ! indices for tracers, kyu codeathon
->>>>>>> c732b901
-
       ! Pointers
       REAL(fp), POINTER   :: Spc(:,:,:,:)
 
@@ -549,15 +542,9 @@
       ! Assume success
       RC        =  GIGC_SUCCESS
 
-<<<<<<< HEAD
       ! Number of advected species
       nAdvect   = State_Chm%nAdvect
 
-      ! Copy values from Input_Opt
-      TCVV      = Input_Opt%TCVV(1:nAdvect)
-
-=======
->>>>>>> c732b901
       ! First-time setup
       IF ( FIRST ) THEN
 
@@ -715,7 +702,6 @@
 
                ! Archive afternoon points
                Q(X,Y,K,W) = Q(X,Y,K,W) + 
-!LL     &                      ( Spc(I,J,L,N) * TCVV(N) * GOOD(I) )
      &                      ( Spc(I,J,L,N) * (AIRMW 
      &                 / State_Chm%SpcData(N)%Info%emMW_g ) * GOOD(I) )
 
@@ -833,11 +819,6 @@
                !--------------------------------------
                ! TOTAL SEASALT SPECIES [v/v]
                !--------------------------------------
-!LL               Q(X,Y,K,W) = Q(X,Y,K,W) +
-!LL     &                      ( Spc(I,J,L,id_SALA)   + 
-!LL     &                        Spc(I,J,L,id_SALC) ) *
-!LL     &                        TCVV(id_SALA)        /
-!LL     &                        AD(I,J,L) * GOOD(I)
                Q(X,Y,K,W) = Q(X,Y,K,W) +
      &                      ( Spc(I,J,L,id_SALA)   + 
      &                        Spc(I,J,L,id_SALC) ) *
