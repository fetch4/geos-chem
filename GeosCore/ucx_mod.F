--- conflicted
+++ resolved
@@ -90,14 +90,11 @@
 !  26 Mar 2013 - S. D. Eastham - Initial version
 !  04 Apr 2013 - S. D. Eastham - Rolled several routines into module
 !  20 Feb 2014 - M. Sulprizio  - Removed "define.h", this is now obsolete
-<<<<<<< HEAD
+!  24 Nov 2014 - M. Yannetti   - Added PRECISION_MOD
 !  05 Dec 2014 - C. Keller     - Added SFCMR object for reading surface mixing
 !                                ratios to buffer (from ASCII file).
 !                                Now map NOx coefficients onto grids other than
 !                                4x5 or 2x25.
-=======
-!  24 Nov 2014 - M. Yannetti   - Added PRECISION_MOD
->>>>>>> 2b59e86f
 !EOP
 !------------------------------------------------------------------------------
 !BOC
@@ -120,14 +117,14 @@
       !
       !=================================================================
 
-      INTEGER, PARAMETER            :: UCX_NLEVS=51
-      INTEGER, PARAMETER            :: UCX_NLAT=19
+      INTEGER,  PARAMETER           :: UCX_NLEVS=51
+      INTEGER,  PARAMETER           :: UCX_NLAT=19
       REAL(fp), PARAMETER           :: T_STS=240.0e+0_fp
-      INTEGER, PARAMETER            :: I_SLA=1
-      INTEGER, PARAMETER            :: I_SPA=2
-      REAL(fp),  PARAMETER          :: AVOGADRO=6.022d23
+      INTEGER,  PARAMETER           :: I_SLA=1
+      INTEGER,  PARAMETER           :: I_SPA=2
+      REAL(fp), PARAMETER           :: AVOGADRO=6.022e+23_fp
       REAL(fp), PARAMETER           :: R_UNIV = 8.31448e+0_fp
-      INTEGER, PARAMETER            :: INITMR_BASIS = 2005
+      INTEGER,  PARAMETER           :: INITMR_BASIS = 2005
 
       ! Never use NETCDF in ESMF environment (ckeller, 12/05/14). 
 #if defined(UCX_)
@@ -138,8 +135,8 @@
 #endif
 
       ! OCS and H2 surface boundary conditions
-      REAL*8,PARAMETER :: OCS_MR = 5.00d-10 ! OCS is fixed to 500 pptv
-      REAL*8,PARAMETER :: H2_MR = 5.00d-7  ! H2 is fixed to 500 ppbv
+      REAL(fp),PARAMETER :: OCS_MR = 5.00e-10_fp ! OCS is fixed to 500 pptv
+      REAL(fp),PARAMETER :: H2_MR  = 5.00e-7_fp  ! H2 is fixed to 500 ppbv
 !
 ! PRIVATE TYPES:
 !
@@ -273,9 +270,9 @@
          CHARACTER(LEN=31)      :: NAME   ! Species name
          INTEGER                :: ID     ! Species ID 
          INTEGER                :: NX     ! # of values
-         REAL*8                 :: SCAL   ! Scale factor
-         REAL*8, ALLOCATABLE    :: YR(:)  ! year
-         REAL*8, ALLOCATABLE    :: MR(:)  ! mixing ratio
+         REAL(fp)               :: SCAL   ! Scale factor
+         REAL(fp), ALLOCATABLE  :: YR(:)  ! year
+         REAL(fp), ALLOCATABLE  :: MR(:)  ! mixing ratio
       END TYPE SfcMrTyp
 
       ! Vector holding all boundary conditions
@@ -574,8 +571,7 @@
             ENDIF
  
             ! No Montreal scaling
-<<<<<<< HEAD
-            SCALEFAC = 1.d0
+            SCALEFAC = 1.e+0_fp
  
             TRAC_IDX = IDTNO
             TRAC_SET = 'NO'
@@ -607,10 +603,6 @@
             CALL APPLY_2DTRAC( .FALSE., .TRUE., .FALSE., SCALEFAC,
      &                         Input_Opt, State_Met, State_Chm )
  
-=======
-            SCALEFAC = 1.e+0_fp
-
->>>>>>> 2b59e86f
             TRAC_IDX = IDTHNO3
             TRAC_SET = 'HNO3'
             CALL APPLY_2DTRAC( .FALSE., .TRUE., .FALSE., SCALEFAC,
@@ -1446,36 +1438,26 @@
 !
 ! !LOCAL VARIABLES:
 !
-      INTEGER :: IOS
-      INTEGER :: ILEV
-      INTEGER :: I, J, L, ITRAC
-<<<<<<< HEAD
-      INTEGER :: JJNOX
-      REAL*8  :: PCENTER
-      REAL*8  :: CURRVAL
-=======
-      REAL(fp)  :: PCENTER
-      REAL(fp)  :: CURRVAL
->>>>>>> 2b59e86f
-      INTEGER :: VERTCOUNT, AS
-      LOGICAL :: FOUNDLEV,EXTRAP
-      INTEGER :: IU_FILE, fId
-      INTEGER :: st3d(3), ct3d(3)   ! Start + count, for 3D arrays 
-      LOGICAL :: ISRATE
-      CHARACTER(LEN=255) :: NOX_FILE
-      CHARACTER(LEN=255) :: TARG_TRAC
-      CHARACTER(LEN=255) :: DBGMSG
-<<<<<<< HEAD
-      REAL*8,POINTER     :: NOXDATA2D(:,:,:) => NULL()
-      REAL*8,DIMENSION(:,:),ALLOCATABLE :: NOXD2D_IN
-=======
-      REAL(fp),DIMENSION(:,:,:),ALLOCATABLE :: NOXDATA2D
-      REAL(fp),DIMENSION(:,:),ALLOCATABLE :: NOXD2D_IN
->>>>>>> 2b59e86f
-      INTEGER :: LSTART
+      INTEGER                               :: IOS
+      INTEGER                               :: ILEV
+      INTEGER                               :: I, J, L, ITRAC
+      INTEGER                               :: JJNOX
+      REAL(fp)                              :: PCENTER
+      REAL(fp)                              :: CURRVAL
+      INTEGER                               :: VERTCOUNT, AS
+      LOGICAL                               :: FOUNDLEV,EXTRAP
+      INTEGER                               :: IU_FILE, fId
+      INTEGER                               :: st3d(3), ct3d(3) ! Start/count
+      LOGICAL                               :: ISRATE
+      CHARACTER(LEN=255)                    :: NOX_FILE
+      CHARACTER(LEN=255)                    :: TARG_TRAC
+      CHARACTER(LEN=255)                    :: DBGMSG
+      REAL(fp), DIMENSION(:,:,:), POINTER   :: NOXDATA2D => NULL()
+      REAL(fp), DIMENSION(:,:), ALLOCATABLE :: NOXD2D_IN
+      INTEGER                               :: LSTART
 
       ! Local variables for quantities from Input_Opt
-      LOGICAL :: LPRT
+      LOGICAL                               :: LPRT
 
       !=================================================================
       ! GET_NOXCOEFF begins here!
@@ -1484,14 +1466,6 @@
       ! Copy fields from INPUT_OPT
       LPRT = Input_Opt%LPRT
 
-<<<<<<< HEAD
-=======
-      ! Allocate and zero 2D data array
-      ALLOCATE( NOXDATA2D( JJPAR, 51, 6 ), STAT=AS )
-      IF ( AS /= 0 ) CALL ALLOC_ERR( 'NOXDATA2D' )
-      NOXDATA2D = 0e+0_fp
-
->>>>>>> 2b59e86f
       ! Clear interpolated arrays
       NOX_O = 0e+0_fp
       NOX_J = 0e+0_fp
@@ -1500,7 +1474,7 @@
          ! Allocate and zero 2D data array
          ALLOCATE( NOXDATA2D( JJPAR, 51, 6 ), STAT=AS )
          IF ( AS /= 0 ) CALL ALLOC_ERR( 'NOXDATA2D' )
-         NOXDATA2D = 0d0
+         NOXDATA2D = 0e+0_fp
 
          ! Allocate and zero 2D input array
          ALLOCATE( NOXD2D_IN( UCX_NLAT, UCX_NLEVS ), STAT=AS )
@@ -2157,15 +2131,8 @@
 !
 ! !LOCAL VARIABLES:
 !
-<<<<<<< HEAD
-      REAL*8           :: YLAT
-      REAL*8           :: MR90S,MR30S,MR30N,MR90N
-=======
-      REAL(fp),PARAMETER :: OCS_MR = 5.00e-10_fp ! OCS is fixed to 500 pptv
-      REAL(fp),PARAMETER :: H2_MR = 5.00e-7_fp  ! H2 is fixed to 500 ppbv
       REAL(fp)           :: YLAT
       REAL(fp)           :: MR90S,MR30S,MR30N,MR90N
->>>>>>> 2b59e86f
       INTEGER          :: N, TARG_LINE, J
       CHARACTER(LEN=20):: LOCAL_NAME
       INTEGER          :: TARG_YR_NC, TARG_MO_NC
@@ -2518,7 +2485,7 @@
 !!
 !! !INPUT PARAMETERS:
 !!
-!      REAL*8                         :: MEAN_MIXRATIO
+!      REAL(fp)                         :: MEAN_MIXRATIO
 !      CHARACTER*(*),INTENT(IN)       :: TRAC_NAME
 !      INTEGER,INTENT(IN)             :: TARG_LINE
 !!
@@ -2532,17 +2499,13 @@
 !! !LOCAL VARIABLES:
 !!
 !      CHARACTER(LEN=255)             :: FILENAME, DBGMSG
-!      REAL*8                         :: CURRLINE
-!      REAL*8                         :: SCALEFAC
-!      REAL*8                         :: TEMPMR,TEMPYR
+!      REAL(fp)                         :: CURRLINE
+!      REAL(fp)                         :: SCALEFAC
+!      REAL(fp)                         :: TEMPMR,TEMPYR
 !      INTEGER                        :: ILINE
 !      INTEGER                        :: IU_FILE, IOS, AS
 !      ! For NetCDF
 !      INTEGER                        :: fId, st1d, ct1d
-!
-!      ! testing
-!      REAL*8 :: MR, MR2
-!      INTEGER :: YY
 !
 !      !=================================================================
 !      ! GET_MONTREAL begins here!
@@ -2581,7 +2544,6 @@
 !
 !101   FORMAT(E7.1)
 !
-<<<<<<< HEAD
 !      ! Third and fourth line also to be ignored
 !      DO ILINE=1,2
 !         READ(IU_FILE,*,IOSTAT=IOS)
@@ -2611,17 +2573,11 @@
 !         WRITE(6,*) 'UCX: READ ERROR IN ', TRIM(FILENAME)
 !          CALL IOERROR( IOS, IU_FILE, 'UCX_MOD:SET_MONTREAL')
 !      ENDIF
-=======
-      REAL(fp)                         :: MEAN_MIXRATIO
-      CHARACTER*(*),INTENT(IN)       :: TRAC_NAME
-      INTEGER,INTENT(IN)             :: TARG_LINE
->>>>>>> 2b59e86f
 !
 !      CLOSE(IU_FILE)
 !
 !      MEAN_MIXRATIO = TEMPMR * SCALEFAC
 !
-<<<<<<< HEAD
 !102   FORMAT(F7.2,F11.2)
 !      ! C2Br2F4 only
 !103   FORMAT(F7.2,F8.2)
@@ -2634,101 +2590,7 @@
 !
 !      ! Return to calling program
 !      END FUNCTION GET_MONTREAL
-=======
-      CHARACTER(LEN=255)             :: FILENAME, DBGMSG
-      REAL(fp)                         :: CURRLINE
-      REAL(fp)                         :: SCALEFAC
-      REAL(fp)                         :: TEMPMR,TEMPYR
-      INTEGER                        :: ILINE
-      INTEGER                        :: IU_FILE, IOS, AS
-      ! For NetCDF
-      INTEGER                        :: fId, st1d, ct1d
-
-      !=================================================================
-      ! GET_MONTREAL begins here!
-      !=================================================================
-
-      ! Read from ASCII files
-      FILENAME = TRIM(MONTREAL_FILE_ROOT) // TRIM(TRAC_NAME) // 
-     &          '_boundary'
-
-      IF ( doPrint ) THEN
-         WRITE(DBGMSG,'(a,a,a,a)') ' ### UCX: Reading ', 
-     &        TRIM(TRAC_NAME), ' from ', TRIM( FILENAME )
-         CALL DEBUG_MSG( TRIM(DBGMSG) )
-      ENDIF
-
-      ! Get a free LUN
-      IU_FILE = findFreeLUN()
-
-      IOS=1
-
-      OPEN( IU_FILE, FILE=TRIM( FILENAME ), IOSTAT=IOS )
-      IF ( IOS /= 0 ) THEN 
-         WRITE(6,*) 'UCX: FAILED TO FIND ', TRIM(FILENAME)
-          CALL IOERROR( IOS, IU_FILE, 'UCX_MOD:SET_MONTREAL')
-      ENDIF
-
-      ! First line not important
-      READ(IU_FILE,*,IOSTAT=IOS)
-      IF ( IOS /= 0 ) THEN
-         WRITE(6,*) 'UCX: READ ERROR IN ', TRIM(FILENAME)
-          CALL IOERROR( IOS, IU_FILE, 'UCX_MOD:SET_MONTREAL')
-      ENDIF
-
-      ! Second line contains scaling factor
-      READ(IU_FILE,101,IOSTAT=IOS) SCALEFAC
-
-101   FORMAT(E7.1)
-
-      ! Third and fourth line also to be ignored
-      DO ILINE=1,2
-         READ(IU_FILE,*,IOSTAT=IOS)
-         IF ( IOS /= 0 ) THEN
-            WRITE(6,*) 'UCX: READ ERROR IN ', TRIM(FILENAME)
-             CALL IOERROR( IOS, IU_FILE, 'UCX_MOD:SET_MONTREAL')
-         ENDIF
-      ENDDO
-
-      ! Skip to line specified
-      DO ILINE=1,(TARG_LINE-1)
-         READ(IU_FILE,*,IOSTAT=IOS) ! Skip line
-         IF ( IOS /= 0 ) THEN 
-            WRITE(6,*) 'UCX: READ ERROR IN ', TRIM(FILENAME)
-             CALL IOERROR( IOS, IU_FILE, 'UCX_MOD:SET_MONTREAL')
-         ENDIF
-      ENDDO
-
-      ! Read relevant line
-      IF (TRAC_NAME.eq.'C2BR2F4') THEN
-         WRITE(6,*) 'C2Br2F4 encountered - reading...'
-         READ(IU_FILE,103,IOSTAT=IOS) TEMPYR,TEMPMR
-      ELSE
-         READ(IU_FILE,102,IOSTAT=IOS) TEMPYR,TEMPMR
-      ENDIF
-      IF ( IOS /= 0 ) THEN
-         WRITE(6,*) 'UCX: READ ERROR IN ', TRIM(FILENAME)
-          CALL IOERROR( IOS, IU_FILE, 'UCX_MOD:SET_MONTREAL')
-      ENDIF
-
-      CLOSE(IU_FILE)
-
-      MEAN_MIXRATIO = TEMPMR * SCALEFAC
-
-102   FORMAT(F7.2,F11.2)
-      ! C2Br2F4 only
-103   FORMAT(F7.2,F8.2)
-
-      IF ( doPrint ) THEN
-         WRITE(DBGMSG,'(a,E16.4)') ' ### UCX: Retrieved value: ', 
-     &        MEAN_MIXRATIO
-         CALL DEBUG_MSG( TRIM(DBGMSG) )
-      ENDIF
-
-      ! Return to calling program
-      END FUNCTION GET_MONTREAL
->>>>>>> 2b59e86f
-!EOC
+!!EOC
 !------------------------------------------------------------------------------
 !               MIT Laboratory for Aviation and the Environment               !
 !------------------------------------------------------------------------------
@@ -6111,16 +5973,10 @@
 !
       INTEGER               :: BASE_YEAR, CH4_TARG_YEAR
       INTEGER, PARAMETER    :: REF_YEAR=2007
-<<<<<<< HEAD
-      REAL*8                :: CH4_SCALE
-!      INTEGER               :: FUTURE_LINE
+      REAL(fp)                :: CH4_SCALE
+      INTEGER               :: FUTURE_LINE
 !      INTEGER               :: BASIS_LINE
       INTEGER               :: THIS_YEAR
-=======
-      REAL(fp)                :: CH4_SCALE
-      INTEGER               :: FUTURE_LINE
-      INTEGER               :: BASIS_LINE
->>>>>>> 2b59e86f
       INTEGER, SAVE         :: LAST_YEAR=-1
       REAL(fp), SAVE          :: LAST_MR(4)
 
@@ -6166,7 +6022,7 @@
 !               CH4_SCALE = (1.0d-9)*GET_MONTREAL('CH4',FUTURE_LINE)/
 !     &                       GET_MONTREAL('CH4',BASIS_LINE)
                THIS_YEAR = CFCYEAR+OFFSETYEAR
-               CH4_SCALE = (1.0d-9) * SFCMR_GET('CH4',THIS_YEAR,1)
+               CH4_SCALE = (1.0e-9_fp) * SFCMR_GET('CH4',THIS_YEAR,1)
      &                   / SFCMR_GET('CH4',REF_YEAR,1)
             ENDIF
          ELSE
@@ -6313,11 +6169,11 @@
 !
 ! !INPUT PARAMETERS:
 !
-      LOGICAL,          INTENT(IN   ) :: am_I_Root          ! Root CPU? 
-      TYPE(OptInput),   INTENT(IN   ) :: Input_Opt          ! Input options
-      CHARACTER(LEN=*), INTENT(IN   ) :: iName              ! species name 
-      INTEGER,          INTENT(IN   ) :: iID                ! species ID 
-      REAL*8, OPTIONAL, INTENT(IN   ) :: iMR                ! fixed MR
+      LOGICAL,            INTENT(IN   ) :: am_I_Root          ! Root CPU? 
+      TYPE(OptInput),     INTENT(IN   ) :: Input_Opt          ! Input options
+      CHARACTER(LEN=*),   INTENT(IN   ) :: iName              ! species name 
+      INTEGER,            INTENT(IN   ) :: iID                ! species ID 
+      REAL(fp), OPTIONAL, INTENT(IN   ) :: iMR                ! fixed MR
 !
 ! !REVISION HISTORY: 
 !  05 Dec 2014 - C. Keller - Initial version
@@ -6332,8 +6188,8 @@
       CHARACTER(LEN=30)  :: FM 
       ! Max. number of lines in ascii files. Monthly values btw 1950-2100 = 1800
       INTEGER, PARAMETER :: MAXLINES = 3000
-      REAL*8             :: SCALEFAC, TMPYR, TMPMR
-      REAL*8             :: YR(MAXLINES), MR(MAXLINES)
+      REAL(fp)           :: SCALEFAC, TMPYR, TMPMR
+      REAL(fp)           :: YR(MAXLINES), MR(MAXLINES)
       CHARACTER(LEN=255) :: FILENAME, DBGMSG
 
       !=================================================================
@@ -6343,9 +6199,9 @@
       ! If a fixed MR is given, just use this value
       IF ( PRESENT( iMR ) ) THEN
          NX       = 1
-         YR(1)    = 1900.0
+         YR(1)    = 1900.0_fp
          MR(1)    = iMR
-         SCALEFAC = 1.0
+         SCALEFAC = 1.0_fp
 
       ! If no fixed MR is given, read MR and years from ASCII file
       ELSE
@@ -6482,7 +6338,7 @@
 !
 ! !INPUT/OUTPUT VARIABLES:
 !
-      REAL*8                       :: MR 
+      REAL(fp)                     :: MR 
 !
 ! !REVISION HISTORY: 
 !  05 Dec 2014 - C. Keller - Initial version
@@ -6493,9 +6349,9 @@
 ! !LOCAL VARIABLES:
 !
       INTEGER             :: I, N, NX, IDX
-      REAL*8              :: YRMT
-      REAL*8, PARAMETER   :: DECMT = 1.0   / 12.0
-      REAL*8, PARAMETER   :: MIDMT = DECMT /  2.0
+      REAL(fp)            :: YRMT
+      REAL(fp), PARAMETER :: DECMT = 1.0_fp / 12.0_fp
+      REAL(fp), PARAMETER :: MIDMT = DECMT  /  2.0_fp
       CHARACTER(LEN=255)  :: MSG
 
       !=================================================================
@@ -6503,7 +6359,7 @@
       !=================================================================
 
       ! Init
-      MR = 0.0d0
+      MR = 0.0_fp
 
       ! In the SFCMR structure, the date is stored as decimal year/month
       ! value referring to the mid-month, e.g. January 1990 is 1990.04, 
