!------------------------------------------------------------------------------
!               MIT Laboratory for Aviation and the Environment               !
!------------------------------------------------------------------------------
!BOP
!     
! !MODULE: ucx_mod
!     
! !DESCRIPTION: Module UCX\_MOD contains routines and variables which
!  are associated with the addition of full stratospheric chemistry to
!  GEOS-Chem (based on the NASA GMI implementation, forming the Unified
!  Chemistry eXtension (UCX).
!\\   
!\\   
! !INTERFACE: 
!
      MODULE UCX_MOD
!
! !USES:
!
      USE PHYSCONSTANTS        ! Physical parameters
      USE inquireMod,   ONLY : findFreeLUN
      USE ERROR_MOD,    ONLY : DEBUG_MSG
      USE CMN_SIZE_MOD

!#if !defined(ESMF_)
      ! NcdfUtil modules for netCDF I/O
      USE m_netcdf_io_open                    ! netCDF open
      USE m_netcdf_io_get_dimlen              ! netCDF dimension queries
      USE m_netcdf_io_read                    ! netCDF data reads
      USE m_netcdf_io_close                   ! netCDF close
!#endif

      USE PRECISION_MOD    ! For GEOS-Chem Precision (fp)

      IMPLICIT NONE
!#if !defined(ESMF_)
#     include "netcdf.inc"
!#endif

      PRIVATE

!
! !PUBLIC DATA MEMBERS:
!
      CHARACTER(LEN=255), PUBLIC :: AVG_FILE_ROOT ! Directory for diurnal avg data
      CHARACTER(LEN=255), PUBLIC :: NOON_FILE_ROOT ! Directory for noontime data
      CHARACTER(LEN=255), PUBLIC :: MONTREAL_FILE_ROOT ! Root directoy for WHO data 
                          PUBLIC :: T_STS ! Max temperature of STS formation (K)
      REAL(fp),           PUBLIC :: T_NAT_SUPERCOOL ! NAT supercooling (K)
      REAL(fp),           PUBLIC :: P_ICE_SUPERSAT ! Ice supersaturation (-)
                          PUBLIC :: NDENS_AER ! See below
      INTEGER,            PUBLIC :: CFCYEAR ! Year for CFC emissions
!
! !PUBLIC MEMBER FUNCTIONS:
!
      PUBLIC  :: SET_INITIAL_MIXRATIOS
      PUBLIC  :: SET_H2O_TRAC
      PUBLIC  :: SET_CLOCK_TRAC
      PUBLIC  :: EMISS_BASIC
      PUBLIC  :: SETTLE_STRAT_AER
      PUBLIC  :: SO4_PHOTFRAC
      PUBLIC  :: UCX_NOX
      PUBLIC  :: UCX_H2SO4PHOT
      PUBLIC  :: CALC_STRAT_AER
      PUBLIC  :: GET_STRAT_OPT
      PUBLIC  :: KG_STRAT_AER
      PUBLIC  :: RHO_STRAT_AER
      PUBLIC  :: INIT_UCX
      PUBLIC  :: DIAGINIT_UCX
      PUBLIC  :: CLEANUP_UCX
      PUBLIC  :: READ_PSC_FILE
      PUBLIC  :: WRITE_STATE_PSC
!
! PRIVATE MEMBER FUNCTIONS:
!
      PRIVATE :: APPLY_2DTRAC
      PRIVATE :: READ_SFC
      PRIVATE :: SET_MONTREAL
      PRIVATE :: SET_MONTREAL_NCDF
      PRIVATE :: GET_MONTREAL_NCDF
      PRIVATE :: MONTREAL_SCALEFAC
      PRIVATE :: TERNARY
      PRIVATE :: CARSLAW_DENSITY
      PRIVATE :: CALC_H2SO4_GAS
      PRIVATE :: CALC_SLA_GAMMA
      PRIVATE :: MOLEC_SPEED
      PRIVATE :: SFCMR_INIT
      PRIVATE :: SFCMR_READ
      PRIVATE :: SFCMR_GET
      PRIVATE :: NOXCOEFF_INIT
      PRIVATE :: GET_JJNOX 
!
! !REVISION HISTORY: 
!  26 Mar 2013 - S. D. Eastham - Initial version
!  04 Apr 2013 - S. D. Eastham - Rolled several routines into module
!  20 Feb 2014 - M. Sulprizio  - Removed "define.h", this is now obsolete
!  24 Nov 2014 - M. Yannetti   - Added PRECISION_MOD
!  05 Dec 2014 - C. Keller     - Added SFCMR object for reading surface mixing
!                                ratios to buffer (from ASCII file).
!                                Now map NOx coefficients onto grids other than
!                                4x5 or 2x25.
!  14 Jan 2014 - C. Keller     - Now read and diagnose STATE_PSC through HEMCO.
!  08 Apr 2015 - R. Yantosca   - Now make READ_PSC_FILE a PUBLIC routine
!  08 May 2015 - C. Keller     - Added WRITE_STATE_PSC
!  05 Jan 2016 - E. Lundgren   - Use global physical parameters AVO, PI, AIRMW, 
!                                RE, RSTARG, and ATM
!  28 Jan 2016 - M. Sulprizio  - STATE_PSC and KHETI_SLA are now fields in
!                                State_Chm instead of public arrays. These need
!                                to be added to the derived type object to be
!                                accessed in gckpp_HetRates.F90.
!  28 Jan 2016 - M. Sulprizio  - Move routine CHECK_NAT to gckpp_HetRates.F90 
!EOP
!------------------------------------------------------------------------------
!BOC
!
! !DEFINED PARAMETERS:
!
      !=================================================================
      ! MODULE PARAMETERS
      !
      ! UCX_NLEVS       : Number of levels in AER data
      ! UCX_NLAT        : Number of latitudes in AER data
      ! T_STS           : Maximum temperature of STS formation (K)
      ! I_SLA           : Index of liquid aerosols
      ! I_SPA           : Index of particulate PSCs
      ! INITMR_BASIS    : Year for which the initializing mixing ratios
      !                   were calculated (needed for future-scaling)
      ! UCXNETCDF       : Read data from NetCDF
      !
      !=================================================================

      INTEGER,  PARAMETER           :: UCX_NLEVS=51
      INTEGER,  PARAMETER           :: UCX_NLAT=19
      REAL(fp), PARAMETER           :: T_STS=240.0e+0_fp
      INTEGER,  PARAMETER           :: I_SLA=1
      INTEGER,  PARAMETER           :: I_SPA=2
      INTEGER,  PARAMETER           :: INITMR_BASIS = 2005

#if defined(ESMF_)
      ! Never use NETCDF in ESMF environment (ckeller, 12/05/14). 
      LOGICAL, PARAMETER            :: UCXNETCDF = .FALSE.
#else
      LOGICAL, PARAMETER            :: UCXNETCDF = .TRUE.
#endif

      ! OCS and H2 surface boundary conditions
      REAL(fp),PARAMETER :: OCS_MR = 5.00e-10_fp ! OCS is fixed to 500 pptv
      REAL(fp),PARAMETER :: H2_MR  = 5.00e-7_fp  ! H2 is fixed to 500 ppbv
!
! PRIVATE TYPES:
!
      !=================================================================
      ! MODULE VARIABLES:
      !
      ! Scalars
      !
      ! TRAC_IDX           : Tracer index for output
      ! N_EMIT             : Number of tracers to emit
      ! MAX_EMIT           : Limit on tracer emission count
      ! SFC_MONTH          : Current month
      ! OFFSETYEAR         : Number of year-ends since simulation start
      ! MONTH_STR_INT      : Current month
      ! SLA_VA             : SLA volume-area conversion
      ! SLA_RR             : SLA effective-liquid radius conversion
      ! SLA_VR             : SLA volume-effective radius conversion
      ! NATMW              : Molar mass of NAT (kg/kmol)
      ! ICEMEW             : Molar mass of ice (kg/kmol)
      ! DENSNAT            : Density of pure NAT (kg/m3)
      ! DENSICE            : Density of pure ice (kg/m3)
      ! ISR_ClNO3          : ClNO3 MW (inverse sqrt) (kg/kmol)^-0.5 
      ! ISR_BrNO3          : BrNO3 MW (inverse sqrt) (kg/kmol)^-0.5 
      ! ISR_N2O5           : N2O5 MW (inverse sqrt) (kg/kmol)^-0.5
      ! ISR_HOCl           : HOCl MW (inverse sqrt) (kg/kmol)^-0.5
      ! ISR_HOBr           : HOBr MW (inverse sqrt) (kg/kmol)^-0.5
      ! CLOCKMR            : Current base MR for the clock tracer
      !
      ! Arrays
      !
      ! UCX_MR             : AER 2D mixing ratios (v/v)
      ! UCX_PLEVS          : Pressure levels of 2D data (hPa)
      ! UCX_LATS           : Latitude edges of 2D data (deg)
      ! IDT_EMIT           : IDs of emitted tracers
      ! GRID_EMIT          : Surface CFC mixing ratios
      ! SFC_MONTH          : Month of last read-in
      ! RAD_AER            : Strat. aerosol radius (cm)
      ! KG_AER             : Aerosol mass (kg/box)
      ! SAD_AER            : Aerosol surface area density (cm2/cm3)
      ! NDENS_AER          : Aerosol number density (#/m3)
      ! RHO_AER            : Aerosol mass density (kg/m3 aerosol)
      ! AERFRAC            : Mass fraction of species in liquid aerosols
      ! AERFRACIND         : Indices of liquid aerosol species
      ! NOX_O              : Monthly mean noontime O3P/O1D for NOx calcs
      ! NOX_J              : Monthly mean noontime J-rates for NOx calcs
      ! SO4_TOPPHOT        : Photolysis rate at the top of the chemgrid (1/s)
      !
      ! Strings
      !
      ! TRAC_FILE          : Input filename
      ! MONTH_STR          : Current month
      ! TRAC_SET           : Tracer name to be overwritten
      ! TRAC_EMIT          ! Tracer names for emission
      !
      ! Logicals
      ! 
      ! TRAC_ADD            : Add to (rather than overwrite) tracer
      ! STRAT2DCH4          : Use 2D estimates of stratospheric CH4?
      ! 
      !=================================================================

      ! Scalars
      INTEGER              :: TRAC_IDX
      INTEGER              :: N_EMIT
      INTEGER, PARAMETER   :: MAX_EMIT=50
      INTEGER              :: SFC_MONTH
      INTEGER              :: OFFSETYEAR
      INTEGER              :: MONTH_STR_INT
      REAL(fp)             :: SLA_VA
      REAL(fp)             :: SLA_RR
      REAL(fp)             :: SLA_VR
      REAL(fp), PARAMETER  :: NATMW   = 117.0
      REAL(fp), PARAMETER  :: ICEMW   = 18.0
      REAL(fp), PARAMETER  :: DENSNAT = 1626.e+0_fp
      REAL(fp), PARAMETER  :: DENSICE = 990.0e+0_fp
      REAL(fp), PARAMETER  :: ISR_ClNO3=1.e+0_fp/sqrt(97.46e+0_fp)
      REAL(fp), PARAMETER  :: ISR_BrNO3=1.e+0_fp/sqrt(141.9e+0_fp)
      REAL(fp), PARAMETER  :: ISR_N2O5 =1.e+0_fp/sqrt(108.0e+0_fp)
      REAL(fp), PARAMETER  :: ISR_HOCl =1.e+0_fp/sqrt(52.46e+0_fp)
      REAL(fp), PARAMETER  :: ISR_HOBr =1.e+0_fp/sqrt(96.91e+0_fp)
      REAL(fp)             :: CLOCKMR

      ! Arrays
      REAL(fp),DIMENSION(:,:),ALLOCATABLE     :: UCX_MR_IN
      REAL(fp),DIMENSION(:,:),ALLOCATABLE     :: UCX_MR
      REAL(fp),DIMENSION(:,:),ALLOCATABLE     :: UCX_REGRID
      REAL(fp),DIMENSION(:),ALLOCATABLE       :: UCX_PLEVS
      REAL(fp),DIMENSION(:),ALLOCATABLE       :: UCX_LATS
      INTEGER,DIMENSION(MAX_EMIT)           :: IDT_EMIT
      REAL(fp),DIMENSION(:,:),ALLOCATABLE     :: GRID_EMIT
      REAL(fp),DIMENSION(:,:,:,:),ALLOCATABLE :: RAD_AER
      REAL(fp),DIMENSION(:,:,:,:),ALLOCATABLE :: KG_AER
      REAL(fp),DIMENSION(:,:,:,:),ALLOCATABLE :: SAD_AER
      REAL(fp),DIMENSION(:,:,:,:),ALLOCATABLE :: NDENS_AER
      REAL(fp),DIMENSION(:,:,:,:),ALLOCATABLE :: RHO_AER
      REAL(fp),DIMENSION(:,:,:,:),ALLOCATABLE :: AERFRAC
      INTEGER,DIMENSION(:),ALLOCATABLE      :: AERFRACIND
      REAL(fp),DIMENSION(:,:,:,:),ALLOCATABLE :: NOX_O
      REAL(fp),DIMENSION(:,:,:,:),ALLOCATABLE :: NOX_J
      REAL(fp),DIMENSION(:,:),ALLOCATABLE     :: SO4_TOPPHOT
 
      ! Strings
      CHARACTER(LEN=255)                :: TRAC_FILE
      CHARACTER(LEN=2)                  :: MONTH_STR
      CHARACTER(LEN=255)                :: TRAC_SET 
      CHARACTER*20,DIMENSION(50)        :: TRAC_EMIT

      ! Logicals
      LOGICAL                           :: doPrint
      LOGICAL                           :: TRAC_ADD
#if defined(ESMF_)
      LOGICAL,PARAMETER                 :: STRAT2DCH4=.FALSE.
#else
      LOGICAL,PARAMETER                 :: STRAT2DCH4=.TRUE.
#endif

      !=================================================================
      ! Derived type object for the surface boundary conditions.
      ! This type holds the surface boundary mixing ratios MR of a given
      ! species (NAME) and for the given dates (YR). The dates are in
      ! decimal years, i.e. 1990.04 refers to (mid of) January 1990. SCAL
      ! is the scale factor to be applied to the MR values, e.g. to 
      ! convert ppt to mixing ratios.
      ! The SFCMR vector will be allocated and filled during the UCX
      ! initialization call (SFCMR_INIT). Surface boundary conditions 
      ! for any given year and month can then be obtained by calling
      ! SFCMR_GET without the need to read the file anymore
      ! (ckeller, 05/12/2014).
      !=================================================================
      TYPE :: SfcMrTyp
         CHARACTER(LEN=31)      :: NAME   ! Species name
         INTEGER                :: ID     ! Species ID 
         INTEGER                :: NX     ! # of values
         REAL(fp)               :: SCAL   ! Scale factor
         REAL(fp), ALLOCATABLE  :: YR(:)  ! year
         REAL(fp), ALLOCATABLE  :: MR(:)  ! mixing ratio
      END TYPE SfcMrTyp

      ! Vector holding all boundary conditions
      TYPE(SfcMrTyp), POINTER   :: SFCMR(:) => NULL()

      ! Maximum number of elements fo SFCMR
      INTEGER,        PARAMETER :: MAXSFCMR = 20

      ! Actual number of used elements in SFCMR
      INTEGER                   :: NSFCMR   = 0

      !=================================================================
      ! Variables to use NOx coefficients in ESMF / grid-independent
      ! envionment. The NOx coefficients are climatological 2D 
      ! (lat/lev/12 months) data that are currently available for 
      ! horizontal (latitude) resolutions of 2 and 4 degrees. For other
      ! resolutions, the horizontal data becomes mapped onto the
      ! simulation grid (see GET_JJNOX).
      ! Similar to the surface mixing ratio boundary conditions, we now
      ! read all the NOx coefficients during initialization to avoid
      ! additional I/O calls during run time (only if UCXNETCDF = false)
      ! (ckeller, 05/12/2014).
      !=================================================================
      REAL(fp), ALLOCATABLE, TARGET :: NOXCOEFF(:,:,:,:)
      REAL(fp), ALLOCATABLE         :: NOXLAT(:)
      INTEGER                     :: JJNOXCOEFF

      !=================================================================
      ! MODULE ROUTINES -- follow below the "CONTAINS" statement 
      !=================================================================
      CONTAINS
!
!EOC
!------------------------------------------------------------------------------
!               MIT Laboratory for Aviation and the Environment               !
!------------------------------------------------------------------------------
!BOP
!
! !IROUTINE: set_initial_mixratios
!
! !DESCRIPTION: Subroutine SET\_INITIAL\_MIXRATIOS is a public interface.
!  Concentrations of tracers are read from 2D estimates made using the
!  AER 2D model.
!\\
!\\
! !INTERFACE:
!
      SUBROUTINE SET_INITIAL_MIXRATIOS( am_I_Root, Input_Opt, State_Met,
     &                                  State_Chm )
!
! !USES:
!
      USE ERROR_MOD,          ONLY : ALLOC_ERR,ERROR_STOP
      USE GIGC_Input_Opt_Mod, ONLY : OptInput
      USE GIGC_State_Chm_Mod, ONLY : ChmState
      USE GIGC_State_Met_Mod, ONLY : MetState
      USE GRID_MOD,           ONLY : GET_YMID
      USE TIME_MOD,           ONLY : GET_MONTH
      USE TIME_MOD,           ONLY : GET_YEAR
      USE TRACERID_MOD
!
! !INPUT PARAMETERS:
!
      LOGICAL,        INTENT(IN)  :: am_I_Root   ! Are we on the root CPU?
      TYPE(OptInput), INTENT(IN)  :: Input_Opt   ! Input Options object
      TYPE(MetState), INTENT(IN)  :: State_Met   ! Meteorology State object
!
! !OUTPUT PARAMETERS:
!
      TYPE(ChmState), INTENT(OUT) :: State_Chm   ! Chemistry State object
!
! !REMARKS:
!  Concentrations of each of the following tracers are read from
!  2D estimates made using the AER 2D model:
!                                                                             .
!     (# ) TRC                 = Constituents         < Controlled by
! ----------------------------------------------------------------------------
!     (1 ) CH4                 = CH4                  < LSETCH4
!     (2 ) N2O                 = N2O                  < LSETN2O
!     (3 ) OCS                 = OCS                  < LSETOCS
!     (4 ) SO4                 = H2SO4                < LSETH2SO4
!     (5 ) CFC                 = CFC-113/114/115      < LSETCFC
!     (6 ) HCFC                = HCFC-22/141b/142b    < LSETCFC
!     (7 ) CFC11               = CFC-11               < LSETCFC
!     (8 ) CFC12               = CFC-12               < LSETCFC
!     (9 ) H1202               = Halon 1202           < LSETCFC
!     (10) H1211               = Halon 1211           < LSETCFC
!     (11) H1301               = Halon 1301           < LSETCFC
!     (12) H2402               = Halon 2402           < LSETCFC
!     (13) Cl2                 = Cl2                  < LSETCL
!     (14) ClOx                = Cl + ClO             < LSETCL
!     (15) CCl4                = CCl4                 < LSETCL
!     (16) CH3Cl               = CH3Cl                < LSETCL
!     (17) CH3CCl3             = CH3CCl3              < LSETCL
!     (18) HCl                 = HCl                  < LSETCL
!     (19) HOCl                = HOCl                 < LSETCL
!     (20) Cl2O2               = Cl2O2                < LSETCL
!     (21) ClNO2               = ClNO2                < LSETCL
!     (22) ClONO2              = ClNO3                < LSETCL
!     (23) OClO                = OClO                 < LSETCL
!     (24) ClOO                = ClOO                 < LSETCL
!     (25) BrCl                = BrCl                 < (LSETCL || LSETBR || LSETBRSTRAT)
!     (26) Br2                 = Br2                  < LSETBR || LSETBRSTRAT
!     (27) Br                  = Br                   < LSETBR || LSETBRSTRAT 
!     (28) BrO                 = BrO                  < LSETBR || LSETBRSTRAT
!     (29) HOBr                = HOBr                 < LSETBR || LSETBRSTRAT
!     (30) HBr                 = HBr                  < LSETBR || LSETBRSTRAT
!     (31) BrNO2               = BrNO2                < LSETBR || LSETBRSTRAT
!     (32) BrNO3               = BrNO3                < LSETBR || LSETBRSTRAT
!     (33) CHBr3               = CHBr3                < LSETBR || LSETBRSTRAT
!     (34) CH2Br2              = CH2Br2               < LSETBR || LSETBRSTRAT
!     (35) CH3Br               = CH3Br                < LSETBR || LSETBRSTRAT
!
! !REVISION HISTORY: 
!  26 Mar 2013 - S. D. Eastham - Initial version
!  07 Feb 2014 - R. Yantosca   - !$OMP DO loops now go in L-J-I order
!  21 Feb 2014 - M. Sulprizio  - Now pass Input_Opt, State_Met, and State_Chm 
!                                objects via the arg list
!  18 Jun 2014 - S. D. Eastham - Now read data for individual NOx species
!  24 Nov 2014 - C. Keller     - Update for stratospheric NOy (as suggested by 
!                                Seb Eastham)
!  16 Mar 2015 - E. Lundgren   - Change tracer units from kg to kg/kg
!EOP
!------------------------------------------------------------------------------
!BOC
!
! !LOCAL VARIABLES:
!
      INTEGER            :: AS, N, I, J, L
      REAL(fp)             :: PLAST, PCURR, PNEXT
      REAL(fp)             :: YLAT
      CHARACTER(LEN=255) :: MSG
      LOGICAL            :: USE2DDATA
      REAL(fp)             :: C3090S, C0030S, C0030N, C3090N
      INTEGER            :: CH4_YEAR, INIT_MO
      REAL(fp)             :: SCALEFAC
      INTEGER            :: FUTURE_LINE
      INTEGER            :: BASIS_LINE

      ! Local variables for quantities from Input_Opt
      LOGICAL            :: LPRT
      LOGICAL            :: LSETCH4
      LOGICAL            :: LSETOCS
      LOGICAL            :: LSETCFC
      LOGICAL            :: LSETCL
      LOGICAL            :: LSETBR
      LOGICAL            :: LSETN2O
      LOGICAL            :: LSETH2SO4
      LOGICAL            :: LSETBRSTRAT
      LOGICAL            :: LSETNOYSTRAT
!      LOGICAL            :: LBASICEMIS
      INTEGER            :: N_TRACERS
      REAL(fp)             :: TCVV(Input_Opt%N_TRACERS)

      ! Pointers
      REAL(fp), POINTER    :: STT(:,:,:,:)

      !=================================================================
      ! SET_INITIAL_MIXRATIOS begins here!
      !=================================================================

      ! Copy fields from INPUT_OPT
      LPRT         = ( Input_Opt%LPRT .and. am_I_Root )
      LSETCH4      = Input_Opt%LSETCH4
      LSETOCS      = Input_Opt%LSETOCS
      LSETCFC      = Input_Opt%LSETCFC
      LSETCL       = Input_Opt%LSETCL
      LSETBR       = Input_Opt%LSETBR
      LSETN2O      = Input_Opt%LSETN2O
      LSETH2SO4    = Input_Opt%LSETH2SO4
      LSETBRSTRAT  = Input_Opt%LSETBRSTRAT
      LSETNOYSTRAT = Input_Opt%LSETNOYSTRAT
!      LBASICEMIS   = Input_Opt%LBASICEMIS
      N_TRACERS    = Input_Opt%N_TRACERS
      TCVV         = Input_Opt%TCVV(1:N_TRACERS)

      ! Set module variable

      ! Initialize GEOS-Chem tracer array [kg/kg]
      STT => State_Chm%Tracers

      IF ( am_I_Root ) THEN
         WRITE( 6, '(a)' ) REPEAT( '=', 79 )
         WRITE( 6, 100   )
         WRITE( 6, 110   )
         WRITE( 6, 120   )
         WRITE( 6, '(a)' ) REPEAT( '=', 79 )
      ENDIF
   
      ! FORMAT strings
 100  FORMAT( 'T R A C E R   I N I T I A L I Z A T I O N'   )
 110  FORMAT( 'Routine written by SEBASTIAN D. EASTHAM' )
 120  FORMAT( 'Last modified: 03/26/13' )

      ! Get current month string
      MONTH_STR_INT = GET_MONTH()
      WRITE( MONTH_STR, '(i0.2)' ) MONTH_STR_INT

      ! Are we using 2D data?
      ! Don't use LBASICEMIS in check below (ckeller, 05/12/14)
      USE2DDATA = ( LSETOCS     .or. LSETCFC      .or. LSETCL     .or.
     &              LSETBR      .or. LSETH2SO4    .or. STRAT2DCH4 .or.
     &              LSETBRSTRAT .or. LSETNOYSTRAT .or. LSETN2O        )

      IF (USE2DDATA) THEN

         ! Calculate future scaling factor
         INIT_MO = GET_MONTH()
         FUTURE_LINE = (12*(CFCYEAR+OFFSETYEAR-1959)) + INIT_MO
         BASIS_LINE = (12*(INITMR_BASIS-1959)) + INIT_MO

         ALLOCATE( UCX_MR_IN( UCX_NLAT, UCX_NLEVS ), STAT=AS )
         IF ( AS /= 0 ) CALL ALLOC_ERR( 'UCX_MR_IN' )
         UCX_MR_IN = 0e+0_fp

         ALLOCATE( UCX_MR( JJPAR, UCX_NLEVS ), STAT=AS )
         IF ( AS /= 0 ) CALL ALLOC_ERR( 'UCX_MR' )
         UCX_MR = 0e+0_fp

         IF ( am_I_Root ) THEN
            WRITE(6,*) 'Setting initial values for:'
            WRITE(6,*) '|---------|---------|---------|'
         ENDIF

         ! Bromine species (except Halons)
         IF (LSETBR.or.LSETBRSTRAT) THEN
            IF ( am_I_Root ) THEN
               WRITE(6,*) '|Br2      |Br       |BrO      |'
               WRITE(6,*) '|HOBr     |HBr      |BrNO2    |'
               WRITE(6,*) '|BrONO2   |CHBr3    |CH2Br2   |'
               WRITE(6,*) '|CH3Br    |         |         |'
               WRITE(6,*) '|---------|---------|---------|'
            ENDIF

            ! Scaling data only available for CH3Br
            SCALEFAC = 1.e+0_fp

            TRAC_IDX = IDTBr2
            TRAC_SET = 'BR2'
            CALL APPLY_2DTRAC( .FALSE., LSETBRSTRAT, .FALSE., SCALEFAC,
     &                         Input_Opt, State_Met, State_Chm )
         
            TRAC_IDX = IDTBr
            TRAC_SET = 'BR'
            CALL APPLY_2DTRAC( .FALSE., LSETBRSTRAT, .FALSE., SCALEFAC,
     &                         Input_Opt, State_Met, State_Chm )
         
            TRAC_IDX = IDTBrO
            TRAC_SET = 'BRO'
            CALL APPLY_2DTRAC( .FALSE., LSETBRSTRAT, .FALSE., SCALEFAC,
     &                         Input_Opt, State_Met, State_Chm )
         
            TRAC_IDX = IDTHOBr
            TRAC_SET = 'HOBR'
            CALL APPLY_2DTRAC( .FALSE., LSETBRSTRAT, .FALSE., SCALEFAC,
     &                         Input_Opt, State_Met, State_Chm )
         
            TRAC_IDX = IDTHBr
            TRAC_SET = 'HBR'
            CALL APPLY_2DTRAC( .FALSE., LSETBRSTRAT, .FALSE., SCALEFAC,
     &                         Input_Opt, State_Met, State_Chm )
     
            TRAC_IDX = IDTBrNO2
            TRAC_SET = 'BRNO2'
            CALL APPLY_2DTRAC( .FALSE., LSETBRSTRAT, .FALSE., SCALEFAC,
     &                         Input_Opt, State_Met, State_Chm )
     
            TRAC_IDX = IDTBrNO3
            TRAC_SET = 'BRNO3'
            CALL APPLY_2DTRAC( .FALSE., LSETBRSTRAT, .FALSE., SCALEFAC,
     &                         Input_Opt, State_Met, State_Chm )
     
            TRAC_IDX = IDTCHBr3 
            TRAC_SET = 'CHBR3'
            CALL APPLY_2DTRAC( .FALSE., LSETBRSTRAT, .FALSE., SCALEFAC,
     &                         Input_Opt, State_Met, State_Chm )
     
            TRAC_IDX = IDTCH2Br2
            TRAC_SET = 'CH2BR2'
            CALL APPLY_2DTRAC( .FALSE., LSETBRSTRAT, .FALSE., SCALEFAC,
     &                         Input_Opt, State_Met, State_Chm )
     
            TRAC_IDX = IDTCH3Br
            TRAC_SET  = 'CH3BR'
            SCALEFAC = MONTREAL_SCALEFAC('CH3Br',
     &                 CFCYEAR+OFFSETYEAR,INITMR_BASIS,INIT_MO)
            CALL APPLY_2DTRAC(.FALSE.,LSETBRSTRAT,.FALSE.,SCALEFAC,
     &                         Input_Opt, State_Met, State_Chm )
         ENDIF

         ! Stratospheric NOy (update ckeller, 11/25/14)
         IF (LSETNOYSTRAT) THEN
            IF ( am_I_Root ) THEN
               WRITE(6,*) '|NO       |NO2      |NO3      |'
               WRITE(6,*) '|---------|---------|---------|'
               WRITE(6,*) '|HNO2     |HNO3     |HNO4     |'
               WRITE(6,*) '|---------|---------|---------|'
               WRITE(6,*) '|N2O5     |PAN      |         |'
               WRITE(6,*) '|---------|---------|---------|'
            ENDIF
 
            ! No Montreal scaling
            SCALEFAC = 1.e+0_fp

            TRAC_IDX = IDTNO
            TRAC_SET = 'NO'
            CALL APPLY_2DTRAC( .FALSE., .TRUE., .FALSE., SCALEFAC,
     &                         Input_Opt, State_Met, State_Chm )

            TRAC_IDX = IDTNO2
            TRAC_SET = 'NO2'
            CALL APPLY_2DTRAC( .FALSE., .TRUE., .FALSE., SCALEFAC,
     &                         Input_Opt, State_Met, State_Chm )
 
            ! Unstable product of ETO2 + NO2 gets lumped into NO2 for now
            TRAC_SET = 'ETHO2NO2'
            CALL APPLY_2DTRAC( .TRUE., .TRUE., .FALSE., SCALEFAC,
     &                         Input_Opt, State_Met, State_Chm )

            TRAC_IDX = IDTNO3
            TRAC_SET = 'NO3'
            CALL APPLY_2DTRAC( .FALSE., .TRUE., .FALSE., SCALEFAC,
     &                         Input_Opt, State_Met, State_Chm )

            TRAC_IDX = IDTN2O5
            TRAC_SET = 'N2O5'
            CALL APPLY_2DTRAC( .FALSE., .TRUE., .FALSE., SCALEFAC,
     &                         Input_Opt, State_Met, State_Chm )

            TRAC_IDX = IDTHNO2
            TRAC_SET = 'HONO'
            CALL APPLY_2DTRAC( .FALSE., .TRUE., .FALSE., SCALEFAC,
     &                         Input_Opt, State_Met, State_Chm )

            TRAC_IDX = IDTHNO3
            TRAC_SET = 'HNO3'
            CALL APPLY_2DTRAC( .FALSE., .TRUE., .FALSE., SCALEFAC,
     &                         Input_Opt, State_Met, State_Chm )

            TRAC_IDX = IDTHNO4
            TRAC_SET = 'HO2NO2'
            CALL APPLY_2DTRAC( .FALSE., .TRUE., .FALSE., SCALEFAC,
     &                         Input_Opt, State_Met, State_Chm )

            TRAC_IDX = IDTPAN
            TRAC_SET = 'PAN'
            CALL APPLY_2DTRAC( .FALSE., .TRUE., .FALSE., SCALEFAC,
     &                         Input_Opt, State_Met, State_Chm )
         ENDIF

         ! Br-Cl (special case)
         IF (LSETCL.or.LSETBR.or.LSETBRSTRAT) THEN
            IF ( am_I_Root ) THEN
               WRITE(6,*) '|BrCl     |         |         |'
               WRITE(6,*) '|---------|---------|---------|'
            ENDIF

            ! No Montreal scaling
            SCALEFAC = 1.e+0_fp

            TRAC_IDX = IDTBrCl
            TRAC_SET  = 'BRCL'
            CALL APPLY_2DTRAC( .FALSE., LSETBRSTRAT, .FALSE., SCALEFAC,
     &                         Input_Opt, State_Met, State_Chm )
     
         ENDIF

         ! Chlorine species (except CFCS, HCFCs and Halons)
         IF (LSETCL) THEN
            IF ( am_I_Root ) THEN
               WRITE(6,*) '|Cl2      |ClO      |Cl2O2    |'
               WRITE(6,*) '|Cl       |ClONO2   |HCl      |'
               WRITE(6,*) '|HOCl     |OClO     |CH3Cl    |'
               WRITE(6,*) '|CH3CCl3  |CCl4     |ClOO     |'
               WRITE(6,*) '|         |         |         |'
               WRITE(6,*) '|---------|---------|---------|'
            ENDIF

            ! No Montreal scaling for non-long-lived-species
            SCALEFAC = 1e+0_fp

            TRAC_IDX = IDTCl
            TRAC_SET = 'CL'
            CALL APPLY_2DTRAC( .FALSE., .FALSE., .FALSE., SCALEFAC,
     &                         Input_Opt, State_Met, State_Chm )
            TRAC_IDX = IDTClO
            TRAC_SET = 'CLO'
            CALL APPLY_2DTRAC( .FALSE., .FALSE., .FALSE., SCALEFAC,
     &                         Input_Opt, State_Met, State_Chm )
            TRAC_IDX = IDTClNO2
            TRAC_SET = 'CLNO2'
            CALL APPLY_2DTRAC( .FALSE., .FALSE., .FALSE., SCALEFAC,
     &                         Input_Opt, State_Met, State_Chm )
            TRAC_IDX = IDTClNO3
            TRAC_SET = 'CLNO3'
            CALL APPLY_2DTRAC( .FALSE., .FALSE., .FALSE., SCALEFAC,
     &                         Input_Opt, State_Met, State_Chm )
            TRAC_IDX = IDTHOCl
            TRAC_SET = 'HOCL'
            CALL APPLY_2DTRAC( .FALSE., .FALSE., .FALSE., SCALEFAC,
     &                         Input_Opt, State_Met, State_Chm )
            TRAC_IDX = IDTOClO
            TRAC_SET = 'OCLO'
            CALL APPLY_2DTRAC( .FALSE., .FALSE., .FALSE., SCALEFAC,
     &                         Input_Opt, State_Met, State_Chm )
            TRAC_IDX = IDTClOO
            TRAC_SET = 'CLOO'
            CALL APPLY_2DTRAC( .FALSE., .FALSE., .FALSE., SCALEFAC,
     &                         Input_Opt, State_Met, State_Chm )
     
            TRAC_IDX = IDTCl2
            TRAC_SET = 'CL2'
            CALL APPLY_2DTRAC( .FALSE., .FALSE., .FALSE., SCALEFAC,
     &                         Input_Opt, State_Met, State_Chm )
            TRAC_IDX = IDTCl2O2
            TRAC_SET = 'CL2O2'
            CALL APPLY_2DTRAC( .FALSE., .FALSE., .FALSE., SCALEFAC,
     &                         Input_Opt, State_Met, State_Chm )
     
            TRAC_IDX = IDTHCl
            TRAC_SET = 'HCL'
            CALL APPLY_2DTRAC( .FALSE., .FALSE., .FALSE., SCALEFAC,
     &                         Input_Opt, State_Met, State_Chm )
     
            ! Handle chloroalkanes      
            TRAC_IDX = IDTCH3Cl
            TRAC_SET = 'CH3CL'
            SCALEFAC = MONTREAL_SCALEFAC('CH3Cl',
     &                 CFCYEAR+OFFSETYEAR,INITMR_BASIS,INIT_MO)
            CALL APPLY_2DTRAC(.FALSE.,.FALSE.,.FALSE.,SCALEFAC,
     &                         Input_Opt, State_Met, State_Chm )
     
            TRAC_IDX = IDTCH3CCl3
            TRAC_SET = 'CH3CCL3'
            SCALEFAC = MONTREAL_SCALEFAC('CH3CCl3',
     &                 CFCYEAR+OFFSETYEAR,INITMR_BASIS,INIT_MO)
            CALL APPLY_2DTRAC(.FALSE.,.FALSE.,.FALSE.,SCALEFAC,
     &                         Input_Opt, State_Met, State_Chm )
     
            TRAC_IDX = IDTCCl4
            TRAC_SET = 'CCL4'
            SCALEFAC = MONTREAL_SCALEFAC('CCl4',
     &                 CFCYEAR+OFFSETYEAR,INITMR_BASIS,INIT_MO)
            CALL APPLY_2DTRAC(.FALSE.,.FALSE.,.FALSE.,SCALEFAC,
     &                         Input_Opt, State_Met, State_Chm )
         ENDIf
         
         ! CFCs, HCFCs and Halons
         IF (LSETCFC) THEN
            IF ( am_I_Root ) THEN
               WRITE(6,*) '|H-1211   |H-1301   |H-2402   |'
               WRITE(6,*) '|HCFC-123 |HCFC-141b|HCFC-142b|'
               WRITE(6,*) '|HCFC-22  |R-11     |R-12     |'
               WRITE(6,*) '|R-113    |R-114    |R-115    |'
               WRITE(6,*) '|---------|---------|---------|'
            ENDIF
            ! H-1211, 1301 and 2402
            TRAC_IDX = IDTH1211
            TRAC_SET = 'CBRCLF2'
            SCALEFAC = MONTREAL_SCALEFAC('H1211',
     &                 CFCYEAR+OFFSETYEAR,INITMR_BASIS,INIT_MO)
            CALL APPLY_2DTRAC(.FALSE.,.FALSE.,.FALSE.,SCALEFAC,
     &                         Input_Opt, State_Met, State_Chm )
            TRAC_IDX = IDTH1301
            TRAC_SET = 'CBRF3'
            SCALEFAC = MONTREAL_SCALEFAC('H1301',
     &                 CFCYEAR+OFFSETYEAR,INITMR_BASIS,INIT_MO)
            CALL APPLY_2DTRAC(.FALSE.,.FALSE.,.FALSE.,SCALEFAC,
     &                         Input_Opt, State_Met, State_Chm )
            TRAC_IDX = IDTH2402
            TRAC_SET = 'C2BR2F4'

            IF (UCXNETCDF) THEN
               SCALEFAC = MONTREAL_SCALEFAC('C2BR2F4',
     &                    CFCYEAR+OFFSETYEAR,INITMR_BASIS,INIT_MO)
            ELSE
!               SCALEFAC=GET_MONTREAL('C2BR2F4',CFCYEAR+OFFSETYEAR-1949)/
!     &                  GET_MONTREAL('C2BR2F4',INITMR_BASIS-1949)
               SCALEFAC = SFCMR_GET('C2BR2F4',CFCYEAR+OFFSETYEAR,1)
     &                  / SFCMR_GET('C2BR2F4',INITMR_BASIS,1)
            ENDIF

            CALL APPLY_2DTRAC( .FALSE., .FALSE., .FALSE., SCALEFAC,
     &                         Input_Opt, State_Met, State_Chm )
     
            ! CFC  11, 12, and [113/114/115]
            TRAC_IDX = IDTCFC11
            TRAC_SET = 'CFCL3'
            SCALEFAC = MONTREAL_SCALEFAC('CFC11',
     &                 CFCYEAR+OFFSETYEAR,INITMR_BASIS,INIT_MO)
            CALL APPLY_2DTRAC(.FALSE.,.FALSE.,.FALSE.,SCALEFAC,
     &                         Input_Opt, State_Met, State_Chm )

            TRAC_IDX = IDTCFC12
            TRAC_SET = 'CF2CL2'
            SCALEFAC = MONTREAL_SCALEFAC('CFC12',
     &                 CFCYEAR+OFFSETYEAR,INITMR_BASIS,INIT_MO)
            CALL APPLY_2DTRAC(.FALSE.,.FALSE.,.FALSE.,SCALEFAC,
     &                         Input_Opt, State_Met, State_Chm )

            TRAC_IDX = IDTCFCX
            TRAC_SET = 'C2CL3F3'
            SCALEFAC = MONTREAL_SCALEFAC('CFC113',
     &                 CFCYEAR+OFFSETYEAR,INITMR_BASIS,INIT_MO)
            CALL APPLY_2DTRAC(.FALSE.,.FALSE.,.FALSE.,SCALEFAC,
     &                         Input_Opt, State_Met, State_Chm )

            TRAC_SET = 'C2CL2F4'
            SCALEFAC = MONTREAL_SCALEFAC('CFC114',
     &                 CFCYEAR+OFFSETYEAR,INITMR_BASIS,INIT_MO)
            CALL APPLY_2DTRAC(.TRUE.,.FALSE.,.FALSE.,SCALEFAC,
     &                         Input_Opt, State_Met, State_Chm )
            TRAC_SET = 'C2CLF5'
            SCALEFAC = MONTREAL_SCALEFAC('CFC115',
     &            CFCYEAR+OFFSETYEAR,INITMR_BASIS,INIT_MO)
            CALL APPLY_2DTRAC(.TRUE.,.FALSE.,.FALSE.,SCALEFAC,
     &                         Input_Opt, State_Met, State_Chm )
     
            ! HCFC 22, 123, 141b and 142b
            TRAC_IDX = IDTHCFC22
            TRAC_SET = 'CHCLF2'
            SCALEFAC = MONTREAL_SCALEFAC('HCFC22',
     &                 CFCYEAR+OFFSETYEAR,INITMR_BASIS,INIT_MO)
            CALL APPLY_2DTRAC(.FALSE.,.FALSE.,.FALSE.,SCALEFAC,
     &                         Input_Opt, State_Met, State_Chm )

            TRAC_IDX = IDTHCFCX
            TRAC_SET = 'C2HF3CL2'
            ! Take scaling factor for HCFC22 (no data for 123)
            CALL APPLY_2DTRAC(.FALSE.,.FALSE.,.FALSE.,SCALEFAC,
     &                         Input_Opt, State_Met, State_Chm )
            TRAC_SET = 'C2H3FCL2'
            SCALEFAC = MONTREAL_SCALEFAC('HCFC141b',
     &                 CFCYEAR+OFFSETYEAR,INITMR_BASIS,INIT_MO)
            CALL APPLY_2DTRAC(.TRUE.,.FALSE.,.FALSE.,SCALEFAC,
     &                         Input_Opt, State_Met, State_Chm )

            TRAC_SET = 'C2H3F2CL'
            SCALEFAC = MONTREAL_SCALEFAC('HCFC142b',
     &                 CFCYEAR+OFFSETYEAR,INITMR_BASIS,INIT_MO)
            CALL APPLY_2DTRAC(.TRUE.,.FALSE.,.FALSE.,SCALEFAC,
     &                         Input_Opt, State_Met, State_Chm )
         ENDIF

         IF (LSETOCS) THEN
            IF ( am_I_Root ) THEN
               WRITE(6,*) '|OCS      |         |         |'
               WRITE(6,*) '|---------|---------|---------|'
            ENDIF
            TRAC_IDX = IDTOCS
            TRAC_SET = 'OCS'

            ! No Montreal scaling
            SCALEFAC = 1.e+0_fp

            CALL APPLY_2DTRAC( .FALSE., .FALSE., .FALSE., SCALEFAC,
     &                         Input_Opt, State_Met, State_Chm )
         ENDIF

         IF (LSETH2SO4) THEN
            IF ( am_I_Root ) THEN
               WRITE(6,*) '|H2SO4    |         |         |'
               WRITE(6,*) '|---------|---------|---------|'
            ENDIF
            ! No Montreal scaling
            SCALEFAC = 1.e+0_fp

            TRAC_IDX = IDTSO4
            ! Actually H2SO4 aerosol
            TRAC_SET = 'SO4'
            CALL APPLY_2DTRAC( .FALSE., .TRUE., .FALSE., SCALEFAC,
     &                         Input_Opt, State_Met, State_Chm )
         ENDIF
      ENDIF ! USE2DDATA

      IF (LSETN2O) THEN
         IF ( am_I_Root ) THEN
            WRITE(6,*) '|N2O      |         |         |'
            WRITE(6,*) '|---------|---------|---------|'
            IF ( LPRT ) CALL DEBUG_MSG( '### UCX: Forcing 2D N2O' )
         ENDIF

         TRAC_IDX = IDTN2O
         TRAC_SET = 'N2O'
         SCALEFAC = MONTREAL_SCALEFAC('N2O',
     &              CFCYEAR+OFFSETYEAR,INITMR_BASIS,INIT_MO)
         CALL APPLY_2DTRAC(.FALSE.,.FALSE.,.FALSE.,SCALEFAC,
     &                      Input_Opt, State_Met, State_Chm )
      ENDIF

      ! CH4 taken from the existing GEOS-Chem input data,
      ! rather than from 2D data

      IF (LSETCH4) THEN
         IF ( am_I_Root ) THEN
            WRITE(6,*) '|CH4      |         |         |'
            WRITE(6,*) '|---------|---------|---------|'
         ENDIF

         ! Retrieve 4 large-scale averages, scaled to target year
         CALL GET_UCX_CH4( CFCYEAR+OFFSETYEAR,
     &                     C3090S, C0030S, C0030N, C3090N,
     &                     am_I_Root, Input_Opt )

         ! Convert from [vv] to [kg CH4/kg air]
         ! (ewl, 3/16/15) 
         C3090S = C3090S / TCVV(IDTCH4)
         C0030S = C0030S / TCVV(IDTCH4)
         C0030N = C0030N / TCVV(IDTCH4)
         C3090N = C3090N / TCVV(IDTCH4)

!$OMP PARALLEL DO
!$OMP+DEFAULT( SHARED )
!$OMP+PRIVATE( I, J, L, YLAT )
         DO L = 1, LLPAR
         DO J = 1, JJPAR
         DO I = 1, IIPAR

            ! Grid-box latitude index
            YLAT  = GET_YMID( I,J,L )

            ! Set CH4 according to latitude
            ! STT now in [kg/kg] (ewl, 3/16/15)
            IF ( YLAT < -30e+0_fp ) THEN
               STT(I,J,L,IDTCH4) = C3090S
            ELSE IF ( YLAT >= -30e+0_fp .and. YLAT < 0e+0_fp  ) THEN
               STT(I,J,L,IDTCH4) = C0030S
            ELSE IF ( YLAT >=   0e+0_fp .and. YLAT < 30e+0_fp ) THEN
               STT(I,J,L,IDTCH4) = C0030N
            ELSE
               STT(I,J,L,IDTCH4) = C3090N
            ENDIF
         ENDDO
         ENDDO
         ENDDO
!$OMP END PARALLEL DO

         ! Set stratospheric CH4 from AER data?
         IF ( STRAT2DCH4 ) THEN
            IF ( am_I_Root ) THEN
               WRITE(6,*) 'Setting stratospheric CH4 from 2D data.'
            ENDIF
            ! No Montreal scaling (already applied)
            SCALEFAC = 1.e+0_fp

            ! Code to set strat using AER 2D data
            TRAC_IDX = IDTCH4
            TRAC_SET = 'CH4'
            CALL APPLY_2DTRAC( .FALSE., .TRUE., .FALSE., SCALEFAC,
     &                         Input_Opt, State_Met, State_Chm )
         ENDIF
      ENDIF

      ! Free pointer
      NULLIFY( STT )
 
      END SUBROUTINE SET_INITIAL_MIXRATIOS
!EOC
!------------------------------------------------------------------------------
!               MIT Laboratory for Aviation and the Environment               !
!------------------------------------------------------------------------------
!BOP
!
! !IROUTINE: montreal_scalefac
!
! !DESCRIPTION: Function MONTREAL\_SCALEFAC calculates a scaling factor for  
!  long-lived species between a future year and a reference year, based
!  on WMO projections.
!\\
!\\
! !INTERFACE:
!
      FUNCTION MONTREAL_SCALEFAC(MS_TRAC,MS_FUTRYR,
     &                 MS_INITYR,MS_TARGMO) RESULT(SCALEFAC)
!
! !USES:
!
!
! !INPUT PARAMETERS:
!
      CHARACTER(*),INTENT(IN)     :: MS_TRAC
      INTEGER,INTENT(IN)          :: MS_FUTRYR  ! Future year
      INTEGER,INTENT(IN)          :: MS_INITYR  ! Future year
      INTEGER,INTENT(IN)          :: MS_TARGMO  ! Target month
!
! !OUTPUT VARIABLES:
!
      REAL(fp)                      :: SCALEFAC   ! Scaling factor
!
! !REMARKS:
! (1) A remark
! 
! !REVISION HISTORY: 
!  28 Mar 2013 - S. D. Eastham - Initial version
!EOP
!------------------------------------------------------------------------------
!BOC
!
! !LOCAL VARIABLES:
!
!      INTEGER :: FUTURE_LINE, BASIS_LINE

      !=================================================================
      ! MONTREAL_SCALEFAC begins here!
      !=================================================================
       
      IF (UCXNETCDF) THEN
         SCALEFAC = GET_MONTREAL_NCDF(MS_TRAC,MS_FUTRYR,MS_TARGMO)/
     &              GET_MONTREAL_NCDF(MS_TRAC,MS_INITYR,MS_TARGMO)
      ELSE
!         FUTURE_LINE = (12*(MS_FUTRYR-1959)) + MS_TARGMO
!         BASIS_LINE = (12*(MS_INITYR-1959)) + MS_TARGMO
!         SCALEFAC = GET_MONTREAL(MS_TRAC,FUTURE_LINE)/
!     &              GET_MONTREAL(MS_TRAC,BASIS_LINE)
         SCALEFAC = SFCMR_GET(MS_TRAC,MS_FUTRYR,MS_TARGMO)
     &            / SFCMR_GET(MS_TRAC,MS_INITYR,MS_TARGMO)
      ENDIF

      END FUNCTION MONTREAL_SCALEFAC
!
!EOC
!------------------------------------------------------------------------------
!               MIT Laboratory for Aviation and the Environment               !
!------------------------------------------------------------------------------
!BOP
!
! !IROUTINE: ucx_nox
!
! !DESCRIPTION: Subroutine UCX\_NOX calculates NOx and N2O loss  
!  rates above the chemistry grid, based on estimates of j-rates from 
!  a 2D model and simple photochemical assumptiones.              
!\\
!\\
! !INTERFACE:
!
      SUBROUTINE UCX_NOX( Input_Opt, State_Met, State_Chm )
!
! !USES:
!
      USE CHEMGRID_MOD,       ONLY : ITS_IN_THE_CHEMGRID
      USE ERROR_MOD,          ONLY : ERROR_STOP
      USE ERROR_MOD,          ONLY : DEBUG_MSG
      USE GIGC_Input_Opt_Mod, ONLY : OptInput
      USE GIGC_State_Chm_Mod, ONLY : ChmState
      USE GIGC_State_Met_Mod, ONLY : MetState
      USE GRID_MOD,           ONLY : GET_YMID
      USE TIME_MOD,           ONLY : GET_TS_CHEM
      USE TIME_MOD,           ONLY : GET_DAY_OF_YEAR
      USE TIME_MOD,           ONLY : GET_MONTH
      USE TIME_MOD,           ONLY : ITS_A_LEAPYEAR
      USE TIME_MOD,           ONLY : GET_HOUR
      USE TIME_MOD,           ONLY : GET_LOCALTIME
      USE TIME_MOD,           ONLY : GET_MINUTE
      USE TRACERID_MOD,       ONLY : IDTNO, IDTN2O, IDTO3
!
! !INPUT PARAMETERS:
!
      TYPE(OptInput), INTENT(IN)    :: Input_Opt   ! Input options
      TYPE(MetState), INTENT(IN)    :: State_Met   ! Meteorology State object
!
! !INPUT/OUTPUT PARAMETERS: 
!
      TYPE(ChmState), INTENT(INOUT) :: State_Chm   ! Chemistry State object
!
! !REVISION HISTORY: 
!  16 Jul 2013 - S. D. Eastham - Initial version
!  14 Feb 2014 - R. Yantosca   - Now pull computation of ZMID out of main
!                                parallel DO loop.  Switch loop order to L-J-I.
!  21 Feb 2014 - M. Sulprizio  - Now pass Input_Opt, State_Met, and State_Chm
!                                objects via the arg list
!  24 Feb 2014 - E. Lundgren   - Replace GET_PCENTER, which retrieves wet
!                                air pressure, with State_Met%PMID_DRY.
!                                Remove dependency on PRESSURE_MOD.
!EOP
!------------------------------------------------------------------------------
!BOC
!
! !LOCAL VARIABLES:
!
      ! For indexing the O1D/O3P concentration array
      INTEGER, PARAMETER :: O3PIDX = 1
      INTEGER, PARAMETER :: O1DIDX = 2

      ! For indexing the J-rate coefficient array
      INTEGER, PARAMETER :: JNOIDX = 1
      INTEGER, PARAMETER :: JNO2IDX= 2
      INTEGER, PARAMETER :: JNO3IDX= 3
      INTEGER, PARAMETER :: JN2OIDX= 4

      ! Reaction rates and indices
      REAL(fp),DIMENSION(12):: RRATE
      INTEGER, PARAMETER :: k_JNO = 6
      INTEGER, PARAMETER :: k_JNO2 = 4
      INTEGER, PARAMETER :: k_JNO3 = 5
      INTEGER, PARAMETER :: k_JN2O = 12

      ! Intermediate variables
      REAL(fp) :: LOCALNOX, LOCALN2O, LOCALO3, LOCALO1D, LOCALO3P
      REAL(fp) :: FRACNO, FRACNO2, FRACNO3, FRACN
      REAL(fp) :: NOXRATE, N2ORATE, KGNOX, KGN2O
      REAL(fp) :: NO_ALPHA, NO_BETA, NO_GAMMA, NO_EPSILON
      REAL(fp) :: NO_QA, NO_QX, NO_QC, DNOX, DN2O
      REAL(fp) :: MESONOX_DELTA
      REAL(fp) :: MESON2O_DELTA

      ! Local air number density (molec/cm3) and box mass (kg)
      REAL(fp) :: NDAIR
      REAL(fp) :: XAIR

      ! Local temperature (K) and inverted T (1/K)
      REAL(fp) :: T3K, TINV

      ! Chemistry timestep in seconds
      REAL(f8) :: DTCHEM

      ! Timestep in hours
      REAL(f8) :: DTCHEM_HR

      ! Timing information
      INTEGER       :: NDAY
      INTEGER, SAVE :: LASTMONTH=0

      ! Grid indexing
      INTEGER :: I,J,L
      REAL(fp)  :: MIDLAT, ZDEL, ZBASE
      REAL(fp)  :: ZMID(IIPAR,JJPAR,LLPAR)

      ! Local daylight fraction
      REAL(fp)             :: DAYFRAC
      REAL(fp)             :: SOL_ME, SOL_FE, SOL_LS, SOL_DEC
      REAL(fp)             :: SOL_ECC2, SOL_B, SOL_C, SOL_TEST
      REAL(fp)             :: TSTART, TEND, TMIN, TMAX
      REAL(f8)             :: GMTSTART
      REAL(fp), PARAMETER  :: SOL_ECC=0.016
      INTEGER            :: NDYEAR, AS
      LOGICAL            :: CYCLEBOX
      CHARACTER(LEN=255) :: DBGMSG

      ! Local variables for quantities from Input_Opt
      LOGICAL            :: LPRT
      INTEGER            :: N_TRACERS
      REAL(fp)             :: TCVV(Input_Opt%N_TRACERS)

      ! Pointers
      REAL(fp), POINTER    :: STT(:,:,:,:)

      !=================================================================
      ! UCX_NOX begins here!
      !=================================================================

      ! Copy fields from INPUT_OPT
      LPRT      = Input_Opt%LPRT
      N_TRACERS = Input_Opt%N_TRACERS
      TCVV      = Input_Opt%TCVV(1:N_TRACERS)

      ! Initialize GEOS-Chem tracer array [kg]
      STT => State_Chm%Tracers

      ! Retrieve monthly mean data if necessary
      IF (LASTMONTH.ne.GET_MONTH()) THEN
         LASTMONTH = GET_MONTH()
         CALL GET_NOXCOEFF( LASTMONTH, Input_Opt, State_Met )
      ENDIF

      ! Get chemistry step length in seconds
      DTCHEM = GET_TS_CHEM()*60.e+0_f8
      DTCHEM_HR = DTCHEM/3600.e+0_f8

      IF (ITS_A_LEAPYEAR()) THEN
         NDYEAR = 366
      ELSE
         NDYEAR = 365
      ENDIF

      NDAY = GET_DAY_OF_YEAR()

      ! Calculate timestep start and end (GMT)
      GMTSTART = REAL(GET_HOUR()) + (REAL(GET_MINUTE())/60.e+0_f8)
      GMTSTART = GMTSTART - (DTCHEM_HR/2.e+0_f8)

      ! Eccentricity^2
      SOL_ECC2 = SOL_ECC*SOL_ECC

      ! Calculate solar declination
      SOL_ME = 2.e+0_fp*PI*(REAL(NDAY)/REAL(NDYEAR)-0.009589)
      SOL_FE = SOL_ME + (2.*SOL_ECC*SIN(SOL_ME)) + 
     &         (1.25e+0_fp*SOL_ECC2*SIN(2.e+0_fp*SOL_ME))
      SOL_LS = SOL_FE - (77.240e+0_fp*PI/180.e+0_fp)
      SOL_DEC = ASIN(SIN(23.44*PI/180.e+0_fp)*SIN(SOL_LS))

      ! Reset NOx/N2O mass counters
      MESONOX_DELTA = 0e+0_fp
      MESON2O_DELTA = 0e+0_fp

      ! First compute ZMID outside of main parallel loop
!$OMP PARALLEL DO
!$OMP+DEFAULT( SHARED )
!$OMP+PRIVATE( I, J, L, ZBASE, ZDEL )
      DO J = 1, JJPAR
      DO I = 1, IIPAR

         ! Zero base height
         ZBASE = 0e+0_fp

         ! Compute the array of midpoint heights [m]
         DO L = 1, LLPAR
            ZDEL        = State_Met%BXHEIGHT(I,J,L)
            ZMID(I,J,L) = ZBASE + (ZDEL/2.e+0_fp)
            ZBASE       = ZBASE + ZDEL
         ENDDO
      ENDDO
      ENDDO
!$OMP END PARALLEL DO

      ! Main parallel DO loop over lon, lat, alt
!$OMP PARALLEL DO
!$OMP+DEFAULT( SHARED )
!$OMP+PRIVATE( I,        J,        MIDLAT,   SOL_B         ) 
!$OMP+PRIVATE( SOL_C,    TSTART,   TEND,     MESON2O_DELTA )
!$OMP+PRIVATE( DAYFRAC,  L,        DN2O,     CYCLEBOX      )
!$OMP+PRIVATE( TMAX,     RRATE,    T3K,      TINV          )
!$OMP+PRIVATE( NDAIR,    XAIR,     KGNOX,    KGN2O         )
!$OMP+PRIVATE( LOCALNOX, LOCALN2O, LOCALO3,  LOCALO3P      )
!$OMP+PRIVATE( LOCALO1D, NO_ALPHA, NO_BETA,  NO_GAMMA      )
!$OMP+PRIVATE( FRACNO2,  FRACNO3,  FRACNO,   FRACN         )
!$OMP+PRIVATE( NOXRATE,  N2ORATE,  DNOX,     MESONOX_DELTA )
!$OMP+PRIVATE( SOL_TEST, TMIN                              )
      DO L = 1, LLPAR
      DO J = 1, JJPAR
      DO I = 1, IIPAR

         ! Grid box longitude/latitude [degrees]
         MIDLAT = PI*GET_YMID( I, J, 1 )/180.e+0_fp
         SOL_B = TAN(SOL_DEC)*TAN(MIDLAT)
         SOL_C = COS(SOL_DEC)*COS(MIDLAT)
         !SOLFUNC  = 1.e+0_fp-(0.034e+0_fp*cos(dble(NDAY-172)*2.e+0_fp*PI/365.e+0_fp))
         TSTART = GET_LOCALTIME(I,J,1,GMTSTART)
         TEND = TSTART + DTCHEM_HR
         !DAYFRAC = SOLFUNC
         CYCLEBOX = .FALSE.
         ! Are the pre-calculated J-rates zero (ie in darkness)?
         CYCLEBOX = (ANY(NOX_J(I,J,L,:).lt.TINY(1e+0_fp)))
         IF (ITS_IN_THE_CHEMGRID(I,J,L,State_Met).or.CYCLEBOX) THEN
            CYCLE
         ENDIF
         ! Calculate daylight fraction
         SOL_TEST = (-SOL_B) 
     &            - SQRT( ZMID(I,J,L) * ( ZMID(I,J,L) + 2.e+0_fp*RE )
     &            / ( ( ZMID(I,J,L) +RE ) * ( ZMID(I,J,L) +RE ) ) )
     &            / SOL_C
         IF (SOL_TEST.ge.0.9998e+0_fp) THEN
            DAYFRAC = 0.e+0_fp
            CYCLEBOX=.TRUE.
            TMIN = 0e+0_fp
            TMAX = 0e+0_fp
         ELSEIF (SOL_TEST.le.-0.998e+0_fp) THEN
            DAYFRAC = 1.e+0_fp
            TMIN = TSTART
            TMAX = TEND
            CYCLEBOX=.FALSE.
         ELSE
            DAYFRAC = ACOS(SOL_TEST)/PI
            ! Determine how much of the current timestep is within daylight
            TMIN = 12.e+0_fp*(1.e+0_fp-DAYFRAC)
            TMAX = 12.e+0_fp*(1.e+0_fp+DAYFRAC)
            IF ((TMIN.ge.TEND).or.(TMAX.le.TSTART)) THEN
               ! In darkness
               DAYFRAC = 0.e+0_fp
               CYCLEBOX = .TRUE.
            ELSEIF ((TSTART.gt.TMIN).and.(TEND.lt.TMAX)) THEN
               ! Full daylight
               DAYFRAC = 1.e+0_fp
            ELSE
               ! Partial daylight
               TMIN = MAX(TSTART,TMIN)
               TMAX = MIN(TEND,TMAX)
               DAYFRAC = (TMAX-TMIN)/DTCHEM_HR
            ENDIF
         ENDIF
         IF (CYCLEBOX) THEN
            CYCLE
         ENDIF
         ! Reset reaction rates
         RRATE = 0e+0_fp

         ! Retrieve air mass (kg) and local temperature (K)
         T3K   = State_Met%T(I,J,L)
         TINV  = 1.e+0_fp/T3K

         ! Calculate air number density (molec/cm3)
         ! Now using dry air partial pressure (ewl, 3/2/15)
         NDAIR = State_Met%PMID_DRY(I,J,L)*1.d-4*AVO/(RSTARG*T3K)
         XAIR  = NDAIR / State_Met%AD(I,J,L)

         ! Calculate local NOx, N2O and O3 number density
         KGNOX = STT(I,J,L,IDTNO)
         KGN2O = STT(I,J,L,IDTN2O)
         LOCALNOX = KGNOX*TCVV(IDTNO)*XAIR
         LOCALN2O = KGN2O*TCVV(IDTN2O)*XAIR
         LOCALO3  = STT(I,J,L,IDTO3)*TCVV(IDTO3)*XAIR

         ! Retrieve local O3P/O1D mixing ratios and relevant
         ! j-rates from interpolated 2D arrays
         LOCALO3P = NOX_O(I,J,L,1)*NDAIR*DAYFRAC
         LOCALO1D = NOX_O(I,J,L,2)*NDAIR*DAYFRAC

         ! Calculate reaction rates
         ! 1:  NO2 + O -> NO + O2
         RRATE(1)  = 5.1e-12_fp*exp(210.e+0_fp*TINV)
         ! 2:  NO + O3 -> NO2 + O2
         RRATE(2)  = 3.0e-12_fp*exp(-1500.e+0_fp*TINV)
         ! 3:  NO2 + O3 -> NO3 + O2
         RRATE(3)  = 1.2e-13_fp*exp(-2450.e+0_fp*TINV)
         ! 4:  NO2 + hv -> NO + O1D
         RRATE(k_JNO2) = NOX_J(I,J,L,JNO2IDX)*DAYFRAC
         ! 5:  NO3 + hv -> NO2 + O
         RRATE(k_JNO3) = NOX_J(I,J,L,JNO3IDX)*DAYFRAC
         ! 6:  NO + hv -> N + O
         RRATE(k_JNO ) = NOX_J(I,J,L,JNOIDX)*DAYFRAC
         ! 7:  N + NO2 -> N2O + O
         RRATE(7)  = 5.8e-12_fp*exp(220.e+0_fp*TINV)
         ! 8:  N + NO -> N2 + O
         RRATE(8)  = 2.1e-11_fp*exp(100.e+0_fp*TINV)
         ! 9:  N + O2 -> NO + O
         RRATE(9)  = 1.5e-11_fp*exp(-3600.e+0_fp*TINV)
         ! 10:  N2O + O1D -> N2 + O2
         RRATE(10) = 4.63e-11_fp*exp(20.e+0_fp*TINV)
         ! 11:  N2O + O1D -> 2NO
         RRATE(11) = 7.25e-11_fp*exp(20.e+0_fp*TINV)
         ! 12:  N2O + hv -> N2 + O1D
         RRATE(k_JN2O) = NOX_J(I,J,L,JN2OIDX)*DAYFRAC

         ! Partition NOx into N, NO, NO2 and NO3 based on PSSA
         ! Two cases: Daytime/nighttime
         NO_ALPHA =          RRATE(k_JNO)/
     &                  (RRATE(9)*0.21e+0_fp*NDAIR)
         NO_BETA  = (RRATE(k_JNO2)+(RRATE(1)*LOCALO3P))/
     &                     (RRATE(2)*LOCALO3)
         NO_GAMMA =        (RRATE(3)*LOCALO3)/
     &                         RRATE(k_JNO3)

         ! Calculate the partition fractions
         FRACNO2 = 1.e+0_fp/(1.e+0_fp+NO_GAMMA+(NO_BETA*
     &            (1.e+0_fp+NO_ALPHA)))
         FRACNO3 = NO_GAMMA * FRACNO2
         FRACNO  = NO_BETA  * FRACNO2
         FRACN   = NO_ALPHA * FRACNO

         ! Estimate net production rates for NOx and N2O
         NOXRATE = 2.e+0_fp*((RRATE(11)*LOCALN2O*LOCALO1D) -
     &    (((RRATE(7)*FRACN*FRACNO2)+(RRATE(8)*FRACN*FRACNO))
     &                                   *LOCALNOX*LOCALNOX))
         N2ORATE = (RRATE(7)*FRACN*FRACNO2*LOCALNOX*LOCALNOX) - 
     &   ((RRATE(k_JN2O)+((RRATE(10)+RRATE(11))*LOCALO1D))*LOCALN2O)
        
         ! Calculate fractional loss and apply to tracer
         ! Explicit Euler method (fast)
         DNOX = NOXRATE * DTCHEM / (TCVV(IDTNO)*XAIR)
         IF ((DNOX*-1e+0_fp).gt.KGNOX) THEN
            DNOX = -1e+0_fp*KGNOX
            KGNOX = 0e+0_fp
         ELSE
            KGNOX = KGNOX + DNOX
         ENDIF
         STT(I,J,L,IDTNO) = KGNOX

         MESONOX_DELTA = MESONOX_DELTA + DNOX

         DN2O = N2ORATE * DTCHEM / (TCVV(IDTN2O)*XAIR)
         IF ((DN2O*-1e+0_fp).gt.KGN2O) THEN
            DN2O = -1e+0_fp*KGN2O
            KGN2O = 0e+0_fp
         ELSE
            KGN2O = KGN2O + DN2O
         ENDIF
         STT(I,J,L,IDTN2O) = KGN2O

         MESON2O_DELTA = MESON2O_DELTA + DN2O
         
      ENDDO ! J
      ENDDO ! I
      ENDDO ! L
!$OMP END PARALLEL DO

      IF (LPRT) THEN
         ! Print mean NOx tendency in mesosphere
         DBGMSG = ' ### UCX_NOX: Mesospheric NOx processed'
         CALL DEBUG_MSG(TRIM(DBGMSG))
         WRITE(DBGMSG,'(a,2(1x,F10.5),a)') ' ### Time (start/step):',
     &       GMTSTART, DTCHEM_HR, ' hours'
         CALL DEBUG_MSG(TRIM(DBGMSG))
         WRITE(DBGMSG,'(a,1x,E10.4,1x,a)') ' ### NOx direct delta: ',
     &       MESONOX_DELTA, ' kg'
         CALL DEBUG_MSG(TRIM(DBGMSG))
         WRITE(DBGMSG,'(a,1x,E10.4,1x,a)') ' ### N2O direct delta: ',
     &       MESON2O_DELTA, ' kg'
         CALL DEBUG_MSG(TRIM(DBGMSG))
      ENDIF

      ! Free pointer
      NULLIFY( STT )

      END SUBROUTINE UCX_NOX
!EOC
!------------------------------------------------------------------------------
!               MIT Laboratory for Aviation and the Environment               !
!------------------------------------------------------------------------------
!BOP
!
! !IROUTINE: get_noxcoeff
!
! !DESCRIPTION: Subroutine GET\_NOXCOEFF reads in O1D and O3P mixing  
!  ratios along with NO, NO2, NO3 and N2O J-rates from 2D data, 
!  interpolating onto the 3D grid and storing in NOX\_O and NOX\_J.
!\\
!\\
! !INTERFACE:
!
      SUBROUTINE GET_NOXCOEFF( TARG_MONTH, Input_Opt, State_Met )
!
! !USES:
!
      USE CHEMGRID_MOD,       ONLY : ITS_IN_THE_CHEMGRID
      USE CHEMGRID_MOD,       ONLY : GET_CHEMGRID_LEVEL
      USE ERROR_MOD,          ONLY : ERROR_STOP
      USE ERROR_MOD,          ONLY : ALLOC_ERR
      USE FILE_MOD,           ONLY : IOERROR
      USE GIGC_Input_Opt_Mod, ONLY : OptInput
      USE GIGC_State_Met_Mod, ONLY : MetState
!
! !INPUT PARAMETERS: 
!
      INTEGER,        INTENT(IN)    :: TARG_MONTH
      TYPE(OptInput), INTENT(IN)    :: Input_Opt   ! Input options
      TYPE(MetState), INTENT(IN)    :: State_Met   ! Meteorology State object
!
! !REMARKS:
!  At some later point we should attempt to rewrite the parallel DO loop so
!  that the loop order is L-J-I.  Not sure how easy that is. (bmy, 2/14/14)
!
! !REVISION HISTORY: 
!  26 Mar 2013 - S. D. Eastham - Initial version
!  14 Feb 2014 - R. Yantosca   - Parallelize main DO loop 
!  21 Feb 2014 - M. Sulprizio  - Now pass Input_Opt and State_Met objects via
!                                the arg list
!  24 Feb 2014 - E. Lundgren   - Replace GET_PCENTER, which retrieves wet
!                                air pressure, with State_Met%PMID and
!                                remove dependency on PRESSURE_MOD.
!EOP
!------------------------------------------------------------------------------
!BOC
!
! !LOCAL VARIABLES:
!
      INTEGER                               :: IOS
      INTEGER                               :: ILEV
      INTEGER                               :: I, J, L, ITRAC
      INTEGER                               :: JJNOX
      REAL(fp)                              :: PCENTER
      REAL(fp)                              :: CURRVAL
      INTEGER                               :: VERTCOUNT, AS
      LOGICAL                               :: FOUNDLEV,EXTRAP
      INTEGER                               :: IU_FILE, fId
      INTEGER                               :: st3d(3), ct3d(3) ! Start/count
      LOGICAL                               :: ISRATE
      CHARACTER(LEN=255)                    :: NOX_FILE
      CHARACTER(LEN=255)                    :: TARG_TRAC
      CHARACTER(LEN=255)                    :: DBGMSG
      REAL(fp), DIMENSION(:,:,:), POINTER   :: NOXDATA2D => NULL()
      REAL(fp), DIMENSION(:,:), ALLOCATABLE :: NOXD2D_IN
      INTEGER                               :: LSTART

      ! Local variables for quantities from Input_Opt
      LOGICAL                               :: LPRT

      !=================================================================
      ! GET_NOXCOEFF begins here!
      !=================================================================

      ! Copy fields from INPUT_OPT
      LPRT = Input_Opt%LPRT

      ! Clear interpolated arrays
      NOX_O = 0e+0_fp
      NOX_J = 0e+0_fp

      IF (UCXNETCDF) THEN
         ! Allocate and zero 2D data array
         ALLOCATE( NOXDATA2D( JJPAR, 51, 6 ), STAT=AS )
         IF ( AS /= 0 ) CALL ALLOC_ERR( 'NOXDATA2D' )
         NOXDATA2D = 0e+0_fp

         ! Allocate and zero 2D input array
         ALLOCATE( NOXD2D_IN( UCX_NLAT, UCX_NLEVS ), STAT=AS )
         IF ( AS /= 0 ) CALL ALLOC_ERR( 'NOXD2D_IN' )
         NOXD2D_IN = 0e+0_fp
         
         NOX_FILE = TRIM(NOON_FILE_ROOT)

         IF (LPRT) THEN
            WRITE(DBGMSG,'(a,a,I02,a,a)') ' ### UCX: Reading ', 
     &           'mesospheric NOx coeff for month ', MONTH_STR_INT ,
     &           ' from ', TRIM( NOX_FILE )
            CALL DEBUG_MSG( TRIM(DBGMSG) )
         ENDIF

         CALL NcOp_Rd (fId,TRIM(NOX_FILE))

         ! Start and count indices
         st3d = (/ 1,        1,          TARG_MONTH /)
         ct3d = (/ UCX_NLAT, UCX_NLEVS,  1          /)

         DO ITRAC = 1,6
            SELECT CASE (ITRAC)
               CASE ( 1 )
                  TARG_TRAC = 'O'
               CASE ( 2 )
                  TARG_TRAC = 'O1D'
               CASE ( 3 )
                  TARG_TRAC = 'JNO'
               CASE ( 4 )
                  TARG_TRAC = 'JNO2'
               CASE ( 5 )
                  TARG_TRAC = 'JNO3'
               CASE ( 6 )
                  TARG_TRAC = 'JN2O'
            END SELECT
            CALL NcRd( NOXD2D_IN, fId, TRIM(TARG_TRAC), st3d, ct3d )

!            ! Debug
!            IF (LPRT) THEN
!               WRITE(DBGMSG,'(a,a,a)') ' ### UCX: Base ', 
!     &            TRIM(TARG_TRAC), ', native: '
!               CALL DEBUG_MSG( DBGMSG )
!               DO J=1,19
!                  WRITE(DBGMSG,'(I02,x,E16.4)') J,NOXD2D_IN(J,1)
!                  CALL DEBUG_MSG( DBGMSG )
!               ENDDO
!            ENDIF

            ! Regrid each level from 19 to JJPAR latitudes
            ! Precalculated matrix for simple linear algebra
            ! Need to reverse levels - have layer 1 = TOA
            DO ILEV = 1,51
               NOXDATA2D(:,UCX_NLEVS+1-ILEV,ITRAC) = 
     &            MATMUL(UCX_REGRID,NOXD2D_IN(:,ILEV))
            ENDDO

!            ! Debug
!            IF (LPRT) THEN
!               WRITE(DBGMSG,'(a,a,a)') ' ### UCX: Base ', 
!     &            TRIM(TARG_TRAC), ', regridded: '
!               CALL DEBUG_MSG( DBGMSG )
!               DO J=1,JJPAR
!                  WRITE(DBGMSG,'(I02,x,E16.4)') J,NOXDATA2D(J,1,ITRAC)
!                  CALL DEBUG_MSG( DBGMSG )
!               ENDDO
!            ENDIF
         ENDDO

         DEALLOCATE( NOXD2D_IN )
         CALL NcCl( fId )
      ELSE

          ! All the coefficients are now stored in NOXCOEFF. 
          ! NOXDATA2D points to the desired month slice.
          ! (ckeller, 05/12/14)
          NOXDATA2D => NOXCOEFF(:,:,:,TARG_MONTH)

!         ! Allocate and zero 2D data array
!         ALLOCATE( NOXDATA2D( JJPAR, 51, 6 ), STAT=AS )
!         IF ( AS /= 0 ) CALL ALLOC_ERR( 'NOXDATA2D' )
!         NOXDATA2D = 0d0
!
!         DO ITRAC = 1,6
!            SELECT CASE (ITRAC)
!               CASE ( 1 )
!                  TARG_TRAC = 'O'
!               CASE ( 2 )
!                  TARG_TRAC = 'O1D'
!               CASE ( 3 )
!                  TARG_TRAC = 'JNO'
!               CASE ( 4 )
!                  TARG_TRAC = 'JNO2'
!               CASE ( 5 )
!                  TARG_TRAC = 'JNO3'
!               CASE ( 6 )
!                  TARG_TRAC = 'JN2O'
!            END SELECT
!            WRITE(NOX_FILE,'(a,a,a,I0.2,a)') TRIM(NOON_FILE_ROOT),
!     &       TRIM(TARG_TRAC), '_', TARG_MONTH, '.dat'
!
!            ! Get a free LUN
!            IU_FILE = findFreeLUN()
!
!            IOS = 1
!            OPEN( IU_FILE,FILE=TRIM(NOX_FILE),STATUS='OLD',IOSTAT=IOS) 
!            IF ( IOS /= 0 ) THEN
!               WRITE(6,*) 'UCX_MOD: Could not read ', TRIM(NOX_FILE)
!               CALL IOERROR( IOS, IU_FILE,'UCX_MOD:GET_NOXCOEFF')
!            ENDIF
!  
!           IF (LPRT) THEN
!               WRITE(DBGMSG,'(a,a)') ' ### UCX: Reading ', 
!     &           TRIM( NOX_FILE )
!               CALL DEBUG_MSG( TRIM(DBGMSG) )
!            ENDIF
! 
!            ! Read in data
!            DO ILEV = 1,51
!               READ(IU_FILE, 110, IOSTAT=IOS ) NOXDATA2D(:,ILEV,ITRAC)
!               IF ( IOS /= 0 ) THEN
!                  WRITE(6,'(a,a,I4,a,1x,a)') 'UCX_MOD: Error reading '
!     &    , 'line ', ILEV, ' in file ', TRIM( NOX_FILE )
!                  CALL IOERROR( IOS, IU_FILE,'UCX_MOD:GET_NOXCOEFF')
!               ENDIF
!            ENDDO
!
!#if defined( GRID2x25 )
!110   FORMAT(91E10.3)
!#elif defined( GRID4x5 )
!110   FORMAT(46E10.3)
!#elif defined( GRID05x0666 )   && defined( NESTED_CH )
!110   FORMAT(133E10.3)
!#elif defined( GRID05x0666 )   && defined( NESTED_NA )
!110   FORMAT(121E10.3)
!#elif defined( GRID05x0666 )   && defined( NESTED_EU )
!110   FORMAT(81E10.3)
!#elif defined( GRID025x03125 ) && defined( NESTED_CH )
!110   FORMAT(161E10.3)
!#elif defined( GRID025x03125 ) && defined( NESTED_NA )
!110   FORMAT(202E10.3)
!#else
!      ! use 2x25 as default 
!110   FORMAT(91E10.3)
!#endif
!
!            CLOSE(IU_FILE)

!            ! Debug
!            IF (LPRT) THEN
!               WRITE(DBGMSG,'(a,a,a)') ' ### UCX: Base ', 
!     &            TRIM(TARG_TRAC), ', regridded: '
!               CALL DEBUG_MSG( DBGMSG )
!               DO J=1,JJPAR
!                  WRITE(DBGMSG,'(I02,x,E16.4)') J,NOXDATA2D(J,1,ITRAC)
!                  CALL DEBUG_MSG( DBGMSG )
!               ENDDO
!            ENDIF
!         ENDDO

      ENDIF

      ! Scan through target array, element by element
!$OMP PARALLEL DO
!$OMP+DEFAULT( SHARED )
!$OMP+PRIVATE( I,      J,      L,       VERTCOUNT )
!$OMP+PRIVATE( EXTRAP, LSTART, PCENTER, FOUNDLEV  )
!$OMP+PRIVATE( ITRAC,  ISRATE, CURRVAL, JJNOX     )
      DO J = 1, JJPAR
      DO I = 1, IIPAR

         ! Get corresponding J value in NOXDATA2D. This can be different
         ! from J if the simulation grid is not 2x25 or 4x5.
         JJNOX = GET_JJNOX( I, J )

         ! Vertcount is the layer count for the input, where layer 1
         ! is at the *top* of the atmosphere
         VERTCOUNT = 51
         EXTRAP = .TRUE.
         LSTART = GET_CHEMGRID_LEVEL( I, J, State_Met)

         DO L = LSTART, LLPAR
            IF (ITS_IN_THE_CHEMGRID(I,J,L,State_Met)) CYCLE

            ! Pressure at center of cell
            PCENTER = State_Met%PMID(I,J,L)
            FOUNDLEV = (PCENTER.gt.UCX_PLEVS(VERTCOUNT))
            DO WHILE (.not. FOUNDLEV)
               IF (VERTCOUNT.eq.1) THEN
                 ! At top layer; use it anyway
                 FOUNDLEV = .TRUE.
                 EXTRAP = .TRUE.
               ELSE
                 VERTCOUNT = VERTCOUNT - 1
                 FOUNDLEV = (PCENTER.gt.UCX_PLEVS(VERTCOUNT))
                 EXTRAP = .FALSE.
               ENDIF
            ENDDO

            DO ITRAC=1,6
               ISRATE = (ITRAC.gt.2)
               ! Interpolate data
               IF (EXTRAP) THEN
                  ! Just take outside value if at edges
                  CURRVAL = NOXDATA2D(JJNOX,VERTCOUNT,ITRAC)
               ELSE
                  ! Interpolate by pressure
                  CURRVAL = (UCX_PLEVS(VERTCOUNT+1)-PCENTER)
                  CURRVAL = CURRVAL/(UCX_PLEVS(VERTCOUNT+1)-
     &                               UCX_PLEVS(VERTCOUNT))
                  CURRVAL = CURRVAL * 
     &               (NOXDATA2D(JJNOX,VERTCOUNT+1,ITRAC)-
     &                NOXDATA2D(JJNOX,VERTCOUNT,ITRAC))
                  CURRVAL = NOXDATA2D(JJNOX,VERTCOUNT+1,ITRAC) - CURRVAL
               ENDIF
               IF (.not.ISRATE) THEN
                  ! Reading in mixing ratios (v/v)
                  NOX_O(I,J,L,ITRAC) = CURRVAL
               ELSE
                  ! J-rate (no conversion necessary)
                  NOX_J(I,J,L,ITRAC-2) = CURRVAL
               ENDIF
            ENDDO ! ITRAC
         ENDDO ! L

      ENDDO ! I
      ENDDO ! J
!$OMP END PARALLEL DO

      ! Cleanup
      IF (UCXNETCDF) THEN
         IF ( ASSOCIATED(NOXDATA2D) ) DEALLOCATE( NOXDATA2D )
      ELSE 
         NOXDATA2D => NULL()
      ENDIF

      END SUBROUTINE GET_NOXCOEFF
!EOC
!------------------------------------------------------------------------------
!               MIT Laboratory for Aviation and the Environment               !
!------------------------------------------------------------------------------
!BOP
!
! !IROUTINE: apply_2dtrac
!
! !DESCRIPTION: Subroutine APPLY\_2DTRAC reads in and applies 2D data 
!  from AER 2D model output to the 3D GEOS-Chem grid. Zonally-averaged
!  mixing ratios vary by month, but no interpolation is performed.
!\\
!\\
! !INTERFACE:
!
      SUBROUTINE APPLY_2DTRAC( TRAC_ADD, STRAT_ONLY, SFC_ONLY, SCALEFAC,
     &                         Input_Opt, State_Met, State_Chm )
!
! !USES:
!
      USE CHEMGRID_MOD,       ONLY : ITS_IN_THE_STRATMESO
      USE ERROR_MOD,          ONLY : ERROR_STOP
      USE FILE_MOD,           ONLY : IOERROR
      USE GIGC_Input_Opt_Mod, ONLY : OptInput
      USE GIGC_State_Chm_Mod, ONLY : ChmState
      USE GIGC_State_Met_Mod, ONLY : MetState
!
! !INPUT PARAMETERS: 
!
      LOGICAL,        INTENT(IN)    :: TRAC_ADD    ! Add (instead of overwrite)
      LOGICAL,        INTENT(IN)    :: STRAT_ONLY  ! Only write to stratosphere
      LOGICAL,        INTENT(IN)    :: SFC_ONLY    ! Only write to surface
      REAL(fp),         INTENT(IN)    :: SCALEFAC    ! Future scaling factor
      TYPE(OptInput), INTENT(IN)    :: Input_Opt   ! Input options
      TYPE(MetState), INTENT(IN)    :: State_Met   ! Meteorology State object
!
! !INPUT/OUTPUT PARAMETERS: 
!
      TYPE(ChmState), INTENT(INOUT) :: State_Chm   ! Chemistry State object
!
! !REMARKS:
!  At some later point we should attempt to rewrite the parallel DO loop so
!  that the loop order is L-J-I.  Not sure how easy that is. (bmy, 2/14/14)
!
! !REVISION HISTORY: 
!  26 Mar 2013 - S. D. Eastham - Initial version
!  14 Feb 2014 - R. Yantosca   - Now parallelize main DO loop
!  21 Feb 2014 - M. Sulprizio  - Now pass Input_Opt, State_Met, and State_Chm 
!                                objects via the arg list
!  24 Feb 2014 - E. Lundgren   - Replace GET_PCENTER, which retrieves wet
!                                air pressure, with State_Met%PMID and
!                                remove dependency on PRESSURE_MOD.
!  19 Mar 2015 - E. Lundgren   - Change tracer units from kg to kg/kg
!EOP
!------------------------------------------------------------------------------
!BOC
!
! !LOCAL VARIABLES:
!
      INTEGER            :: IOS
      INTEGER            :: ILEV
      INTEGER            :: I, J, L
      REAL(fp)             :: PCENTER
      REAL(fp)             :: TRACMR,TRACMASS
      INTEGER            :: VERTCOUNT
      LOGICAL            :: FOUNDLEV,EXTRAP
      REAL(fp)             :: TRACMULT
      LOGICAL            :: SET_CELL
      INTEGER            :: IU_FILE
      INTEGER            :: L_MAX
      CHARACTER(LEN=255) :: DBGMSG
      INTEGER :: fId
      INTEGER :: st3d(3), ct3d(3)   ! Start + count, for 3D arrays 

      ! Local variables for quantities from Input_Opt
      LOGICAL            :: LPRT
      INTEGER            :: N_TRACERS
      REAL(fp)             :: TCVV(Input_Opt%N_TRACERS)

      ! Pointers
      REAL(fp), POINTER    :: STT(:,:,:,:)

      !=================================================================
      ! APPLY_2DTRAC begins here!
      !=================================================================

      ! Copy fields from INPUT_OPT
      LPRT      = Input_Opt%LPRT
      N_TRACERS = Input_Opt%N_TRACERS
      TCVV = Input_Opt%TCVV(1:N_TRACERS)

      ! Initialize GEOS-Chem tracer array [kg/kg]
      STT => State_Chm%Tracers

      ! Filename
      TRAC_FILE = TRIM(AVG_FILE_ROOT)//TRIM(TRAC_SET )
      TRAC_FILE = TRIM(TRAC_FILE)//'_'//TRIM(MONTH_STR)//'.dat'

      ! Error check
      IF ((STRAT_ONLY).and.(SFC_ONLY)) THEN
         CALL ERROR_STOP('Cannot have both SFC_ONLY and STRAT_ONLY!',
     &                           'APPLY_2DTRAC(UCX_mod.F)')
      ENDIF

      IF (UCXNETCDF) THEN
         ! Read from NetCDF
         TRAC_FILE = TRIM(AVG_FILE_ROOT)

         IF (LPRT) THEN
            WRITE(DBGMSG,'(a,a,a,I02,a,a)') ' ### UCX: Reading ', 
     &           TRIM(TRAC_SET), ' for month ', MONTH_STR_INT ,
     &           ' from ', TRIM( TRAC_FILE )
            CALL DEBUG_MSG( TRIM(DBGMSG) )
         ENDIF

         ! By the end of this, need to have data in the form
         ! of an array size JJPARx51 [LAT x LEV]

         ! UCX_MR:      JJPARx51
         ! UCX_MR_IN:   19x51
         CALL NcOp_Rd (fId,TRIM(TRAC_FILE))

         ! Start and count indices
         st3d = (/ 1,                1,  MONTH_STR_INT /)
         ct3d = (/ UCX_NLAT, UCX_NLEVS,  1             /)

         CALL NcRd( UCX_MR_IN, fId, TRIM(TRAC_SET), st3d, ct3d )
         CALL NcCl( fId )

         ! Regrid each level from 19 to JJPAR latitudes
         ! Precalculated matrix for simple linear algebra
         ! Need to reverse levels - have layer 1 = TOA
         DO ILEV = 1,UCX_NLEVS
            UCX_MR(:,UCX_NLEVS+1-ILEV) = 
     &         MATMUL(UCX_REGRID,UCX_MR_IN(:,ILEV))
         ENDDO
      ELSE
         TRAC_FILE = TRIM(AVG_FILE_ROOT)//TRIM(TRAC_SET )
         TRAC_FILE = TRIM(TRAC_FILE)//'_'//TRIM(MONTH_STR)//'.dat'

         ! Get a free LUN
         IU_FILE = findFreeLUN()

         IOS = 1
         OPEN( IU_FILE, FILE=TRIM( TRAC_FILE ),STATUS='OLD',IOSTAT=IOS) 
         IF ( IOS /= 0 ) THEN
            WRITE(6,*) 'UCX_MOD: Could not read ', TRIM( TRAC_FILE )
            CALL IOERROR( IOS, IU_FILE,'UCX_MOD:APPLY_2DTRAC')
         ENDIF
  
         IF (LPRT) THEN
            WRITE(DBGMSG,'(a,a)') ' ### UCX: Reading ', 
     &           TRIM( TRAC_FILE )
            CALL DEBUG_MSG( TRIM(DBGMSG) )
         ENDIF
 
         ! Read in mixing ratios
         DO ILEV = 1,51
            READ(IU_FILE, 110, IOSTAT=IOS ) UCX_MR(:,ILEV)
            IF ( IOS /= 0 ) THEN
               WRITE(6,'(a,I4,a,1x,a)') 'UCX_MOD: Error reading line '
     &    , ILEV, ' in file ', TRIM( TRAC_FILE )
               CALL IOERROR( IOS, IU_FILE,'UCX_MOD:APPLY_2DTRAC')
            ENDIF
         ENDDO

#if defined( GRID2x25 )
110   FORMAT(91E10.3)
#elif defined( GRID4x5 )
110   FORMAT(46E10.3)
#elif defined( GRID05x0666 )   && defined( NESTED_CH )
110   FORMAT(133E10.3)
#elif defined( GRID05x0666 )   && defined( NESTED_NA )
110   FORMAT(121E10.3)
#elif defined( GRID05x0666 )   && defined( NESTED_EU )
110   FORMAT(81E10.3)
#elif defined( GRID025x03125 ) && defined( NESTED_CH )
110   FORMAT(161E10.3)
#elif defined( GRID025x03125 ) && defined( NESTED_NA )
110   FORMAT(202E10.3)
      ! dummy so that code works if none of the comp. switches is enabled
#else
110   FORMAT(300E10.3)
#endif

         CLOSE(IU_FILE)    
      ENDIF
 
      IF (SFC_ONLY) THEN
         L_MAX = 1
      ELSE
         L_MAX = LLPAR
      ENDIF

      ! Scan through STT, element by element
!$OMP PARALLEL DO
!$OMP+DEFAULT( SHARED )
!$OMP+PRIVATE( I,        J,       L,        VERTCOUNT, EXTRAP   )
!$OMP+PRIVATE( SET_CELL, PCENTER, FOUNDLEV, TRACMR,    TRACMASS )
      DO J = 1,JJPAR
         DO I = 1,IIPAR
            ! Vertcount is the layer count for the input, where layer 1
            ! is at the *top* of the atmosphere
            VERTCOUNT = 51
            EXTRAP = .TRUE.
            DO L = 1, L_MAX
               IF (STRAT_ONLY) THEN
                  ! Only want to set non-trop cells
                  SET_CELL = ITS_IN_THE_STRATMESO(I,J,L,State_Met)
               ELSE
                  SET_CELL = .TRUE.
               ENDIF
               ! Pressure at center of cell
               PCENTER = State_Met%PMID(I,J,L)
               FOUNDLEV = (PCENTER.gt.UCX_PLEVS(VERTCOUNT))
               DO WHILE (.not. FOUNDLEV)
                  IF (VERTCOUNT.eq.1) THEN
                    ! At top layer; use it anyway
                    FOUNDLEV = .TRUE.
                    EXTRAP = .TRUE.
                  ELSE
                    VERTCOUNT = VERTCOUNT - 1
                    FOUNDLEV = (PCENTER.gt.UCX_PLEVS(VERTCOUNT))
                    EXTRAP = .FALSE.
                  ENDIF
               ENDDO

               ! Interpolate mixing ratio
               IF (EXTRAP) THEN
                  ! Just take outside value if at edges
                  TRACMR = UCX_MR(J,VERTCOUNT)
               ELSE
                  ! Interpolate by pressure
                  TRACMR = (UCX_PLEVS(VERTCOUNT+1)-PCENTER)
                  TRACMR = TRACMR/(UCX_PLEVS(VERTCOUNT+1)-
     &                               UCX_PLEVS(VERTCOUNT))
                  TRACMR = TRACMR * 
     &               (UCX_MR(J,VERTCOUNT+1)-UCX_MR(J,VERTCOUNT))
                  TRACMR = UCX_MR(J,VERTCOUNT+1) - TRACMR
               ENDIF
               ! Send to STT (currently kg/box)
               IF (SET_CELL) THEN

                  ! Convert from [ppbv] to [kg/kg] (ewl, 3/19/15)
                  TRACMASS = SCALEFAC * TRACMR / TCVV(TRAC_IDX)

                  IF (TRAC_ADD) THEN
                     STT(I,J,L,TRAC_IDX) = STT(I,J,L,TRAC_IDX)+TRACMASS
                  ELSE
                     STT(I,J,L,TRAC_IDX) = TRACMASS
                  ENDIF
                ENDIF
            ENDDO
         ENDDO
      ENDDO
!$OMP END PARALLEL DO
 
      ! Free pointer
      NULLIFY( STT )

      ! Return to calling program
      END SUBROUTINE APPLY_2DTRAC
!EOC
!------------------------------------------------------------------------------
!               MIT Laboratory for Aviation and the Environment               !
!------------------------------------------------------------------------------
!BOP
!
! !IROUTINE: emiss_basic
!
! !DESCRIPTION: Subroutine EMISS\_BASIC sets surface mixing ratios of N2O,
!  OCS and ozone-depleting substances covered by the Montreal protocol.
!\\
!\\
! !INTERFACE:
!
      SUBROUTINE EMISS_BASIC( am_I_Root, Input_Opt, State_Met,
     &                        State_Chm, RC  )
!
! !USES:
!
      USE ERROR_MOD,              ONLY : GIGC_Error
      USE GIGC_ErrCode_Mod
      USE GIGC_Input_Opt_Mod,     ONLY : OptInput     
      USE GIGC_State_Chm_Mod,     ONLY : ChmState
      USE GIGC_State_Met_Mod,     ONLY : MetState
      USE TIME_MOD,               ONLY : GET_MONTH
!
! !INPUT PARAMETERS:
!
      LOGICAL,        INTENT(IN)    :: am_I_Root   ! Is this the root CPU?
      TYPE(OptInput), INTENT(IN)    :: Input_Opt   ! Input options
      TYPE(MetState), INTENT(IN)    :: State_Met   ! Meteorology State object
!
! !INPUT/OUTPUT PARAMETERS: 
!
      TYPE(ChmState), INTENT(INOUT) :: State_Chm   ! Chemistry State object
      INTEGER,          INTENT(INOUT)  :: RC       ! Failure or success
!
! !REMARKS:
!  
! 
! !REVISION HISTORY: 
!  28 Mar 2013 - S. D. Eastham - Initial version
!  11 Feb 2014 - R. Yantosca   - Rewrote DO loop to be more efficient
!  14 Feb 2014 - R. Yantosca   - Now parallelize main DO loop
!  21 Feb 2014 - M. Sulprizio  - Now pass Input_Opt, State_Met, and State_Chm 
!                                objects via the arg list
!  10 Sep 2015 - E. Lundgren   - Tracer units are now kg/kg dry air (prev v/v)
!EOP
!------------------------------------------------------------------------------
!BOC
!
! !LOCAL VARIABLES:
!
      INTEGER              :: I, J, N, N_EMITTED
      REAL(fp)             :: N2O_MULT,OCS_MULT,CFC_MULT,HCFC_MULT
      REAL(fp)             :: DT_YR
      CHARACTER(LEN=255)   :: OUTMSG

      ! Local variables for quantities from Input_Opt
      LOGICAL              :: LPRT
      INTEGER              :: N_TRACERS
      REAL(fp)             :: TCVV(Input_Opt%N_TRACERS)

      ! Pointers
      REAL(fp), POINTER    :: STT(:,:,:,:)

      !=================================================================
      ! EMISS_BASIC begins here!
      !=================================================================

      ! Assume success
      RC = GIGC_SUCCESS

      ! Copy fields from INPUT_OPT
      LPRT      = Input_Opt%LPRT
      N_TRACERS = Input_Opt%N_TRACERS
      TCVV      = Input_Opt%TCVV(1:N_TRACERS)

      ! Check that tracer units are in kg/kg dry air (ewl, 9/10/15)
      IF ( TRIM( State_Chm%Trac_Units ) /= 'kg/kg dry' ) THEN
         CALL GIGC_Error( 'Incorrect tracer units: ' //
     &                    State_Chm%Trac_Units, RC, 
     &                    'Routine EMISS_BASIC in ucx_mod.F' )
         RETURN
      ENDIF

      ! Initialize GEOS-Chem tracer array [kg/kg dry]
      STT => State_Chm%Tracers

       ! If not correct hour block and day read in new fields
       IF (SFC_MONTH/=GET_MONTH()) THEN
          IF (GET_MONTH().lt.SFC_MONTH) THEN
             OFFSETYEAR = OFFSETYEAR + 1
          ENDIF
          SFC_MONTH = GET_MONTH()
          IF (LPRT) THEN
             WRITE(OUTMSG,'(a,a,1x,I4)') ' ### UCX: ',
     &          'Using Montreal reference year', (CFCYEAR+OFFSETYEAR)
             CALL DEBUG_MSG( OUTMSG )
          ENDIF
          CALL READ_SFC( am_I_Root, Input_Opt )
       END IF
  
       ! Loop over emitted species
!$OMP PARALLEL DO
!$OMP+DEFAULT( SHARED )
!$OMP+PRIVATE( I, J, N, N_EMITTED )
!$OMP+SCHEDULE( DYNAMIC )
       DO N = 1, N_EMIT

          ! Get the tracer # of the emitted species
          N_EMITTED = IDT_EMIT(N)

          ! Convert units if the tracer is valied
          IF ( N_EMITTED /= 0 ) THEN
        
             ! Loop over surface grmid boxes
             DO J = 1, JJPAR
             DO I = 1, IIPAR
           
                ! Set kg/kg dry air using vol/vol (ewl, 9/10/15)
                STT(I,J,1,N_EMITTED) = GRID_EMIT(J,N)
     &                               / TCVV(N_EMITTED)

             ENDDO
             ENDDO
          ENDIF
      ENDDO
!$OMP END PARALLEL DO

      ! Free pointer
      NULLIFY( STT )

      IF ( LPRT ) CALL DEBUG_MSG( '### UCX: Emissions complete' )

      END SUBROUTINE EMISS_BASIC
!EOC
!------------------------------------------------------------------------------
!               MIT Laboratory for Aviation and the Environment               !
!------------------------------------------------------------------------------
!BOP
!
! !IROUTINE: read_sfc
!
! !DESCRIPTION: Subroutine READ\_SFC fills out the surface emissions for some
!  species introduced as part of the unified chemistry upgrade.
!\\
!\\
! !INTERFACE:
!
      SUBROUTINE READ_SFC( am_I_Root, Input_Opt )
!
! !USES:
!
      USE GIGC_Input_Opt_Mod, ONLY : OptInput
      USE TRACERID_MOD,       ONLY : IDTHCFCX
      USE GRID_MOD,           ONLY : GET_YMID
!
! !INPUT PARAMETERS:
!
      LOGICAL,        INTENT(IN)  :: am_I_Root   ! Is this the root CPU?
      TYPE(OptInput), INTENT(IN)  :: Input_Opt   ! Input Options object
!
! !OUTPUT VARIABLES:
!
!
! !REVISION HISTORY: 
!  04 Apr 2013 - S. D. Eastham - Initial version
!  21 Feb 2014 - M. Sulprizio  - Now pass Input_Opt object via the arg list
!EOP
!------------------------------------------------------------------------------
!BOC
!
! !LOCAL VARIABLES:
!
      REAL(fp)           :: YLAT
      REAL(fp)           :: MR90S,MR30S,MR30N,MR90N
      INTEGER          :: N, TARG_LINE, J
      CHARACTER(LEN=20):: LOCAL_NAME
      INTEGER          :: TARG_YR_NC, TARG_MO_NC

      !=================================================================
      ! READ_SFC begins here!
      !=================================================================

      ! Re-zero GRID_EMIT
      GRID_EMIT = 0e+0_fp

      IF (UCXNETCDF) THEN
         TARG_YR_NC = CFCYEAR+OFFSETYEAR
         TARG_MO_NC = SFC_MONTH
         DO N=1,N_EMIT
            LOCAL_NAME = TRIM(TRAC_EMIT(N))
            SELECT CASE (LOCAL_NAME)
               CASE ('CFCX')
                  ! Add 3 CFCs
                  LOCAL_NAME = TRIM('CFC113')
                  CALL SET_MONTREAL_NCDF(LOCAL_NAME,
     &                    TARG_YR_NC,TARG_MO_NC,N)
                  LOCAL_NAME = TRIM('CFC114')
                  CALL SET_MONTREAL_NCDF(LOCAL_NAME,
     &                    TARG_YR_NC,TARG_MO_NC,N)
                  LOCAL_NAME = TRIM('CFC115')
                  CALL SET_MONTREAL_NCDF(LOCAL_NAME,
     &                    TARG_YR_NC,TARG_MO_NC,N)
               CASE ('HCFCX')
                  ! Add 2 HCFCs
                  LOCAL_NAME = TRIM('HCFC141b')
                  CALL SET_MONTREAL_NCDF(LOCAL_NAME,
     &                    TARG_YR_NC,TARG_MO_NC,N)
                  LOCAL_NAME = TRIM('HCFC142b')
                  CALL SET_MONTREAL_NCDF(LOCAL_NAME,
     &                    TARG_YR_NC,TARG_MO_NC,N)
                  ! Also need HCFC123 - no Montreal data
                  ! Use surface-level MR from 2D data instead
                  !TRAC_IDX = IDTHCFCX
                  !TRAC_SET  = 'C2HF3CL2'
                  !CALL APPLY_2DTRAC(.FALSE.,.FALSE.,.TRUE.)
                  ! Ignore HCFC123 for the moment
               CASE ('H2402')
                  ! Limited data available for H2402
                  LOCAL_NAME = TRIM('C2BR2F4')
                  CALL SET_MONTREAL_NCDF(LOCAL_NAME,
     &                    TARG_YR_NC,TARG_MO_NC,N)
               CASE ('OCS')
                  ! Simple boundary condition
                  GRID_EMIT(:,N) = OCS_MR
               CASE ('H2')
                  ! Simple boundary condition
                  GRID_EMIT(:,N) = H2_MR
               CASE ('CH4')
                  ! Get the 4 major mixing ratios
                  CALL GET_UCX_CH4(CFCYEAR+OFFSETYEAR,
     &                             MR90S, MR30S, MR30N, MR90N,
     &                             am_I_Root, Input_Opt )
                  ! Figure out which box each is in
                  DO J=1,JJPAR   
                     ! Grid-box latitude index
                     YLAT  = GET_YMID( 1,J,1 )
                     IF ( YLAT < -30e+0_fp ) THEN
                        GRID_EMIT(J,N) = MR90S
                     ELSE IF ( YLAT >= -30e+0_fp .and. YLAT < 0e+0_fp  )
     &                THEN
                        GRID_EMIT(J,N) = MR30S
                     ELSE IF ( YLAT >=   0e+0_fp .and. YLAT < 30e+0_fp )
     &                THEN
                        GRID_EMIT(J,N) = MR30N
                     ELSE
                        GRID_EMIT(J,N) = MR90N
                     ENDIF
                  ENDDO
               CASE DEFAULT
                  ! Standard 1:1
                  CALL SET_MONTREAL_NCDF(LOCAL_NAME,
     &                    TARG_YR_NC,TARG_MO_NC,N)
            END SELECT
         ENDDO
      ELSE
         ! Read from ASCII
         ! Determine which line needs to be read in
         TARG_LINE = (12*(CFCYEAR+OFFSETYEAR-1959)) + SFC_MONTH

         ! Loop over tracer IDs pegged for emissions
         DO N=1,N_EMIT
            LOCAL_NAME = TRIM(TRAC_EMIT(N))
            SELECT CASE (LOCAL_NAME)
               CASE ('CFCX')
                  ! Add 3 CFCs
                  LOCAL_NAME = TRIM('CFC113')
                  CALL SET_MONTREAL(LOCAL_NAME,TARG_LINE,N)
                  LOCAL_NAME = TRIM('CFC114')
                  CALL SET_MONTREAL(LOCAL_NAME,TARG_LINE,N)
                  LOCAL_NAME = TRIM('CFC115')
                  CALL SET_MONTREAL(LOCAL_NAME,TARG_LINE,N)
               CASE ('HCFCX')
                  ! Add 2 HCFCs
                  LOCAL_NAME = TRIM('HCFC141b')
                  CALL SET_MONTREAL(LOCAL_NAME,TARG_LINE,N)
                  LOCAL_NAME = TRIM('HCFC142b')
                  CALL SET_MONTREAL(LOCAL_NAME,TARG_LINE,N)
                  ! Also need HCFC123 - no Montreal data
                  ! Use surface-level MR from 2D data instead
                  !TRAC_IDX = IDTHCFCX
                  !TRAC_SET  = 'C2HF3CL2'
                  !CALL APPLY_2DTRAC(.FALSE.,.FALSE.,.TRUE.)
                  ! Ignore HCFC123 for the moment
               CASE ('H2402')
                  ! Limited data available for H2402
                  LOCAL_NAME = TRIM('C2BR2F4')
                  CALL SET_MONTREAL(LOCAL_NAME,
     &                         CFCYEAR+OFFSETYEAR-1949,N)
               CASE ('OCS')
                  ! Simple boundary condition
                  GRID_EMIT(:,N) = OCS_MR
               CASE ('H2')
                  ! Simple boundary condition
                  GRID_EMIT(:,N) = H2_MR
               CASE ('CH4')
                  ! Get the 4 major mixing ratios
                  CALL GET_UCX_CH4(CFCYEAR+OFFSETYEAR,
     &                             MR90S, MR30S, MR30N, MR90N,
     &                             am_I_Root, Input_Opt )
                  ! Figure out which box each is in
                  DO J=1,JJPAR   
                     ! Grid-box latitude index
                     YLAT  = GET_YMID( 1,J,1 )
                     IF ( YLAT < -30e+0_fp ) THEN
                        GRID_EMIT(J,N) = MR90S
                     ELSE IF ( YLAT >= -30e+0_fp .and. YLAT < 0e+0_fp  )
     &                THEN
                        GRID_EMIT(J,N) = MR30S
                     ELSE IF ( YLAT >=   0e+0_fp .and. YLAT < 30e+0_fp )
     &                THEN
                        GRID_EMIT(J,N) = MR30N
                     ELSE
                        GRID_EMIT(J,N) = MR90N
                     ENDIF
                  ENDDO
               CASE DEFAULT
                  ! Standard 1:1
                  CALL SET_MONTREAL(LOCAL_NAME,TARG_LINE,N)
            END SELECT
         ENDDO
      ENDIF

      END SUBROUTINE READ_SFC
!
!EOC
!------------------------------------------------------------------------------
!               MIT Laboratory for Aviation and the Environment               !
!------------------------------------------------------------------------------
!BOP
!
! !IROUTINE: set_montreal_ncdf
!
! !DESCRIPTION: Subroutine SET\_MONTREAL\_NCDF calls GET\_MONTREAL\_NCDF
!  for the surface mixing ratio for a specific year, and applies it to
!  GRID\_EMIT.
!\\
!\\
! !INTERFACE:
!
      SUBROUTINE SET_MONTREAL_NCDF (TRAC_NAME,TARG_YR_NC,TARG_MO_NC,N)
!
! !USES:
!
! !INPUT PARAMETERS:
!
      CHARACTER(LEN=20),INTENT(IN)   :: TRAC_NAME
      INTEGER,INTENT(IN)             :: TARG_YR_NC
      INTEGER,INTENT(IN)             :: TARG_MO_NC
      INTEGER,INTENT(IN)             :: N
!
! !REVISION HISTORY: 
!  10 Oct 2013 - S. D. Eastham - Wrapper built from edges of original GET
!  04 Mar 2014 - S. D. Eastham - Updated to NetCDF
!EOP
!------------------------------------------------------------------------------
!BOC
!
! !LOCAL VARIABLES:
!

      !=================================================================
      ! SET_MONTREAL_NCDF begins here!
      !=================================================================

      GRID_EMIT(:,N) = GRID_EMIT(:,N) + 
     &      GET_MONTREAL_NCDF(TRAC_NAME,TARG_YR_NC,TARG_MO_NC)

      ! Return to calling routine
      END SUBROUTINE SET_MONTREAL_NCDF
!
!EOC
!------------------------------------------------------------------------------
!               MIT Laboratory for Aviation and the Environment               !
!------------------------------------------------------------------------------
!BOP
!
! !IROUTINE: get_montreal_ncdf
!
! !DESCRIPTION: Function GET\_MONTREAL\_NCDF gets mean surface mixing ratio
!  of a given species based on forecasts from WHO estimates. Values are
!  interpolated between two monthly averages.
!\\
!\\
! !INTERFACE:
!
      FUNCTION GET_MONTREAL_NCDF (TRAC_NAME,TARG_YR_NC,TARG_MO_NC)
     &                            RESULT (MEAN_MIXRATIO)
!
! !USES:
!
      USE ERROR_MOD,   ONLY : ERROR_STOP, ALLOC_ERR
      USE FILE_MOD,    ONLY : IOERROR
!
! !INPUT PARAMETERS:
!
      REAL(fp)                         :: MEAN_MIXRATIO
      CHARACTER*(*),INTENT(IN)       :: TRAC_NAME
      INTEGER,INTENT(IN)             :: TARG_YR_NC
      INTEGER,INTENT(IN)             :: TARG_MO_NC
!
! !REVISION HISTORY: 
!  04 Apr 2013 - S. D. Eastham - Initial version
!  10 Oct 2013 - S. D. Eastham - Split into two routines (GET and SET)
!  04 Mar 2014 - S. D. Eastham - Added NetCDF compatibility
!EOP
!------------------------------------------------------------------------------
!BOC
!
! !LOCAL VARIABLES:
!
      CHARACTER(LEN=255)             :: FILENAME, DBGMSG
      ! For NetCDF
      INTEGER                        :: fId
      INTEGER                        :: st1d(1), ct1d(1)   ! Start + count, for 3D arrays 
      REAL(fp)                         :: ncTemp(1)

      !=================================================================
      ! GET_MONTREAL_NCDF begins here!
      !=================================================================

#if !defined(ESMF_)
      ! Read direct from master file
      FILENAME = TRIM(MONTREAL_FILE_ROOT)

      IF ( doPrint ) THEN
         WRITE(DBGMSG,'(a,a,a,a)') ' ### UCX: Reading ', 
     &        TRIM(TRAC_NAME), ' from ', TRIM( FILENAME )
         CALL DEBUG_MSG( TRIM(DBGMSG) )
      ENDIF

      ! By the end of this, need to have data in the form
      ! of an array size JJPARx51 [LAT x LEV]

      ! UCX_MR:      JJPARx51
      ! UCX_MR_IN:   19x51
      CALL NcOp_Rd (fId,TRIM(FILENAME))

      ! Start and count indices
      st1d(1) = (12*(TARG_YR_NC-1959)) + TARG_MO_NC
      ct1d(1) = 1

      ! Data is stored as v/v, so no adjustment necessary
      ! Seems to be having difficulties with overloaded function
      !CALL Ncrd_1d_R8( MIXRATIO_MEAN, fId, TRIM(TRAC_NAME), st1d, ct1d )
      CALL NcRd( ncTemp, fId, TRIM(TRAC_NAME), st1d, ct1d )
      MEAN_MIXRATIO = ncTemp(1)
      CALL NcCl( fId )

!      IF (LPRT) THEN
!         WRITE(DBGMSG,'(a,E16.4)') ' ### UCX: Retrieved value: ', 
!     &        MEAN_MIXRATIO
!         CALL DEBUG_MSG( TRIM(DBGMSG) )
!      ENDIF

#else
      MEAN_MIXRATIO = 0.0_fp
#endif

      ! Return to calling program
      END FUNCTION GET_MONTREAL_NCDF
!
!EOC
!------------------------------------------------------------------------------
!               MIT Laboratory for Aviation and the Environment               !
!------------------------------------------------------------------------------
!BOP
!
! !IROUTINE: set_montreal
!
! !DESCRIPTION: Subroutine SET\_MONTREAL calls GET\_MONTREAL for the surface 
!  mixing ratio for a specific year, and applies it to GRID\_EMIT.
!\\
!\\
! !INTERFACE:
!
      SUBROUTINE SET_MONTREAL (TRAC_NAME,TARG_LINE,N)
!
! !USES:
!
! !INPUT PARAMETERS:
!
      CHARACTER(LEN=20),INTENT(IN)   :: TRAC_NAME
      INTEGER,INTENT(IN)             :: TARG_LINE
      INTEGER,INTENT(IN)             :: N
!
! !REVISION HISTORY: 
!  10 Oct 2013 - S. D. Eastham - Wrapper built from edges of original GET
!EOP
!------------------------------------------------------------------------------
!BOC
!
! !LOCAL VARIABLES:
!
      INTEGER :: YY, MM

      !=================================================================
      ! SET_MONTREAL begins here!
      !=================================================================

!      GRID_EMIT(:,N) = GRID_EMIT(:,N)+GET_MONTREAL(TRAC_NAME,TARG_LINE)

      YY = CFCYEAR+OFFSETYEAR
      MM = SFC_MONTH
      GRID_EMIT(:,N) = GRID_EMIT(:,N) + SFCMR_GET( TRAC_NAME, YY, MM )

      ! Return to calling routine
      END SUBROUTINE SET_MONTREAL
!EOC
!------------------------------------------------------------------------------
!               MIT Laboratory for Aviation and the Environment               !
!------------------------------------------------------------------------------
!BOP
!
! !IROUTINE: settle_strat_aer
!
! !DESCRIPTION: Subroutine SETTLE\_STRAT\_AER performs gravitational settling
!  of stratospheric aerosols. It is copied largely from GRAV\_SETTLING in
!  sulfate\_mod.F. All of this is ignored if APM is active.
!\\
!\\
! !INTERFACE:
!
      SUBROUTINE SETTLE_STRAT_AER( am_I_Root, Input_Opt, State_Met, 
     &                             State_Chm, RC )
!
! !USES:
!
      USE CHEMGRID_MOD,       ONLY : ITS_IN_THE_STRATMESO
      USE CHEMGRID_MOD,       ONLY : ITS_IN_THE_TROP
      USE CHEMGRID_MOD,       ONLY : ITS_IN_THE_CHEMGRID
      USE CMN_SIZE_MOD             ! Size parameters
      USE CMN_DIAG_MOD             ! ND44
      USE CMN_FJX_MOD,        ONLY : RAA, IND999
      USE ERROR_MOD,          ONLY : IT_IS_NAN,ERROR_STOP
      USE GIGC_Input_Opt_Mod, ONLY : OptInput
      USE GIGC_State_Chm_Mod, ONLY : ChmState
      USE GIGC_State_Met_Mod, ONLY : MetState
      USE GIGC_ErrCode_Mod
      USE TIME_MOD,           ONLY : GET_ELAPSED_SEC, GET_TS_CHEM
      USE TRACERID_MOD,       ONLY : IDTNIT,IDTBCPI,IDTH2O,IDTHNO3
!
! !INPUT PARAMETERS:
!
      LOGICAL,        INTENT(IN)    :: am_I_Root   ! Root CPU?
      TYPE(OptInput), INTENT(IN)    :: Input_Opt   ! Input options
      TYPE(MetState), INTENT(IN)    :: State_Met   ! Meteorology State object
!
! !INPUT/OUTPUT PARAMETERS: 
!
      TYPE(ChmState), INTENT(INOUT) :: State_Chm   ! Chemistry State object
      INTEGER,        INTENT(INOUT) :: RC          ! Return code
!
! !REVISION HISTORY: 
!  11 Apr 2013 - S. D. Eastham - Initial version
!  07 Feb 2014 - R. Yantosca - Add missing variables to !$OMP PRIVATE statement
!  07 Feb 2014 - R. Yantosca - Cosmetic changes
!  21 Feb 2014 - M. Sulprizio- Now pass Input_Opt, State_Met, and State_Chm 
!                              objects via the arg list
!  24 Feb 2014 - E. Lundgren - Replace GET_PCENTER and GET_PEDGE with 
!                              State_Met%PMID and State_Met%PEDGE
!  24 Feb 2014 - E. Lundgren - Remove dependency on PRESSURE_MOD
!  24 Feb 2014 - E. Lundgren - Use State_Met%DELP in place of PEDGE difference
!  08 Apr 2015 - R. Yantosca - Remove call to READ_PSC_FILE, this is
!                              now done from DO_CHEMISTRY (chemistry_mod.F) 
!  12 May 2016 - M. Sulprizio- Remove 1D arrays that depend on KLOOP. WERADIUS,
!                              is now a pointer that point to 3D fields in
!                              in State_Chm.
!  31 May 2016 - E. Lundgren - Replace Input_Opt%TRACER_MW_G with species
!                              database emMW_g (emitted species g/mol)
!EOP
!------------------------------------------------------------------------------
!BOC
!
! !LOCAL VARIABLES:
!
      ! Common
      INTEGER                :: I,      J,     L,        DTCHEM
      REAL(fp)               :: DELZ,   DELZ1
      REAL(fp)               :: P,      TEMP,  DP,       PDP     
      REAL(fp)               :: CONST,  SLIP,  VISC,     FAC1
      REAL(fp)               :: FAC2,   FLUX,  AREA_CM2, RHB
      REAL(fp)               :: RCM
      REAL(fp)               :: TOT1,   TOT2,  NIT_MW_G, HNO3_MW_G
      INTEGER                :: K
      LOGICAL                :: NATCOL
     
      ! Specific to each class
      REAL(fp)               :: RWET(2),CONST_V(2)
      REAL(fp)               :: RHO(2),RATIO_R(2),REFF(2)
      REAL(fp)               :: VTS(LLPAR,2)
 
      ! Used for old Seinfeld & Pandis slip factor calc
      REAL(fp)               :: sp_Lambda, sp_Num

      ! Parameters
#if defined( APM )
      REAL(fp), PARAMETER    :: BCDEN = 1800.e+0_fp
#else
      REAL(fp), PARAMETER    :: BCDEN = 1000.e+0_fp ! density (kg/m3)
#endif

      ! Indexing
      INTEGER, PARAMETER     :: IBC  = 1
      INTEGER, PARAMETER     :: ILIQ = 2
      INTEGER, PARAMETER     :: NSETTLE = 2
      INTEGER                :: IAERO
      LOGICAL                :: RUNCALC

      ! Partitioning
      REAL(fp)               :: PHASEMASS(3,2)
      REAL(fp)               :: SEDMASS
      INTEGER                :: IDTCURRENT

      ! NAT only
      REAL(fp)               :: VFALLMAX
      REAL(fp)               :: VNAT(LLPAR)
      INTEGER                :: MAXALT, MINALT
      REAL(fp)               :: BXMIN, SEDSTEP, TEMPREAL, P_0, P_ABOVE
      REAL(fp)               :: PSED0, PSEDABOVE, INVAIR_0, INVAIR_ABOVE
      REAL(fp)               :: XPSC_ABOVE, XPSC_0, XPSC_BELOW
      REAL(fp)               :: XNAT_ABOVE, XNAT_0, XNAT_BELOW
      REAL(fp)               :: XNO3_ABOVE, XNO3_0, XNO3_BELOW
      REAL(fp)               :: XICE_ABOVE, XICE_0, XICE_BELOW
      REAL(fp)               :: SEDPSC, SEDNAT, SEDICE, SEDQUANT
      REAL(fp)               :: SEDH2O, SEDNO3
      REAL(fp)               :: BELOWGRAD, ABOVEGRAD
      INTEGER                :: LOCALPROFILE, NUMSEDSTEPS, STARTPT, ISED

      ! SDE 2013-07-07: Debug variables
      REAL(fp)               :: D_XH2O, D_PPA,  D_TK,   D_XHNO3,D_XNAT
      REAL(fp)               :: D_ICE1, D_ICE0, D_H2O1, D_H2O0
      REAL(fp)               :: D_NAT1, D_NAT0, D_SEDQ, D_PSED, D_HNO3
      REAL(fp)               :: D_RMAX, D_VMAX, MAXLOSS, FRACLOSS

      ! Local variables for quantities from Input_Opt
      LOGICAL                :: LPRT
      LOGICAL                :: LGRAVSTRAT
      INTEGER                :: N_TRACERS

      ! Pointers
      REAL(fp), POINTER      :: STT(:,:,:,:)
      REAL(f4), POINTER      :: STATE_PSC(:,:,:)
      REAL(fp), POINTER      :: WERADIUS(:,:,:,:)

      !=================================================================
      ! SETTLE_STRAT_AER begins here!
      !=================================================================

      ! Assume success
      RC = GIGC_SUCCESS

      ! Copy fields from INPUT_OPT
      LPRT        = Input_Opt%LPRT
      LGRAVSTRAT  = Input_Opt%LGRAVSTRAT
      N_TRACERS   = Input_Opt%N_TRACERS

      ! Copy fields from species database
      NIT_MW_G    = State_Chm%SpcData(IDTNIT)%Info%emMW_g  ! g/mol
      HNO3_MW_G   = State_Chm%SpcData(IDTHNO3)%Info%emMW_g ! g/mol

      ! Initialize pointers
      STT       => State_Chm%Tracers     ! GEOS-Chem tracer array [kg] 
      STATE_PSC => State_Chm%STATE_PSC   ! PSC type (Kirner et al. 2011, GMD)
      WERADIUS  => State_Chm%WetAeroRadi ! Aerosol Radius [cm]

      ! Return if gravitational settling disabled
      IF (.not. LGRAVSTRAT) RETURN

      ! Return if it's the start of the run
      IF ( GET_ELAPSED_SEC() == 0 ) RETURN

      ! Chemistry timestep [s]
      DTCHEM = GET_TS_CHEM() * 60e+0_fp

      ! For debugging
      MAXLOSS= 0e+0_fp
      D_XHNO3= 0e+0_fp
      D_XNAT = 0e+0_fp
      D_PPA  = 0e+0_fp
      D_TK   = 0e+0_fp
      D_XH2O = 0e+0_fp
      D_SEDQ = 0e+0_fp
      D_PSED = 0e+0_fp
      D_ICE0 = 0e+0_fp
      D_ICE1 = 0e+0_fp
      D_H2O0 = 0e+0_fp
      D_H2O1 = 0e+0_fp
      D_NAT0 = 0e+0_fp
      D_NAT1 = 0e+0_fp
      D_HNO3 = 0e+0_fp
      D_RMAX = 0e+0_fp
      D_VMAX = 0e+0_fp

      ! First settle liquid aerosols (SLA) using scheme found
      ! elsewhere in GEOS-Chem
!$OMP PARALLEL DO
!$OMP+DEFAULT( SHARED  )
!$OMP+PRIVATE( J,            I,            L,          VTS        )
!$OMP+PRIVATE( VNAT,         NATCOL,       BXMIN,      MINALT     )
!$OMP+PRIVATE( MAXALT,       VFALLMAX,     TEMP,       P          )
!$OMP+PRIVATE( RUNCALC,      RWET,         RHO                    )
!$OMP+PRIVATE( SP_NUM,       SP_LAMBDA,    VISC,       IAERO      )
!$OMP+PRIVATE( DP,           PDP,          CONST,      SLIP       )
!$OMP+PRIVATE( DELZ,         CONST_V,      PHASEMASS,  K          )
!$OMP+PRIVATE( IDTCURRENT,   SEDMASS,      DELZ1,      SEDSTEP    )
!$OMP+PRIVATE( NUMSEDSTEPS,  TEMPREAL,     ISED,       STARTPT    )
!$OMP+PRIVATE( XNO3_0,       XNAT_0,       XICE_0,     XPSC_0     )
!$OMP+PRIVATE( INVAIR_0,     INVAIR_ABOVE, XNO3_ABOVE, XNAT_ABOVE )
!$OMP+PRIVATE( XICE_ABOVE,   XPSC_ABOVE,   P_ABOVE,    ABOVEGRAD  )
!$OMP+PRIVATE( XNO3_BELOW,   XNAT_BELOW,   XICE_BELOW, XPSC_BELOW )
!$OMP+PRIVATE( P_0,          PSED0,        PSEDABOVE,  BELOWGRAD  )
!$OMP+PRIVATE( LOCALPROFILE, SEDQUANT,     SEDNO3,     SEDICE     )
!$OMP+PRIVATE( SEDH2O,       SEDNAT,       SEDPSC,     FRACLOSS   )
!$OMP+PRIVATE( MAXLOSS,      D_ICE0,       D_ICE1,     D_H2O1     )
!$OMP+PRIVATE( D_H2O0,       D_NAT1,       D_NAT0,     D_HNO3     )
!$OMP+PRIVATE( D_RMAX,       D_VMAX,       D_SEDQ,     D_PSED     )
!$OMP+PRIVATE( D_XH2O,       D_XHNO3,      D_XNAT,     D_PPA      )
!$OMP+PRIVATE( D_TK                                               )
!$OMP+SCHEDULE( DYNAMIC )
      DO J = 1, JJPAR
      DO I = 1, IIPAR       

         ! Initialize 
         DO L = 1, LLPAR
            VTS(L,:) = 0e+0_fp
            VNAT(L) = 0e+0_fp
         ENDDO
         NATCOL = .FALSE.

         ! Arbitrary limits
         BXMIN = 1.e+20_fp
         MINALT = LLPAR+1
         MAXALT = 0
         VFALLMAX = 0e+0_fp

         ! Loop over levels
         DO L = 1, LLPAR

            ! Temperature [K]
            TEMP    = State_Met%T(I,J,L)
 
            ! Pressure at center of the level [kPa]
            ! Use moist air pressure for mean free path (ewl, 3/2/15)
            P       = State_Met%PMID(I,J,L)  * 0.1e+0_fp

            RUNCALC = ITS_IN_THE_STRATMESO(I,J,L,State_Met)

            IF (RUNCALC) THEN
               ! Need to translate for BC radii
               IF (ITS_IN_THE_CHEMGRID(I,J,L,State_Met)) THEN
                  RWET(IBC) = WERADIUS(I,J,L,2)*1.e-2_fp
               ELSE
                  ! Use defaults, assume dry (!)
                  RWET(IBC) = RAA(IND999,29) * 1.0e-6_fp
               ENDIF

               ! Taken from aerosol_mod (MSDENS(2))
               RHO(IBC) = BCDEN

               ! Get aerosol properties
               RWET(ILIQ) = RAD_AER(I,J,L,I_SLA)*1.e-2_fp
               RHO(ILIQ)  = RHO_AER(I,J,L,I_SLA)

               ! Do we need to sediment NAT?
               IF (NDENS_AER(I,J,L,I_SPA).gt.TINY(0e+0_fp)) THEN
                  NATCOL = .TRUE.
                  BXMIN  = MIN(BXMIN, State_Met%BXHEIGHT(I,J,L))
                  MINALT = MIN(L,MINALT)
                  MAXALT = MAX(L,MAXALT)
               ENDIF
            ENDIF

            IF (.not.RUNCALC) THEN
               VTS(L,:) = 0e+0_fp
               VNAT(L) = 0e+0_fp
            ELSE
               ! Calculate common variables first
               sp_Num = P * 1.e+3_fp * AVO / (RSTARG * Temp)
               sp_Lambda = 1.e+6_fp / ( SQRT(2e+0_fp) * sp_Num * PI
     &                     * (3.7e-10_fp)**2 )

               ! Viscosity [Pa*s] of air as a function of temperature 
               VISC = 1.458e-6_fp * (Temp)**(1.5e+0_fp) 
     &               / ( Temp + 110.4e+0_fp )

               DO IAERO=1,2
                  IF (RWET(IAERO).le.TINY(0e+0_fp)) THEN
                     VTS(L,IAERO) = 0e+0_fp
                  ELSE
                     ! Dp = particle diameter [um]
                     DP = 2.e+0_fp * RWET(IAERO) * 1.e+6_fp        

                     ! PdP = P * dP [hPa * um]
                     PDp     = P * Dp

                     ! Constant
                     CONST = 2.e+0_fp * RHO(IAERO) * RWET(IAERO)**2 
     &                      * g0 / 9.e+0_fp

                     !=========================================================
                     ! NOTE: Slip correction factor calculations following 
                     ! Seinfeld, pp464 which is thought to be more accurate 
                     ! but more computation required. (rjp, 1/24/02)
                     !
                     ! # air molecule number density
                     ! num = P * 1d3 * 6.023d23 / (8.314 * Temp) 
                     !
                     ! # gas mean free path
                     ! lamda = 1.d6/( 1.41421 * num * 3.141592 * (3.7d-10)**2 ) 
                     !
                     ! # Slip correction
                     ! Slip = 1. + 2. * lamda * (1.257 + 0.4 * exp( -1.1 * Dp  
                     !     &     / (2. * lamda))) / Dp
                     !
                     ! NOTE: Eq) 3.22 pp 50 in Hinds (Aerosol Technology)
                     ! which produces slip correction factore with small error
                     ! compared to the above with less computation.
                     !========================================================= 
                   
                     ! Slip correction factor (as function of P*dp)
                     ! Slip = 1.e+0_fp+(15.60e+0_fp + 7.0e+0_fp *
     &               !           EXP(-0.059e+0_fp * PDp)) / PDp
                     ! Reverting to Seinfeld and Pandis
                     Slip = 1. + 2. * sp_Lambda * (1.257 + 0.4*exp(-1.1*
     &                     Dp / (2. * sp_Lambda))) / Dp
   
                     ! Settling velocity [m/s]
                     VTS(L,IAERO) = CONST * Slip / VISC 
                  ENDIF ! RWET
               ENDDO ! IAERO
               
               ! Now solid PSC particles
               IF (NATCOL) THEN
                  ! sp_Num: Air molecule#/m3
                  VNAT(L) = CALC_FALLVEL(RHO_AER(I,J,L,I_SPA),
     &                          RAD_AER(I,J,L,I_SPA),TEMP,P)
                  IF (VNAT(L).gt.VFALLMAX) VFALLMAX = VNAT(L)
               ELSE
                  VNAT(L) = 0.e+0_fp
               ENDIF
            ENDIF ! RUNCALC
         ENDDO

         ! First apply simpler SLA sedimentation scheme
         ! Handle model top condition
         L    = LLPAR
         DELZ = State_Met%BXHEIGHT(I,J,L)
         
         DO IAERO=1,2
            CONST_V(IAERO) = 1.e+0_fp / (1.e+0_fp + DTCHEM
     &                      * VTS(L,IAERO) / DELZ)
         ENDDO

         ! Zero arrays
         PHASEMASS(:,:) = 0e+0_fp

         ! Only want to sediment fraction of species currently
         ! in the aerosol
         DO K = 1,7
            ! Only process transported tracers
            IDTCURRENT = AERFRACIND(K)
            IF (IDTCURRENT.ne.0) THEN
               ! Calculate local phase partitioning
               ! Total upper gridbox mass
               PHASEMASS(3,2) = STT(I,J,L,IDTCURRENT)
               ! Aerosol-phase upper gridbox mass
               PHASEMASS(2,2) = AERFRAC(I,J,L,K)*PHASEMASS(3,2)
               ! Gas-phase upper gridbox mass
               PHASEMASS(1,2) = PHASEMASS(3,2) - PHASEMASS(2,2)

               ! Calculate total sedimented mass
               SEDMASS = PHASEMASS(2,2) * (1.e+0_fp-CONST_V(ILIQ))

               ! Remove from upper gridbox
               PHASEMASS(2,2) = PHASEMASS(2,2) - SEDMASS
               PHASEMASS(3,2) = PHASEMASS(1,2) + PHASEMASS(2,2)

               ! Recalculate phase fractions
               IF (PHASEMASS(3,2).gt.TINY(1e+0_fp)) THEN
                  AERFRAC(I,J,L,K) = PHASEMASS(2,2)/PHASEMASS(3,2)
               ELSE
                  AERFRAC(I,J,L,K) = 0e+0_fp
               ENDIF

               ! Store result
               STT(I,J,L,IDTCURRENT) = PHASEMASS(3,2)
            ENDIF
         ENDDO
         STT(I,J,L,IDTBCPI)= STT(I,J,L,IDTBCPI)* CONST_V(IBC) 

         DO L = LLPAR-1,1,-1
            IF (ITS_IN_THE_TROP(I,J,L+1,State_Met)) CYCLE
            DELZ  = State_Met%BXHEIGHT(I,J,L)
            DELZ1 = State_Met%BXHEIGHT(I,J,L+1)

            DO K=1,7
               IDTCURRENT = AERFRACIND(K)
               IF (IDTCURRENT.ne.0) THEN
                  ! Total upper gridbox mass
                  PHASEMASS(3,2) = STT(I,J,L+1,IDTCURRENT)
                  ! Aerosol-phase upper gridbox mass
                  PHASEMASS(2,2) = AERFRAC(I,J,L+1,K)*PHASEMASS(3,2)
                  ! Gas-phase upper gridbox mass
                  PHASEMASS(1,2) = PHASEMASS(3,2) - PHASEMASS(2,2)
                  
                  ! Total lower gridbox mass
                  PHASEMASS(3,1) = STT(I,J,L,IDTCURRENT)
                  ! Aerosol-phase lower gridbox mass
                  PHASEMASS(2,1) = AERFRAC(I,J,L,K)*PHASEMASS(3,1)
                  ! Gas-phase lower gridbox mass
                  PHASEMASS(1,1) = PHASEMASS(3,1) - PHASEMASS(2,1)
                  
                  ! New lower gridbox mass
                  PHASEMASS(2,1) = 1.e+0_fp/(1.e+0_fp+DTCHEM
     &               * VTS(L,ILIQ) / DELZ)
     &               * (PHASEMASS(2,1)+DTCHEM*VTS(L+1,ILIQ)/DELZ1
     &               * PHASEMASS(2,2))

                  ! Calculate new total mass in lower gridbox
                  PHASEMASS(3,1) = PHASEMASS(2,1) + PHASEMASS(1,1)

                  ! Recalculate phase fraction
                  IF (PHASEMASS(3,1).gt.TINY(1e+0_fp)) THEN
                     AERFRAC(I,J,L,K) = PHASEMASS(2,1)/PHASEMASS(3,1)
                  ELSE
                     AERFRAC(I,J,L,K) = 0e+0_fp
                  ENDIF

                  ! Store result
                  STT(I,J,L,IDTCURRENT) = PHASEMASS(3,1)
               ENDIF
            ENDDO
            STT(I,J,L,IDTBCPI) = 1.e+0_fp/(1.e+0_fp+DTCHEM
     &              * VTS(L,IBC) / DELZ)
     &              * (STT(I,J,L,IDTBCPI)+DTCHEM*VTS(L+1,IBC)/DELZ1
     &              * STT(I,J,L+1,IDTBCPI)) 
         ENDDO

         ! Now perform trapezoidal scheme for particulates
         ! Calculate maximum allowable timestep (seconds)
         IF (VFALLMAX.gt.TINY(1e+0_fp)) THEN
            SEDSTEP = BXMIN/VFALLMAX
            IF(DTCHEM.le.SEDSTEP)THEN
               NUMSEDSTEPS = 1
               SEDSTEP = DTCHEM
            ELSE
               ! Will need to run iteratively
               ! Calculate minimum necessary number of steps, limiting to
               ! 10 steps if excessive
               TEMPREAL = DTCHEM/SEDSTEP 
               NUMSEDSTEPS = CEILING(TEMPREAL)
               NUMSEDSTEPS = MIN(10,NUMSEDSTEPS)
               SEDSTEP = DTCHEM/(NUMSEDSTEPS*1.e+0_fp)
               VFALLMAX = BXMIN/SEDSTEP
            ENDIF

            SEDSTEPLOOP: DO ISED=1,NUMSEDSTEPS
               STARTPT = MAX(1,MINALT-1)
               ! XPSC is the number of molecules tied up in solid particles
               ! per m3 in a grid box
               L = STARTPT
               IF (STATE_PSC(I,J,L) < 2.0e+0_f4 ) THEN
                  XNO3_0 = 0e+0_fp
                  XNAT_0 = 0e+0_fp
                  XICE_0 = 0e+0_fp
               ELSE
                  XNO3_0 = STT(I,J,L,IDTNIT) * AIRMW / 
     &                     ( NIT_MW_G * State_Met%AD(I,J,L) )
                  XNAT_0 = XNO3_0! * 4.e+0_fp
                  XICE_0 = (KG_AER(I,J,L,I_SPA)-
     &                     ( ( NATMW / NIT_MW_G ) *
     &                     STT(I,J,L,IDTNIT)))*AIRMW/(ICEMW*
     &                     State_Met%AD(I,J,L))
               ENDIF
               XPSC_0   = XNAT_0 + XICE_0
               P_0      = 100.0e+0_fp * State_Met%PMID(I,J,L) 
               INVAIR_0 = AIRMW/State_Met%AD(I,J,L)
               IF (L .lt. (LLPAR-1)) THEN
                  INVAIR_ABOVE  = AIRMW/State_Met%AD(I,J,L+1)
                  IF (STATE_PSC(I,J,L+1) < 2.0e+0_f4 ) THEN
                     XNO3_ABOVE = 0e+0_fp
                     XNAT_ABOVE = 0e+0_fp
                     XICE_ABOVE = 0e+0_fp
                  ELSE
                     XNO3_ABOVE = STT(I,J,L+1,IDTNIT) * INVAIR_ABOVE / 
     &                            NIT_MW_G
                     ! NAT = HNO3.3H2O = 4 molecules
                     XNAT_ABOVE = XNO3_ABOVE! * 4.e+0_fp
!                     XICE_ABOVE = (KG_AER(I,J,L+1,I_SPA)-STT(I,J,L+1,IDTNIT))
!     &                                          *INVAIR_ABOVE/ICEMW
                     XICE_ABOVE = (KG_AER(I,J,L+1,I_SPA)-
     &                   ( ( NATMW / NIT_MW_G ) *
     &                   STT(I,J,L+1,IDTNIT)))*INVAIR_ABOVE/ICEMW
                  ENDIF
                  XPSC_ABOVE = XNAT_ABOVE + XICE_ABOVE
                  P_ABOVE    = 100.0e+0_fp * State_Met%PMID(I,J,L+1)

                  ! Replace PEDGE(I,J,L+1) - PEDGE(I,J,L+2)
                  ! with equivalent State_Met%DELP(I,J,L+1)
                  ! (ewl, 3/2/15)
                  PSEDABOVE  = VNAT(L+1) * SEDSTEP * 1.e+2_fp *
     &                         State_Met%DELP(I,J,L+1)
     &                         / State_Met%BXHEIGHT(I,J,L+1)
!                  PSEDABOVE=g0 * (1.0d3*AIRMW) * P_ABOVE * 
!     &               VNAT(L+1) / (Rd * T(I,J,L+1))*SEDSTEP
               ELSE
                  INVAIR_ABOVE = 1.0e+0_fp
                  XNO3_ABOVE = 0.0e+0_fp
                  XNAT_ABOVE = 0.0e+0_fp
                  XICE_ABOVE = 0.0e+0_fp
                  XPSC_ABOVE = 0.0e+0_fp
                  P_ABOVE = State_Met%PEDGE(I,J,L+2) * 100.0e+0_fp
                  PSEDABOVE = 0.0e+0_fp
               ENDIF
               ABOVEGRAD = (XPSC_ABOVE-XPSC_0)/(P_0-P_ABOVE)
               SED_LLOOP: DO L=STARTPT,MAXALT
                  ! Actually calculating sedimentation for the box above this
                  ! one. By the time we get around to processing a given
                  ! box, it is actually the (i-1)th box
                  ! We are therefore concerned with calculating
                  ! sedimentation *out* of the box above us and *into* this
                  ! one
                  XNO3_BELOW = XNO3_0
                  XNAT_BELOW = XNAT_0
                  XICE_BELOW = XICE_0
                  XPSC_BELOW = XPSC_0
                  XNO3_0 = XNO3_ABOVE
                  XNAT_0 = XNAT_ABOVE
                  XICE_0 = XICE_ABOVE
                  XPSC_0 = XPSC_ABOVE
                  P_0 = P_ABOVE
                  PSED0 = PSEDABOVE
                  INVAIR_0 = INVAIR_ABOVE
                  
                  IF (L.lt.(LLPAR-1)) THEN
                     INVAIR_ABOVE  = AIRMW/State_Met%AD(I,J,L+2)
                     IF (STATE_PSC(I,J,L+2) >= 2.0e+0_f4 ) THEN
                        XNO3_ABOVE = STT(I,J,L+2,IDTNIT)*INVAIR_ABOVE/ 
     &                               NIT_MW_G
                        XNAT_ABOVE = XNO3_ABOVE! * 4.e+0_fp
                        XICE_ABOVE = (KG_AER(I,J,L+2,I_SPA)-
     &                      ( ( NATMW / NIT_MW_G )*
     &                      STT(I,J,L+2,IDTNIT)))*INVAIR_ABOVE/ICEMW
                     ELSE
                        XNO3_ABOVE = 0e+0_fp
                        XNAT_ABOVE = 0e+0_fp
                        XICE_ABOVE = 0e+0_fp
                     ENDIF
                     XPSC_ABOVE = XNAT_ABOVE + XICE_ABOVE
                     P_ABOVE    = State_Met%PMID(I,J,L+2) 
     &                            * 100.0e+0_fp

                     ! Replace PEDGE(I,J,L+2) - PEDGE(I,J,L+3) 
                     ! with equivalent State_Met%DELP(I,J,L+2)
                     ! (ewl, 3/2/15)
                     PSEDABOVE  = VNAT(L+2) * SEDSTEP * 1.e+2_fp *
     &                            State_Met%DELP(I,J,L+2)
     &                            / State_Met%BXHEIGHT(I,J,L+2)
!                     PSEDABOVE = g0 * (1.0d3*AIRMW) * P_ABOVE *
!     &                  VNAT(L+2)/(Rd * T(I,J,L+2))*SEDSTEP
                  ELSE
                     INVAIR_ABOVE = 0.0e+0_fp
                     XNO3_ABOVE = 0.0e+0_fp
                     XNAT_ABOVE = 0.0e+0_fp
                     XICE_ABOVE = 0.0e+0_fp
                     XPSC_ABOVE = 0.0e+0_fp
                     P_ABOVE = State_Met%PEDGE(I,J,L+2) 
     &                         * 100.0e+0_fp
                     PSEDABOVE = 0.0e+0_fp
                  ENDIF
                  ! Note reversal of pressure values as pressure falls with
                  ! height. If a value is positive, PSC particle substance
                  ! mixing ratios are increasing with height, and vice versa
                  BELOWGRAD = ABOVEGRAD
                  ABOVEGRAD = (XPSC_ABOVE-XPSC_0)/(P_0-P_ABOVE)

                  ! NB: Order of following conditionals is important! Could
                  ! theoretically do without localprofile as a variable, but
                  ! should be sure to check for the possible (but phenomenally
                  ! unlikely) condition that the gradients are both zero
                  IF ((ABOVEGRAD .eq. 0e+0_fp) .and. 
     &                            (BELOWGRAD .eq. 0e+0_fp)) THEN
                     ! Extremelely unlikely case, but use standard scheme
                     ! for flat vertical profile
                     LOCALPROFILE = 0
                  ELSEIF ((ABOVEGRAD .le. 0e+0_fp) .and.
     &                     (BELOWGRAD .le. 0e+0_fp)) THEN
                     ! Consistently decreasing with height - above a peak
                     LOCALPROFILE = -1
                  ELSEIF ((ABOVEGRAD .ge. 0e+0_fp) .and. 
     &                     (BELOWGRAD .ge. 0e+0_fp)) THEN
                     ! Consistently increasing with height - below a peak
                     LOCALPROFILE = +1
                  ELSE
                     ! Local minmum or maximum
                     LOCALPROFILE = 0
                  ENDIF

                  IF (LOCALPROFILE.eq.0) THEN
                     ! Standard sedimentation scheme
                     SEDQUANT = XPSC_0 * PSED0
                     SEDNO3   = XNO3_0 * PSED0
                     SEDICE   = XICE_0 * PSED0
                  ELSEIF (LOCALPROFILE.eq.1) THEN
                     ! Currently below a peak
                     ! Use gradient of bottom and centre boxes
                     IF (XPSC_0 .le. (0.5e+0_fp * XPSC_ABOVE)) THEN
                        ! Interpret as nearing peak; use lower gradient
                        SEDQUANT = (XPSC_0+XPSC_BELOW)*0.5e+0_fp*PSED0
                        SEDNO3   = (XNO3_BELOW+XNO3_0)*0.50*PSED0
                        SEDICE   = (XICE_BELOW+XICE_0)*0.50*PSED0
                     ELSE
                        SEDQUANT = (XPSC_ABOVE+XPSC_0)*0.50*PSED0
                        SEDNO3   = (XNO3_ABOVE+XNO3_0)*0.50*PSED0
                        SEDICE   = (XICE_ABOVE+XICE_0)*0.50*PSED0
                     ENDIF
                  ELSE
                     ! Above a peak
                     SEDQUANT = (XPSC_0+XPSC_BELOW)*0.5e+0_fp*PSED0
                     SEDNO3   = (XNO3_0+XNO3_BELOW)*0.5e+0_fp*PSED0
                     SEDICE   = (XICE_0+XICE_BELOW)*0.5e+0_fp*PSED0
                  ENDIF
                  ! Divide sedimenting quantity by the pressure difference
                  ! across the box being sedimented from
                  ! Note conversion from hPa to Pa for denominator, ie
                  ! multiply numerator by (1/100)
                  IF (L .ne. LLPAR) THEN

                     ! Replace PEDGE(I,J,L+1) - PEDGE(I,J,L+2) 
                     ! with equivalent State_Met%DELP(I,J,L+1)
                     ! (ewl, 3/2/15)
                     SEDQUANT = (1.e-2_fp) * SEDQUANT /
     &                          State_Met%DELP(I,J,L+1)
                     SEDNO3 = (1.e-2_fp) * SEDNO3 / 
     &                          State_Met%DELP(I,J,L+1)
                     SEDICE = (1.e-2_fp) * SEDICE / 
     &                          State_Met%DELP(I,J,L+1)
                  ELSE
                     ! This shouldn't be possible?
                     CALL ERROR_STOP('Unknown sedimentation error',
     &                               'UCX_mod.F')
                  ENDIF
            
                  ! Apply limits so that sedimented quantity is:
                  ! Greater than or equal to zero
                  ! Less than or equal to the total available quantity

                  ! Note that we are calculating sedimentation using
                  ! the total ice and NAT, but are only actually
                  ! transporting the local NO3
                  SEDQUANT = MAX(0.0e+0_fp,SEDQUANT)
                  SEDNO3 = MAX(0.0e+0_fp,SEDNO3)
                  SEDICE = MAX(0.0e+0_fp,SEDICE)
                  
                  ! Convert v/v to kg/box
                  SEDNO3 = SEDNO3 * NIT_MW_G / INVAIR_0
                  SEDICE = SEDICE*ICEMW/INVAIR_0
                  
                  SEDNO3 = MIN(SEDNO3,STT(I,J,L+1,IDTNIT))
                  STT(I,J,L,IDTNIT) = STT(I,J,L,IDTNIT) + SEDNO3
                  STT(I,J,L+1,IDTNIT)=STT(I,J,L+1,IDTNIT)-SEDNO3

                  ! Settle the ice out too
                  SEDH2O = MIN(SEDICE,STT(I,J,L+1,IDTH2O))
                  STT(I,J,L,IDTH2O) = STT(I,J,L,IDTH2O) + SEDH2O
                  STT(I,J,L+1,IDTH2O)=STT(I,J,L+1,IDTH2O)-SEDH2O

                  ! Now correct aerosol totals
                  SEDNAT = SEDNO3 * NATMW / NIT_MW_G
                  SEDPSC = SEDNAT + SEDICE
                  SEDPSC = MIN(SEDPSC,KG_AER(I,J,L+1,I_SPA))
                  KG_AER(I,J,L,I_SPA) = KG_AER(I,J,L,I_SPA) + SEDPSC
                  KG_AER(I,J,L+1,I_SPA)=KG_AER(I,J,L+1,I_SPA)-SEDPSC
                  
                  ! Store for debug
                  IF (LPRT) THEN
                     FRACLOSS = SEDH2O/STT(I,J,L+1,IDTH2O)
                     IF (FRACLOSS .gt. MAXLOSS) THEN
                        MAXLOSS = FRACLOSS
                        D_ICE0 = XICE_0*ICEMW/INVAIR_0
                        D_ICE1 = D_ICE0 - SEDICE
                        D_H2O1 = STT(I,J,L+1,IDTH2O)
                        D_H2O0 = D_H2O1 + SEDH2O
                        D_NAT1 = STT(I,J,L+1,IDTNIT) * NATMW / NIT_MW_G
                        D_NAT0 = D_NAT1 + SEDNAT
                        D_HNO3 = STT(I,J,L+1,IDTHNO3)
                        D_RMAX = RAD_AER(I,J,L+1,I_SPA)
                        D_VMAX = VNAT(L+1)
                        D_SEDQ = SEDQUANT
                        D_PSED = PSED0
                        D_XH2O = D_H2O0*INVAIR_0/ICEMW
                        D_XHNO3= D_HNO3*INVAIR_0 / HNO3_MW_G
                        D_XNAT = D_NAT0*INVAIR_0/NATMW
                        D_PPA  = P_0
                        D_TK   = TEMP
                     ENDIF
                  ENDIF

               ENDDO SED_LLOOP
            ENDDO SEDSTEPLOOP
         ENDIF ! VFALLMAX > 0

      ENDDO
      ENDDO
!$OMP END PARALLEL DO

      IF (LPRT) THEN
         CALL DEBUG_MSG( '### UCX: after SETTLE_STRAT_AER' )
         WRITE(6,'(a)') 'Max ice loss statistics:'
         WRITE(6,'(a,1x,2E12.4)') 'Source ice (before/after) (kg): ',
     &                         D_ICE0, D_ICE1
         WRITE(6,'(a,1x,2E12.4)') 'Source H2O (before/after) (kg): ',
     &                         D_H2O0, D_H2O1
         WRITE(6,'(a,1x,1E12.4)') 'Source HNO3 (total) (kg)      : ',
     &                         D_HNO3
         WRITE(6,'(a,1x,2E12.4)') 'Source NAT (before/after) (kg): ',
     &                         D_NAT0, D_NAT1
         WRITE(6,'(a,1x,3E12.4)') 'Source MR (H2O-HNO3-NAT) (v/v): ',
     &                         D_XH2O, D_XHNO3, D_XNAT
         WRITE(6,'(a,1x,2E12.4)') 'Source T (K) and P (Pa)       : ',
     &                         D_TK,   D_PPA
         WRITE(6,'(a,1x,2E12.4)') 'Particle radius (cm) & V (m/s): ',
     &                         D_RMAX, D_VMAX
         WRITE(6,'(a,1x,2E12.4)') 'Sedquant and PSed variables   : ',
     &                         D_SEDQ, D_PSED
      ENDIF

      ! Free pointers
      NULLIFY( STT, STATE_PSC, WERADIUS )

      END SUBROUTINE SETTLE_STRAT_AER
!
!EOC
!------------------------------------------------------------------------------
!               MIT Laboratory for Aviation and the Environment               !
!------------------------------------------------------------------------------
!BOP
!
! !IROUTINE: calc_h2so4_gas
!
! !DESCRIPTION: Subroutine CALC\_H2SO4\_GAS calculates the fraction of strat.
!  SO4 aerosol which can be considered to be gaseous H2SO4.
!\\
!\\
! !INTERFACE:
!
      SUBROUTINE CALC_H2SO4_GAS( Input_Opt, State_Met, State_Chm )
!
! !USES:
!
      USE CHEMGRID_MOD,       ONLY : ITS_IN_THE_TROP
      USE GIGC_Input_Opt_Mod, ONLY : OptInput
      USE GIGC_State_Chm_Mod, ONLY : ChmState
      USE GIGC_State_Met_Mod, ONLY : MetState
      USE TRACERID_MOD,       ONLY : IDTSO4
!
! !INPUT PARAMETERS:
!
      TYPE(OptInput), INTENT(IN) :: Input_Opt   ! Input options
      TYPE(MetState), INTENT(IN) :: State_Met   ! Meteorology State object
      TYPE(ChmState), INTENT(IN) :: State_Chm   ! Chemistry State object
!
! !REVISION HISTORY: 
!  11 Apr 2013 - S. D. Eastham - Initial version
!  07 Feb 2014 - R. Yantosca   - Cosmetic changes
!  14 Feb 2014 - R. Yantosca   - Changed parallel DO loop order to L-J-I,
!                                which is the most efficient configuration
!  21 Feb 2014 - M. Sulprizio  - Now pass Input_Opt, State_Met, and State_Chm
!                                objects via the arg list
!  24 Feb 2015 - E. Lundgren   - Replace GET_PCENTER with State_Met%PMID_DRY
!  24 Feb 2015 - E. Lundgren   - Remove dependency on PRESSURE_MOD
!  26 Mar 2015 - E. Lundgren   - Now use moist and dry air partial pressures
!  31 May 2016 - E. Lundgren   - Replace Input_Opt%TRACER_MW_G with species
!                                database emMW_g (emitted species g/mol)
!EOP
!------------------------------------------------------------------------------
!BOC
!
! !LOCAL VARIABLES:
!
      LOGICAL, SAVE      :: FIRST=.TRUE.
      REAL(fp),PARAMETER :: GF_THRESHOLD = 0.0e+0_fp
      REAL(fp),PARAMETER :: GF_RANGE     = 1.0e-8_fp
      REAL(fp),PARAMETER :: GF_DELTAHBYR = 10156.e+0_fp
      REAL(fp),PARAMETER :: GF_T0        = 360.e+0_fp
      REAL(fp),PARAMETER :: GF_TC        = 905.e+0_fp
      REAL(fp),SAVE      :: GF_LOGP0
      REAL(fp),SAVE      :: GF_BFACTOR
      REAL(fp),SAVE      :: GF_ATMCONV
      REAL(fp),SAVE      :: GF_INVT0
      REAL(fp)           :: GF_INVT,GF_LOGPSULFATE,GF_CFACTOR
      REAL(fp)           :: GF_AFACTOR
      REAL(fp)           :: GF_PP,GF_PVAP,GF_DIFF

      INTEGER            :: I, J, L
      REAL(fp)           :: PCENTER, PCENTER_P, TCENTER, H2SO4SUM 
      REAL(fp)           :: INVAIR
      REAL(fp)           :: SO4_MW_G

      ! Local variables for quantities from Input_Opt
      LOGICAL            :: LPRT
      INTEGER            :: N_TRACERS

      ! Pointers
      REAL(fp), POINTER  :: STT(:,:,:,:)

      !=================================================================
      ! CALC_H2SO4_GAS begins here!
      !=================================================================

      ! Copy fields from INPUT_OPT
      LPRT        = Input_Opt%LPRT
      N_TRACERS   = Input_Opt%N_TRACERS

      ! Copy fields from species database
      SO4_MW_G    = State_Chm%SpcData(IDTSO4)%Info%emMW_g ! g/mol

      ! Initialize GEOS-Chem tracer array [kg]
      STT => State_Chm%Tracers

      IF (FIRST) THEN
         FIRST = .FALSE.
         ! Calculate H2SO4 gas phase prefactors
         GF_INVT0 = 1.e+0_fp/GF_T0
         GF_LOGP0 = (-1.e+0_fp*GF_DELTAHBYR*GF_INVT0) + 16.259e+0_fp
         GF_BFACTOR = 0.38e+0_fp/(GF_TC - GF_T0)
         GF_ATMCONV = LOG(ATM)
      ENDIF

!$OMP PARALLEL DO
!$OMP+DEFAULT( SHARED )
!$OMP+PRIVATE( J,          I,              L       )
!$OMP+PRIVATE( PCENTER,    PCENTER_P,      TCENTER )
!$OMP+PRIVATE( INVAIR )
!$OMP+PRIVATE( H2SO4SUM,   GF_PP,          GF_INVT )
!$OMP+PRIVATE( GF_CFACTOR, GF_LOGPSULFATE, GF_PVAP )
!$OMP+PRIVATE( GF_DIFF                             )
!$OMP+SCHEDULE( DYNAMIC )
      DO L = 1, LLPAR
      DO J = 1, JJPAR
      DO I = 1, IIPAR
         ! Only interested in low-pressure boxes
         TCENTER = State_Met%T(I,J,L)

         ! Use moist air pressure thresholding (ewl, 3/26/15)
         PCENTER = State_Met%PMID(I,J,L)
         ! Use dry air partial pressure for part. P calc (ewl, 3/26/15)
         PCENTER_P = State_Met%PMID_DRY(I,J,L)

         INVAIR  = AIRMW / State_Met%AD(I,J,L)
         IF (PCENTER.ge.1.e+2_fp) THEN
            AERFRAC(I,J,L,1) = 1e+0_fp
         ELSEIF (ITS_IN_THE_TROP(I,J,L,State_Met)) THEN
            ! Don't want to interfere with tropospheric aerosols
            AERFRAC(I,J,L,1) = 1e+0_fp
         ELSE
            H2SO4SUM = STT(I,J,L,IDTSO4) * INVAIR / SO4_MW_G
            ! Use approximation from Kumala (1990)
            ! Use dry air partial pressure (ewl, 3/26/15)
            GF_PP = H2SO4SUM*PCENTER_P
            GF_INVT = 1./TCENTER
            GF_CFACTOR = 1.e+0_fp+(LOG(GF_T0*GF_INVT))-(GF_T0*GF_INVT)
            GF_LOGPSULFATE = GF_LOGP0 + (GF_DELTAHBYR*(GF_INVT0 -
     &               GF_INVT + (GF_BFACTOR*GF_CFACTOR)))
            GF_LOGPSULFATE = GF_LOGPSULFATE + GF_ATMCONV
            GF_PVAP = 1.e-2_fp * EXP(GF_LOGPSULFATE)
            GF_DIFF = (GF_PVAP+GF_THRESHOLD) - GF_PP
            IF (GF_DIFF .lt. 0) THEN
               AERFRAC(I,J,L,1) = 1.e+0_fp
            ELSEIF (GF_DIFF .lt. GF_RANGE) THEN
               AERFRAC(I,J,L,1) = 1.e+0_fp-(GF_DIFF/GF_RANGE)
            ELSE
               AERFRAC(I,J,L,1) = 0e+0_fp
            ENDIF
         ENDIF
      ENDDO
      ENDDO
      ENDDO

!$OMP END PARALLEL DO

      ! Free pointer
      NULLIFY( STT )

      IF ( LPRT ) CALL DEBUG_MSG( '### UCX: H2SO4 partitioned' )

      END SUBROUTINE CALC_H2SO4_GAS
!
!EOC
!------------------------------------------------------------------------------
!               MIT Laboratory for Aviation and the Environment               !
!------------------------------------------------------------------------------
!BOP
!
! !IROUTINE: SO4_PHOTFRAC
!
! !DESCRIPTION: FUNCTION SO4\_PHOTFRAC returns the fraction of H2SO4 which 
!  is available for photolysis.
!\\
!\\
! !INTERFACE:
!
      REAL(fp) FUNCTION SO4_PHOTFRAC(I,J,L)
!
! !INPUT PARAMETERS:
!
      INTEGER,INTENT(IN)          :: I,J,L      ! Location indices
!
! !OUTPUT VARIABLES:
!
!      REAL(fp), INTENT(OUT)         :: PHOTFRAC   ! Gaseous fraction of H2SO4
!
! !REVISION HISTORY: 
!  11 Apr 2013 - S. D. Eastham - Initial version
!EOP
!------------------------------------------------------------------------------
!BOC
!
      !=================================================================
      ! SO4_PHOTFRAC begins here!
      !=================================================================

      SO4_PHOTFRAC = 1.e+0_fp - AERFRAC(I,J,L,1)

      END FUNCTION SO4_PHOTFRAC
!
!EOC
!------------------------------------------------------------------------------
!               MIT Laboratory for Aviation and the Environment               !
!------------------------------------------------------------------------------
!BOP
!
! !IROUTINE: calc_strat_aer
!
! !DESCRIPTION: Subroutine CALC\_STRAT\_AER calculates aerosol properties    
!  stratosphere using the thermodynamic parameterization described in
!  Kirner et al. (`Simulation of polar stratospheric clouds in the
!  chemistry-climate-model EMAC via the submodel PSC', Geosci. Mod. Dev.,
!  4, 169-182, 2011).
!\\
!\\
! !INTERFACE:
!
      SUBROUTINE CALC_STRAT_AER( am_I_Root, Input_Opt,
     &                           State_Met, State_Chm, RC )
!
! !USES:
!
      USE CHEMGRID_MOD,       ONLY : ITS_IN_THE_STRATMESO
      USE ERROR_MOD,          ONLY : DEBUG_MSG
      USE ERROR_MOD,          ONLY : ERROR_STOP
      USE ERROR_MOD,          ONLY : IS_SAFE_DIV
      USE GIGC_ErrCode_Mod
      USE GIGC_Input_Opt_Mod, ONLY : OptInput
      USE GIGC_State_Chm_Mod, ONLY : ChmState
      USE GIGC_State_Met_Mod, ONLY : MetState
      !USE GRID_MOD,           ONLY : GET_YEDGE
      USE GRID_MOD,           ONLY : GET_YMID
      USE TRACERID_MOD,       ONLY : IDTSO4, IDTH2O
      USE TRACERID_MOD,       ONLY : IDTHNO3, IDTNIT, IDTBrNO3, IDTHBr
      USE TRACERID_MOD,       ONLY : IDTHOBr, IDTHCl, IDTClNO3, IDTHOCl
!
! !INPUT PARAMETERS:
!
      LOGICAL,        INTENT(IN)    :: am_I_Root   ! Is this the root CPU?
      TYPE(OptInput), INTENT(IN)    :: Input_Opt   ! Input options
      TYPE(MetState), INTENT(IN)    :: State_Met   ! Meteorology State object
!
! !INPUT/OUTPUT PARAMETERS: 
!
      TYPE(ChmState), INTENT(INOUT) :: State_Chm   ! Chemistry State object
!
! !OUTPUT PARAMETERS:
!      
      INTEGER,        INTENT(OUT)   :: RC          ! Success or failure?
!
! !REVISION HISTORY: 
!  13 Apr 2013 - S. D. Eastham - Initial version
!  06 Feb 2014 - R. Yantosca   - Add missing variables to OpenMP loop
!  14 Feb 2014 - R. Yantosca   - Make the L-loop the outermost DO loop
!  21 Feb 2014 - M. Sulprizio  - Now pass Input_Opt, State_Met, and State_Chm 
!                                objects via the arg list
!  06 Nov 2014 - R. Yantosca   - Now use State_Met%CLDF(I,J,L)
!  24 Feb 2014 - E. Lundgren   - Replace GET_PCENTER, which retrieves wet
!                                air pressure, with State_Met%PMID_DRY and
!                                remove dependency on PRESSURE_MOD.
!  08 Apr 2015 - R. Yantosca   - Remove call to READ_PSC_FILE, this is
!                                now done from DO_CHEMISTRY (chemistry_mod.F) 
!  31 May 2016 - E. Lundgren   - Replace Input_Opt%TRACER_MW_G with emMW_g
!                                from species database (emitted species g/mol) 
!EOP
!------------------------------------------------------------------------------
!BOC
!
! !LOCAL VARIABLES:
!
      ! Limits on PSC formation
      REAL(fp),PARAMETER      :: PSC_MAXLAT =  45.0e+0_fp
      REAL(fp),PARAMETER      :: PSC_MINLAT = -55.0e+0_fp
      REAL(fp),PARAMETER      :: PSC_PMAX   =  18.0e+3_fp
      REAL(fp),PARAMETER      :: PSC_PMIN   =   5.0e+2_fp

      ! Allow PSC formation outsize Kirner limits?
      LOGICAL,PARAMETER       :: PSC_FULL   =.FALSE.

      ! Saturation and nucleation properties of HNO3
      REAL(fp), PARAMETER     :: TSATHNO3_A = -2.7836e+0_fp
      REAL(fp), PARAMETER     :: TSATHNO3_B = -0.00088e+0_fp
      REAL(fp), PARAMETER     :: TSATHNO3_C = 38.9855e+0_fp
      REAL(fp), PARAMETER     :: TSATHNO3_D = -11397.0e+0_fp
      REAL(fp), PARAMETER     :: TSATHNO3_E = 0.009179e+0_fp

      ! Saturation and nucleation properties of water
      REAL(fp), PARAMETER     :: TSATH2O_A  = -2663.5e+0_fp
      REAL(fp), PARAMETER     :: TSATH2O_B  = 12.537e+0_fp

      ! Peak pressure at which NAT can form homogeneously
      REAL(fp), PARAMETER     :: P_MAXNAT = 1.40e+4_fp ! Pa

      ! Maximum temperature for PSC formation (K)
      REAL(fp), PARAMETER     :: T_MAX = 215.0e+0_fp

      ! Limits on NAT/ice formation
      REAL(fp), PARAMETER     :: MIN_RAD = 1.0e-7_fp ! m
      REAL(fp), PARAMETER     :: MAX_NDENS=42.0e+3_fp ! #/m3

      ! Local conditions
      REAL(fp)                :: TCENTER, PCENTER, PCENTER_PA, DENAIR
      REAL(fp)                :: INVAIR, TINV, TOFFSET

      ! Gridbox mixing ratios and partial pressures
      REAL(fp)                :: HNO3SUM, H2OSUM
      REAL(fp)                :: HNO3PP,  H2OPP
      REAL(fp)                :: PSATHNO3_SUPERCOOL
      REAL(fp)                :: PSATH2O_SUPERSAT
      REAL(fp)                :: PSATHNO3, PSATH2O
      REAL(fp)                :: H2SO4SUM
      REAL(fp)                :: ClNO3SUM, HClSUM, HOClSUM
      REAL(fp)                :: BrNO3SUM, HBrSUM, HOBrSUM

      ! Gridbox aerosol and phase data
      REAL(fp)                :: HNO3_BOX_G, HNO3_BOX_L, HNO3_BOX_S
      REAL(fp)                :: H2O_BOX_G,  H2O_BOX_L,  H2O_BOX_S
      REAL(fp)                :: H2SO4_BOX_G,H2SO4_BOX_L
      REAL(fp)                :: HCl_BOX_G,  HCl_BOX_L
      REAL(fp)                :: HOCl_BOX_G, HOCl_BOX_L
      REAL(fp)                :: HBr_BOX_G,  HBr_BOX_L
      REAL(fp)                :: HOBr_BOX_G, HOBr_BOX_L
      REAL(fp)                :: HNO3GASFRAC, HClGASFRAC, HOClGASFRAC
      REAL(fp)                :: HBrGASFRAC, HOBrGASFRAC
      REAL(fp)                :: VOL_NAT, VOL_ICE, VOL_SLA, VOL_TOT
      REAL(fp)                :: RAD_AER_BOX,RHO_AER_BOX
      REAL(fp)                :: KG_AER_BOX,NDENS_AER_BOX,SAD_AER_BOX
      REAL(fp)                :: KG_NAT, KG_ICE, KG_NO3

      ! SLA weight fractions
      REAL(fp)                :: W_H2SO4, W_H2O, W_HNO3
      REAL(fp)                :: W_HCl, W_HOCl, W_HBr, W_HOBr

      ! Reaction prefactors
      REAL(fp)                :: KHET_COMMON
      REAL(fp)                :: KHET_SPECIFIC

      ! Grid box location
      REAL(fp)                :: BOX_LAT_S, BOX_LAT_N, BOX_LAT
      LOGICAL                 :: IS_VALID, IS_POLAR, IS_STRAT

      ! Local properties
      REAL(fp), DIMENSION(11) :: GAMMA_BOX
      INTEGER                 :: STATE_LOCAL

      ! Loop variables
      INTEGER                 :: I, J, L, K

      ! SDE 2013-07-07: Debug variables
      REAL(fp)                :: D_XH2O, D_PPA,  D_TK,   D_XHNO3,D_XNAT
      REAL(fp)                :: D_MAXN, D_FRACN,D_PP,   D_PS

      ! Local variables for quantities from Input_Opt
      LOGICAL                 :: prtDebug
      LOGICAL                 :: LPRT
      LOGICAL                 :: LHOMNUCNAT
      LOGICAL                 :: LSOLIDPSC
      LOGICAL                 :: LACTIVEH2O
      INTEGER                 :: N_TRACERS

      ! Local variables for quantities from species database
      REAL(fp)                :: NIT_MW_G, HNO3_MW_G, H2O_MW_G

      ! Pointers
      REAL(fp), POINTER       :: STT(:,:,:,:)
      REAL(fp), POINTER       :: KHETI_SLA(:,:,:,:)
      REAL(f4), POINTER       :: STATE_PSC(:,:,:)

      !=================================================================
      ! CALC_STRAT_AER begins here!
      !=================================================================

      ! Assume success
      RC       = GIGC_SUCCESS

      ! Copy fields from INPUT_OPT
      LPRT        = Input_Opt%LPRT
      LHOMNUCNAT  = Input_Opt%LHOMNUCNAT
      LSOLIDPSC   = Input_Opt%LSOLIDPSC
      LACTIVEH2O  = Input_Opt%LACTIVEH2O
      N_TRACERS   = Input_Opt%N_TRACERS

      ! Copy fields from species database
      NIT_MW_G  = State_Chm%SpcData(IDTNIT)%Info%emMW_g   ! g/mol
      HNO3_MW_G = State_Chm%SpcData(IDTHNO3)%Info%emMW_g  ! g/mol
      H2O_MW_G  = State_Chm%SpcData(IDTH2O)%Info%emMW_g   ! g/mol

      ! Initialize GEOS-Chem tracer array [kg]
      STT => State_Chm%Tracers

      ! Initialize sticking coefficients for PSC reactions on SLA
      KHETI_SLA => State_Chm%KHETI_SLA

      ! Initialize gridbox PSC type (see Kirner et al. 2011, GMD)
      STATE_PSC => State_Chm%STATE_PSC

      ! Do we have to print debug output?
      prtDebug = ( LPRT .and. am_I_Root )

      IF ( prtDebug ) THEN
         CALL DEBUG_MSG( '### UCX: start CALC_STRAT_AER' )
      ENDIF

      ! Partition H2SO4 before proceeding
      CALL CALC_H2SO4_GAS( Input_Opt, State_Met, State_Chm )

      D_XH2O = 0e+0_fp
      D_PPA  = 0e+0_fp
      D_TK   = 0e+0_fp
      D_XHNO3= 0e+0_fp
      D_XNAT = 0e+0_fp
      D_MAXN = 0e+0_fp
      D_PP   = 0e+0_fp
      D_PS   = 0e+0_fp
      
      ! Loop over latitude boxes first
!$OMP PARALLEL DO
!$OMP+DEFAULT( SHARED )
!$OMP+PRIVATE( I,            J,                  L             )
!$OMP+PRIVATE( K,            IS_POLAR,           IS_STRAT      )
!$OMP+PRIVATE( PCENTER,      PCENTER_PA,         DENAIR        )
!$OMP+PRIVATE( INVAIR,       PSATHNO3,           PSATH2O       )
!$OMP+PRIVATE( VOL_NAT,      VOL_ICE                           )
!$OMP+PRIVATE( VOL_SLA,      PSATHNO3_SUPERCOOL, TCENTER       )
!$OMP+PRIVATE( TINV,         IS_VALID                          )
!$OMP+PRIVATE( RAD_AER_BOX,  RHO_AER_BOX                       )
!$OMP+PRIVATE( KG_AER_BOX,   NDENS_AER_BOX,      SAD_AER_BOX   )
!$OMP+PRIVATE( KG_NAT,       KG_ICE,             KG_NO3        )
!$OMP+PRIVATE( GAMMA_BOX,    PSATH2O_SUPERSAT,   H2OSUM        )
!$OMP+PRIVATE( H2OPP,        H2O_BOX_S,          H2O_BOX_L     )
!$OMP+PRIVATE( H2O_BOX_G,    H2SO4SUM,           HNO3SUM       )
!$OMP+PRIVATE( HNO3PP,       HNO3_BOX_S,         HNO3_BOX_L    )
!$OMP+PRIVATE( HNO3_BOX_G,   BrNO3SUM,           HBrSUM        )
!$OMP+PRIVATE( HOBrSUM,      ClNO3SUM,           HClSUM        )
!$OMP+PRIVATE( HOClSUM,      STATE_LOCAL,        HBrGASFRAC    )
!$OMP+PRIVATE( HOBrGASFRAC,  HNO3GASFRAC,        HClGASFRAC    )
!$OMP+PRIVATE( HOClGASFRAC,  TOFFSET,            W_H2SO4       )
!$OMP+PRIVATE( W_H2O,        W_HCl,              W_HOCl        )
!$OMP+PRIVATE( W_HBr,        W_HOBr,             W_HNO3        )
!$OMP+PRIVATE( HCl_BOX_G,    HCl_BOX_L,          HOCl_BOX_G    )
!$OMP+PRIVATE( HOCl_BOX_L,   H2SO4_BOX_G,        HBr_BOX_G     )
!$OMP+PRIVATE( HBr_BOX_L,    HOBr_BOX_G,         HOBr_BOX_L    )
!$OMP+PRIVATE( H2SO4_BOX_L,  KHET_COMMON,        KHET_SPECIFIC )
!$OMP+PRIVATE( D_FRACN,      D_MAXN,             D_XH2O        )
!$OMP+PRIVATE( D_XHNO3,      D_XNAT,             D_PPA         )
!$OMP+PRIVATE( D_PP,         D_PS,               D_TK          )
!$OMP+PRIVATE( VOL_TOT,      BOX_LAT                           )
!$OMP+SCHEDULE( DYNAMIC )
      DO L = 1, LLPAR
      DO J = 1, JJPAR
         DO I = 1, IIPAR

               ! Now do IS_POLAR check for every grid box separately
               ! and using mid-point instead of edges. This is to be
               ! applicable to cube-sphere systems (ckeller, 1/16/15).
               BOX_LAT  = GET_YMID(I,J,1)
               IS_POLAR = ( (BOX_LAT <= PSC_MINLAT) .OR.
     &                      (BOX_LAT >= PSC_MAXLAT)     )

               ! Get local conditions
               ! Now using dry air partial pressure (ewl, 3/2/15)
               PCENTER    = State_Met%PMID_DRY(I,J,L)
               PCENTER_PA = PCENTER*1.e+2_fp
               TCENTER    = State_Met%T(I,J,L)
               TINV       = 1.e+0_fp/TCENTER

               ! Apply other limits from Kirner et al.
               IS_STRAT = ITS_IN_THE_STRATMESO(I,J,L,State_Met)
               IS_VALID = (IS_POLAR).and.(IS_STRAT).and.       
     &                        (.not.((PCENTER_PA.lt.PSC_PMIN).or.
     &                               (PCENTER_PA.gt.PSC_PMAX)))
               IS_VALID = (IS_VALID.or.PSC_FULL)

               ! Initialize variables
               VOL_NAT      = 0.0e+0_fp
               KG_NAT       = 0.0e+0_fp
               VOL_ICE      = 0.0e+0_fp
               KG_ICE       = 0.0e+0_fp
 
               RAD_AER_BOX  = 0.0e+0_fp
               RHO_AER_BOX  = 0.0e+0_fp
               KG_AER_BOX   = 0.0e+0_fp
               NDENS_AER_BOX= 0.0e+0_fp

               H2O_BOX_S    = 0.0e+0_fp
               H2O_BOX_L    = 0.0e+0_fp
               H2O_BOX_G    = 0.0e+0_fp
               HNO3_BOX_S   = 0.0e+0_fp
               HNO3_BOX_L   = 0.0e+0_fp
               HNO3_BOX_G   = 0.0e+0_fp
               H2SO4_BOX_L  = 0.0e+0_fp
               H2SO4_BOX_G  = 0.0e+0_fp
               HCl_BOX_L    = 0.0e+0_fp
               HCl_BOX_G    = 0.0e+0_fp
               HOCl_BOX_L   = 0.0e+0_fp
               HOCl_BOX_G   = 0.0e+0_fp
               HBr_BOX_L    = 0.0e+0_fp
               HBr_BOX_G    = 0.0e+0_fp
               HOBr_BOX_L   = 0.0e+0_fp
               HOBr_BOX_G   = 0.0e+0_fp

               STATE_LOCAL  = NINT(STATE_PSC(I,J,L))

               ! Calculate local air density
               DENAIR = AVO * PCENTER_PA / (TCENTER*RSTARG)
               INVAIR = AIRMW / State_Met%AD(I,J,L)

               ! Get available NO3 mass
               KG_NO3 = ( STT(I,J,L,IDTHNO3) * NIT_MW_G / HNO3_MW_g ) +
     &                    STT(I,J,L,IDTNIT)

               ! Calculate HNO3 mixing ratio
               HNO3SUM = STT(I,J,L,IDTHNO3) * INVAIR / HNO3_MW_G
               HNO3SUM = HNO3SUM + STT(I,J,L,IDTNIT) * INVAIR / NIT_MW_G

               H2OSUM = STT(I,J,L,IDTH2O) * INVAIR / H2O_MW_G

               ! Calculate partial pressures (Pa)
               HNO3PP = PCENTER_PA * HNO3SUM
               H2OPP  = PCENTER_PA * H2OSUM

               IF (.not.IS_VALID) THEN
                  ! No PSCs (SSA only)
                  STATE_LOCAL = 0
               ELSEIF (TCENTER.gt.T_MAX) THEN
                  ! STS/SSA only
                  STATE_LOCAL = 1
               ELSE
                  ! Calculate saturation pressures
                  PSATHNO3 = (10.e+0_fp**(((TSATHNO3_A+(TCENTER*
     &            TSATHNO3_B))*LOG10(H2OPP*760.0e+0_fp/ATM))+
     &            (TSATHNO3_C+(TSATHNO3_D*TINV)+(TSATHNO3_E*
     &            TCENTER))))*ATM/760.0e+0_fp

                  PSATH2O = 10.0e+0_fp**((TSATH2O_A*TINV)+TSATH2O_B)

                  ! Supersaturation requirement for ice
                  PSATH2O_SUPERSAT = PSATH2O * P_ICE_SUPERSAT

                  ! If homogeneous NAT nucleation allowed, calculate
                  ! threshold saturation pressure
                  IF (LHOMNUCNAT) THEN
                     ! Calculate as if temperature is (T+T_NAT_SUPERCOOL)
                     TOFFSET = TCENTER + T_NAT_SUPERCOOL
                     PSATHNO3_SUPERCOOL = 10.e+0_fp**(((TSATHNO3_A+
     &                  (TOFFSET*TSATHNO3_B))*LOG10(H2OPP*760.0e+0_fp/
     &                  ATM))+
     &                  (TSATHNO3_C+(TSATHNO3_D/TOFFSET)+(TSATHNO3_E*
     &                  TOFFSET)))*ATM/760.0e+0_fp
                  ELSE
                     ! Make homogeneous nucleation impossible
                     TOFFSET = 280.0e+0_fp
                     PSATHNO3_SUPERCOOL = HNO3PP + 1e+0_fp
                  ENDIF
                  
                  IF (LACTIVEH2O) THEN
                     ! Only interested in sign
                     IF (STATE_LOCAL .gt. 1) THEN
                        H2O_BOX_S = H2OPP-PSATH2O
                     ELSE
                        H2O_BOX_S = H2OPP-PSATH2O_SUPERSAT
                     ENDIF
                  ELSE
                     ! Use local ice mass ratio from GEOS-5 data
                     ! Note that we are using this only for its sign!
                     H2O_BOX_S = State_Met%QI(I,J,L)
                  ENDIF

                  ! Ice exists/possible?
                  IF (H2O_BOX_S.gt.TINY(0e+0_fp)) THEN
                     STATE_LOCAL = 3
                     HNO3_BOX_S = HNO3PP-PSATHNO3
                  ELSE
                     ! If ice not possible could still have NAT
                     H2O_BOX_S = 0e+0_fp
                     ! 1. Homogeneous nucleation
                     IF ((LHOMNUCNAT).and.(STATE_LOCAL.eq.1)) THEN
                        HNO3_BOX_S = HNO3PP-PSATHNO3_SUPERCOOL
                     ENDIF
                     ! 2. Box formerly contained ice or NAT
                     IF (STATE_LOCAL.eq.2) THEN
                        HNO3_BOX_S = HNO3PP-PSATHNO3
                     ENDIF
                     IF (HNO3_BOX_S.gt.TINY(1e+0_fp)) THEN
                        STATE_LOCAL = 2
                     ELSE
                        STATE_LOCAL = 1
                     ENDIF
                  ENDIF
               ENDIF

               ! Store state
               STATE_PSC(I,J,L) = REAL(STATE_LOCAL,f4)

               ! Only continue if we want online solid PSCs
               IF (LSOLIDPSC) THEN

                  IF (STATE_LOCAL.eq.3) THEN
                     ! Form ice PSCs
                     IF (LACTIVEH2O) THEN
                        H2O_BOX_S = (H2OPP-PSATH2O)/PCENTER_PA
                        H2O_BOX_S = MAX(0e+0_fp,H2O_BOX_S)
                        KG_ICE    = H2O_BOX_S*ICEMW*
     &                              State_Met%AD(I,J,L)/AIRMW
                     ELSE
                        H2O_BOX_S = State_Met%QI(I,J,L)   *
     &                              State_Met%CLDF(I,J,L) *
     &                              AIRMW / ICEMW
                        KG_ICE    = State_Met%QI(I,J,L)   *
     &                              State_Met%CLDF(I,J,L) *
     &                              State_Met%AD(I,J,L)
                     ENDIF
                     VOL_ICE = H2O_BOX_S * DENAIR * (1.e-3_fp) * ICEMW /
     &                             (DENSICE*AVO) ! m3 ice/m3 air 
                  ELSE
                     VOL_ICE = 0e+0_fp
                     H2O_BOX_S = 0e+0_fp
                     KG_ICE = 0e+0_fp
                  ENDIF

                  ! Calculate NAT if relevant
                  IF ((HNO3_BOX_S.gt.TINY(1e+0_fp)).and.
     &                               (STATE_LOCAL.ge.2)) THEN
                     HNO3_BOX_S = (HNO3PP-PSATHNO3)/PCENTER_PA
                     HNO3_BOX_S = MAX(0e+0_fp,HNO3_BOX_S)

                     ! Calculate m3 NAT/m3 air
                     ! HNO3_BOX_S is the number of moles of HNO3
                     ! which will be frozen into HNO3.3H2O (NAT)
                     ! Therefore volume calculation must be done
                     ! with care!
                     VOL_NAT = HNO3_BOX_S * DENAIR * (1.e-3_fp) *
     &                         NATMW / (DENSNAT*AVO)
                     KG_NAT  = HNO3_BOX_S * NATMW *
     &                         State_Met%AD(I,J,L) / AIRMW

                     ! Debug
                     IF (HNO3SUM.gt.TINY(0e+0_fp)) THEN
                        D_FRACN = HNO3_BOX_S/HNO3SUM
                     ELSE
                        D_FRACN = 0e+0_fp
                     ENDIF
!
!                     IF (D_FRACN.gt.D_MAXN) THEN
!                        D_MAXN = D_FRACN
                     IF (HNO3_BOX_S.gt.D_XNAT) THEN
                        D_MAXN = D_FRACN
                        D_XH2O = H2OSUM
                        D_XHNO3= HNO3SUM
                        D_XNAT = HNO3_BOX_S
                        D_PPA  = PCENTER_PA
                        D_PP   = HNO3PP
                        D_PS   = PSATHNO3
                        D_TK   = TCENTER
                     ENDIF
                     
                  ELSE
                     HNO3_BOX_S = 0e+0_fp
                     VOL_NAT = 0e+0_fp
                     KG_NAT = 0e+0_fp
                  ENDIF

                  ! Calculate particle properties
                  IF (STATE_LOCAL.lt.2) THEN
                     ! Zero all!
                     KG_AER_BOX   = 0e+0_fp
                     RAD_AER_BOX  = 0e+0_fp
                     RHO_AER_BOX  = DENSICE
                     NDENS_AER_BOX= 0e+0_fp
                  ELSE
                     VOL_TOT = VOL_NAT + VOL_ICE
                     KG_AER_BOX = KG_NAT + KG_ICE
                     RAD_AER_BOX = MIN_RAD
                     NDENS_AER_BOX = (3.0e+0_fp*(VOL_TOT)/
     &                  (4.0e+0_fp*PI*(RAD_AER_BOX**3.0e+0_fp)))
                     IF (NDENS_AER_BOX.gt.MAX_NDENS) THEN
                        NDENS_AER_BOX = MAX_NDENS
                        RAD_AER_BOX = (3.0e+0_fp*(VOL_TOT)/
     &                   (4.0e+0_fp*PI*MAX_NDENS))**(1.e+0_fp/3.e+0_fp)
                     ENDIF

                     ! Prevent div-zero (ckeller, 1/16/15)
                     IF ( VOL_TOT > 0.0_fp ) THEN
                        RHO_AER_BOX = 
     &                     ((VOL_ICE*DENSICE)+(VOL_NAT*DENSNAT))/VOL_TOT
                     ELSE
                        RHO_AER_BOX = DENSICE ! Is that correct?
                     ENDIF
                  ENDIF

                  ! Calculate SAD (cm2/cm3)
                  SAD_AER_BOX = 4.0e-2_fp * RAD_AER_BOX *
     &               RAD_AER_BOX * NDENS_AER_BOX * PI
               ELSE
                  ! Solid PSCs not active
                  RAD_AER_BOX = 0e+0_fp
                  RHO_AER_BOX = 1000e+0_fp
                  KG_AER_BOX = 0e+0_fp
                  NDENS_AER_BOX = 0e+0_fp
                  SAD_AER_BOX = 0e+0_fp
                  HNO3_BOX_S = 0e+0_fp
                  H2O_BOX_S = 0e+0_fp
               ENDIF

               ! Store in outer arrays
               RAD_AER(I,J,L,I_SPA)  = RAD_AER_BOX*1.e+2_fp ! cm
               RHO_AER(I,J,L,I_SPA)  = RHO_AER_BOX ! kg/m3
               KG_AER(I,J,L,I_SPA)   = KG_AER_BOX  ! kg
               NDENS_AER(I,J,L,I_SPA)= NDENS_AER_BOX!#/m3
               SAD_AER(I,J,L,I_SPA)  = SAD_AER_BOX ! cm2/cm3

               ! Repartition NIT and HNO3 in strat/meso
               IF (LSOLIDPSC.and.IS_STRAT) THEN

                  ! Convert NAT from kg NAT to kg NO3
                  STT(I,J,L,IDTNIT) = KG_NAT * NIT_MW_G / NATMW

                  ! Remove (kg NO3 as NAT) from total kg NO3
                  ! then convert to kg HNO3
                  STT(I,J,L,IDTHNO3) = (KG_NO3-STT(I,J,L,IDTNIT))
     &                  * HNO3_MW_G / NIT_MW_G 
               ENDIF

               ! Now start liquid aerosol consideration
               ! Start by assuming all non-solid H2O/HNO3 is gaseous
               HNO3_BOX_G = HNO3SUM - HNO3_BOX_S
               HNO3_BOX_L = 0e+0_fp
               H2O_BOX_G = H2OSUM - H2O_BOX_S
               H2O_BOX_L = 0e+0_fp

               ! Calculate mixing ratios of other relevant species
               H2SO4SUM = STT(I,J,L,IDTSO4) * INVAIR /
     &                    State_Chm%SpcData(IDTSO4)%Info%emMW_g
               BrNO3SUM = STT(I,J,L,IDTBrNO3) * INVAIR /
     &                    State_Chm%SpcData(IDTBrNO3)%Info%emMW_g
               ClNO3SUM = STT(I,J,L,IDTClNO3) * INVAIR /
     &                    State_Chm%SpcData(IDTClNO3)%Info%emMW_g
               HOClSUM  = STT(I,J,L,IDTHOCl) * INVAIR /
     &                    State_Chm%SpcData(IDTHOCl)%Info%emMW_g
               HClSUM   = STT(I,J,L,IDTHCl) * INVAIR /
     &                    State_Chm%SpcData(IDTHCl)%Info%emMW_g
               HOBrSUM  = STT(I,J,L,IDTHOBr) * INVAIR /
     &                    State_Chm%SpcData(IDTHOBr)%Info%emMW_g
               HBrSUM   = STT(I,J,L,IDTHBr) * INVAIR /
     &                    State_Chm%SpcData(IDTHBr)%Info%emMW_g

               ! H2SO4 gas fraction calculated earlier throughout grid
               ! Consider gaseoues H2SO4 to be unavailable for SLA
               H2SO4_BOX_L = H2SO4SUM * AERFRAC(I,J,L,1)
               H2SO4_BOX_G = H2SO4SUM - H2SO4_BOX_L

               ! Zero local properties
               RHO_AER_BOX   = 1000e+0_fp
               RAD_AER_BOX   = 0e+0_fp 
               KG_AER_BOX    = 0e+0_fp
               NDENS_AER_BOX = 0e+0_fp
               SAD_AER_BOX   = 0e+0_fp
               VOL_SLA       = 0e+0_fp
               W_H2O         = 0e+0_fp
               W_H2SO4       = 1e+0_fp

               IF (.not.IS_STRAT) THEN
                  ! Use JPL 10-06/Oslo CTM data, where available,
                  ! for conventional sulfates/H2SO4
                  GAMMA_BOX(1)  = 0.1e+0_fp
                  GAMMA_BOX(2)  = 0.0e+0_fp
                  GAMMA_BOX(3)  = 0.0e+0_fp
                  GAMMA_BOX(4)  = 0.0e+0_fp
                  GAMMA_BOX(5)  = 0.3e+0_fp
                  GAMMA_BOX(6)  = 0.4e+0_fp
                  GAMMA_BOX(7)  = 0.9e+0_fp
                  GAMMA_BOX(8)  = 0.0e+0_fp
                  GAMMA_BOX(9)  = 0.0e+0_fp
                  GAMMA_BOX(10) = 0.2e+0_fp
                  GAMMA_BOX(11) = 0.0e+0_fp
               ELSEIF (H2SO4_BOX_L.lt.1e-15_fp) THEN
                  ! No aerosol to speak of
                  DO K=1,11
                     GAMMA_BOX(K) = 0.0e+0_fp
                  ENDDO
               ELSE
                  IF (STATE_LOCAL.eq.0) THEN
                     ! Allow binary H2SO4.nH2O only
                     CALL TERNARY (PCENTER,TCENTER,H2OSUM,H2SO4_BOX_L,
     &                  0.e+0_fp   ,HClSUM,HOClSUM,HBrSUM,HOBrSUM,
     &                  W_H2SO4,W_H2O,W_HNO3,W_HCl,W_HOCl,W_HBr,W_HOBr,
     &                  HNO3GASFRAC,HClGASFRAC,HOClGASFRAC,
     &                  HBrGASFRAC,HOBrGASFRAC,VOL_SLA,RHO_AER_BOX)

                        ! For safety's sake, zero out HNO3 uptake
                        HNO3GASFRAC = 1.e+0_fp
                        W_H2O = W_H2O + W_HNO3
                        W_HNO3 = 0.e+0_fp
                        HNO3_BOX_G = HNO3SUM - HNO3_BOX_S
                        HNO3_BOX_L = 0.e+0_fp
                  ELSE
                     ! As per Buchholz, use only non-NAT HNO3 for STS
                     HNO3_BOX_G = HNO3SUM - HNO3_BOX_S
                     CALL TERNARY (PCENTER,TCENTER,H2OSUM,H2SO4_BOX_L,
     &                  HNO3_BOX_G,HClSUM,HOClSUM,HBrSUM,HOBrSUM,
     &                  W_H2SO4,W_H2O,W_HNO3,W_HCl,W_HOCl,W_HBr,W_HOBr,
     &                  HNO3GASFRAC,HClGASFRAC,HOClGASFRAC,
     &                  HBrGASFRAC,HOBrGASFRAC,VOL_SLA,RHO_AER_BOX)
        
                        ! Partition HNO3 here for safety
                        HNO3_BOX_G = HNO3_BOX_G*HNO3GASFRAC
                        HNO3_BOX_L = HNO3SUM - (HNO3_BOX_G+HNO3_BOX_S)
                  ENDIF

                  ! Partition minor species
                  HCl_BOX_G  = HClSUM *HClGASFRAC
                  HCl_BOX_L  = HClSUM -HCl_BOX_G
                  HOCl_BOX_G = HOClSUM*HOClGASFRAC
                  HOCl_BOX_L = HOClSUM-HOCl_BOX_G
                  HBr_BOX_G  = HBrSUM *HBrGASFRAC
                  HBr_BOX_L  = HBrSUM -HBr_BOX_G
                  HOBr_BOX_G = HOBrSUM*HOBrGASFRAC
                  HOBr_BOX_L = HOBrSUM-HOBr_BOX_G

                  ! Calculate SLA parameters (Grainger 1995)
                  SAD_AER_BOX = SLA_VA*(VOL_SLA**0.751e+0_fp)        ! cm2/cm3
                  RAD_AER_BOX = SLA_VR*SLA_RR*(VOL_SLA**0.249e+0_fp) ! m
                  KG_AER_BOX  = RHO_AER_BOX*VOL_SLA*             ! kg
     &                          State_Met%AIRVOL(I,J,L)

                  IF (VOL_SLA.gt.1.e-30_fp) THEN
                     ! Approximate particles as spherical for calculation
                     ! of aerosol number density
                     NDENS_AER_BOX = VOL_SLA*3.e+0_fp/
     &                       (4.e+0_fp*PI*(RAD_AER_BOX**3.e+0_fp))

                     ! DENAIR in #/m3 - convert to #/cm3
                     ! RHO_AER_BOX in kg/m3 - convert to g/cm3
                     ! RAD_AER_BOX in m - convert to cm
                     CALL CALC_SLA_GAMMA(DENAIR*1.e-6_fp,
     &                   TCENTER,PCENTER,
     &                   W_H2SO4,H2OSUM,HClSUM,HBrSUM,HOBrSUM,
     &                   ClNO3SUM,BrNO3SUM,RHO_AER_BOX*1.e-3_fp,
     &                   RAD_AER_BOX*1.e+2_fp,GAMMA_BOX)
                  ELSE
                     ! Ignore SLA
                     DO K=1,11
                        GAMMA_BOX(K) = 0.0e+0_fp
                     ENDDO
                  ENDIF
               ENDIF

               ! Store liquid fractions
               ! Liquid H2O is removed from the sum, then it is assumed
               ! that the pre-calculated solid H2O is taken out of this
               ! liquid total
               H2O_BOX_L = (98.09e+0_fp/18.02e+0_fp)*H2SO4_BOX_L
     &                    * (W_H2O/W_H2SO4)
               H2O_BOX_L = MAX(0e+0_fp,MIN(H2O_BOX_L-H2O_BOX_S,H2OSUM))
               H2O_BOX_G = MAX(0e+0_fp,H2O_BOX_G-(H2O_BOX_L+H2O_BOX_S))
  
               ! If very low number density, ignore settling
               AERFRAC(I,J,L,2) = 0e+0_fp 
               AERFRAC(I,J,L,3) = 0e+0_fp 
               AERFRAC(I,J,L,4) = 0e+0_fp 
               AERFRAC(I,J,L,5) = 0e+0_fp 
               AERFRAC(I,J,L,6) = 0e+0_fp 
               AERFRAC(I,J,L,7) = 0e+0_fp
 
               IF ((HNO3SUM.gt.1e+0_fp).and.
     &            (IS_SAFE_DIV(HNO3_BOX_L,HNO3SUM))) THEN
                  AERFRAC(I,J,L,2) = HNO3_BOX_L/HNO3SUM
               ENDIF

               IF ((HClSUM.gt.1e+0_fp).and.
     &            (IS_SAFE_DIV(HCl_BOX_L,HClSUM))) THEN
                  AERFRAC(I,J,L,3) = HCl_BOX_L/HClSUM
               ENDIF

               IF ((HOClSUM.gt.1e+0_fp).and.
     &            (IS_SAFE_DIV(HOCl_BOX_L,HOClSUM))) THEN
                  AERFRAC(I,J,L,4) = HOCl_BOX_L/HOClSUM
               ENDIF

               IF ((HBrSUM.gt.1e+0_fp).and.
     &            (IS_SAFE_DIV(HBr_BOX_L,HBrSUM))) THEN
                  AERFRAC(I,J,L,5) = HBr_BOX_L/HBrSUM
               ENDIF

               IF ((HOBrSUM.gt.1e+0_fp).and.
     &            (IS_SAFE_DIV(HOBr_BOX_L,HOBrSUM))) THEN
                  AERFRAC(I,J,L,6) = HOBr_BOX_L/HOBrSUM
               ENDIF

               IF ((H2OSUM.gt.1e+0_fp).and.
     &            (IS_SAFE_DIV(H2O_BOX_L,H2OSUM))) THEN
                  AERFRAC(I,J,L,7) = H2O_BOX_L/H2OSUM
               ENDIF

               ! Send properties to larger array
               ! Convert sticking coefficients into
               ! premultiplying factors ((Kirner)
               KHET_COMMON = 0.25e+0_fp*MOLEC_SPEED(TCENTER,1e+0_fp)

               ! N2O5 + H2O/HCl
               KHET_SPECIFIC= KHET_COMMON*ISR_N2O5
               KHETI_SLA(I,J,L,1)  = GAMMA_BOX(1 )*KHET_SPECIFIC
               KHETI_SLA(I,J,L,2)  = GAMMA_BOX(2 )*KHET_SPECIFIC

               ! ClNO3 + H2O/HCl/HBr
               KHET_SPECIFIC= KHET_COMMON*ISR_ClNO3
               KHETI_SLA(I,J,L,3)  = GAMMA_BOX(3 )*KHET_SPECIFIC
               KHETI_SLA(I,J,L,4)  = GAMMA_BOX(4 )*KHET_SPECIFIC
               KHETI_SLA(I,J,L,5)  = GAMMA_BOX(5 )*KHET_SPECIFIC
 
               ! BrNO3 + H2O/HCl
               KHET_SPECIFIC= KHET_COMMON*ISR_BrNO3
               KHETI_SLA(I,J,L,6)  = GAMMA_BOX(6 )*KHET_SPECIFIC
               KHETI_SLA(I,J,L,7)  = GAMMA_BOX(7 )*KHET_SPECIFIC

               ! HOCl + HCl/HBr
               KHET_SPECIFIC= KHET_COMMON*ISR_HOCl
               KHETI_SLA(I,J,L,8)  = GAMMA_BOX(8 )*KHET_SPECIFIC
               KHETI_SLA(I,J,L,9)  = GAMMA_BOX(9 )*KHET_SPECIFIC

               ! HOBr + HBr/HCl
               KHET_SPECIFIC= KHET_COMMON*ISR_HOBr
               KHETI_SLA(I,J,L,10) = GAMMA_BOX(10)*KHET_SPECIFIC
               KHETI_SLA(I,J,L,11) = GAMMA_BOX(11)*KHET_SPECIFIC

               RAD_AER(I,J,L,I_SLA)  = RAD_AER_BOX*1.e+2_fp ! cm
               RHO_AER(I,J,L,I_SLA)  = RHO_AER_BOX      ! kg/m3
               KG_AER(I,J,L,I_SLA)   = KG_AER_BOX       ! kg
               NDENS_AER(I,J,L,I_SLA)= NDENS_AER_BOX    ! #/m3
               SAD_AER(I,J,L,I_SLA)  = SAD_AER_BOX      ! cm2/cm3

         ENDDO
      ENDDO
      ENDDO
!$OMP END PARALLEL DO

      IF ( prtDebug ) THEN
         CALL DEBUG_MSG( '### UCX: after CALC_STRAT_AER' )
         WRITE(6,'(a)') 'Strat. aerosol diagnostics summary:'
         WRITE(6,'(a,1x,E12.4)') 'Peak particle # density (#/m3): ',
     &                               MAXVAL(NDENS_AER(:,:,:,I_SPA))
         WRITE(6,'(a,1x,E12.4)') 'Peak particle density (kg/m3) : ',
     &                               MAXVAL(RHO_AER(:,:,:,I_SPA))
         WRITE(6,'(a,1x,E12.4)') 'Peak particle SAD (cm2/cm3)   : ',
     &                               MAXVAL(SAD_AER(:,:,:,I_SPA))
         WRITE(6,'(a,1x,E12.4)') 'Peak particle radius (cm)     : ',
     &                               MAXVAL(RAD_AER(:,:,:,I_SPA))
         WRITE(6,'(a,1x,E12.4)') 'Peak SSA/STS # density (#/m3) : ',
     &                               MAXVAL(NDENS_AER(:,:,:,I_SLA))
         WRITE(6,'(a,1x,E12.4)') 'Peak SSA/STS density (kg/m3)  : ',
     &                               MAXVAL(RHO_AER(:,:,:,I_SLA))
         WRITE(6,'(a,1x,E12.4)') 'Peak SSA/STS SAD (cm2/cm3)    : ',
     &                               MAXVAL(SAD_AER(:,:,:,I_SLA))
         WRITE(6,'(a,1x,E12.4)') 'Peak SSA/STS radius (cm)      : ',
     &                               MAXVAL(RAD_AER(:,:,:,I_SLA))
         WRITE(6,'(a,1x,E12.4)') 'NAT/NO3 fraction in max-NAT box  : ',
     &                               D_MAXN                       
         WRITE(6,'(a,3(1x,E12.4))') 'Local MR (H2O-HNO3-NAT) (v/v) : ',
     &                               D_XH2O,D_XHNO3,D_XNAT        
         WRITE(6,'(a,3(1x,E12.4))') 'Pressure (box-HNO3-sat) (Pa)  : ',
     &                               D_PPA,D_PP,D_PS        
         WRITE(6,'(a,1x,E12.4)') 'Local temperature (K)         : ',
     &                               D_TK                    
      ENDIF

      ! Free pointers
      NULLIFY( STT, STATE_PSC, KHETI_SLA )

      END SUBROUTINE CALC_STRAT_AER
!EOC
!------------------------------------------------------------------------------
!               MIT Laboratory for Aviation and the Environment               !
!------------------------------------------------------------------------------
!BOP
!
! !IROUTINE: kg_strat_aer
!
! !DESCRIPTION: Function KG\_STRAT\_AER returns the calculated mass of a  
!  stratospheric aerosol. The routine is essentially just an
!  interface to allow external routines to "see" the arrays.
!\\
!\\
! !INTERFACE:
!
      REAL(fp) FUNCTION KG_STRAT_AER (I,J,L,IAER)
!
! !INPUT PARAMETERS:
!
      INTEGER,INTENT(IN)          :: I,J,L      ! Grid indices
      INTEGER,INTENT(IN)          :: IAER       ! Aerosol index
                                                ! 1 = SSA (pure H2SO4)
                                                ! 2 = STS
                                                ! 3 = Solid PSC
!
! !REVISION HISTORY: 
!  18 Apr 2013 - S. D. Eastham - Initial version
!EOP
!------------------------------------------------------------------------------
!BOC
!
      !=================================================================
      ! KG_STRAT_AER begins here!
      !=================================================================

      KG_STRAT_AER = KG_AER(I,J,L,IAER)

      END FUNCTION KG_STRAT_AER
!EOC
!------------------------------------------------------------------------------
!               MIT Laboratory for Aviation and the Environment               !
!------------------------------------------------------------------------------
!BOP
!
! !IROUTINE: rho_strat_aer
!
! !DESCRIPTION: Function RHO\_STRAT\_AER returns the calculated
!  stratospheric aerosol mass density.
!\\
!\\
! !INTERFACE:
!
      REAL(fp) FUNCTION RHO_STRAT_AER (I,J,L,IAER)
!
! !INPUT PARAMETERS:
!
      INTEGER,INTENT(IN)          :: I,J,L      ! Grid indices
      INTEGER,INTENT(IN)          :: IAER       ! Aerosol index:
                                                ! 1 = Liquid aerosol
                                                ! 2 = Solid aerosol
!
! !REVISION HISTORY: 
!  18 Apr 2013 - S. D. Eastham - Initial version
!EOP
!------------------------------------------------------------------------------
!BOC
!
      !=================================================================
      ! RHO_STRAT_AER begins here!
      !=================================================================

      RHO_STRAT_AER = RHO_AER(I,J,L,IAER)

      END FUNCTION RHO_STRAT_AER
!EOC
!------------------------------------------------------------------------------
!               MIT Laboratory for Aviation and the Environment               !
!------------------------------------------------------------------------------
!BOP
!
! !IROUTINE: get_strat_opt
!
! !DESCRIPTION: Subroutine GET\_STRAT\_OPT returns local optical properties 
!  for a given stratospheric aerosol. The routine is essentially just an
!  interface to allow external routines to "see" the arrays. However, local
!  aerosol radius is adjusted from liquid to effective radius for aerosol
!  optical depth calculations with liquid aerosols.
!\\
!\\
! !INTERFACE:
!
      SUBROUTINE GET_STRAT_OPT (I,J,L,IAER,RAER,REFF,SAD,XSA)
!
! !INPUT PARAMETERS:
!
      INTEGER,  INTENT(IN)  :: I, J, L    ! Grid indices
      INTEGER,  INTENT(IN)  :: IAER       ! Aerosol index
                                          ! 1 = Liquid aerosols
                                          ! 2 = Solid PSC
!
! !OUTPUT VARIABLES:
!
      REAL(fp), INTENT(OUT) :: REFF       ! Effective radius (cm)
      REAL(fp), INTENT(OUT) :: RAER       ! Physical radius (cm)
      REAL(fp), INTENT(OUT) :: SAD        ! Surface area density (cm2/cm3)
      REAL(fp), INTENT(OUT) :: XSA        ! X-S area density (m2/m3)
!
! !REMARKS:
!  Seb Eastham writes: "I would edit GET_STRAT_OPT so that, when SAD is less
!  than some small value (say 1 nm2/cm3,  which is a vanishingly small surface
!  area), it returns SADSTRAT=XSASTRAT=0.d0 and RAER=REFF=0.1d0 for safety's
!  sake. I think that will prevent code blow-up later on."
! 
! !REVISION HISTORY: 
!  17 Apr 2013 - S. D. Eastham - Initial version
!  07 Apr 2015 - R. Yantosca   - Add error check to prevent div-by-zero errors
!                                in other areas of GEOS-Chem caused by low SAD
!EOP
!------------------------------------------------------------------------------
!BOC
!
      !=================================================================
      ! GET_STRAT_OPT begins here!
      !=================================================================

      ! Surface area density [cm2/cm3]
      SAD  = SAD_AER(I,J,L,IAER)
      
      ! Add error check: threshold is 1e-14 cm2/cm3 (bmy, 4/7/15)
      IF ( SAD < 1e-14_fp ) THEN

         !--------------------------------------------------------------
         ! FOR SAFETY'S SAKE: Set outputs to "safe" values and 
         ! exit if very small SAD is encountered. (bmy, 4/7/15)
         !--------------------------------------------------------------
         SAD  = 0.0e+0_fp
         XSA  = 0.0e+0_fp
         RAER = 0.1e+0_fp
         REFF = 0.1e+0_fp
         
      ELSE 

         !--------------------------------------------------------------
         ! Otherwise, compute RAER, REFF, XSA normally
         !--------------------------------------------------------------

         ! For SLA, convert liquid radius to effective optical radius
         RAER = RAD_AER(I,J,L,IAER)
         IF (IAER.eq.I_SLA) THEN
            REFF = RAER/SLA_RR
         ELSE
            REFF = RAER
         ENDIF

         ! Standard log-normal distribution approach
         ! Probably OK for PSCs too? Note cm2/cm3 to m2/m3 = x100
         XSA = 0.25e+2_fp*SAD

      ENDIF

      END SUBROUTINE GET_STRAT_OPT
!EOC
!------------------------------------------------------------------------------
!               MIT Laboratory for Aviation and the Environment               !
!------------------------------------------------------------------------------
!BOP
!
! !IROUTINE: ternary
!
! !DESCRIPTION: Subroutine TERNARY calculates the composition of SSA/STS 
!  aerosols using a paramaterization from Carslaw et al. "A Thermodynamic
!  Model of the System HCl-HNO3-H2SO4-H2O, Including Solubilities of HBr,
!  from <200 to 328 K". The bulk of this code was taken directly from the
!  Global Modeling Initiative implementation by David Considine.
!\\
!\\
! !INTERFACE:
!
      SUBROUTINE TERNARY (PCENTER_IN,TCENTER_IN,H2OSUM_IN,H2SO4SUM,
     &                 HNO3SUM,HClSUM,HOClSUM,HBRSum,HOBrSUM,
     &                 W_H2SO4,W_H2O,W_HNO3,W_HCl,W_HOCl,W_HBr,W_HOBr,
     &                 HNO3GASFRAC,HClGASFRAC,HOClGASFRAC,
     &                 HBrGASFRAC,HOBrGASFRAC,SLA_VOL,SLA_RHO)
!
! !USES:
!
      ! Temporary - for debug
      USE ERROR_MOD,     ONLY : IT_IS_NAN,ERROR_STOP     ! Test for NaN
      USE ERROR_MOD,     ONLY : SAFE_EXP,SAFE_DIV, DEBUG_MSG
!
! !INPUT PARAMETERS:
!
      REAL(fp), INTENT(IN)  :: PCENTER_IN   ! Pressure (hPa)
      REAL(fp), INTENT(IN)  :: TCENTER_IN   ! Temperature (K)
      REAL(fp), INTENT(IN)  :: H2OSUM_IN    ! Total H2O mixing ratio
      REAL(fp), INTENT(IN)  :: H2SO4SUM     ! Liquid H2SO4 mixing ratio
      REAL(fp), INTENT(IN)  :: HNO3SUM      ! Total HNO3 mixing ratio
      REAL(fp), INTENT(IN)  :: HClSUM       ! Total HCl mixing ratio
      REAL(fp), INTENT(IN)  :: HOClSUM      ! Total HOCl mixing ratio
      REAL(fp), INTENT(IN)  :: HBrSUM       ! Total HBr mixing ratio
      REAL(fp), INTENT(IN)  :: HOBrSUM      ! Total HOBr mixing ratio
!
! !OUTPUT VARIABLES:
!
      REAL(fp), INTENT(OUT) :: W_H2SO4      ! kg H2SO4/kg SLA
      REAL(fp), INTENT(OUT) :: W_H2O        ! kg H2O  /kg SLA
      REAL(fp), INTENT(OUT) :: W_HNO3       ! kg HNO3 /kg SLA
      REAL(fp), INTENT(OUT) :: W_HCl        ! kg HCl  /kg SLA
      REAL(fp), INTENT(OUT) :: W_HOCl       ! kg HOCl /kg SLA
      REAL(fp), INTENT(OUT) :: W_HBr        ! kg HBr  /kg SLA
      REAL(fp), INTENT(OUT) :: W_HOBr       ! kg HOBr /kg SLA
      REAL(fp), INTENT(OUT) :: HNO3GASFRAC  ! Gas fraction HNO3     
      REAL(fp), INTENT(OUT) :: HClGASFRAC   ! Gas fraction HCl     
      REAL(fp), INTENT(OUT) :: HOClGASFRAC  ! Gas fraction HOCl     
      REAL(fp), INTENT(OUT) :: HBrGASFRAC   ! Gas fraction HBr     
      REAL(fp), INTENT(OUT) :: HOBrGASFRAC  ! Gas fraction HOBr     
      REAL(fp), INTENT(OUT) :: SLA_VOL      ! Aerosol volume (m3/m3)
      REAL(fp), INTENT(OUT) :: SLA_RHO      ! Aer. mass density (kg/m3)
!
! !REVISION HISTORY: 
!  19 Apr 2013 - S. D. Eastham - Initial version
!  16 Apr 2015 - M. Yannetti   - Changed EXP to SAFE_EXP in H_HCL
!  01 Jan 2016 - E. Lundgren   - Calculate R_ATM from global params
!EOP
!------------------------------------------------------------------------------
!BOC
!
! !LOCAL VARIABLES:
!
      ! Derived inputs
      REAL(fp) :: H2OSUM
      REAL(fp) :: TCENTER
      REAL(fp) :: PCENTER

      ! Partial pressures
      REAL(fp) :: PATMH2O
      REAL(fp) :: PATMHNO3
      REAL(fp) :: PATMHCl
      REAL(fp) :: PATMHOCl
      REAL(fp) :: PATMHBr
      REAL(fp) :: PATMHOBr

      ! Molar densities (mol/m3)
      REAL(fp) :: MOLDENS_H2SO4

      ! Mass totals
      REAL(fp) :: M_H2SO4,M_HNO3
      REAL(fp) :: M_HCl,M_HOCl
      REAL(fp) :: M_HBr,M_HOBr

      ! Binary solutions denoted with BIN
      ! Mole fractions
      REAL(fp) :: X_H2SO4_BIN
      REAL(fp) :: X_HNO3_BIN

      ! Mass fractions
      REAL(fp) :: M_H2SO4_BIN
      REAL(fp) :: M_HNO3_BIN

      ! Effective Henry's Law coefficients
      REAL(fp) :: H_H2SO4_BIN
      REAL(fp) :: H_HNO3_BIN
      REAL(fp) :: H_HCL, H_HOCL
      REAL(fp) :: H_HBr, H_HOBr

      ! Frost point
      REAL(fp) :: T_ICE

      ! Equilibrium vapor pressure
      REAL(fp) :: PVAP_HNO3
      REAL(fp) :: PVAP_HCl
      REAL(fp) :: PVAP_HBr
      REAL(fp) :: PVAP_HOBr

      ! R in m3.atm/(mol K)
      REAL(fp), PARAMETER :: R_ATM = Rd * AIRMW * 1e-3_fp / ATM

      ! Transitional variables
      REAL(fp) :: DENSITY
      REAL(fp) :: TEMPERATURE
      REAL(fp) :: PR
      REAL(fp) :: TR
      REAL(fp) :: TT

      ! Coefficients (q, k) for calculation of H* for H2SO4 and HNO3
      REAL(fp),DIMENSION(10) :: QN,QS
      REAL(fp),DIMENSION(7)  :: KN,KS

      ! Derived parameters
      REAL(fp) :: A,B,C,PHI
      
      ! Debug message
      CHARACTER(LEN=255)   :: DBGMSG

! ======================================================================
        DATA QN/14.5734e+0_fp,0.0615994e+0_fp,-1.14895e+0_fp,
     &   0.691693e+0_fp,-0.098863e+0_fp,
     &   0.0051579e+0_fp,0.123472e+0_fp,-0.115574e+0_fp,
     &   0.0110113e+0_fp,0.0097914e+0_fp/
        DATA QS/14.4700e+0_fp,0.0638795e+0_fp,-3.29597e+0_fp,
     &   1.778224e+0_fp,-0.223244e+0_fp,
     &   0.0086486e+0_fp,0.536695e+0_fp,-0.335164e+0_fp,
     &   0.0265153e+0_fp,0.0157550e+0_fp/
        DATA KN/-39.136e+0_fp,6358.4e+0_fp,83.29e+0_fp,
     &   -17650.0e+0_fp,198.53e+0_fp,
     &   -11948.e+0_fp,-28.469e+0_fp/
        DATA KS/-21.661e+0_fp,2724.2e+0_fp,51.81e+0_fp,
     &   -15732.0e+0_fp,47.004e+0_fp,
     &   -6969.0e+0_fp,-4.6183e+0_fp/
! ======================================================================

      SAVE QN, QS, KN, KS

      !=================================================================
      ! TERNARY begins here!
      !=================================================================

      ! Routine only valid for certain limits
      H2OSUM = MAX(H2OSUM_IN,5.0e-7_fp)
      PCENTER = MAX(PCENTER_IN,5.0e+0_fp)
      TCENTER = TCENTER_IN

      ! Calculate partial pressure of H2O & HNO3
      ! PCENTER is in hPa, so need to convert ATM from Pa to hPa
      PATMH2O  = H2OSUM  * PCENTER / (ATM*1e-2_fp)

      ! Carslaw only valid for 2e-5 < PPH2O < 2e-3 (hPa)
      PATMH2O = MAX(PATMH2O,1.9738465e-8_fp)
      PATMH2O = MIN(PATMH2O,1.9738465e-6_fp)

      PATMHNO3 = HNO3SUM * PCENTER / (ATM*1e-2_fp)
      PATMHCl  = HClSUM  * PCENTER / (ATM*1e-2_fp)
      PATMHOCl = HOClSUM * PCENTER / (ATM*1e-2_fp)
      PATMHBr  = HBrSUM  * PCENTER / (ATM*1e-2_fp)
      PATMHOBr = HOBrSUM * PCENTER / (ATM*1e-2_fp)

      ! Moles of H2SO4 per m3 air
      MOLDENS_H2SO4 = 100.e+0_fp*PCENTER*H2SO4SUM/(RSTARG*TCENTER)

      ! Nucleation temperature of ice
      T_ICE = 2668.70e+0_fp/
     &  (10.4310e+0_fp-(LOG(PATMH2O)+LOG(760.0e+0_fp))/LOG(10.0e+0_fp))

      ! Pressure relation
      PR = LOG(PATMH2O)+18.4e+0_fp
      
      ! Therefore if temperature lower, set to T_ICE-3
      IF (TCENTER .lt. (T_ICE-3.0e+0_fp)) THEN
         TCENTER = (T_ICE-3.0e+0_fp)
      ENDIF

      IF (TCENTER .lt. 185.0e+0_fp) THEN
         TCENTER = 185.0e+0_fp
      ENDIF

      ! ??
      TT = TCENTER * R_ATM * MOLDENS_H2SO4
      
      ! Temperature relation
      TR = 1.0e+4_fp/TCENTER-43.4782608e+0_fp

      ! Determine H2SO4/H2O pure solution concentration
      ! Mole fraction of H2SO4 in binary solution
      X_H2SO4_BIN = 1.0e+0_fp/(2.0e+0_fp*(KS(3)+KS(4)/TCENTER))*
     &   (-KS(1)-KS(2)/TCENTER-((KS(1)+KS(2)/TCENTER)**
     &   2.0e+0_fp-4.0e+0_fp*(KS(3)+KS(4)/TCENTER)*(KS(5)+KS(6)/
     &   TCENTER+KS(7)*LOG(TCENTER)-LOG(PATMH2O)))**0.5e+0_fp)

      ! Molality (mol H2SO4/kg H2O) in binary solution
      M_H2SO4_BIN = 55.51e+0_fp*X_H2SO4_BIN/(1.0e+0_fp-X_H2SO4_BIN)

      IF ((TCENTER.le.215.0e+0_fp).AND.(PATMHNO3.gt.0.0e+0_fp)) THEN
         ! Determine HNO3/H2SO4/H2O solution composition
         H_H2SO4_BIN = EXP(QS(1)+QS(2)*TR**2+(QS(3)+QS(4)*TR+
     &      QS(5)*TR**2+QS(6)*TR**3)*PR+(QS(7)+QS(8)*TR+
     &      QS(9)*TR**2)*PR**2+QS(10)*TR*PR**3)
         X_HNO3_BIN=1.0e+0_fp/(2.0e+0_fp*(KN(3)+KN(4)/TCENTER))*
     &      (-KN(1)-KN(2)/TCENTER-((KN(1)+KN(2)/TCENTER)**
     &      2-4.0e+0_fp*(KN(3)+KN(4)/TCENTER)*(KN(5)+
     &      KN(6)/TCENTER+KN(7)*LOG(TCENTER)-LOG(PATMH2O)
     &      ))**0.5e+0_fp)
         M_HNO3_BIN=55.51e+0_fp*X_HNO3_BIN/(1.0e+0_fp-X_HNO3_BIN)
         H_HNO3_BIN=EXP(QN(1)+QN(2)*TR**2+(QN(3)+QN(4)*TR+QN(5)*
     &      TR**2+QN(6)*TR**3)*PR+(QN(7)+QN(8)*TR+QN(9)*TR**2)*
     &      PR**2+QN(10)*TR*PR**3)
         A=(TT*H_HNO3_BIN*M_HNO3_BIN**2-TT*H_H2SO4_BIN*M_HNO3_BIN*
     &      M_H2SO4_BIN-2.0e+0_fp*M_HNO3_BIN**2*M_H2SO4_BIN+
     &      M_HNO3_BIN*M_H2SO4_BIN**2+H_HNO3_BIN*M_HNO3_BIN*
     &      M_H2SO4_BIN*PATMHNO3-H_H2SO4_BIN*M_H2SO4_BIN**2*
     &      PATMHNO3)/(M_HNO3_BIN**2-M_HNO3_BIN*M_H2SO4_BIN)
         B=M_H2SO4_BIN*(-2.0e+0_fp*TT*H_HNO3_BIN*M_HNO3_BIN+TT*
     &      H_H2SO4_BIN*M_H2SO4_BIN+M_HNO3_BIN*M_H2SO4_BIN-
     &      H_HNO3_BIN*M_H2SO4_BIN*PATMHNO3)/(M_HNO3_BIN-
     &      M_H2SO4_BIN)
         C=(TT*H_HNO3_BIN*M_HNO3_BIN*M_H2SO4_BIN**2)/
     &      (M_HNO3_BIN-M_H2SO4_BIN)
         PHI=ATAN(SQRT(4.0e+0_fp*(A**2-3.0e+0_fp*B)**3-(-2.0e+0_fp*A**3+
     &      9.0e+0_fp*A*B-27.0e+0_fp*C)**2)/(-2.0e+0_fp*A**3+9.0e+0_fp*A
     &      *B-27.0e+0_fp*C))
         IF (PHI.lt.0.e+0_fp) THEN
            PHI = PHI + PI
         ENDIF
         M_H2SO4=-1.0e+0_fp/3.0e+0_fp*(A+2.0e+0_fp*
     &      SQRT(A**2-3.0e+0_fp*B)*
     &      COS((PI+PHI)/3.0e+0_fp))
         M_HNO3=M_HNO3_BIN*(1.0e+0_fp-M_H2SO4/M_H2SO4_BIN)
         W_H2SO4 = M_H2SO4*0.098076e+0_fp/(1.0e+0_fp+M_H2SO4*
     &      0.098076e+0_fp+M_HNO3*0.063012e+0_fp)

         ! Check for low H2SO4
         IF (M_H2SO4 .lt. 0e+0_fp) THEN
             M_H2SO4 = 0.0e+0_fp
             M_HNO3 = M_HNO3_BIN
             W_H2SO4 = 0.0e+0_fp
         ENDIF

         PVAP_HNO3=M_HNO3/(H_HNO3_BIN*M_HNO3/(M_HNO3+
     &      M_H2SO4)+H_H2SO4_BIN*M_H2SO4/(M_HNO3+M_H2SO4))
         W_HNO3 = (M_HNO3*0.063012e+0_fp)/(1.0e+0_fp+M_H2SO4*
     &      0.098076e+0_fp+M_HNO3*0.063012e+0_fp)

         HNO3GASFRAC=(1.0e+0_fp-(PATMHNO3-PVAP_HNO3)/PATMHNO3)
         M_HNO3=MAX(M_HNO3,0.0e+0_fp)
         W_HNO3=MAX(W_HNO3,0.0e+0_fp) ! needed for small underflow (mdy 04/15)

      ELSE
         ! Solution is pure H2SO4/H2O
         M_H2SO4 = M_H2SO4_BIN
         M_HNO3 = 0.0e+0_fp
         W_H2SO4 = M_H2SO4_BIN*0.098076e+0_fp/(1.0e+0_fp+M_H2SO4_BIN*
     &      0.098076e+0_fp)
         W_HNO3 = 0.0e+0_fp
         PVAP_HNO3 = 0.0e+0_fp
         HNO3GASFRAC=1.0e+0_fp
      ENDIF
      ! Handle HCl (Luo et al., Vapor pressures of
      ! H2SO4/HNO3/HCl/HBr/H2O solutions to low stratospheric
      ! temperatures, 1995)
      IF (PATMHCL.gt.0.0e+0_fp) THEN
         H_HCL = EXP(-(21.0e+0_fp+46.610e+0_fp*W_HNO3+
     &      4.0690e+0_fp*W_H2SO4-
     &      4.8370e+0_fp*SQRT(W_HNO3)+2.1860e+0_fp*
     &      SQRT(W_H2SO4)-63.0e+0_fp*
     &      W_HNO3**2-40.170e+0_fp*W_HNO3*W_H2SO4-
     &      1.5710e+0_fp*W_H2SO4**2)-
     &      1.0e+0_fp/TCENTER*(-7437.0e+0_fp-8327.80e+0_fp*
     &      W_HNO3+1300.90e+0_fp*
     &      W_H2SO4+1087.20e+0_fp*SQRT(W_HNO3)-242.710e+0_fp*
     &      SQRT(W_H2SO4)+
     &      18749.0e+0_fp*W_HNO3**2+18500.0e+0_fp*W_HNO3*W_H2SO4+
     &      5632.0e+0_fp*W_H2SO4**2)-LOG(W_HNO3+0.610e+0_fp*W_H2SO4)-
     &      LOG(36.461e+0_fp/(1000.0e+0_fp+98.076e+0_fp*
     &      M_H2SO4+63.012e+0_fp*
     &      M_HNO3)))*(ATM*1e-2_fp)
         M_HCl = (1.0e+0_fp/R_ATM/TCENTER*PATMHCL)/
     &      (MOLDENS_H2SO4/M_H2SO4 + 1.0e+0_fp/R_ATM/TCENTER/H_HCL)
         W_HCL=M_HCL*36.461e+0_fp/(1.0e+3_fp+98.076e+0_fp*M_H2SO4+
     &      63.012e+0_fp*M_HNO3)
         PVAP_HCl = M_HCl/H_HCl
         HClGASFRAC=1.0e+0_fp-(PATMHCL-PVAP_HCL)/PATMHCL
      ELSE
         W_HCl=0.0e+0_fp
         HClGASFRAC=1.0e+0_fp
      ENDIF

      ! Now HOCl
      IF (PATMHOCl.gt.0.0e+0_fp) THEN
         H_HOCl=EXP(6.49460e+0_fp-(-0.041070e+0_fp+54.56e+0_fp/TCENTER)*
     &      (M_H2SO4+M_HNO3)-5862.0e+0_fp*(1.0e+0_fp/298.15e+0_fp-
     &      1.0e+0_fp/TCENTER))
         M_HOCl=(1.0e+0_fp/R_ATM/TCENTER*PATMHOCl)/
     &      (MOLDENS_H2SO4/M_H2SO4 + 1.0e+0_fp/R_ATM/TCENTER/H_HOCL)
         W_HOCL=M_HOCL*52.46e+0_fp/(1.0e+3_fp+98.076e+0_fp*M_H2SO4+
     &      63.012e+0_fp*M_HNO3)
         ! Realistically expect no gas phase removal
         HOCLGASFRAC=1.0e+0_fp 
      ELSE
         W_HOCl=0.0e+0_fp
         HOClGASFRAC=1.0e+0_fp
      ENDIF
 
      ! Now HBr (Luo et al., Vapor pressures of
      ! H2SO4/HNO3/HCl/HBr/H2O solutions to low stratospheric
      ! temperatures, 1995)
      IF (PATMHBr.gt.0.0e+0_fp) THEN
         H_HBr = EXP(-(17.83e+0_fp+1.02e+0_fp*W_HNO3-1.08e+0_fp*W_H2SO4+
     &      3.9e+0_fp*SQRT(W_HNO3)+4.38e+0_fp*SQRT(W_H2SO4)-8.87e+0_fp*
     &      W_HNO3**2-17.0e+0_fp*W_HNO3*W_H2SO4+3.73e+0_fp*W_H2SO4**2)-
     &      1.0e+0_fp/TCENTER*(-8220.5e+0_fp-362.76e+0_fp*
     &      W_HNO3+658.93e+0_fp*
     &      W_H2SO4-914.0e+0_fp*SQRT(W_HNO3)-955.3e+0_fp*SQRT(W_H2SO4)+
     &      9976.6e+0_fp*W_HNO3**2+19778.5e+0_fp*W_HNO3*W_H2SO4+
     &      7680.0e+0_fp*W_H2SO4**2)-LOG(W_HNO3+0.410e+0_fp*W_H2SO4)-
     &      LOG(36.461e+0_fp/(1000.0e+0_fp+98.076e+0_fp*
     &      M_H2SO4+63.012e+0_fp*
     &      M_HNO3)))*(ATM*1e-2_fp)
         M_HBr = (1.0e+0_fp/R_ATM/TCENTER*PATMHBr)/
     &      (MOLDENS_H2SO4/M_H2SO4 + 1.0e+0_fp/R_ATM/TCENTER/H_HBr)
         W_HBr=M_HBr*80.91e+0_fp/(1.0e+3_fp+98.076e+0_fp*M_H2SO4+
     &      63.012e+0_fp*M_HNO3)
         PVAP_HBr = M_HBr/H_HBr
         HBrGASFRAC=1.0e+0_fp-(PATMHBr-PVAP_HBr)/PATMHBr
      ELSE
         W_HBr=0.0e+0_fp
         HBrGASFRAC=1.0e+0_fp
      ENDIF

      ! Finally HOBr (Hanson and Ravishankara, Heterogeneous
      ! chemistry of Bromine species in sulfuric acid under
      ! stratospheric conditions, 1995)
      IF (PATMHOBr.gt.0.0e+0_fp) THEN
         ! Hanson and Ravishankara state that the volume-based
         ! Henry's Law coefficient for HOBr in H2SO4 is 10^6 M/atm.
         ! The molality-based Henry's law constant, H_HOBr, is
         ! therefore:
         H_HOBr = (1.0e+6_fp) * MOLDENS_H2SO4 / M_H2SO4
         M_HOBr = (1.0e+0_fp/R_ATM/TCENTER*PATMHOBr)/
     &      (MOLDENS_H2SO4/M_H2SO4 + 1.0e+0_fp/R_ATM/TCENTER/H_HOBr)
         W_HOBr = M_HOBr*96.911e+0_fp/(1.0e+3_fp+98.076e+0_fp*M_H2SO4+
     &      63.012e+0_fp*M_HNO3)
         PVAP_HOBr = M_HOBr/H_HOBr
         HOBrGASFRAC=1.0e+0_fp-(PATMHOBr-PVAP_HOBr)/PATMHOBr
      ELSE
         W_HOBr=0e+0_fp
         HOBrGASFRAC=1.0e+0_fp
      ENDIF

      ! Take W_H2O as remainder
      W_H2O = 1.e+0_fp-(W_H2SO4+W_HNO3+W_HCl+W_HOCl+W_HBr+W_HOBr)

      ! Aerosol mass density in kg/m3 aerosol
      SLA_RHO = CARSLAW_DENSITY(M_H2SO4,M_HNO3,TCENTER)

      ! Aerosol volume in m3/m3 air
      SLA_VOL = (MOLDENS_H2SO4*98.076e+0_fp/W_H2SO4/SLA_RHO)*1.e-3_fp

      END SUBROUTINE TERNARY
!EOC
!------------------------------------------------------------------------------
!               MIT Laboratory for Aviation and the Environment               !
!------------------------------------------------------------------------------
!BOP
!
! !IROUTINE: carslaw_density
!
! !DESCRIPTION: Function CARSLAW\_DENSITY determines the density of a
!  sol'n through a relationship from Carslaw et al.. Result is in kg/m3.
!\\
!\\
! !INTERFACE:
!
      REAL(fp) FUNCTION CARSLAW_DENSITY(CS,CN,T)
!
! !INPUT PARAMETERS:
!
      REAL(fp), INTENT(IN) :: CS         ! H2SO4 molality (mol H2SO4/kg solvent)
      REAL(fp), INTENT(IN) :: CN         ! HNO3 molality (mol HNO3/kg solvent)
      REAL(fp), INTENT(IN) :: T          ! Temperature (K)
!
! !REVISION HISTORY: 
!  19 Apr 2013 - S. D. Eastham - Initial version
!EOP
!------------------------------------------------------------------------------
!BOC
!
! !LOCAL VARIABLES:
!
      REAL(fp)                :: DENSS,DENSN

      !=================================================================
      ! CARSLAW_DENSITY begins here!
      !=================================================================

        DENSS=1000.0e+0_fp+123.64e+0_fp*CS-5.6e-4_fp*CS*T**2  
     &       -29.54e+0_fp*CS**1.5e+0_fp + 1.814e-4_fp*CS**1.5e+0_fp
     &       *T**2+2.343e+0_fp*CS**2  -1.487e-3_fp*CS**2*T  
     &       -1.324e-5_fp*CS**2*T**2

        DENSN=1000.0e+0_fp+85.107e+0_fp*CN-5.043e-4_fp*CN*T**2  
     &       -18.96e+0_fp*CN**1.5e+0_fp + 1.427e-4_fp*CN**1.5e+0_fp
     &       *T**2+1.458e+0_fp*CN**2  -1.198e-3_fp*CN**2*T  
     &       -9.703e-6_fp*CN**2*T**2

        CARSLAW_DENSITY=1.0e+0_fp/((1.0e+0_fp/DENSS*CS/(CS+CN)  
     &  +1.0e+0_fp/DENSN*CN/(CS+CN)))
      RETURN

      END FUNCTION CARSLAW_DENSITY
!EOC
!------------------------------------------------------------------------------
!               MIT Laboratory for Aviation and the Environment               !
!------------------------------------------------------------------------------
!BOP
!
! !IROUTINE: calc_fallvel
!
! !DESCRIPTION: Function CALC\_FALLVEL calculates the terminal velocity of a
!  solid particle.
!\\
!\\
! !INTERFACE:
!
      FUNCTION CALC_FALLVEL(DENSITY,RADIUS,TCENTER,PCENTER) RESULT(VEL)
!
! !USES:
!
      USE ERROR_MOD,       ONLY : ERROR_STOP
!
! !INPUT PARAMETERS:
!
      REAL(fp),INTENT(IN)   :: RADIUS  ! Particle radius (cm)
      REAL(fp),INTENT(IN)   :: DENSITY ! Particle density (kg/m3)
      REAL(fp),INTENT(IN)   :: TCENTER ! Local temperature (K)
      REAL(fp),INTENT(IN)   :: PCENTER ! Local pressure (kPa)
!
! !OUTPUT VARIABLES:
!
      REAL(fp)              :: VEL ! Fall velocity (m/s)
!
! !REMARKS:
! (1) A remark
! 
! !REVISION HISTORY: 
!  11 Aug 2012 - S. D. Eastham - Initial version
!EOP
!------------------------------------------------------------------------------
!BOC
!
! !LOCAL VARIABLES:
!
      REAL(fp)              :: Vy ! Intermediate velocity (m/s)
      REAL(fp),PARAMETER    :: eta=6.45e-8_fp ! Constant (kg/(msK))
      REAL(fp)              :: val_x ! Dimensionless variable
      REAL(fp),DIMENSION(3) :: alpha ! Auxiliary variables
      REAL(fp)              :: PR ! Pressure times radius

      !=================================================================
      ! CALC_FALLVEL begins here!
      !=================================================================

      DATA ALPHA/1.49e-5_fp,5.02e-6_fp,2.64e-5_fp/

      ! Sanity check
      IF ((RADIUS.le.0.e+0_fp).or.(DENSITY.le.0.e+0_fp)) THEN
         VEL=0.e+0_fp
      ELSE
         ! PCENTER (kPa -> Pa) = *1.d3
         ! RADIUS  (cm  -> m ) = *1.d-2
         ! Therefore multiply PR by 10
         PR = PCENTER * RADIUS * 10e+0_fp
         VAL_X = -1.0e+0_fp*PR/(ALPHA(3)*TCENTER)
         VAL_X = ALPHA(2)*TCENTER*EXP(VAL_X)/PR
         VAL_X = 1.0e+0_fp + VAL_X + (ALPHA(1)*TCENTER/PR)
         Vy = g0*DENSITY*RADIUS*RADIUS*(1.e-4_fp)/(4.5*ETA*TCENTER)
         VEL = 0.893e+0_fp * Vy * VAL_X
      ENDIF

      ! Velocities should be of the order of 0.1 m/s
      IF (VEL.gt.10.e+0_fp) THEN
         CALL ERROR_STOP(' Excessive fall velocity? ', 
     &                   ' CALC_FALLVEL, UCX_mod')
      ENDIF

      END FUNCTION CALC_FALLVEL
!EOC
!------------------------------------------------------------------------------
!               MIT Laboratory for Aviation and the Environment               !
!------------------------------------------------------------------------------
!BOP
!
! !IROUTINE: cacl_sla_gamma
!
! !DESCRIPTION: Subroutine CALC\_SLA\_GAMMA calculates 11 different sticking 
!  coefficients on the surface of local stratospheric liquid aerosols, 
!  relevant to each of the 11 reactions listed in Kirner's paper.
!\\
!\\
! !INTERFACE:
!
      SUBROUTINE CALC_SLA_GAMMA( NDENS, T, P, WT_FRC, H2OSUM, HClSUM,
     &                           HBrSUM, HOBrSUM, ClNO3SUM, BrNO3SUM,
     &                           RHO, ARAD, RXNGAMMA )
!
! !USES:
!
      ! Temporary - for debug
      USE ERROR_MOD,     ONLY : IT_IS_NAN,ERROR_STOP     ! Test for NaN
!
! !INPUT PARAMETERS:
!
      REAL(fp), INTENT(IN)  :: NDENS    ! Air number density (molec/cm3)
      REAL(fp), INTENT(IN)  :: T        ! Temperature (K)
      REAL(fp), INTENT(IN)  :: P        ! Pressure (hPa)
      REAL(fp), INTENT(IN)  :: WT_FRC   ! Weight fraction of H2SO4 (kg/kg)
      REAL(fp), INTENT(IN)  :: H2OSUM   ! H2O mixing ratio
      REAL(fp), INTENT(IN)  :: HClSUM   ! HCl mixing ratio
      REAL(fp), INTENT(IN)  :: HBrSUM   ! HBr mixing ratio
      REAL(fp), INTENT(IN)  :: HOBrSUM  ! HOBr mixing ratio
      REAL(fp), INTENT(IN)  :: ClNO3SUM ! ClNO3 mixing ratio
      REAL(fp), INTENT(IN)  :: BrNO3SUM ! BrNO3 mixing ratio
      REAL(fp), INTENT(IN)  :: RHO      ! STS density (g/cm3)
      REAL(fp), INTENT(IN)  :: ARAD     ! SLA radius (cm)
!
! !OUTPUT VARIABLES:
!
      REAL(fp), INTENT(OUT) :: RXNGAMMA(11) ! Premultiplying factors
!
! !REVISION HISTORY: 
!  10 Oct 2012 - S. D. Eastham - Initial version
!  15 Apr 2015 - M. Yannetti   - Adjustment to f8 from fp due to overflow concerns
!EOP
!------------------------------------------------------------------------------
!BOC
!
! !LOCAL VARIABLES:
!
      REAL(f8)               :: WT      ! Weight percentage H2SO4 (100*kg/kg)
      REAL(f8)               :: H2OPP   ! Partial pressure of H2O (hPa)
      REAL(f8)               :: HClPP   ! Partial pressure of HCl (atm)
      REAL(f8)               :: HBrPP   ! Partial pressure of HBr (atm)
      REAL(f8)               :: HOBrPP  ! Partial pressure of HOBr (atm)
      REAL(f8)               :: ClNO3PP ! Partial p. of ClONO2 (atm)
      REAL(f8)               :: BrNO3PP ! Partial p. of BrONO2 (atm)
      REAL(f8)               :: PSATH2O ! Water vapor sat. pressure (hPa)
      REAL(f8)               :: ACTH2O  ! Activity of water
      REAL(f8)               :: MOLAL   ! Molality of H2SO4 (mol H2SO4/kg solvent)
      REAL(f8), DIMENSION(3) :: Z       ! Parameters for H2SO4 sol'n
      REAL(f8)               :: M_H2SO4 ! Mass of H2SO4

      ! HOBr parameters
      REAL(f8)               :: c_HOBr
      REAL(f8)               :: SHOBr
      REAL(f8)               :: HHOBr
      REAL(f8)               :: DHOBr
      REAL(f8)               :: kHOBr_HCl
      REAL(f8)               :: GHOBrrxn
      REAL(f8)               :: lHOBr
      REAL(f8)               :: fHOBr
      REAL(f8)               :: gHOBr_HCl

      ! HOCl parameters
      REAL(f8)               :: c_HOCl
      REAL(f8)               :: SHOCl
      REAL(f8)               :: HHOCl
      REAL(f8)               :: DHOCl
      REAL(f8)               :: kHOCl_HCl
      REAL(f8)               :: GHOClrxn
      REAL(f8)               :: lHOCl
      REAL(f8)               :: fHOCl
      REAL(f8)               :: gHOCl_HCl

      ! ClNO3 parameters
      REAL(f8)               :: c_ClNO3
      REAL(f8)               :: SClNO3
      REAL(f8)               :: HClNO3
      REAL(f8)               :: DClNO3
      REAL(f8)               :: GClNO3rxn
      REAL(f8)               :: lClNO3
      REAL(f8)               :: fClNO3
      REAL(f8)               :: gClNO3
      REAL(f8)               :: gClNO3_HCl
      REAL(f8)               :: gClNO3_H2O
 
      ! N2O5 parameters
      REAL(f8), DIMENSION(3) :: AK

      ! Other parameters
      REAL(f8) :: kH2O,kH,khdr,GbH2O,HHCl,MHCl,kHCl,GbHCl,Gs,FHCl,Gsp
      REAL(f8) :: GbHClp, Gb, khydr, kII, k_dl

      ! Interim variables
      REAL(f8)               :: X,A,H,T_THRESHOLD,aH
      REAL(f8), PARAMETER    :: MAX_T_DIFF = 6.0e+0_fp

      ! Control whether to run calculations
      LOGICAL              :: HClOK, HOBrOK

      ! Debug variables
      INTEGER              :: I
      CHARACTER(LEN=255)   :: DBGMSG
      !=================================================================
      ! CALC_SLA_GAMMA begins here!
      !=================================================================

      PSATH2O = EXP(18.452406985e+0_f8-3505.1578807e+0_f8
     &     /T-330918.55082e+0_f8/(T*T)
     &     +12725068.262e+0_f8/(T*T*T))       ! Saturation pressure of H2O
      H2OPP = H2OSUM * P                  ! Partial pressure of H2O
      ACTH2O = MAX((H2OPP/PSATH2O),1.0e+0_f8) ! Water activity

      ! Calculate molality of solution
      !WT = MIN(100.0e+0_fp,100.0e+0_fp*WT_FRC) ! Convert from fraction to %
      WT = 100.0e+0_f8*WT_FRC ! Convert from fraction to %
      MOLAL = 1000.0e+0_f8 * (WT/98.0e+0_f8/(100.0-WT))

      ! Parameters for H2SO4 solution
      !----------------------------------------------------------
      ! The solution density is calculated earlier, including
      ! contributions from HNO3. This code treats it as a binary
      ! solution - so far this is just a kludge. Need to update
      ! all this code to acknowledge the presence of at least
      ! HNO3 (e.g. X is still calculated based on pure H2O
      ! solvent!)
      !----------------------------------------------------------
      !Z(1) =   0.12364e+0_fp-5.6d-7*T*T
      !Z(2) =   -0.02954e+0_fp+1.814d-7*T*T
      !Z(3) =   2.343d-3-1.487d-6*T-1.324d-8*T*T
      !RHO  =   1.0e+0_fp+Z(1)*MOLAL+Z(2)*MOLAL**1.5+Z(3)*MOLAL*MOLAL
      !----------------------------------------------------------
      M_H2SO4 =   RHO*WT/9.8 ! Molality (mol H2SO4/kg solvent)
      X    =   WT/(WT+(100.-WT)*98./18.)
      A    =   169.5+5.18*WT-0.0825*WT*WT+3.27e-3_f8*WT*WT*WT
      T_THRESHOLD = 144.11+0.166*WT-0.015*WT*WT+2.18e-4_f8*WT*WT*WT
      IF ((T-T_THRESHOLD).gt.MAX_T_DIFF) THEN
         H = A*T**(-1.43)*EXP(448./(T-T_THRESHOLD))
      ELSE
         H = A*T**(-1.43)*EXP(448./MAX_T_DIFF)
      ENDIF

      aH   =   EXP(60.51-0.095*WT+0.0077*WT*WT-1.61e-5_f8*WT*WT*WT
     &     -(1.76+2.52e-4_f8*WT*WT)*SQRT(T) +
     &     (-805.89+253.05*WT**0.076)/SQRT(T))

      HClPP = HClSUM*P/(ATM*1e-2_f8) ! Note atm, not hPa
      ClNO3PP = ClNO3SUM*P/(ATM*1e-2_f8)
      BrNO3PP = BrNO3SUM*P/(ATM*1e-2_f8)
      HOBrPP = HOBrSUM*P/(ATM*1e-2_f8) ! Note atm, not hPa
 
      ! Should we bother running calculations?
      HClOK = (HClPP .gt. 1.e-30_f8)
      HOBrOK = (HOBrPP .gt. 1.e-30_f8)

      ! Reaction 1. N2O5 + H2O (hydrolysis of N2O5)
      AK(1)=-25.5265-0.133188*WT+0.0093084*WT**2-9.0194E-5_f8*WT**3
      AK(2)=9283.76+115.345*WT-5.19258*WT**2+0.0483464*WT**3
      AK(3)=-851801-22191.2*WT+766.916*WT**2-6.85427*WT**3
      RXNGAMMA(1)=exp(AK(1)+AK(2)/T+AK(3)/T**2)
      
      ! Reaction 2. N2O5 + HCl
      ! JPL 10-06 suggests near-zero gamma
      RXNGAMMA(2) = TINY(1e+0_f8)

      ! Reactions 3/4. ClNO3 + H2O/HCl
      ! Now od only if HCl concentrations are large enough
      ! (to avoid div-by-zero errors), ckeller, 2/10/15.
      IF (HClOK) THEN
         c_ClNO3     =  1474.e+0_f8*SQRT(T)
         SClNO3      =  0.306e+0_f8+24.e+0_f8/T
         HClNO3      =  1.6e-6_f8*EXP(4710.e+0_f8/T)
     &               *  EXP(-SClNO3*M_H2SO4)
         DClNO3      =  5e-8_f8*T/h
         kH2O        =  1.95e+10_f8*EXP(-2800.e+0_f8/T)
         kH          =  1.22e+12_f8*EXP(-6200.e+0_f8/T)
         khydr       =  kH2O*ACTH2O + kH*aH*ACTH2O
         GbH2O       =  4*HClNO3*0.082*T*SQRT(DClNO3*khydr)
     &               /  c_ClNO3
         HHCl        =  (0.094e+0_f8-0.61e+0_f8*X+1.2e+0_f8*X*X)
     &               *  EXP(-8.68+(8515-10718*X**0.7)/T)
         MHCl        =  HHCl *HClPP
         kHCl        =  7.9e+11_f8*aH*DClNO3*MHCl
         lClNO3      =  SQRT(DClNO3/(khydr+kHCl))
         if (lClNO3.gt.(1.e+5_f8*arad)) then
            ! Limiting rate
            fClNO3   =  arad/(3.e+0_f8*lClNO3)
         else
            fClNO3   =  1.e+0_f8/tanh(arad/lClNO3)- lClNO3/arad
         endif
         GClNO3rxn   =  fClNO3*GbH2O *SQRT(1.e+0_f8+kHCl/khydr)
         GbHCl       =  GClNO3rxn* kHCl/(kHCl+ khydr)
         Gs          =  66.12e+0_f8*EXP(-1374.e+0_f8/T)*HClNO3*MHCl
         FHCl        =  1.e+0_f8/(1.e+0_f8+0.612e+0_f8*(Gs+GbHCl)*
     &                ClNO3PP/ HClPP)
         Gsp         =  FHCl*Gs
         GbHClp      =  FHCl*GbHCl
         Gb          =  GbHClp  + GClNO3rxn* khydr/( kHCl+ khydr)
         gClNO3      =  1.e+0_f8/(1.e+0_f8+1.e+0_f8/(Gsp + Gb))
         gClNO3_HCl  =  gClNO3 *(Gsp + GbHClp)/(Gsp + Gb)
         gClNO3_H2O  =  gClNO3 - gClNO3_HCl
   
         !IF (HClOK) THEN
         RXNGAMMA(3) =  gClNO3_H2O
         RXNGAMMA(4) =  gClNO3_HCl
      ELSE
         RXNGAMMA(3) = TINY(1e+0_f8)
         RXNGAMMA(4) = TINY(1e+0_f8)
      ENDIF

      ! Reaction 5. ClNO3 + HBr
      ! Not present in JPL 10-06 for H2SO4
      RXNGAMMA(5) = TINY(1e+0_f8)

      ! Reaction 6. BrNO3 + H2O
!      RXNGAMMA(6) = 1.0/(1.0/0.88+exp(-17.832+0.245*WT))
      RXNGAMMA(6) = 1.e+0_f8/(1.e+0_f8/0.80e+0_f8+1.e+0_f8/
     &             (exp(29.2e+0_f8-0.4e+0_f8*WT )+0.11))
      
      ! Reaction 7. BrNO3 + HCl
      RXNGAMMA(7) = 0.9e+0_f8 ! JPL 10-06

      ! Reaction 8. HOCl + HCl
      IF (HClOK) THEN
         c_HOCl    =  MOLEC_SPEED(T,52.46e+0_fp) ! input variable, fp
         SHOCl     =  0.0776e+0_f8+59.18e+0_f8/T
         HHOCl     =  1.91e-6_f8*EXP(5862.4e+0_f8/T)*EXP(-SHOCl*M_H2SO4)
         DHOCl     =  6.4e-8_f8*T/H
         kHOCl_HCl =  1.25e+9_f8*aH*DHOCl*MHCl
         lHOCl     =  SQRT(DHOCl/kHOCl_HCl)
         if (lHOCl.gt.(1.e+5_f8*arad)) then
            ! Limiting rate
            fHOCl = arad/(3.e+0_f8*lHOCl)
         else
            fHOCl     =  1.e+0_f8/tanh(arad/lHOCl)- lHOCl/arad
         endif
         GHOClrxn  =  4.e+0_f8*HHOCl*0.082e+0_f8*T*
     &                sqrt(DHOCl*kHOCl_HCl)/c_HOCl
         IF (fHOCl.eq.0.) THEN
            gHOCl_HCl =  TINY(1e+0_f8)
         ELSE
            gHOCl_HCl =  1.e+0_f8/(1.e+0_f8+1.e+0_f8/
     &                 (fHOCl*GHOClrxn*FHCl))
         ENDIF
      ELSE
         gHOCl_HCl = TINY(1e+0_f8)
      ENDIF
   
      RXNGAMMA(8) = gHOCl_HCl

      ! Reaction 9. HOCl + HBr
      ! Not yet implemented for STS; JPL 10-06 suggests complex
      ! relationship, not yet sufficiently well understood or
      ! parameterized for the purposes of simulation. Ignore for now
      RXNGAMMA(9) = TINY(1e+0_f8)

      ! Reaction 10. HOBr + HCl
      IF ((HClOK).and.(HOBrOK)) THEN
         c_HOBr    =  MOLEC_SPEED(T,96.91e+0_fp) ! input variable, fp
         SHOBr     =  0.0776e+0_f8+59.18e+0_f8/T
!         HHOBr     =  30.D0
         HHOBR     = exp(-9.86e+0_f8+5427.e+0_f8/T)
         DHOBr     =  1.E-8_f8
         kII       = exp(154.e+0_f8-1.63e+0_f8*WT)*exp(-(3.85e+4_f8-
     &               478.e+0_f8*WT)/T)
         k_dl      = 7.5e+14_f8*(DHOBr*arad*1.e7_f8)
         IF (kII.gt.k_dl) kII=k_dl
         kHOBr_HCl =  kII*HHOBr*HOBrPP
!         IF (kHOBr_HCl.eq.0.) THEN   ! catch for zero (mdy, 04/15)
!           kHOBr_HCl = TINY(1e+0_fp)
!         ENDIF
         GHOBrrxn  =  4.e+0_f8*HHCl*0.082e+0_f8*T*sqrt(DHOBr*kHOBr_HCl)/
     &              c_HOBr
         lHOBr     =  sqrt(DHOBr/kHOBr_HCl)
         if (lHOBr.gt.(1.e+3_f8*arad)) then
            ! Limiting rate
            fHOBr = arad/(3.e+0_f8*lHOBr)
         else
            fHOBr     =  1.e+0_f8/tanh(arad/lHOBr)- lHOBr/arad
         endif
!         IF ((fHOBr*GHOBrrxn).eq.0.) THEN
!           gHOBr_HCl =  1.e+0_fp/(1.e+0_fp+1.e+0_fp/TINY(1e+0_fp))
!         ELSE
           gHOBr_HCl =  1.e+0_f8/(1.e+0_f8+1.e+0_f8/(fHOBr*GHOBrrxn))
!         ENDIF
         RXNGAMMA(10) = gHOBr_HCl
      ELSE
         RXNGAMMA(10) = TINY(1e+0_f8)
      ENDIF

      ! Reaction 11. HOBr + HBr
      ! Data from JPL limited; ignore for now
      RXNGAMMA(11) = TINY(1e+0_f8)

      ! SDE 2013-10-18: DEBUG
      DO I=1,11
         IF (IT_IS_NAN(RXNGAMMA(I))) THEN
            WRITE(DBGMSG,'(a,I2)') 'RXNGAMMA NaN: ', I
            CALL DEBUG_MSG( TRIM(DBGMSG) )
            WRITE(DBGMSG,'(a,E10.4)') 'NDENS: ', NDENS
            CALL DEBUG_MSG( TRIM(DBGMSG) )
            WRITE(DBGMSG,'(a,E10.4)') 'T: ', T
            CALL DEBUG_MSG( TRIM(DBGMSG) )
            WRITE(DBGMSG,'(a,E10.4)') 'P: ', P
            CALL DEBUG_MSG( TRIM(DBGMSG) )
            WRITE(DBGMSG,'(a,E10.4)') 'WT_FRC: ', WT_FRC
            CALL DEBUG_MSG( TRIM(DBGMSG) )
            WRITE(DBGMSG,'(a,E10.4)') 'H2OSUM: ', H2OSUM
            CALL DEBUG_MSG( TRIM(DBGMSG) )
            WRITE(DBGMSG,'(a,E10.4)') 'HClSUM: ', HClSUM
            CALL DEBUG_MSG( TRIM(DBGMSG) )
            WRITE(DBGMSG,'(a,E10.4)') 'HBrSUM: ', HBrSUM
            CALL DEBUG_MSG( TRIM(DBGMSG) )
            WRITE(DBGMSG,'(a,E10.4)') 'HOBrSUM: ', HOBrSUM
            CALL DEBUG_MSG( TRIM(DBGMSG) )
            WRITE(DBGMSG,'(a,E10.4)') 'ClNO3SUM: ', ClNO3SUM
            CALL DEBUG_MSG( TRIM(DBGMSG) )
            WRITE(DBGMSG,'(a,E10.4)') 'BrNO3SUM: ', BrNO3SUM
            CALL DEBUG_MSG( TRIM(DBGMSG) )
            WRITE(DBGMSG,'(a,E10.4)') 'RHO: ', RHO
            CALL DEBUG_MSG( TRIM(DBGMSG) )
            WRITE(DBGMSG,'(a,E10.4)') 'ARAD: ', ARAD
            CALL DEBUG_MSG( TRIM(DBGMSG) )
            CALL ERROR_STOP('BAD GAMMA','UCX_mod')
         ENDIF
      ENDDO

      ! Return to calling program
      END SUBROUTINE CALC_SLA_GAMMA
!EOC
!------------------------------------------------------------------------------
!               MIT Laboratory for Aviation and the Environment               !
!------------------------------------------------------------------------------
!BOP
!
! !IROUTINE: molec_speed
!
! !DESCRIPTION: Function MOLEC\_SPEED calculates the mean velocity of gas
!  phase particles based on temperature and molecular mass.
!\\
!\\
! !INTERFACE:
!
      REAL(fp) FUNCTION MOLEC_SPEED(T,MOLMASS)
!
! !INPUT PARAMETERS:
!
      REAL(fp), INTENT(IN)          :: T       ! Temperature (K)
      REAL(fp), INTENT(IN)          :: MOLMASS ! Molecular mass (g/mol)
!
! !REVISION HISTORY: 
!  10 Oct 2012 - S. D. Eastham - Initial version
!EOP
!------------------------------------------------------------------------------
!BOC
!
      !=================================================================
      ! MOLEC_SPEED begins here!
      !=================================================================

      MOLEC_SPEED=SQRT(8.0e+0_fp*RSTARG*1e+7_fp*T/(PI*MOLMASS))

      END FUNCTION MOLEC_SPEED
!EOC
!------------------------------------------------------------------------------
!               MIT Laboratory for Aviation and the Environment               !
!------------------------------------------------------------------------------
!BOP
!
! !IROUTINE: read_psc_file
!
! !DESCRIPTION: Subroutine READ\_PSC\_FILE initializes PSC state information
!  from a checkpoint file (binary punch file format).
!\\
!\\
! !INTERFACE:
!
      SUBROUTINE READ_PSC_FILE( am_I_Root, State_Chm, RC )
!
! !USES:
!
      USE GIGC_ErrCode_Mod
      USE GIGC_State_Chm_Mod, ONLY : ChmState
      USE ERROR_MOD,          ONLY : ERROR_STOP
      USE HCO_ERROR_MOD
      USE HCO_RESTART_MOD,    ONLY : HCO_RestartGet
      USE HCO_STATE_MOD,      ONLY : HCO_State
      USE HCO_CLOCK_MOD,      ONLY : HcoClock_First 
      USE HCO_CLOCK_MOD,      ONLY : HcoClock_Rewind
      USE HCOI_GC_MAIN_MOD,   ONLY : GetHcoState
!
! !INPUT PARAMETERS: 
!
      LOGICAL,        INTENT(IN)    :: am_I_Root   ! Is this the root CPU?
!
! !INPUT/OUTPUT PARAMETERS: 
!
      TYPE(ChmState), INTENT(INOUT) :: State_Chm   ! Chemistry State object
      INTEGER,        INTENT(INOUT) :: RC
! 
! !REVISION HISTORY: 
!  28 Apr 2013 - S. D. Eastham - Initial version, based on READ_CSPEC_FILE
!  14 Feb 2014 - R. Yantosca   - Reorder DO loops for efficiency
!  16 Apr 2014 - M. Sulprizio  - Now get PSC restart file path from Input_Opt
!  23 Jul 2014 - R. Yantosca   - Remove reference to obsolete CMN_mod.F
!  14 Jan 2015 - C. Keller     - Now read from HEMCO
!   4 Mar 2015 - R. Yantosca   - Declare pointer args to HCO_GetPtr w/ REAL(f4)
!  25 Mar 2015 - C. Keller     - Now use HEMCO restart module
!  29 Apr 2016 - R. Yantosca - Don't initialize pointers in declaration stmts
!EOP
!------------------------------------------------------------------------------
!BOC
!
! !LOCAL VARIABLES:
!     
      ! Scalars
      LOGICAL            :: IT_EXISTS 

      ! Strings
      CHARACTER(LEN=255) :: MSG
     
      ! Pointer to HEMCO state obj.
      TYPE(HCO_State), POINTER  :: HcoState

      !=================================================================
      ! READ_PSC_FILE begins here!
      !=================================================================

      ! Assume success until otherwise 
      RC = GIGC_SUCCESS 
 
      ! Initialize
      HcoState => NULL()

      ! Only read on first call or after rewind
      IF ( .NOT. HcoClock_First ( .FALSE. ) .AND. 
     &     .NOT. HcoClock_Rewind( .FALSE. )      ) THEN
         RETURN
      ENDIF
 
      ! Get HEMCO state obj.
      CALL GetHcoState( HcoState )

      ! Get restart variable
      CALL HCO_RestartGet( am_I_Root, HcoState, 'STATE_PSC',  
     &                     State_Chm%STATE_PSC, RC, FILLED=IT_EXISTS ) 
      IF ( RC /= HCO_SUCCESS ) THEN
         MSG = 'Cannot get PSC restart variable'
         CALL ERROR_STOP ( MSG, 'READ_PSC_FILE (ucx_mod.F)' )
      ENDIF

      ! Cleanup
      HcoState => NULL()

      ! On first call, prompt some messages

      ! If restart exists, point to this field. Eventually deallocate
      ! pointer first.
      IF ( IT_EXISTS ) THEN
         IF (am_I_Root ) THEN
            WRITE(6,*) '    - UCX: Initialize PSC from restart' 
         ENDIF
      ELSE
         IF (am_I_Root ) THEN
         WRITE(6,*) 
     &      '    - UCX: PSC restart not found, initialize PSC-free'
         ENDIF
      ENDIF

      END SUBROUTINE READ_PSC_FILE
!EOC
!------------------------------------------------------------------------------
!               MIT Laboratory for Aviation and the Environment               !
!------------------------------------------------------------------------------
!BOP
!
! !IROUTINE: set_clock_trac
!
! !DESCRIPTION: Subroutine SET\_CLOCK\_TRAC sets the clock tracer mixing 
!  ratio within the bottom five grid levels, increasing by a fixed rate of
!  0.5 ppbv/day
!\\
!\\
! !INTERFACE:
!
      SUBROUTINE SET_CLOCK_TRAC( STEPLEN, State_Chm )
!
! !USES:
!
      USE CMN_SIZE_MOD
      USE GIGC_State_Chm_Mod, ONLY : ChmState
      USE TRACERID_MOD,       ONLY : IDTCLOCK
!
! !INPUT PARAMETERS:
!
      INTEGER,        INTENT(IN)  :: STEPLEN     ! Step length (min)
!
! !OUTPUT PARAMETERS: 
!
      TYPE(ChmState), INTENT(OUT) :: State_Chm   ! Chemistry State object
!
! !REVISION HISTORY: 
!  16 Oct 2013 - S. D. Eastham - Initial version
!  14 Feb 2014 - R. Yantosca   - Reorder DO loop for efficiency
!  21 Feb 2014 - M. Sulprizio  - Now pass State_Chm object via the arg list
!EOP
!------------------------------------------------------------------------------
!BOC
!
! !LOCAL VARIABLES:
!
      INTEGER           :: I,J,L,LCLOCK
      REAL(fp), PARAMETER :: INCRATE = 0.5e-9_fp ! vv/day increase
      
      !=================================================================
      ! SET_CLOCK_TRAC begins here!
      !=================================================================

      IF (CLOCKMR.lt.TINY(1e+0_fp)) THEN
         ! Reset clock tracer everywhere
         LCLOCK = LLPAR
      ELSE
         ! Only set bottom 5 levels
         LCLOCK = 5
      ENDIF

!$OMP PARALLEL DO
!$OMP+DEFAULT( SHARED )
!$OMP+PRIVATE( I, J, L )
      DO L=1,LCLOCK
      DO J=1,JJPAR
      DO I=1,IIPAR
         State_Chm%Tracers(I,J,L,IDTCLOCK) = CLOCKMR
      ENDDO ! L
      ENDDO ! I
      ENDDO ! J
!$OMP END PARALLEL DO

      ! Increment clock mixing ratio for next step
      CLOCKMR = CLOCKMR + (INCRATE*STEPLEN/(60e+0_fp*24e+0_fp))

      END SUBROUTINE SET_CLOCK_TRAC
!EOC
!------------------------------------------------------------------------------
!               MIT Laboratory for Aviation and the Environment               !
!------------------------------------------------------------------------------
!BOP
!
! !IROUTINE: set_h2o_trac
!
! !DESCRIPTION: Subroutine SET\_H2O\_TRAC sets the H2O tracer throughout 
!  the selected domain (either troposphere only or the full grid).
!\\
!\\
! !INTERFACE:
!
      SUBROUTINE SET_H2O_TRAC ( am_I_Root, SETSTRAT, Input_Opt, 
     &                          State_Met, State_Chm, RC )
!
! !USES:
!
      USE CHEMGRID_MOD,       ONLY : ITS_IN_THE_TROP
      USE CMN_SIZE_MOD
      USE ERROR_MOD
      USE GIGC_Input_Opt_Mod, ONLY : OptInput
      USE GIGC_State_Chm_Mod, ONLY : ChmState
      USE GIGC_State_Met_Mod, ONLY : MetState
      USE DAO_MOD,            ONLY : AIRQNT
      USE TRACERID_MOD,       ONLY : IDTH2O
      USE GIGC_ErrCode_Mod
      USE UNITCONV_MOD 
!
! !INPUT PARAMETERS:
!      
      LOGICAL,        INTENT(IN)    :: am_I_Root   ! Are we on the root CPU?
      LOGICAL,        INTENT(IN)    :: SETSTRAT    ! Set strat H2O?
      TYPE(OptInput), INTENT(IN)    :: Input_Opt   ! Input options
!
! !INPUT/OUTPUT PARAMETERS: 
!
      TYPE(MetState), INTENT(INOUT) :: State_Met   ! Meteorology State object
      TYPE(ChmState), INTENT(INOUT) :: State_Chm   ! Chemistry State object
!
! !OUTPUT PARAMETERS:
!
      INTEGER,        INTENT(OUT)   :: RC          ! Success or failure?
!
! !REVISION HISTORY: 
!  28 Mar 2013 - S. D. Eastham - Initial version
!  14 Feb 2014 - R. Yantosca   - Reordered DO loop for efficiency
!  21 Feb 2014 - M. Sulprizio  - Now pass Input_Opt, State_Met, and State_Chm 
!                                objects via the arg list
!  24 Feb 2015 - E. Lundgren   - Replace GET_PCENTER with State_Met%PMID and
!                                remove dependency on PRESSURE_MOD
!  24 Mar 2015 - E. Lundgren   - Change tracer units from kg to kg/kg 
!  29 Apr 2015 - E. Lundgren   - Now pass am_I_Root and RC to SET_H2O_TRAC
!  29 Apr 2015 - E. Lundgren   - Now use grid box moist air mass ADMOIST 
!                                with SPHU since AD is now dry air mass
!  29 Apr 2015 - E. Lundgren   - Replace RH calculation method with Nordquist,
!                                1973 and call AirQnt if moisture vars
!                                are updated using H2O tracer concentration
!  28 Oct 2015 - E. Lundgren   - Tracer units are now kg/kg dry air
!EOP
!------------------------------------------------------------------------------
!BOC
!
! !LOCAL VARIABLES:
!
      INTEGER           :: I,J,L

      LOGICAL           :: READ_SPHU
      REAL(fp)          :: SPHU_kgkg, H2OVV_moist, Ev_mid
      REAL(fp)          :: Esat, EsatA, EsatB, EsatC, EsatD
      CHARACTER(LEN=255):: MSG, LOC

      ! Local variables for quantities from Input_Opt
      LOGICAL           :: LACTIVEH2O

      ! Empirical parameters for water vapor saturation pressure
      ! (Source: Nordquist, 1973. "Numerical Approximiations of
      !  Selected Meteorological Parameters Related to Cloud Physics"
      !  Text quality clarifications from Stipanuk, 1973. "Algorithms
      !  for Generating a Skew-T, Log P Diagram and Computing Selected
      !  Meteorological Quantities") 
      REAL(fp), PARAMETER   :: ESATP1  = 2.3832241e+1_fp   
      REAL(fp), PARAMETER   :: ESATP2  = -5.02808e+0_fp       
      REAL(fp), PARAMETER   :: ESATP3  = 8.1328e-3_fp    
      REAL(fp), PARAMETER   :: ESATP4  = 3.49149e+0_fp     
      REAL(fp), PARAMETER   :: ESATP5  = -1.3028844e+3_fp
      REAL(fp), PARAMETER   :: ESATP6  = -1.3816e-7_fp
      REAL(fp), PARAMETER   :: ESATP7  = 1.1344e+1_fp
      REAL(fp), PARAMETER   :: ESATP8  = -3.03998e-2_fp
      REAL(fp), PARAMETER   :: ESATP9  = -2.949076e+3_fp
      
      ! Pointers
      REAL(fp), POINTER   :: STT(:,:,:,:)

      !=================================================================
      ! SET_H2O_TRAC begins here!
      !=================================================================

      ! Assume success
      RC  = GIGC_SUCCESS   

      ! Copy fields from INPUT_OPT
      LACTIVEH2O = Input_Opt%LACTIVEH2O

      ! Check that tracer concentration units are as expected
      IF ( TRIM( State_Chm%Trac_Units ) /= 'kg/kg dry' ) THEN
         MSG = 'Incorrect tracer units: ' // TRIM(State_Chm%Trac_Units)
         LOC = 'UCX_MOD: SET_H2O_TRAC'
         CALL GIGC_Error( TRIM(MSG), RC, TRIM(LOC) )
      ENDIF

      ! Initialize GEOS-Chem tracer array [kg/kg dry]
      STT => State_Chm%Tracers

      ! If specific humidity will be updated, set previous humidity to
      ! to current humidity prior to change. This is used to preserve
      ! tracer mass in mixing ratio update following moisture change
      ! (ewl, 10/29/15)
      IF ( LActiveH2O .and. ( .not. SetStrat ) ) THEN
         State_Met%SPHU_prev = State_Met%SPHU
      ENDIF

!$OMP PARALLEL DO
!$OMP+DEFAULT( SHARED )
!$OMP+PRIVATE( I, J, L, READ_SPHU)
!$OMP+PRIVATE( SPHU_kgkg, H2OVV_moist, Ev_mid )
!$OMP+PRIVATE( Esat, EsatA, EsatB, EsatC, EsatD )
      DO L = 1, LLPAR
      DO J = 1, JJPAR
      DO I = 1, IIPAR

         READ_SPHU = ( ITS_IN_THE_TROP( I, J, L, State_Met ) .or.
     &                 SETSTRAT .or. ( .not. LACTIVEH2O )  )

         IF ( READ_SPHU ) THEN
            
            ! Set H2O tracer concentration [kg/kg dry] using SPHU 
            ! (ewl, 11/4/15)
            STT(I,J,L,IDTH2O) = State_Met%SPHU(I,J,L) * 1.e-3_fp *
     &                          ( State_Met%ADMOIST(I,J,L)
     &                            / State_Met%AD(I,J,L) )

         ELSE

            ! Calculate specific humidity [g/kg total air] from 
            ! transported H2O [kg/kg dry] (ewl, 9/17/15)
            SPHU_kgkg = STT(I,J,L,IDTH2O) * State_Met%AD(I,J,L)
     &                  / State_Met%ADMOIST(I,J,L)

            ! Set previous humidity to current humidity prior to update
            ! (ewl, 10/28/15)
            State_Met%SPHU_prev(I,J,L) = State_Met%SPHU(I,J,L)

            ! Set State_Met specific humidity [g/kg]
            State_Met%SPHU(I,J,L) = SPHU_kgkg * 1.e+3_fp
            
            ! Calculate water vapor saturation pressure [hPa] from T
            ! (see local variables above for method reference)
            EsatA = ESATP1 + ESATP2 * log10( State_Met%T(I,J,L) ) 
            EsatB = ESATP3 * 10**( ESATP4 + ESATP5/State_Met%T(I,J,L) )
            EsatC = ESATP6 * 10**( ESATP7 + ESATP8*State_Met%T(I,J,L) )
            EsatD = ESATP9 / State_Met%T(I,J,L)
            Esat = 10**( EsatA + EsatB + EsatC + EsatD ) 

            ! Calculate mol water vapor per mol moist air from SPHU
            ! Note that SPHU must be converted to [kg/kg] to use 1-SPHU
            ! as mass dry air / mass moist air
            H2OVV_moist = SPHU_kgkg * AIRMW 
     &               / ( SPHU_kgkg * AIRMW + ( 1 - SPHU_kgkg ) * H2OMW )
   
            ! Calculate water vapor partial pressure at grid box center [hPa]
            ! Note that grid box center is defined as the arithmetic average
            ! of the grid box pressure edges not the vertical mid-point.
            Ev_mid = State_Met%PMID(I,J,L) * H2OVV_MOIST
    
            ! Set State_Met relative humidity [%]
            State_Met%RH(I,J,L) = ( Ev_mid / Esat ) * 100e+0_fp 

         ENDIF
      ENDDO ! L
      ENDDO ! I
      ENDDO ! J
!$OMP END PARALLEL DO

      ! If humidity was updated, update all moist-dependent air quantities
      ! and tracer mixing ratio with the new moisture content (ewl, 4/29/15) 
      IF ( LActiveH2O .and. ( .not. SetStrat ) ) THEN
         CALL AIRQNT( am_I_Root, Input_opt, State_Met, State_Chm, RC, 
     &                update_mixing_ratio=.TRUE. )
      ENDIF

      ! Free pointer
      NULLIFY( STT )

      END SUBROUTINE SET_H2O_TRAC
!
!EOC
!------------------------------------------------------------------------------
!               MIT Laboratory for Aviation and the Environment               !
!------------------------------------------------------------------------------
!BOP
!
! !IROUTINE: ucx_h2so4phot
!
! !DESCRIPTION: Subroutine UCX\_H2SO4PHOT propagates the calculated H2SO4
!  photolysis (J) rate at the top of the chemistry grid through to the top
!  of the transport grid, approximating H2SO4 photolysis in the mesosphere.
!\\
!\\
! !INTERFACE:
!
      SUBROUTINE UCX_H2SO4PHOT( Input_Opt, State_Met, State_Chm )
!
! !USES:
!
      USE CHEMGRID_MOD,       ONLY : GET_CHEMGRID_LEVEL
      USE COMODE_LOOP_MOD,    ONLY : IRM, NKSO4PHOT, NCSGAS
      USE COMODE_LOOP_MOD,    ONLY : DEFPRAT, NAMEGAS, NRATES
      USE GIGC_Input_Opt_Mod, ONLY : OptInput
      USE GIGC_State_Chm_Mod, ONLY : ChmState
      USE GIGC_State_Met_Mod, ONLY : MetState
      USE TIME_MOD,           ONLY : GET_TS_CHEM
      USE TRACERID_MOD,       ONLY : IDTSO2,IDTSO4
      USE FAST_JX_MOD,        ONLY : FJXFUNC
!
! !INPUT PARAMETERS:
!
      TYPE(OptInput), INTENT(IN)    :: Input_Opt   ! Input Options object
      TYPE(MetState), INTENT(IN)    :: State_Met   ! Meteorology State object
!
! !INPUT/OUTPUT PARAMETERS: 
!
      TYPE(ChmState), INTENT(INOUT) :: State_Chm   ! Chemistry State object

!
! !REMARKS:
! (1) A remark
! 
! !REVISION HISTORY: 
!  17 Aug 2013 - S. D. Eastham - Initial version
!  14 Feb 2014 - R. Yantosca   - Reorder DO loops for efficiency
!  21 Feb 2014 - M. Sulprizio  - Now pass Input_Opt, State_Met, and State_Chm
!                                objects via the arg list
!  31 May 2016 - E. Lundgren   - Replace Input_Opt%TRACER_MW_G with species
!                                database emMW_g (emitted species g/mol)
!EOP
!------------------------------------------------------------------------------
!BOC
!
! !LOCAL VARIABLES:
!
      INTEGER               :: I, J, L, IJWINDOW
      REAL(fp)              :: GMU,SO4_IN,PHOTDELTA,DTCHEM
      REAL(fp)              :: SO2_MW_G, SO4_MW_g, SO4_DELTA
      LOGICAL               :: DAYCOLUMN
      INTEGER               :: LMINPHOT
      INTEGER,SAVE          :: LOCAL_NKSO4PHOT
      CHARACTER(fp),SAVE    :: LOCAL_NAME
      INTEGER,SAVE          :: LOCAL_IPHOT
      INTEGER,SAVE          :: IFNC,IBRCH
      REAL(fp),SAVE         :: RELWT
      LOGICAL,SAVE          :: FIRST=.TRUE.
      INTEGER               :: ICS

      ! Local variables for quantities from Input_Opt
      INTEGER               :: N_TRACERS

      ! Pointers
      REAL(fp), POINTER      :: STT(:,:,:,:)

      !=================================================================
      ! UCX_H2SO4PHOT begins here!
      !=================================================================

      ! Copy fields from INPUT_OPT
      N_TRACERS  = Input_Opt%N_TRACERS

      ! Copy fields from species database
      SO2_MW_G = State_Chm%SpcData(IDTSO2)%Info%emMW_g ! g/mol
      SO4_MW_G = State_Chm%SpcData(IDTSO4)%Info%emMW_g ! g/mol

      ! Initialize GEOS-Chem tracer array [kg]
      STT => State_Chm%Tracers

      IF (FIRST) THEN
         FIRST = .FALSE.
         DO ICS = 1,NCSGAS
            IF (NKSO4PHOT(ICS).ne.0) THEN
               LOCAL_NKSO4PHOT = NKSO4PHOT(ICS)
               LOCAL_NAME = NAMEGAS(IRM(1,LOCAL_NKSO4PHOT,ICS))
               LOCAL_IPHOT = LOCAL_NKSO4PHOT - NRATES(ICS)
               IFNC = DEFPRAT(LOCAL_NKSO4PHOT,ICS) + 0.01e+0_fp
<<<<<<< HEAD
               IBRCH = 10.e+0_fp*(DEFPRAT(LOCAL_NKSO4PHOT,ICS)-IFNC) + 0.5e+0_fp
               RELWT = SO2_MW_G / SO4_MW_G
=======
               IBRCH = 10.e+0_fp*(DEFPRAT(LOCAL_NKSO4PHOT,ICS)-IFNC) + 
     &                 0.5e+0_fp
               RELWT = TRACER_MW_G(IDTSO2)/TRACER_MW_G(IDTSO4)
>>>>>>> 48fe504d
            ENDIF
         ENDDO 
      ENDIF

      ! Allow for the possibility of variable timestep
      DTCHEM = GET_TS_CHEM()*60.e+0_fp

!$OMP PARALLEL DO
!$OMP+DEFAULT( SHARED )
!$OMP+PRIVATE( I, J, L, IJWINDOW, DAYCOLUMN, GMU )
!$OMP+PRIVATE( LMINPHOT, PHOTDELTA, SO4_IN, SO4_DELTA )
      DO J=1,JJPAR
      DO I=1,IIPAR

         IJWINDOW  = (J-1)*IIPAR + I
         GMU       = State_Met%SUNCOSmid(I,J)
         DAYCOLUMN = (GMU.gt.0e+0_fp)

         IF (DAYCOLUMN) THEN
            LMINPHOT  = GET_CHEMGRID_LEVEL( I, J, State_Met)

            ! Retrieve photolysis rate as a fraction of gaseous SO4
            PHOTDELTA = FJXFUNC( I, J, LMINPHOT, LOCAL_IPHOT,
     &                           IBRCH, LOCAL_NAME) * DTCHEM
            PHOTDELTA = MIN(1.e+0_fp,PHOTDELTA)

            DO L=LMINPHOT+1,LLPAR
               ! Apply photolysis to SO4
               ! First retrieve gaseous fraction
               SO4_IN = STT(I,J,L,IDTSO4)*SO4_PHOTFRAC(I,J,L)
               SO4_DELTA = PHOTDELTA*SO4_IN
               ! Remove from SO4
               STT(I,J,L,IDTSO4) = STT(I,J,L,IDTSO4) - SO4_DELTA
               ! Add to SO2. Note change in molar mass
               STT(I,J,L,IDTSO2) = STT(I,J,L,IDTSO2) + (SO4_DELTA*RELWT)
            ENDDO

         ENDIF

      ENDDO
      ENDDO
!$OMP END PARALLEL DO

      END SUBROUTINE UCX_H2SO4PHOT
!
!EOC
!------------------------------------------------------------------------------
!               MIT Laboratory for Aviation and the Environment               !
!------------------------------------------------------------------------------
!BOP
!
! !IROUTINE: get_ucx_ch4
!
! !DESCRIPTION: Subroutine GET\_UCX\_CH4 retrieves zonal mean surface mixing
!  ratios for 4 equal-area regions (90S-30S,30S-0,0-30N,30N-90N)
!\\
!\\
! !INTERFACE:
!
      SUBROUTINE GET_UCX_CH4( CH4_YEAR, MR90S, MR30S, MR30N, MR90N,
     &                        am_I_Root, Input_Opt )
!
! !USES:
!
      USE FUTURE_EMISSIONS_MOD, ONLY : GET_FUTURE_YEAR
      USE GIGC_Input_Opt_Mod,   ONLY : OptInput
      USE TIME_MOD,             ONLY : GET_MONTH
      USE TIME_MOD,             ONLY : GET_YEAR
!
! !INPUT PARAMETERS:
!
      INTEGER,        INTENT(IN)  :: CH4_YEAR    ! Target year
      LOGICAL,        INTENT(IN)  :: am_I_Root   ! Is this the root CPU?
      TYPE(OptInput), INTENT(IN)  :: Input_Opt   ! Input options
!
! !OUTPUT VARIABLES:
!
      REAL(fp),         INTENT(OUT) :: MR90S
      REAL(fp),         INTENT(OUT) :: MR30S
      REAL(fp),         INTENT(OUT) :: MR30N
      REAL(fp),         INTENT(OUT) :: MR90N
!
! !REVISION HISTORY: 
!  18 Dec 2013 - S. D. Eastham - Initial version
!EOP
!------------------------------------------------------------------------------
!BOC
!
! !LOCAL VARIABLES:
!
      INTEGER               :: BASE_YEAR, CH4_TARG_YEAR
      INTEGER, PARAMETER    :: REF_YEAR=2007
      REAL(fp)                :: CH4_SCALE
      INTEGER               :: FUTURE_LINE
!      INTEGER               :: BASIS_LINE
      INTEGER               :: THIS_YEAR
      INTEGER, SAVE         :: LAST_YEAR=-1
      REAL(fp), SAVE          :: LAST_MR(4)

      ! Local variables for quantities from Input_Opt
      LOGICAL :: LFUTURE

      !=================================================================
      ! GET_UCX_CH4 begins here!
      !=================================================================

      ! Copy fields from INPUT_OPT
      LFUTURE = Input_Opt%LFUTURE

      ! Adapted from GEOS-Chem routine

      ! Pick the CH4 concentration [ppbv] for the proper lat bin
      ! CH4 values are read in "chemdr.f"
      IF ( LFUTURE ) THEN
         CH4_TARG_YEAR = GET_FUTURE_YEAR()
         BASE_YEAR = CH4_TARG_YEAR
      ELSE
         CH4_TARG_YEAR = CFCYEAR + OFFSETYEAR
         BASE_YEAR = MIN(REF_YEAR,CH4_TARG_YEAR)
      ENDIF

      IF (LAST_YEAR .ne. CH4_TARG_YEAR) THEN
         ! Get CH4 [ppbv] in 4 latitude bins for each year
         CALL GET_GLOBAL_CH4( BASE_YEAR, .TRUE., MR90S,
     &                        MR30S,     MR30N,  MR90N,
     &                        am_I_Root, Input_Opt      )

         ! Convert from [ppbv] to [vv] and scale by year
         ! Using just one month's data to be consistent with
         ! base GEOS-Chem approach to CH4 (1-yr resolution)
         IF (CH4_YEAR > BASE_YEAR) THEN
            IF (UCXNETCDF) THEN
               CH4_SCALE = (1.0e-9_fp)*
     &               GET_MONTREAL_NCDF('CH4',CFCYEAR+OFFSETYEAR,1)/
     &               GET_MONTREAL_NCDF('CH4',REF_YEAR,1)
            ELSE
!               FUTURE_LINE = (12*(CFCYEAR+OFFSETYEAR-1959)) + 1
!               BASIS_LINE = (12*(REF_YEAR-1959)) + 1
!               CH4_SCALE = (1.0d-9)*GET_MONTREAL('CH4',FUTURE_LINE)/
!     &                       GET_MONTREAL('CH4',BASIS_LINE)
               THIS_YEAR = CFCYEAR+OFFSETYEAR
               CH4_SCALE = (1.0e-9_fp) * SFCMR_GET('CH4',THIS_YEAR,1)
     &                   / SFCMR_GET('CH4',REF_YEAR,1)
            ENDIF
         ELSE
            CH4_SCALE = 1.0e-9_fp
         ENDIF

         MR90S = MR90S * CH4_SCALE
         MR30S = MR30S * CH4_SCALE
         MR30N = MR30N * CH4_SCALE
         MR90N = MR90N * CH4_SCALE

         ! Save for later calls
         LAST_MR(1) = MR90S
         LAST_MR(2) = MR30S
         LAST_MR(3) = MR30N
         LAST_MR(4) = MR90N
      ELSE
         ! Re-use data
         MR90S = LAST_MR(1)
         MR30S = LAST_MR(2)
         MR30N = LAST_MR(3)
         MR90N = LAST_MR(4)
      ENDIF

      END SUBROUTINE GET_UCX_CH4
!EOC
!------------------------------------------------------------------------------
!               MIT Laboratory for Aviation and the Environment               !
!------------------------------------------------------------------------------
!BOP
!
! !IROUTINE: sfcmr_init
!
! !DESCRIPTION: Subroutine SFCMR\_INIT initializes the surface mixing ratio
! derived type object. This reads in all the mixing ratios from ASCII files
! and saves them in the SFCMR object.
!\\
!\\
! !INTERFACE:
!
      SUBROUTINE SFCMR_INIT( am_I_Root, Input_Opt )
!
! !USES:
!
      USE GIGC_Input_Opt_Mod, ONLY : OptInput
      USE ERROR_MOD,          ONLY : ALLOC_ERR
      USE ERROR_MOD,          ONLY : ERROR_STOP
!
! !INPUT PARAMETERS:
!
      LOGICAL,          INTENT(IN) :: am_I_Root          ! Root CPU? 
      TYPE(OptInput),   INTENT(IN) :: Input_Opt          ! Input options
!
! !OUTPUT VARIABLES:
!
!
! !REVISION HISTORY: 
!  05 Dec 2014 - C. Keller - Initial version
!EOP
!------------------------------------------------------------------------------
!BOC
!
! !LOCAL VARIABLES:
!
      INTEGER           :: I, N, ID, AS
      CHARACTER(LEN=20) :: LOCAL_NAME

      !=================================================================
      ! SFCMR_INIT begins here!
      !=================================================================

      ! Initialize the SFCMR derived type
      ALLOCATE(SFCMR(MAXSFCMR), STAT=AS )
      IF ( AS /= 0 ) CALL ALLOC_ERR( 'SFCMR' )

      ! Fill SFCMR for every emitted species. Some emitted species
      ! have multiple source files, so create a separate SFCMR entry
      ! for all of those.
      DO I = 1, N_EMIT
         ID = IDT_EMIT(I)
         SELECT CASE (TRIM(TRAC_EMIT(I)))

            CASE ('CFCX')
               LOCAL_NAME = TRIM('CFC113')
               CALL SFCMR_READ( am_I_Root, Input_Opt, LOCAL_NAME, ID ) 
               LOCAL_NAME = TRIM('CFC114')
               CALL SFCMR_READ( am_I_Root, Input_Opt, LOCAL_NAME, ID ) 
               LOCAL_NAME = TRIM('CFC115')
               CALL SFCMR_READ( am_I_Root, Input_Opt, LOCAL_NAME, ID ) 
            CASE ('HCFCX')
               LOCAL_NAME = TRIM('HCFC141b')
               CALL SFCMR_READ( am_I_Root, Input_Opt, LOCAL_NAME, ID ) 
               LOCAL_NAME = TRIM('HCFC142b')
               CALL SFCMR_READ( am_I_Root, Input_Opt, LOCAL_NAME, ID ) 
            CASE ('H2402')
               LOCAL_NAME = TRIM('C2BR2F4')
               CALL SFCMR_READ( am_I_Root, Input_Opt, LOCAL_NAME, ID )
            CASE ('OCS')
               LOCAL_NAME = TRIM('OCS')
               CALL SFCMR_READ( am_I_Root,  Input_Opt, 
     &                          LOCAL_NAME, ID,        iMR=OCS_MR )
            CASE ('H2')
               LOCAL_NAME = TRIM('H2')
               CALL SFCMR_READ( am_I_Root,  Input_Opt, 
     &                          LOCAL_NAME, ID,        iMR=H2_MR )
            CASE DEFAULT
               LOCAL_NAME = TRIM(TRAC_EMIT(I))
               CALL SFCMR_READ( am_I_Root, Input_Opt, LOCAL_NAME, ID ) 
         END SELECT
      ENDDO

      END SUBROUTINE SFCMR_INIT
!EOC
!------------------------------------------------------------------------------
!               MIT Laboratory for Aviation and the Environment               !
!------------------------------------------------------------------------------
!BOP
!
! !IROUTINE: sfcmr_read
!
! !DESCRIPTION: Subroutine SFCMR\_READ reads the surface mixing rations from
! ASCII file and stores the values in the next available SFCMR object.
! The ascii file is expected to be in the following format:
!C2CL3F3              MIXING RATIO BOUNDARY CONDITIONS FOR WMO-2006
!1.0E-12
!
! time      CFC113
!1959.04        0.99
!1959.12        1.00
!1959.21        1.01
!1959.29        1.02
!\\
!\\
! !INTERFACE:
!
      SUBROUTINE SFCMR_READ( am_I_Root, Input_Opt, iName, iID, iMR )
!
! !USES:
!
      USE GIGC_Input_Opt_Mod, ONLY : OptInput
      USE ERROR_MOD,          ONLY : ALLOC_ERR
      USE ERROR_MOD,          ONLY : ERROR_STOP
      USE FILE_MOD,           ONLY : IOERROR
!
! !INPUT PARAMETERS:
!
      LOGICAL,            INTENT(IN   ) :: am_I_Root          ! Root CPU? 
      TYPE(OptInput),     INTENT(IN   ) :: Input_Opt          ! Input options
      CHARACTER(LEN=*),   INTENT(IN   ) :: iName              ! species name 
      INTEGER,            INTENT(IN   ) :: iID                ! species ID 
      REAL(fp), OPTIONAL, INTENT(IN   ) :: iMR                ! fixed MR
!
! !REVISION HISTORY: 
!  05 Dec 2014 - C. Keller - Initial version
!EOP
!------------------------------------------------------------------------------
!BOC
!
! !LOCAL VARIABLES:
!
      INTEGER            :: I, N, NX, IOS, AS
      INTEGER            :: IU_FILE
      CHARACTER(LEN=30)  :: FM 
      ! Max. number of lines in ascii files. Monthly values btw 1950-2100 = 1800
      INTEGER, PARAMETER :: MAXLINES = 3000
      REAL(fp)           :: SCALEFAC, TMPYR, TMPMR
      REAL(fp)           :: YR(MAXLINES), MR(MAXLINES)
      CHARACTER(LEN=255) :: FILENAME, DBGMSG

      !=================================================================
      ! SFCMR_READ begins here!
      !=================================================================

      ! If a fixed MR is given, just use this value
      IF ( PRESENT( iMR ) ) THEN
         NX       = 1
         YR(1)    = 1900.0_fp
         MR(1)    = iMR
         SCALEFAC = 1.0_fp

      ! If no fixed MR is given, read MR and years from ASCII file
      ELSE

         ! Construct file name
         FILENAME = TRIM(MONTREAL_FILE_ROOT)//TRIM(iName)//'_boundary'
        
         IF ( doPrint ) THEN
            WRITE(DBGMSG,'(a,a,a,a)') ' ### UCX: Reading ',
     &           TRIM(iNAME), ' from ', TRIM( FILENAME )
            CALL DEBUG_MSG( TRIM(DBGMSG) )
         ENDIF      
   
         ! Get a free LUN
         IU_FILE = findFreeLUN()      
   
         ! Initialize values
         IOS = 1
         NX  = 0  ! number of values
   
         ! Open file
         OPEN( IU_FILE, FILE=TRIM( FILENAME ), IOSTAT=IOS )
         IF ( IOS /= 0 ) THEN
            WRITE(6,*) 'UCX: FAILED TO FIND ', TRIM(FILENAME)
             CALL IOERROR( IOS, IU_FILE, 'UCX_MOD:SFCMR_READ')
         ENDIF      
   
         ! First line not important
         READ(IU_FILE,*,IOSTAT=IOS)
         IF ( IOS /= 0 ) THEN
            WRITE(6,*) 'UCX: READ ERROR IN ', TRIM(FILENAME)
             CALL IOERROR( IOS, IU_FILE, 'UCX_MOD:SFCMR_READ')
         ENDIF
         
         ! Second line contains scaling factor
         READ(IU_FILE,101,IOSTAT=IOS) SCALEFAC
   
101      FORMAT(E7.1)
   
         ! Third and fourth line also to be ignored
         DO I=1,2
            READ(IU_FILE,*,IOSTAT=IOS)
            IF ( IOS /= 0 ) THEN
               WRITE(6,*) 'UCX: READ ERROR IN ', TRIM(FILENAME)
                CALL IOERROR( IOS, IU_FILE, 'UCX_MOD:SFCMR_READ')
            ENDIF
         ENDDO
  
         ! C2BR2F4 has a different format.
         IF ( TRIM(iName) == 'C2BR2F4' ) THEN
            FM = "(F7.2,F8.2)"
         ELSE
            !FM = "(F7.2,F11.2)"
            FM = "(F7.2,F12.2)"
         ENDIF
   
         ! Read until end of file 
         DO
            ! Read values into temporary buffer
            READ(IU_FILE,FM,IOSTAT=IOS) TMPYR, TMPMR
   
            ! Error?
            IF ( IOS > 0 ) THEN
               WRITE(6,*) 'UCX: READ ERROR IN ', TRIM(FILENAME)
                CALL IOERROR( IOS, IU_FILE, 'UCX_MOD:SFCMR_READ')
            ENDIF
   
            ! End of file?
            IF ( IOS < 0 ) EXIT
   
            ! Increase counter and pass data to buffer
            NX = NX + 1
            IF ( NX > MAXLINES ) THEN
               DBGMSG = 'Beyond max. number of lines: '//TRIM(FILENAME)
               CALL ERROR_STOP( DBGMSG, 'UCX_MOD: SFCMR_READ' )
            ENDIF
            YR(NX) = TMPYR
            MR(NX) = TMPMR
         ENDDO

         ! Close file
         CLOSE(IU_FILE)

      ENDIF

      ! Get next SFCMR index in list
      NSFCMR = NSFCMR + 1
      IF ( NSFCMR > MAXSFCMR ) THEN
         DBGMSG = 'Max. number of SFCMR objects exceeded! '
         CALL ERROR_STOP( DBGMSG, 'UCX_MOD: SFCMR_READ' )
      ENDIF
      N = NSFCMR

      ! Fill SFCMR type object
      ALLOCATE( SFCMR(N)%YR(NX), STAT=AS )
      IF ( AS /= 0 ) CALL ALLOC_ERR( 'SFCMR(N)%YR'//TRIM(iName) )
      ALLOCATE( SFCMR(N)%MR(NX), STAT=AS )
      IF ( AS /= 0 ) CALL ALLOC_ERR( 'SFCMR(N)%MR'//TRIM(iName) )

      SFCMR(N)%NAME  = TRIM(iName)
      SFCMR(N)%ID    = iID 
      SFCMR(N)%NX    = NX
      SFCMR(N)%YR(:) = YR(1:NX)
      SFCMR(N)%MR(:) = MR(1:NX)
      SFCMR(N)%SCAL  = SCALEFAC

      END SUBROUTINE SFCMR_READ
!EOC
!------------------------------------------------------------------------------
!               MIT Laboratory for Aviation and the Environment               !
!------------------------------------------------------------------------------
!BOP
!
! !IROUTINE: sfcmr_get
!
! !DESCRIPTION: Subroutine SFCMR\_GET returns the surface mixing ratio of
! the given species for the given year and month. The value of the closest
! available date in the past is taken, and no interpolation between dates
! is performed.
!\\
!\\
! !INTERFACE:
!
      FUNCTION SFCMR_GET( TRAC_NAME, YEAR, MONTH ) RESULT( MR ) 
!
! !USES:
!
!
! !INPUT PARAMETERS:
!
      CHARACTER(LEN=*), INTENT(IN) :: TRAC_NAME          ! species name
      INTEGER,          INTENT(IN) :: YEAR               ! desired year 
      INTEGER,          INTENT(IN) :: MONTH              ! desired month
!
! !INPUT/OUTPUT VARIABLES:
!
      REAL(fp)                     :: MR 
!
! !REVISION HISTORY: 
!  05 Dec 2014 - C. Keller - Initial version
!EOP
!------------------------------------------------------------------------------
!BOC
!
! !LOCAL VARIABLES:
!
      INTEGER             :: I, N, NX, IDX
      REAL(fp)            :: YRMT
      REAL(fp), PARAMETER :: DECMT = 1.0_fp / 12.0_fp
      REAL(fp), PARAMETER :: MIDMT = DECMT  /  2.0_fp
      CHARACTER(LEN=255)  :: MSG

      !=================================================================
      ! SFCMR_GET begins here!
      !=================================================================

      ! Init
      MR = 0.0_fp

      ! In the SFCMR structure, the date is stored as decimal year/month
      ! value referring to the mid-month, e.g. January 1990 is 1990.04, 
      ! July 1990 is 1990.54, etc.
      YRMT = REAL(YEAR,4) + ( (MONTH-1) * DECMT ) + MIDMT
  
      ! Get index to desired SFCMR object
      N = -1
      DO I = 1, NSFCMR
         IF ( TRIM(SFCMR(I)%NAME) == TRIM(TRAC_NAME) ) THEN
            N = I
            EXIT
         ENDIF
      ENDDO
      IF ( N < 0 ) RETURN

      ! Get time index to be used. Use closest available time stamp
      ! that is in the past.
      IDX = -1
      NX  = SFCMR(N)%NX

      ! Check for lower boundary
      IF ( YRMT <= SFCMR(N)%YR(1) ) THEN
         IDX = 1

      ! Check for upper boundary
      ELSEIF ( YRMT >= SFCMR(N)%YR(NX) ) THEN
         IDX = NX

      ! Otherwise walk through dates until we pass the date line
      ELSE
         DO I = 1, NX-1
            IF ( SFCMR(N)%YR(I+1) > YRMT ) THEN
               IDX = I
               EXIT
            ENDIF
         ENDDO
      ENDIF

      ! This should never happen:
      IF ( IDX < 0 ) RETURN

      ! Get mixing ratio
      MR = SFCMR(N)%MR(IDX) * SFCMR(N)%SCAL 

      IF ( doPrint ) THEN
         WRITE(MSG,'(a,E16.4)') ' ### UCX: Retrieved value: ', MR
         CALL DEBUG_MSG( TRIM(MSG) )
      ENDIF      

      END FUNCTION SFCMR_GET
!EOC
!------------------------------------------------------------------------------
!               MIT Laboratory for Aviation and the Environment               !
!------------------------------------------------------------------------------
!BOP
!
! !IROUTINE: noxcoeff_init
!
! !DESCRIPTION: Subroutine NOXCOEFF\_INIT initializes the NOX 2D interpolation
! values. 
!\\
!\\
! !INTERFACE:
!
      SUBROUTINE NOXCOEFF_INIT ( am_I_Root, Input_Opt )
!
! !USES:
!
      USE GIGC_Input_Opt_Mod, ONLY : OptInput
      USE ERROR_MOD,          ONLY : ALLOC_ERR
      USE ERROR_MOD,          ONLY : ERROR_STOP
      USE FILE_MOD,           ONLY : IOERROR
!
! !INPUT PARAMETERS:
!
      LOGICAL,          INTENT(IN) :: am_I_Root          ! Root CPU? 
      TYPE(OptInput),   INTENT(IN) :: Input_Opt          ! Input options
!
! !OUTPUT VARIABLES:
!
!
! !REVISION HISTORY: 
!  05 Dec 2014 - C. Keller - Initial version
!EOP
!------------------------------------------------------------------------------
!BOC
!
! !LOCAL VARIABLES:
!
      INTEGER            :: I, AS, IOS
      INTEGER            :: IMON, ITRAC, ILEV
      INTEGER            :: IU_FILE
      CHARACTER(LEN=255) :: NOX_FILE
      CHARACTER(LEN=255) :: TARG_TRAC
      CHARACTER(LEN=255) :: DBGMSG
      LOGICAL            :: LPRT

      !=================================================================
      ! NOXCOEFF_INIT begins here!
      !=================================================================

      ! Copy fields from INPUT_OPT
      LPRT = Input_Opt%LPRT

      ! Number of latitude levels of NOXCOEFF array. Data is only
      ! available for 2x25 and 4x5. Use 2x25 for any different grid
      ! and map NOx coeffs onto simulation grid when calling 
      ! GET_NOXCOEFF.
#if defined ( GRID2x25 ) || defined ( GRID4x5 )
      JJNOXCOEFF = JJPAR
#else
      JJNOXCOEFF = 91

      ! Fill NOx latitudes
      ALLOCATE(NOXLAT(JJNOXCOEFF+1), STAT=AS )
      IF ( AS /= 0 ) CALL ALLOC_ERR( 'NOXLAT' )

      ! Fill manually
      NOXLAT(2) = -89.0e+0_fp
      DO I = 3,JJNOXCOEFF
         NOXLAT(I) = NOXLAT(I-1) + 2e+0_fp
      ENDDO
      ! Overshoot to make sure that a latitude of 90.0 will be properl
      ! matched onto JJNOXCOEFF. 
      NOXLAT(JJNOXCOEFF+1) = 90.5e+0_fp 
#endif

      ! Initialize the NOXCOEFF array. This array holds monthly NOx 
      ! coefficients on 51 levels and for 6 species.
      ALLOCATE(NOXCOEFF(JJNOXCOEFF,UCX_NLEVS,6,12), STAT=AS )
      IF ( AS /= 0 ) CALL ALLOC_ERR( 'NOXCOEFF' )
      NOXCOEFF = 0.0e+0_fp

      ! Fill array
      DO IMON  = 1,12 
      DO ITRAC = 1,6
         SELECT CASE (ITRAC)
            CASE ( 1 )
               TARG_TRAC = 'O'
            CASE ( 2 )
               TARG_TRAC = 'O1D'
            CASE ( 3 )
               TARG_TRAC = 'JNO'
            CASE ( 4 )
               TARG_TRAC = 'JNO2'
            CASE ( 5 )
               TARG_TRAC = 'JNO3'
            CASE ( 6 )
               TARG_TRAC = 'JN2O'
         END SELECT
         WRITE(NOX_FILE,'(a,a,a,I0.2,a)') TRIM(NOON_FILE_ROOT),
     &    TRIM(TARG_TRAC), '_', IMON, '.dat'

         ! Get a free LUN
         IU_FILE = findFreeLUN()

         IOS = 1
         OPEN( IU_FILE,FILE=TRIM(NOX_FILE),STATUS='OLD',IOSTAT=IOS) 
         IF ( IOS /= 0 ) THEN
            WRITE(6,*) 'UCX_MOD: Could not read ', TRIM(NOX_FILE)
            CALL IOERROR( IOS, IU_FILE,'UCX_MOD:NOXCOEFF_INIT')
         ENDIF
  
         IF (LPRT) THEN
            WRITE(DBGMSG,'(a,a)') ' ### UCX: Reading ', 
     &        TRIM( NOX_FILE )
            CALL DEBUG_MSG( TRIM(DBGMSG) )
         ENDIF
 
         ! Read in data
         DO ILEV = 1,UCX_NLEVS
            READ(IU_FILE, 110, IOSTAT=IOS ) NOXCOEFF(:,ILEV,ITRAC,IMON)
            IF ( IOS /= 0 ) THEN
               WRITE(6,'(a,a,I4,a,1x,a)') 'UCX_MOD: Error reading '
     & , 'line ', ILEV, ' in file ', TRIM( NOX_FILE )
               CALL IOERROR( IOS, IU_FILE,'UCX_MOD:NOXCOEFF_INIT')
            ENDIF
         ENDDO

#if defined( GRID2x25 )
110   FORMAT(91E10.3)
#elif defined( GRID4x5 )
110   FORMAT(46E10.3)
#elif defined( GRID05x0666 )   && defined( NESTED_CH )
110   FORMAT(133E10.3)
#elif defined( GRID05x0666 )   && defined( NESTED_NA )
110   FORMAT(121E10.3)
#elif defined( GRID05x0666 )   && defined( NESTED_EU )
110   FORMAT(81E10.3)
#elif defined( GRID025x03125 ) && defined( NESTED_CH )
110   FORMAT(161E10.3)
#elif defined( GRID025x03125 ) && defined( NESTED_NA )
110   FORMAT(202E10.3)
#else
      ! use 2x25 as default 
110   FORMAT(91E10.3)
#endif

         CLOSE(IU_FILE)

      ENDDO !ITRAC
      ENDDO !IMON

      END SUBROUTINE NOXCOEFF_INIT
!EOC
!------------------------------------------------------------------------------
!               MIT Laboratory for Aviation and the Environment               !
!------------------------------------------------------------------------------
!BOP
!
! !IROUTINE: get_jjnox 
!
! !DESCRIPTION: Subroutine GET\_JJNOX maps grid box at location IISIM, JJSIM of  
! the simulation grid onto the latitude grid of the NOXCOEFF array. JJNOX can
! differ from JJSIM if it's not a 4x5 or 2x25 simulation.
!\\
!\\
! This routine simply returns the index of the NOx latitude vector that covers
! the latitude value of interest. No grid box weighting, etc. is performed.
!\\
!\\
! !INTERFACE:
!
      FUNCTION GET_JJNOX( IISIM, JJSIM ) RESULT ( JJNOX )
!
! !USES:
!
      USE GRID_MOD,           ONLY : GET_YMID
!
! !INPUT PARAMETERS:
!
      INTEGER,          INTENT(IN) :: IISIM    ! Latitude index on simulation grid 
      INTEGER,          INTENT(IN) :: JJSIM    ! Latitude index on simulation grid 
!
! !OUTPUT VARIABLES:
!
      INTEGER                      :: JJNOX    ! Latitude index on NOXCOEFF grid
!
! !REVISION HISTORY: 
!  05 Dec 2014 - C. Keller - Initial version
!EOP
!------------------------------------------------------------------------------
!BOC
!
! !LOCAL VARIABLES:
!
      INTEGER             :: I
      REAL(fp)              :: LAT 

      !=================================================================
      ! GET_JJNOX begins here!
      !=================================================================

      ! Nothing to do for 'standard' grids
#if defined( GRID4x5 ) || defined( GRID2x25 )
      JJNOX = JJSIM
#else

      ! Init
      JJNOX = -1

      ! Get latitude in degrees north on simulation grid
      LAT = GET_YMID ( IISIM, JJSIM, 1 )

      ! Loop over all latitudes of the NOx grid until we reach the grid
      ! box where the simulation latitude sits in. 
      DO I = 1,JJNOXCOEFF
         IF ( LAT < NOXLAT(I+1) ) THEN
            JJNOX = I
            EXIT
         ENDIF
      ENDDO
#endif

      END FUNCTION GET_JJNOX
!EOC
!------------------------------------------------------------------------------
!               MIT Laboratory for Aviation and the Environment               !
!------------------------------------------------------------------------------
!BOP
!
! !IROUTINE: init_ucx
!
! !DESCRIPTION: Subroutine INIT\_UCX initializes module arrays.
!\\
!\\
! !INTERFACE:
!
      SUBROUTINE INIT_UCX( am_I_Root, Input_Opt, State_Chm )
!
! !USES:
!
      USE ERROR_MOD,          ONLY : ALLOC_ERR
      USE ERROR_MOD,          ONLY : IS_SAFE_DIV
      USE ERROR_MOD,          ONLY : ERROR_STOP
      USE GIGC_Input_Opt_Mod, ONLY : OptInput
      USE GIGC_State_Chm_Mod, ONLY : ChmState
      USE GRID_MOD,           ONLY : GET_YEDGE
      USE TIME_MOD,           ONLY : GET_YEAR
      USE TRACERID_MOD
!
! !INPUT PARAMETERS:
!
      LOGICAL,        INTENT(IN) :: am_I_Root   ! Is this the root CPU?
      TYPE(OptInput), INTENT(IN) :: Input_Opt   ! Input options
      TYPE(ChmState), INTENT(IN) :: State_Chm   ! Chemistry State object
!
! !OUTPUT VARIABLES:
!
!
! !REVISION HISTORY: 
!  04 Apr 2013 - S. D. Eastham - Initial version
!EOP
!------------------------------------------------------------------------------
!BOC
!
! !LOCAL VARIABLES:
!
      INTEGER :: N, AS
      LOGICAL :: USE2DDATA
      CHARACTER(LEN=255) :: DBGMSG, GRIDSPEC
      INTEGER            :: JIN, JOUT
      REAL(fp)             :: JMIN_IN, JMAX_IN, JDIF_IN
      REAL(fp)             :: JMIN_OUT,JMAX_OUT,JDIF_OUT
      REAL(fp)             :: JMIN_TMP,JMAX_TMP,JDIF_TMP
      REAL(fp)             :: JRATIO
      REAL(fp)             :: DEG_SUM

      ! Local variables for quantities from Input_Opt
      LOGICAL :: LPRT
      LOGICAL :: LUCX
      LOGICAL :: LFUTURECFC
      LOGICAL :: LCH4SBC
      LOGICAL :: LCFCEMIS
      LOGICAL :: LCLEMIS
      LOGICAL :: LOCSEMIS
      LOGICAL :: LN2OEMIS
      LOGICAL :: LBREMIS
      LOGICAL :: LSETOCS
      LOGICAL :: LSETCFC
      LOGICAL :: LSETCL
      LOGICAL :: LSETBR
      LOGICAL :: LSETH2SO4
      LOGICAL :: LSETBRSTRAT
      LOGICAL :: LSETNOYSTRAT
      LOGICAL :: LSETN2O
!      LOGICAL :: LBASICEMIS

      ! Return code
      INTEGER :: RC

      !=================================================================
      ! INIT_UCX begins here!
      !=================================================================

      ! Copy fields from INPUT_OPT
      LPRT         = ( Input_Opt%LPRT .and. am_I_Root )
      LUCX         = Input_Opt%LUCX
      LFUTURECFC   = Input_Opt%LFUTURECFC
      LCH4SBC      = Input_Opt%LCH4SBC
      LCFCEMIS     = Input_Opt%LCFCEMIS
      LCLEMIS      = Input_Opt%LCLEMIS
      LOCSEMIS     = Input_Opt%LOCSEMIS
      LN2OEMIS     = Input_Opt%LN2OEMIS
      LBREMIS      = Input_Opt%LBREMIS
      LSETOCS      = Input_Opt%LSETOCS
      LSETCFC      = Input_Opt%LSETCFC
      LSETCL       = Input_Opt%LSETCL
      LSETBR       = Input_Opt%LSETBR
      LSETH2SO4    = Input_Opt%LSETH2SO4
      LSETBRSTRAT  = Input_Opt%LSETBRSTRAT
      LSETNOYSTRAT = Input_Opt%LSETNOYSTRAT
      LSETN2O      = Input_Opt%LSETN2O
!      LBASICEMIS   = Input_Opt%LBASICEMIS

      ! Set module variable doPrint for use in internal functions
      doPrint      = LPRT .AND. am_I_Root

      IF ( am_I_Root ) THEN
         WRITE( 6,'(a)') REPEAT( '=', 79 )
         WRITE( 6,'(a)') 'U N I F I E D   C H E M I S T R Y'
         WRITE( 6,'(a)') 'Routines written by SEBASTIAN D. EASTHAM'
         WRITE( 6,'(a)') REPEAT( '=', 79 )
      ENDIF

      ! Don't use BASICEMIS switch in check below (ckeller, 05/12/14)
      USE2DDATA = ( LSETOCS     .or. LSETCFC      .or. LSETCL     .or.
     &              LSETBR      .or. LSETH2SO4    .or. STRAT2DCH4 .or.
     &              LSETBRSTRAT .or. LSETNOYSTRAT .or. LSETN2O        )

      ! --------------------------------------------------------------
      ! Input data sources
      ! --------------------------------------------------------------
      
      ! 2D initial boundary conditions are only defined for 2x25 and
      ! 4x5 simulations.
      IF ( LUCX .and. USE2DDATA ) THEN
#if !defined(GRID4x5) && !defined(GRID2x25)
       DBGMSG = 'Zonal means preprocessed only for 2x2.5 and 4x5 grid.'
       CALL ERROR_STOP( DBGMSG, 'INIT_UCX (UCX_mod.f)!' )
       RETURN
#endif
      ENDIF

      ! Determine folder paths from root folder
      ! Regridding of netCDF input data is currently not supported.
      IF (UCXNETCDF) THEN
#if !defined(GRID4x5) && !defined(GRID2x25)
         DBGMSG = 'NetCDF NOx coeffs only preprocessed for 2x25 and '//
     &     ' 4x5 - try setting the module variable UCXNETCDF=.FALSE.'
         CALL ERROR_STOP( DBGMSG, 'INIT_UCX (UCX_mod.f)!' )
       RETURN
#endif
         WRITE( AVG_FILE_ROOT,'(a,a)') 
     &        TRIM(Input_Opt%CHEM_INPUTS_DIR),
     &      'UCX_201403/Init2D/DiurnalAvg.nc'
         WRITE( NOON_FILE_ROOT,'(a,a)') 
     &        TRIM(Input_Opt%CHEM_INPUTS_DIR), 
     &        'UCX_201403/Init2D/Noontime.nc'
         WRITE( MONTREAL_FILE_ROOT,'(a,a)') 
     &        TRIM(Input_Opt%CHEM_INPUTS_DIR), 
     &        'UCX_201403/Init1D/Montreal.nc'

      ! For ASCII input, use 2x25 grid for all other grids than 4x5. 
      ! This is ok for the NOx coeffs which can be regridded on the fly
      ! from 2x25 onto any other grid. This won't work for the 2D 
      ! boundary conditions, but those have been checked in the logical 
      ! check above (USE2DDATA). 
      ELSE
#if defined(GRID4x5)
         GRIDSPEC = 'Grid4x5/InitCFC_'
#else
         GRIDSPEC = 'Grid2x25/InitCFC_'
#endif
         WRITE( AVG_FILE_ROOT,'(a,a,a)') 
     &        TRIM(Input_Opt%CHEM_INPUTS_DIR),
     &      'UCX_201403/DiurnalAvg/', TRIM(GRIDSPEC)
         WRITE(   NOON_FILE_ROOT,'(a,a,a)') 
     &        TRIM(Input_Opt%CHEM_INPUTS_DIR), 
     &        'UCX_201403/NoonTime/', TRIM(GRIDSPEC)
         WRITE( MONTREAL_FILE_ROOT,'(a,a)') 
     &        TRIM(Input_Opt%CHEM_INPUTS_DIR), 
     &      'UCX_201403/Montreal/'
      ENDIF
  
      IF ( LPRT ) THEN
         WRITE(DBGMSG,'(a,a)') '### UCX: Reading O1D/O3P from ',
     &     TRIM(NOON_FILE_ROOT)
         CALL DEBUG_MSG( TRIM(DBGMSG) )
         WRITE(DBGMSG,'(a,a)') 
     &     '### UCX: Initializing long-lived species from ',
     &     TRIM(AVG_FILE_ROOT)
         CALL DEBUG_MSG( TRIM(DBGMSG) )
         WRITE(DBGMSG,'(a,a)') 
     &     '### UCX: Setting long-lived species BCs from ',
     &     TRIM(MONTREAL_FILE_ROOT)
         CALL DEBUG_MSG( TRIM(DBGMSG) )
      ENDIF

      ! Allocate arrays of input pressure levels and lat edges
      ALLOCATE( UCX_PLEVS( UCX_NLEVS ), STAT=AS )
      IF ( AS /= 0 ) CALL ALLOC_ERR( 'UCX_PLEVS' )

      ALLOCATE( UCX_LATS( UCX_NLAT+1 ), STAT=AS )
      IF ( AS /= 0 ) CALL ALLOC_ERR( 'UCX_LATS' )

      ! Set input pressure levels (hPa)
      UCX_PLEVS = (/ 0.2200e+00_fp, 0.2600e+00_fp, 
     &               0.3100e+00_fp, 0.3600e+00_fp,
     &               0.4300e+00_fp, 0.5100e+00_fp, 
     &               0.6000e+00_fp, 0.7100e+00_fp,
     &               0.8400e+00_fp, 0.9900e+00_fp, 
     &               1.1700e+00_fp, 1.3800e+00_fp,
     &               1.6300e+00_fp, 1.9300e+00_fp, 
     &               2.2800e+00_fp, 2.6900e+00_fp,
     &               3.1800e+00_fp, 3.7600e+00_fp, 
     &               4.4400e+00_fp, 5.2500e+00_fp,
     &               6.2000e+00_fp, 7.3200e+00_fp, 
     &               8.6500e+00_fp, 1.0220e+01_fp,
     &               1.2070e+01_fp, 1.4260e+01_fp, 
     &               1.6850e+01_fp, 1.9910e+01_fp,
     &               2.3520e+01_fp, 2.7780e+01_fp, 
     &               3.2820e+01_fp, 3.8770e+01_fp,
     &               4.5810e+01_fp, 5.4110e+01_fp, 
     &               6.3930e+01_fp, 7.5220e+01_fp,
     &               8.9220e+01_fp, 1.0540e+02_fp, 
     &               1.2451e+02_fp, 1.4710e+02_fp,
     &               1.7377e+02_fp, 2.0529e+02_fp, 
     &               2.4252e+02_fp, 2.8650e+02_fp,
     &               3.3847e+02_fp, 3.9985e+02_fp, 
     &               4.7237e+02_fp, 5.5804e+02_fp,
     &               6.5924e+02_fp, 7.7880e+02_fp, 
     &               9.2004e+02_fp /)

      ! Set input latitude edges (degrees)
      UCX_LATS(1)  = -90.0e+0_fp
      UCX_LATS(2)  = (-90.0e+0_fp) + (9.5e+0_fp/2.0e+0_fp)
      UCX_LATS(20) = 90.0e+0_fp
      DO N=2,18
         UCX_LATS(N+1) = UCX_LATS(N) + 9.5e+0_fp
      ENDDO

      ! Calculate conversion factors for SLA
      ! Factor to convert volume (m3 SLA/m3 air) to
      ! surface area density (cm2 SLA/cm3 air)
      SLA_VA = (8.406e-8_fp)*(10.e+0_fp**(12.e+0_fp*0.751e+0_fp))

      ! Factor to convert effective radius to 
      ! liquid radius (unitless)
      SLA_RR = EXP(-0.173e+0_fp)

      ! Factor to convert volume (m3/m3) to effective
      ! radius (m)
      SLA_VR = (0.357e-6_fp)*(10.e+0_fp**(12.e+0_fp*0.249))

      ! Set clock tracer mixing ratio to zero
      CLOCKMR = 0e+0_fp

      ! Set "current" month to impossible value
      SFC_MONTH = 0
      OFFSETYEAR = 0
      IF (.not.LFUTURECFC) THEN
         CFCYEAR = GET_YEAR()
      ENDIF

      ! Determine which tracers are to be emitted
      N_EMIT = 0
      IDT_EMIT = 0

      IF (LCH4SBC) THEN
         ! Simple CH4 fixed surface emissions
         N_EMIT = N_EMIT + 1
         IDT_EMIT( N_EMIT) = IDTCH4
         TRAC_EMIT(N_EMIT) = 'CH4'
      ENDIF 

      IF (LCFCEMIS) THEN
         ! R-11/12/113/114/115
         N_EMIT = N_EMIT + 1
         IDT_EMIT( N_EMIT) = IDTCFC11
         TRAC_EMIT(N_EMIT) = 'CFC11'

         N_EMIT = N_EMIT + 1
         IDT_EMIT( N_EMIT) = IDTCFC12
         TRAC_EMIT(N_EMIT) = 'CFC12'

         N_EMIT = N_EMIT + 1
         IDT_EMIT( N_EMIT) = IDTCFCX
         TRAC_EMIT(N_EMIT) = 'CFCX'

         ! HCFC-22/123/141b/142b
         N_EMIT = N_EMIT + 1
         IDT_EMIT( N_EMIT) = IDTHCFC22
         TRAC_EMIT(N_EMIT) = 'HCFC22'

         N_EMIT = N_EMIT + 1
         IDT_EMIT( N_EMIT) = IDTHCFCX
         TRAC_EMIT(N_EMIT) = 'HCFCX'

         ! Halons (H-1301/2402/1211)
         N_EMIT = N_EMIT + 1
         IDT_EMIT( N_EMIT) = IDTH1301
         TRAC_EMIT(N_EMIT) = 'H1301'

         N_EMIT = N_EMIT + 1
         IDT_EMIT( N_EMIT) = IDTH1211
         TRAC_EMIT(N_EMIT) = 'H1211'

         N_EMIT = N_EMIT + 1
         IDT_EMIT( N_EMIT) = IDTH2402
         TRAC_EMIT(N_EMIT) = 'H2402'
      ENDIF

      IF (LCLEMIS) THEN
         ! CCl4
         N_EMIT = N_EMIT + 1
         IDT_EMIT( N_EMIT) = IDTCCl4
         TRAC_EMIT(N_EMIT) = 'CCl4'

         ! CH3Cl
         N_EMIT = N_EMIT + 1
         IDT_EMIT( N_EMIT) = IDTCH3Cl
         TRAC_EMIT(N_EMIT) = 'CH3Cl'

         ! CH3CCl3
         N_EMIT = N_EMIT + 1
         IDT_EMIT( N_EMIT) = IDTCH3CCl3
         TRAC_EMIT(N_EMIT) = 'CH3CCl3'
      ENDIF

      IF (LOCSEMIS) THEN
         N_EMIT = N_EMIT + 1
         IDT_EMIT( N_EMIT) = IDTOCS
         TRAC_EMIT(N_EMIT) = 'OCS'
      ENDIF

      IF (LN2OEMIS) THEN
         N_EMIT = N_EMIT + 1
         IDT_EMIT( N_EMIT) = IDTN2O
         TRAC_EMIT(N_EMIT) = 'N2O'
      ENDIF 

      IF (LBREMIS) THEN
         N_EMIT = N_EMIT + 1
         IDT_EMIT( N_EMIT) = IDTCH3Br
         TRAC_EMIT(N_EMIT) = 'CH3Br'
      ENDIF

      IF (IDTH2.gt.0) THEN
         N_EMIT = N_EMIT + 1
         IDT_EMIT( N_EMIT) = IDTH2
         TRAC_EMIT(N_EMIT) = 'H2'
      ENDIF

      IF (N_EMIT.gt.0) THEN
         ALLOCATE( GRID_EMIT( JJPAR, N_EMIT ), STAT=AS )
         IF ( AS /= 0 ) CALL ALLOC_ERR( 'GRID_EMIT' )
         GRID_EMIT = 0e+0_fp
      ENDIF

      ! Clear other tracer names for safety
      DO N=(N_EMIT+1),MAX_EMIT
         TRAC_EMIT(N) = ''
         IDT_EMIT(N) = 0
      ENDDO

      ! Initialize NOx coefficient arrays
      ALLOCATE( NOX_O( IIPAR, JJPAR, LLPAR, 2 ), STAT=AS )
      IF ( AS /= 0 ) CALL ALLOC_ERR( 'NOX_O' )
      NOX_O = 0e+0_fp

      ALLOCATE( NOX_J( IIPAR, JJPAR, LLPAR, 4 ), STAT=AS )
      IF ( AS /= 0 ) CALL ALLOC_ERR( 'NOX_J' )
      NOX_J = 0e+0_fp

      ! Initialize PSC variables
      ALLOCATE( RAD_AER( IIPAR, JJPAR, LLPAR, NSTRATAER ), STAT=AS )
      IF ( AS /= 0 ) CALL ALLOC_ERR( 'RAD_AER' )
      RAD_AER = 0e+0_fp
      
      ALLOCATE( KG_AER( IIPAR, JJPAR, LLPAR, NSTRATAER ), STAT=AS )
      IF ( AS /= 0 ) CALL ALLOC_ERR( 'KG_AER' )
      KG_AER = 0e+0_fp
      
      ALLOCATE( SAD_AER( IIPAR, JJPAR, LLPAR, NSTRATAER ), STAT=AS )
      IF ( AS /= 0 ) CALL ALLOC_ERR( 'SAD_AER' )
      SAD_AER = 0e+0_fp
      
      ALLOCATE( NDENS_AER( IIPAR, JJPAR, LLPAR, NSTRATAER ), STAT=AS )
      IF ( AS /= 0 ) CALL ALLOC_ERR( 'NDENS_AER' )
      NDENS_AER = 0e+0_fp
      
      ALLOCATE( RHO_AER( IIPAR, JJPAR, LLPAR, NSTRATAER ), STAT=AS )
      IF ( AS /= 0 ) CALL ALLOC_ERR( 'RHO_AER' )
      RHO_AER = 0e+0_fp
            
      ! Mass fraction of tracers contained in liquid aerosol
      ! Indices: 1 - SO4
      !          2 - HNO3
      !          3 - HCl
      !          4 - HOCl
      !          5 - HBr
      !          6 - HOBr
      !          7 - H2O
      ALLOCATE( AERFRAC( IIPAR, JJPAR, LLPAR, 7 ), STAT=AS )
      IF ( AS /= 0 ) CALL ALLOC_ERR( 'AERFRAC' )
      AERFRAC = 0e+0_fp

      ALLOCATE( AERFRACIND( 7 ), STAT=AS )
      IF ( AS /= 0 ) CALL ALLOC_ERR( 'AERFRACIND' )
      AERFRACIND(1) = IDTSO4
      AERFRACIND(2) = IDTHNO3
      AERFRACIND(3) = IDTHCl
      AERFRACIND(4) = IDTHOCl
      AERFRACIND(5) = IDTHBr
      AERFRACIND(6) = IDTHOBr
      AERFRACIND(7) = IDTH2O
    
      ! H2SO4 photolysis rate at the top of the chemgrid
      ALLOCATE( SO4_TOPPHOT( IIPAR,JJPAR ), STAT=AS )
      IF ( AS /= 0 ) CALL ALLOC_ERR( 'SO4_TOPPHOT' )
      SO4_TOPPHOT = 0.e+0_fp

      ALLOCATE( UCX_REGRID( JGLOB, UCX_NLAT ), STAT=AS )
      IF ( AS /= 0 ) CALL ALLOC_ERR( 'UCX_REGRID' )
      UCX_REGRID = 0e+0_fp

      ! Calculate the scaling matrix
      ! Note cosine (area-weighted)
      JMAX_OUT = GET_YEDGE(1,1,1)
      DO JOUT=1,JJPAR
         JMIN_OUT = JMAX_OUT
         JMAX_OUT = GET_YEDGE(1,JOUT+1,1)
         JDIF_OUT = SIND(JMAX_OUT)-SIND(JMIN_OUT)
         DEG_SUM = 0e+0_fp
         DO JIN=1,UCX_NLAT
            JMIN_IN = UCX_LATS(JIN)
            JMAX_IN = UCX_LATS(JIN+1)
            IF ((JMAX_OUT.ge.JMIN_IN).and.(JMIN_OUT.le.JMAX_IN)) THEN
               JMAX_TMP = MIN(JMAX_IN,JMAX_OUT)
               JMIN_TMP = MAX(JMIN_IN,JMIN_OUT)
               JDIF_TMP = SIND(JMAX_TMP)-SIND(JMIN_TMP)
               IF (IS_SAFE_DIV(JDIF_TMP,JDIF_OUT)) THEN
                  JRATIO = JDIF_TMP/JDIF_OUT
                  UCX_REGRID(JOUT,JIN) = JRATIO
                  DEG_SUM = DEG_SUM + JRATIO
               ENDIF
            ENDIF
         ENDDO
         ! Normalize
         IF (DEG_SUM.gt.0e+0_fp) THEN
            DO JIN=1,UCX_NLAT
               UCX_REGRID(JOUT,JIN) = UCX_REGRID(JOUT,JIN)/DEG_SUM
            ENDDO
         ELSE
            UCX_REGRID(JOUT,:) = 0e+0_fp
         ENDIF

!         ! Debug
!         IF ( LPRT ) THEN
!            WRITE(DBGMSG,'(a,I03,a,3(F6.2,x))') '### UCX: Exgrid: J-',
!     &        JOUT, '->',JMIN_OUT,JMAX_OUT,JDIF_OUT
!            CALL DEBUG_MSG( TRIM(DBGMSG) )
!            WRITE(DBGMSG,'(a,I03,a,F6.2)') '### UCX: Regrid: J-',
!     &        JOUT, '->',DEG_SUM
!            CALL DEBUG_MSG( TRIM(DBGMSG) )
!         ENDIF
      ENDDO

      ! Initialize surface boundary conditions (ckeller, 12/05/14)
      ! This reads the surface boundary conditions for all emitted species
      ! and all available years to disk and stores them in the SFCMR object.
      ! Call SFCMR_GET can then be used to pick the surface boundary condition
      ! for a given year and month.
      ! This is advantagous in an MPI environment where we try to avoid file
      ! I/O during runtime as much as possible.
      IF ( Input_Opt%LBASICEMIS .AND. .NOT. UCXNETCDF ) THEN
         CALL SFCMR_INIT ( am_I_Root, Input_Opt ) 
      ENDIF

      ! Initialize NOXCOEFF arrays
      IF ( .NOT. UCXNETCDF ) THEN
         CALL NOXCOEFF_INIT( am_I_Root, Input_Opt ) 
      ENDIF

      ! Initialize diagnostics
      CALL DIAGINIT_UCX ( am_I_Root, Input_Opt, State_Chm, RC )

      END SUBROUTINE INIT_UCX
!EOC
!------------------------------------------------------------------------------
!               MIT Laboratory for Aviation and the Environment               !
!------------------------------------------------------------------------------
!BOP
!
! !IROUTINE: diaginit_ucx
!
! !DESCRIPTION: Subroutine DIAGINIT\_UCX initializes diagnostics containers
! for the UCX module. 
!\\
!\\
! !INTERFACE:
!
      SUBROUTINE DIAGINIT_UCX( am_I_Root, Input_Opt, State_Chm, RC )
!
! !USES:
!
      USE GIGC_ErrCode_Mod
      USE GIGC_Input_Opt_Mod, ONLY : OptInput
      USE GIGC_State_Chm_Mod, ONLY : ChmState
      USE ERROR_MOD,          ONLY : ERROR_STOP
      USE HCO_RESTART_MOD,    ONLY : HCO_RestartDefine
      USE HCO_STATE_MOD,      ONLY : HCO_STATE
      USE HCOI_GC_MAIN_MOD,   ONLY : GetHcoState
      USE HCO_ERROR_MOD
!
! !INPUT PARAMETERS:
!
      LOGICAL,        INTENT(IN)    :: am_I_Root   ! Is this the root CPU?!
      TYPE(OptInput), INTENT(IN)    :: Input_Opt   ! Input Options object
      TYPE(ChmState), INTENT(IN)    :: State_Chm   ! Chemistry State object
!
! !INPUT/OUTPUT PARAMETERS:
!
      INTEGER,        INTENT(INOUT) :: RC          ! Success or failure
!
! !REVISION HISTORY: 
!  14 Jan 2015 - C. Keller     - Initial version
!  25 Mar 2015 - C. Keller     - Now use HEMCO restart module
!  29 Apr 2016 - R. Yantosca - Don't initialize pointers in declaration stmts
!EOP
!------------------------------------------------------------------------------
!BOC
      TYPE(HCO_State), POINTER :: HcoState
      CHARACTER(LEN=255)       :: MSG
      CHARACTER(LEN=255)       :: LOC = 'DIAGINIT_UCX (ucx_mod.F)' 

      !=================================================================
      ! DIAGINIT_UCX begins here!
      !=================================================================
      HcoState => NULL()

      ! Define restart quantity    
      CALL GetHcoState( HcoState ) 
      CALL HCO_RestartDefine ( am_I_Root, HcoState, 'STATE_PSC',
     &                         State_Chm%STATE_PSC, 'count', RC )
      HcoState => NULL() 

      IF ( RC /= HCO_SUCCESS ) THEN
         MSG = 'Cannot define STATE_PSC restart'
         CALL ERROR_STOP ( MSG, LOC ) 
      ENDIF

      ! Return w/ success
      RC = GIGC_SUCCESS

      END SUBROUTINE DIAGINIT_UCX
!EOC
!------------------------------------------------------------------------------
!               MIT Laboratory for Aviation and the Environment               !
!------------------------------------------------------------------------------
!BOP
!
! !IROUTINE: write_state_psc
!
! !DESCRIPTION: Subroutine WRITE\_STATE\_PSC saves the STATE\_PSC array into
! diagnostics. This is only of relevance in an ESMF environment, where 
! STATE\_PSC is not automatically written into the HEMCO restart diagnostics
! but needs to be passed explicitly to the internal state. This should be
! done on every time step to make sure that replay simulations will always
! have the most current STATE\_PSC values in the internal state (important
! for checkpointing!).
!\\
!\\
! !INTERFACE:
!
      SUBROUTINE WRITE_STATE_PSC ( am_I_Root, State_Chm, RC )
!
! !USES:
!
      USE GIGC_ErrCode_Mod
      USE GIGC_State_Chm_Mod,   ONLY : ChmState
      USE HCO_ERROR_MOD
      USE HCO_RESTART_MOD,      ONLY : HCO_RestartWrite
      USE HCO_STATE_MOD,        ONLY : HCO_STATE
      USE HCOI_GC_MAIN_MOD,     ONLY : GetHcoState
! 
! !INPUT ARGUMENTS:
!
      LOGICAL,        INTENT(IN)    :: am_I_Root
! 
! !INPUT/OUTPUT ARGUMENTS:
!
      TYPE(ChmState), INTENT(INOUT) :: State_Chm   ! Chemistry State object
      INTEGER,        INTENT(INOUT) :: RC
!
! !REVISION HISTORY: 
!  08 May 2015 - C. Keller   - Initial version
!  29 Apr 2016 - R. Yantosca - Don't initialize pointers in declaration stmts
!EOP
!------------------------------------------------------------------------------
!BOC
!
! !LOCAL VARIABLES:
!
      TYPE(HCO_STATE), POINTER :: HcoState

      !=================================================================
      ! WRITE_STATE_PSC begins here!
      !=================================================================

      ! Eventually write STATE_PSC to restart.
      HcoState => NULL()
      
      ! Eventually write PSC_STATE to restart. 
      CALL GetHcoState ( HcoState )

      CALL HCO_RestartWrite( am_I_Root,   HcoState, 
     &                       'STATE_PSC', State_Chm%STATE_PSC, RC )

      ! Free HEMCO state pointer
      HcoState => NULL()

      ! Error check
      IF ( RC /= HCO_SUCCESS ) THEN
         RC = GIGC_FAILURE
         RETURN
      ENDIF

      ! Return w/ success
      RC = GIGC_SUCCESS

      END SUBROUTINE WRITE_STATE_PSC 
!EOC
!------------------------------------------------------------------------------
!               MIT Laboratory for Aviation and the Environment               !
!------------------------------------------------------------------------------
!BOP
!
! !IROUTINE: cleanup_ucx
!
! !DESCRIPTION: Subroutine CLEANUP\_UCX deallocates module variables.
!\\
!\\
! !INTERFACE:
!
      SUBROUTINE CLEANUP_UCX ( am_I_Root )
! 
! !INPUT ARGUMENTS:
!
      LOGICAL, INTENT(IN)     :: am_I_Root
!
! !REVISION HISTORY: 
!  04 Apr 2013 - S. D. Eastham - Initial version
!  13 Apr 2013 - S. D. Eastham - Added PSC arrays
!EOP
!------------------------------------------------------------------------------
!BOC
      INTEGER :: N

      !=================================================================
      ! CLEANUP_UCX begins here!
      !=================================================================

      IF ( ALLOCATED( GRID_EMIT  ) ) DEALLOCATE( GRID_EMIT  )
      IF ( ALLOCATED( RAD_AER    ) ) DEALLOCATE( RAD_AER    )
      IF ( ALLOCATED( SAD_AER    ) ) DEALLOCATE( SAD_AER    )
      IF ( ALLOCATED( KG_AER     ) ) DEALLOCATE( KG_AER     )
      IF ( ALLOCATED( RHO_AER    ) ) DEALLOCATE( RHO_AER    )
      IF ( ALLOCATED( NDENS_AER  ) ) DEALLOCATE( NDENS_AER  )
      IF ( ALLOCATED( AERFRAC    ) ) DEALLOCATE( AERFRAC    )
      IF ( ALLOCATED( AERFRACIND ) ) DEALLOCATE( AERFRACIND )
      IF ( ALLOCATED( UCX_MR     ) ) DEALLOCATE( UCX_MR     )
      IF ( ALLOCATED( UCX_MR_IN  ) ) DEALLOCATE( UCX_MR_IN  )
      IF ( ALLOCATED( UCX_REGRID ) ) DEALLOCATE( UCX_REGRID )
      IF ( ALLOCATED( UCX_PLEVS  ) ) DEALLOCATE( UCX_PLEVS  )
      IF ( ALLOCATED( UCX_LATS   ) ) DEALLOCATE( UCX_LATS   )
      IF ( ALLOCATED( NOX_O      ) ) DEALLOCATE( NOX_O      )
      IF ( ALLOCATED( NOX_J      ) ) DEALLOCATE( NOX_J      )
      IF ( ALLOCATED( SO4_TOPPHOT) ) DEALLOCATE( SO4_TOPPHOT)

      ! Cleanup SFCMR object
      IF ( ASSOCIATED(SFCMR) ) THEN
         DO N=1,NSFCMR
            IF ( ALLOCATED(SFCMR(N)%YR ) ) DEALLOCATE( SFCMR(N)%YR )
            IF ( ALLOCATED(SFCMR(N)%MR ) ) DEALLOCATE( SFCMR(N)%MR )
         ENDDO
         DEALLOCATE(SFCMR)
      ENDIF

      ! Cleanup the NOx coeff arrays 
      IF ( ALLOCATED( NOXCOEFF ) ) DEALLOCATE( NOXCOEFF )
      IF ( ALLOCATED( NOXLAT   ) ) DEALLOCATE( NOXLAT   )

      END SUBROUTINE CLEANUP_UCX
!EOC
      END MODULE UCX_MOD<|MERGE_RESOLUTION|>--- conflicted
+++ resolved
@@ -5682,14 +5682,9 @@
                LOCAL_NAME = NAMEGAS(IRM(1,LOCAL_NKSO4PHOT,ICS))
                LOCAL_IPHOT = LOCAL_NKSO4PHOT - NRATES(ICS)
                IFNC = DEFPRAT(LOCAL_NKSO4PHOT,ICS) + 0.01e+0_fp
-<<<<<<< HEAD
-               IBRCH = 10.e+0_fp*(DEFPRAT(LOCAL_NKSO4PHOT,ICS)-IFNC) + 0.5e+0_fp
-               RELWT = SO2_MW_G / SO4_MW_G
-=======
                IBRCH = 10.e+0_fp*(DEFPRAT(LOCAL_NKSO4PHOT,ICS)-IFNC) + 
      &                 0.5e+0_fp
-               RELWT = TRACER_MW_G(IDTSO2)/TRACER_MW_G(IDTSO4)
->>>>>>> 48fe504d
+               RELWT = SO2_MW_G / SO4_MW_G
             ENDIF
          ENDDO 
       ENDIF
