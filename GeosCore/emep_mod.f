--- conflicted
+++ resolved
@@ -70,11 +70,8 @@
 !                              READ_EMEP_UPDATED now mimics routine
 !                              READ_EMEP_UPDATED_05x0666.
 !  26 Jan 2010 - R. Yantosca - Minor bug fix in INIT_EMEP
-<<<<<<< HEAD
 !  31 Aug 2010 - R. Yantosca - Updated comments
-=======
 !  24 Nov 2010 - G. Vinken   - Updated EMEP mask file
->>>>>>> c3161c42
 !EOP
 !------------------------------------------------------------------------------
 !
