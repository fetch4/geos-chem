--- conflicted
+++ resolved
@@ -2792,7 +2792,6 @@
                                 OutUnit   = 'kg/m2/s',         &
                                 WriteFreq = 'Manual',          &
                                 AutoFill  = 1,                 &
-                                cID       = N,                 & 
                                 RC        = RC                  ) 
              IF ( RC /= HCO_SUCCESS ) RETURN
           ENDIF
@@ -2941,7 +2940,6 @@
                                 OutOper   = 'Mean',            &
                                 WriteFreq = 'Manual',          &
                                 AutoFill  = 1,                 &
-                                cID       = N,                 & 
                                 RC        = RC                  ) 
              IF ( RC /= HCO_SUCCESS ) RETURN 
           ENDDO
@@ -3159,7 +3157,6 @@
     ENDIF ! Megan mono
 
     !=======================================================================
-<<<<<<< HEAD
     ! These diagnostics use the MEGAN SOA extension
     !=======================================================================
     IF ( Input_Opt%LSOA .AND. ( ND46 > 0 .OR. ND07 > 0 ) ) THEN
@@ -3273,8 +3270,6 @@
     ENDIF ! SOA simulation
 
     !=======================================================================
-=======
->>>>>>> 19c15fd2
     ! These diagnostics use the SeaSalt extension
     !=======================================================================
     IF ( ND46 > 0 ) THEN
@@ -3433,8 +3428,7 @@
                              LevIDx    = -1,                &
                              OutUnit   = 'flashes/min/km2', &
                              OutOper   = 'Mean',            &
-                             WriteFreq = 'Manual',          &
-!                             WriteFreq = TRIM(WriteFreq),   &
+                             WriteFreq = TRIM(WriteFreq),   &
                              AutoFill  = 0,                 &
                              RC        = RC                  ) 
           IF ( RC /= HCO_SUCCESS ) RETURN
@@ -3779,7 +3773,6 @@
           RETURN      
        ENDIF
 
-<<<<<<< HEAD
 !------------------------------------------------------------------------------
 ! Prior to 8/27/14:
 ! Comment out for now -- Need to figure out how to track total POPs emissions
@@ -3810,8 +3803,6 @@
 !       IF ( RC /= HCO_SUCCESS ) RETURN 
 !------------------------------------------------------------------------------
 
-=======
->>>>>>> 19c15fd2
        !-------------------------------------------
        ! %%%%% OC-phase POP %%%%%
        !-------------------------------------------
