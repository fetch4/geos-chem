--- conflicted
+++ resolved
@@ -241,9 +241,9 @@
 
        IF ( Input_Opt%ITS_A_FULLCHEM_SIM ) THEN 
 
-          !---------------------
+          !-------------------------------------
           ! Hourly emissions
-          !---------------------
+          !-------------------------------------
 
           ! Do for all emission species
           DO I = 1,37
@@ -328,7 +328,6 @@
                    SpcName = 'DUMMY'
              END SELECT
 
-<<<<<<< HEAD
              HcoID = HCO_GetHcoID( TRIM(SpcName), HcoState )
              IF ( HcoID > 0 ) THEN
                 CALL Diagn_Create ( am_I_Root,                          &
@@ -344,66 +343,15 @@
                                     WriteFreq = Default_WriteFreq,      &
                                     AutoFill  = 1,                      &
                                     cID       = N,                      & 
-=======
-          ! Emissions per category (NO only)
-          IF ( TRIM(SpcName) == 'NO' .and. HcoID > 0 ) THEN
-
-             ! There are 3 different categories
-             DO J = 1, 6
-                SELECT CASE ( J )
-                   CASE ( 1 )
-                      DiagnName = 'EMIS_NO_ANTHRO'
-                      ExtNr     = 0
-                      Cat       = 1
-                   CASE ( 2 )
-                      DiagnName = 'EMIS_NO_AVIATION'
-                      ExtNr     = 0
-                      Cat       = 20
-                   CASE ( 3 )
-                      DiagnName = 'EMIS_NO_PARANOX'
-                      ExtNr     = 102
-                      Cat       = -1
-                   CASE ( 4 )
-                      DiagnName = 'EMIS_NO_LIGHTNING'
-                      ExtNr     = 103
-                      Cat       = -1
-                   CASE ( 5 )
-                      DiagnName = 'EMIS_NO_SOIL'
-                      ExtNr     = 104
-                      Cat       = -1
-                   CASE ( 6 )
-                      DiagnName = 'EMIS_NO_BIOMASS'
-                      ExtNr     = 111
-                      Cat       = -1
-                   CASE DEFAULT
-                      DiagnName = 'EMIS_NO_DUMMY'
-                      ExtNr     = 999
-                      Cat       = 999
-                END SELECT
-
-                CALL Diagn_Create ( am_I_Root, &
-                                    HcoState,  &
-                                    cName    = DiagnName, &
-                                    ExtNr    = ExtNr, &
-                                    Cat      = Cat, &
-                                    Hier     = -1, &
-                                    HcoID    = HcoID, &
-                                    SpaceDim = 2, &
-                                    LevIDx   = -1, &
-                                    OutUnit  = 'kg/m2/s', &
-                                    WriteFreq = Default_WriteFreq, &
-                                    AutoFill  = 1, &
-                                    cID       = N, & 
->>>>>>> 01d67c42
-                                    RC        = RC ) 
+                                 RC        = RC ) 
                 IF ( RC /= HCO_SUCCESS ) RETURN
              ENDIF
 
-             !-----------------------------------
+             !-------------------------------------
              ! Emissions per category (NO only)
-             !-----------------------------------
-             IF ( TRIM(SpcName) == 'NO' ) THEN
-                
+             !-------------------------------------
+             IF ( TRIM(SpcName) == 'NO' .and. HcoID > 0 ) THEN
+
                 ! There are 3 different categories
                 DO J = 1, 6
                    SELECT CASE ( J )
@@ -436,17 +384,17 @@
                          ExtNr     = 999
                          Cat       = 999
                    END SELECT
-                   
-                   CALL Diagn_Create ( am_I_Root,                     &
-                                       HcoState,                      &
-                                       cName    = DiagnName,          &
-                                       ExtNr    = ExtNr,              &
-                                       Cat      = Cat,                &
-                                       Hier     = -1,                 &
-                                       HcoID    = HcoID,              &
-                                       SpaceDim = 2,                  &
-                                       LevIDx   = -1,                 &
-                                       OutUnit  = 'kg/m2/s',          &
+
+                   CALL Diagn_Create ( am_I_Root, &
+                                       HcoState,  &
+                                       cName    = DiagnName, &
+                                       ExtNr    = ExtNr, &
+                                       Cat      = Cat, &
+                                       Hier     = -1, &
+                                       HcoID    = HcoID, &
+                                       SpaceDim = 2, &
+                                       LevIDx   = -1, &
+                                       OutUnit  = 'kg/m2/s', &
                                        WriteFreq = Default_WriteFreq, &
                                        AutoFill  = 1,                 &
                                        cID       = N,                 & 
