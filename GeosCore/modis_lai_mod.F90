!------------------------------------------------------------------------------
!                  GEOS-Chem Global Chemical Transport Model                  !
!------------------------------------------------------------------------------
!BOP
!
! !MODULE: modis_lai_mod.F90
!
<<<<<<< HEAD
! !DESCRIPTION: Module MODIS\_LAI\_MOD reads the MODIS LAI and CHLR data at
!  native resolution and then regrids them to the GEOS-Chem resolution on the
!  fly. CHLR data is only read if marine organic aerosol tracers are enabled.
=======
! !DESCRIPTION: Module MODIS\_LAI\_MOD reads the MODIS LAI data at
!  native resolution and then regrids them to the GEOS-Chem resolution on the
!  fly.
>>>>>>> a1043cfb
!
! !INTERFACE:
!
MODULE Modis_Lai_Mod
!
! !USES:
!
  USE Precision_Mod

  IMPLICIT NONE
  PRIVATE
!
! !PUBLIC MEMBER FUNCTIONS:
!
  PUBLIC :: Get_XlaiNative_from_Hemco
  PUBLIC :: Compute_Xlai
!
! !REMARKS:
!  (1) MODIS LAI data resolution is the same as the Olson land map. The Olson
!      2001 landmap is the default, therefore, you will use MODIS LAI data at
!      0.25 x 0.25 resolution.
<<<<<<< HEAD
!      Note that MODIS CHLR data is only available at 0.25 x 0.25 resolution.
=======
>>>>>>> a1043cfb
!  (2) In HEMCO, MEGAN uses 'offline' MODIS LAI (State_Met%MODISLAI) which
!      is computed in this module.
!      in an ESMF environment, in which case State_Met%LAI is used instead.
!  (3) MODIS LAI arrays and where they are used in GEOS-Chem:
!       (a) State_Met%XLAI     --> dry deposition routine DEPVEL
!       (b) State_Met%MODISLAI --> MEGAN (if using standard GC); Hg(0)
!                                  emissions; several diagnostics
!
! !REVISION HISTORY:
!  03 Apr 2012 - R. Yantosca - Initial version
<<<<<<< HEAD
!  05 Apr 2012 - R. Yantosca - Added descriptive comments
!  09 Apr 2012 - R. Yantosca - Fixed error in ROUNDOFF function that caused
!                              numbers to be rounded up incorrectly.
!  09 Apr 2012 - R. Yantosca - Changed variables to REAL(fp)
!  09 Apr 2012 - R. Yantosca - Now set MODIS_START and MODIS_END depending
!                              on which version of MODIS LAI we are using
!  13 Dec 2012 - R. Yantosca - Remove reference to obsolete CMN_DEP_mod.F;
!                              XLAI, XLAI2 now are carried in State_Met
!  23 Jun 2014 - R. Yantosca - Removed references to logical_mod.F
!  09 Oct 2014 - C. Keller   - Removed GC_LAI_PM, GC_LAI_CM, GC_LAI_NM and
!                              MODIS_LAI_PM.
!  17 Nov 2014 - M. Yannetti - Added PRECISION_MOD
!  07 Jul 2015 - E. Lundgren - Now also read and compute MODIS chlorophyll-a
!                              (B. Gantt, M. Johnson). Use separate end years.
!  18 Oct 2016 - E. Lundgren - Move module vars GC_LAI and GC_CHLR to State_Met;
!                              rename as MODISLAI and MODISCHLR; make
!                              State_Met vars XLAI2 and XCHLR2 module vars
!  22 Jan 2019 - H.P. Lin    - Move XLAI2 and XCHLR2 to State_Met for
!                              compatibility with multi-domain WRF-GC
=======
!  See the Gitk browser for complete history
>>>>>>> a1043cfb
!EOP
!------------------------------------------------------------------------------
!BOC
CONTAINS
!EOC
!------------------------------------------------------------------------------
!                  GEOS-Chem Global Chemical Transport Model                  !
!------------------------------------------------------------------------------
!BOP
!
! !IROUTINE: get_xlainative_from_hemco
!
! !DESCRIPTION: Copies the MODIS XLAI data from HEMCO pointers into
!  the State\_Met object.
!\\
!\\
! !INTERFACE:
!
  SUBROUTINE Get_XlaiNative_from_HEMCO( am_I_Root, Input_Opt, State_Met, RC )
!
! !USES:
!
    USE CMN_SIZE_Mod,      ONLY : NSURFTYPE
    USE ErrCode_Mod
    USE HCO_EmisList_Mod,  ONLY : Hco_GetPtr
    USE HCO_Interface_Mod, ONLY : HcoState
    USE Input_Opt_Mod,     ONLY : OptInput
    USE State_Met_Mod,     ONLY : MetState
    USE Time_Mod,          ONLY : ITS_A_NEW_DAY
!
! !INPUT PARAMETERS:
!
    LOGICAL,        INTENT(IN)    :: am_I_Root   ! Are we on the root core?
    TYPE(OptInput), INTENT(IN)    :: Input_Opt   ! Input Options object
!
! !INPUT/OUTPUT PARAMETERS:
!
    TYPE(MetState), INTENT(INOUT) :: State_Met   ! Meteorology State object
!
! !OUTPUT PARAMETERS:
!
    INTEGER,        INTENT(OUT)   :: RC          ! Success or failure
!
! !REVISION HISTORY:
!  14 Feb 2019 - R. Yantosca - Initial version
!EOP
!------------------------------------------------------------------------------
!BOC
!
! !LOCAL VARIABLES:
!
    ! Scalars
    INTEGER            :: T

    ! Strings
    CHARACTER(LEN=6)   :: Name
    CHARACTER(LEN=255) :: ErrMsg, ThisLoc

    ! Pointers
    REAL(f4), POINTER  :: Ptr2D(:,:)

    !========================================================================
    ! Get_XlaiNative_from_HEMCO begins here!
    !========================================================================

    ! Initialize
    RC      = GC_SUCCESS
    ErrMsg  = ''
    ThisLoc = &
      ' -> at Get_XLAI_From_HEMCO (in module GeosCore/modis_lai_mod.F90)'

    ! Free pointer
    Ptr2d => NULL()

    ! Loop over the # of Olson land types
    DO T = 1, NSURFTYPE

       ! Get the HEMCO pointer to the LAI for each Olson type
       ! (variable names are XLAI00, XLAI01, .. XLAI72)
       WRITE( Name, 100 ) T-1
 100   FORMAT( 'XLAI' , i2.2 )
       CALL HCO_GetPtr( am_I_Root, HcoState, Name, Ptr2D, RC )

       ! Trap potential errors
       IF ( RC /= GC_SUCCESS ) THEN
          ErrMsg = 'Could not get pointer to HEMCO field: ' // TRIM( Name )
          CALL GC_Error( ErrMsg, RC, ThisLoc )
          RETURN
       ENDIF

       ! Copy into State_Met%XLAI_NATIVE
       State_Met%XLAI_NATIVE(:,:,T) = Ptr2D

       ! Free pointer
       Ptr2D => NULL()

    ENDDO

  END SUBROUTINE Get_XlaiNative_from_HEMCO
!EOC
!------------------------------------------------------------------------------
!                  GEOS-Chem Global Chemical Transport Model                  !
!------------------------------------------------------------------------------
!BOP
!
! !IROUTINE: compute_xlai
!
! !DESCRIPTION: Subroutine COMPUTE\_XLAI computes MODIS-based leaf
!  area indices (LAI) per land type and grid cell. This computation uses
<<<<<<< HEAD
!  offline 0.25x0.25 MODIS LAI/CHLR and Olson landmap data regridded to
=======
!  offline 0.25x0.25 MODIS LAI and Olson landmap data regridded to
>>>>>>> a1043cfb
!  the cubed sphere. Variables set include State\_Met%XLAI.
!\\
!\\
! !INTERFACE:
!
  SUBROUTINE Compute_Xlai( am_I_Root, Input_Opt, State_Grid, State_Met, RC )
!
! !USES:
!
    USE ErrCode_Mod
    USE Input_Opt_Mod,  ONLY : OptInput
    USE State_Grid_Mod, ONLY : GrdState
    USE State_Met_Mod,  ONLY : MetState
    USE Time_Mod,       ONLY : Its_A_New_Day
!
! !INPUT PARAMETERS:
!
    LOGICAL,        INTENT(IN)    :: am_I_Root   ! Are we on the root CPU?
    TYPE(OptInput), INTENT(IN)    :: Input_Opt   ! Input Options object
    TYPE(GrdState), INTENT(IN)    :: State_Grid  ! Grid State object
!
! !INPUT/OUTPUT PARAMETERS:
!
    TYPE(MetState), INTENT(INOUT) :: State_Met   ! Meteorology State object
!
! !OUTPUT PARAMETERS:
!
    INTEGER,        INTENT(OUT)   :: RC          ! Success or failure?
!
! !REMARKS:
!  State_Met%XLAI_NATIVE is the LAI data as it comes in from either HEMCO
!  or the MAPL import state via ExtData.
!                                                                             .
!  State_Met%XLAI is used for inputs into the GEOS-Chem dry deposition code.
!  It is the LAI binned into the 11 dry-deposition land types.
!                                                                             .
!  State_Met%MODISLAI is the average LAI per grid box, averaged over all
!  land types.  This is needed for the HEMCO soil NOx extension.
!
! !REVISION HISTORY:
!  18 Oct 2016 - E. Lundgren - Initial version
!  14 Feb 2019 - R. Yantosca - Renamed to Compute_XLAI, because this is
!                              now also used for GC-Classic etc.
!EOP
!------------------------------------------------------------------------------
!BOC
!
! !LOCAL VARIABLES:
!
    ! Scalars
    INTEGER  :: I, J, S, T
    REAL(fp) :: landFrac

    !======================================================================
    ! Initialize
    !======================================================================

    ! Initialize
    RC                 = GC_SUCCESS
    State_Met%XLAI     = 0.0_fp
    State_Met%MODISLAI = 0.0_fp

    ! Loop over all grid cells
    DO J = 1, State_Grid%NY
    DO I = 1, State_Grid%NX

       ! Loop over all surface types present in this grid cell
       DO S = 1, State_Met%IREG(I,J)

          ! Set current surface type index
          T = State_Met%ILAND(I,J,S) + 1

          ! Get fraction of cell with this surface type by retrieving it
          ! from the land type fraction calculated by ExtData
          landFrac = State_Met%LandTypeFrac(I,J,T)

          ! Set XLAI to average LAI for this surface type ( as calculated
          ! by ExtData using zeros for coverage by other surface types )
          ! divided by the fractional coverage of this surface type.
          ! The resultant XLAI is the average LAI for only the area
          ! with the current surface type, and therefore is larger than
          ! XLAI_NATIVE when other surface types exist within the cell.
          !
          ! NOTE: Unlike XLAI_NATIVE and LandTypeFrac, the 3rd
          ! dimension indexes of XLAI are NOT surface types 1-73! Instead,
          ! It is the surface indexes ILAND-1 and therefore contains
          ! zeros beyond the number of surface types present in the cell
          ! (IREG). This is for backwards compatibility with GC classic
          ! legacy drydep code.
          IF ( landFrac .gt. 1.e-9_fp ) THEN
             State_Met%XLAI(I,J,S) = State_Met%XLAI_NATIVE(I,J,T) / landFrac
          ENDIF

       ENDDO

       ! Calculate average LAI for this grid cell across all land types
       State_Met%MODISLAI(I,J) = SUM( State_Met%XLAI_NATIVE(I,J,:) )

    ENDDO
    ENDDO

  END SUBROUTINE Compute_XLAI
!EOC
END MODULE Modis_Lai_Mod<|MERGE_RESOLUTION|>--- conflicted
+++ resolved
@@ -5,15 +5,9 @@
 !
 ! !MODULE: modis_lai_mod.F90
 !
-<<<<<<< HEAD
-! !DESCRIPTION: Module MODIS\_LAI\_MOD reads the MODIS LAI and CHLR data at
-!  native resolution and then regrids them to the GEOS-Chem resolution on the
-!  fly. CHLR data is only read if marine organic aerosol tracers are enabled.
-=======
 ! !DESCRIPTION: Module MODIS\_LAI\_MOD reads the MODIS LAI data at
 !  native resolution and then regrids them to the GEOS-Chem resolution on the
 !  fly.
->>>>>>> a1043cfb
 !
 ! !INTERFACE:
 !
@@ -35,10 +29,6 @@
 !  (1) MODIS LAI data resolution is the same as the Olson land map. The Olson
 !      2001 landmap is the default, therefore, you will use MODIS LAI data at
 !      0.25 x 0.25 resolution.
-<<<<<<< HEAD
-!      Note that MODIS CHLR data is only available at 0.25 x 0.25 resolution.
-=======
->>>>>>> a1043cfb
 !  (2) In HEMCO, MEGAN uses 'offline' MODIS LAI (State_Met%MODISLAI) which
 !      is computed in this module.
 !      in an ESMF environment, in which case State_Met%LAI is used instead.
@@ -49,29 +39,7 @@
 !
 ! !REVISION HISTORY:
 !  03 Apr 2012 - R. Yantosca - Initial version
-<<<<<<< HEAD
-!  05 Apr 2012 - R. Yantosca - Added descriptive comments
-!  09 Apr 2012 - R. Yantosca - Fixed error in ROUNDOFF function that caused
-!                              numbers to be rounded up incorrectly.
-!  09 Apr 2012 - R. Yantosca - Changed variables to REAL(fp)
-!  09 Apr 2012 - R. Yantosca - Now set MODIS_START and MODIS_END depending
-!                              on which version of MODIS LAI we are using
-!  13 Dec 2012 - R. Yantosca - Remove reference to obsolete CMN_DEP_mod.F;
-!                              XLAI, XLAI2 now are carried in State_Met
-!  23 Jun 2014 - R. Yantosca - Removed references to logical_mod.F
-!  09 Oct 2014 - C. Keller   - Removed GC_LAI_PM, GC_LAI_CM, GC_LAI_NM and
-!                              MODIS_LAI_PM.
-!  17 Nov 2014 - M. Yannetti - Added PRECISION_MOD
-!  07 Jul 2015 - E. Lundgren - Now also read and compute MODIS chlorophyll-a
-!                              (B. Gantt, M. Johnson). Use separate end years.
-!  18 Oct 2016 - E. Lundgren - Move module vars GC_LAI and GC_CHLR to State_Met;
-!                              rename as MODISLAI and MODISCHLR; make
-!                              State_Met vars XLAI2 and XCHLR2 module vars
-!  22 Jan 2019 - H.P. Lin    - Move XLAI2 and XCHLR2 to State_Met for
-!                              compatibility with multi-domain WRF-GC
-=======
 !  See the Gitk browser for complete history
->>>>>>> a1043cfb
 !EOP
 !------------------------------------------------------------------------------
 !BOC
@@ -181,11 +149,7 @@
 !
 ! !DESCRIPTION: Subroutine COMPUTE\_XLAI computes MODIS-based leaf
 !  area indices (LAI) per land type and grid cell. This computation uses
-<<<<<<< HEAD
-!  offline 0.25x0.25 MODIS LAI/CHLR and Olson landmap data regridded to
-=======
 !  offline 0.25x0.25 MODIS LAI and Olson landmap data regridded to
->>>>>>> a1043cfb
 !  the cubed sphere. Variables set include State\_Met%XLAI.
 !\\
 !\\
