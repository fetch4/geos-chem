--- conflicted
+++ resolved
@@ -1400,15 +1400,11 @@
       USE LOGICAL_MOD, ONLY : LMODISLAI , LPECCA  !(mpb,2009)
       USE EMISSIONS_MOD, ONLY : ISOP_SCALING 
       USE EMISSIONS_MOD, ONLY : NOx_SCALING
-<<<<<<< HEAD
       USE LOGICAL_MOD, ONLY : LRETRO  !(wfr, 3/8/11)
-      
-=======
 ![eml 
       USE LOGICAL_MOD, ONLY : LHIST
       USE TIME_MOD,    ONLY : SET_HISTYR
 !eml]
->>>>>>> 08a73e5e
 
       USE CMN_SIZE_MOD      ! Size parameters
       USE CMN_O3_MOD        ! FSCALYR
@@ -1458,14 +1454,11 @@
 !  27 Aug 2010 - R. Yantosca - Added warning msg for MERRA
 !  29 Jul 2011 - L. Zhang    - Fix bug that turns off CAC/BRAVO emissions
 !                             inadvertently during nested NA simulations
-<<<<<<< HEAD
+!  11 Aug 2011 - E. Leibensperger - Added flag for historical emissions and
+!                                   base year
 !  07 Sep 2011 - P. Kasibhatla - Add modifications for GFED3
 !  14 Feb 2012 - R. Yantosca - Reorganize error checks for logical switches
 !  28 Feb 2012 - R. Yantosca - Removed support for GEOS-3
-=======
-!  11 Aug 2011 - E. Leibensperger - Added flag for historical emissions and base
-!                                  year
->>>>>>> 08a73e5e
 !EOP
 !------------------------------------------------------------------------------
 !BOC
@@ -1683,24 +1676,19 @@
       CALL SPLIT_ONE_LINE( SUBSTRS, N, 1, 'read_emissions_menu:49' )
       READ( SUBSTRS(1:N), * ) LMODISLAI
 
-<<<<<<< HEAD
-      ! Separator line
-      CALL SPLIT_ONE_LINE( SUBSTRS, N, 1, 'read_emissions_menu:50' )
-=======
 ![eml
       ! Use historical emissions (EDGAR NOx/SO2 and Bond BC/OC) for 
       ! 1890-2000?
-      CALL SPLIT_ONE_LINE( SUBSTRS, N, 1, 'read_emissions_menu:44' )
+      CALL SPLIT_ONE_LINE( SUBSTRS, N, 1, 'read_emissions_menu:50' )
       READ( SUBSTRS(1:N), * ) LHIST
       
-      CALL SPLIT_ONE_LINE( SUBSTRS, N, 1, 'read_emissions_menu:45' )
+      CALL SPLIT_ONE_LINE( SUBSTRS, N, 1, 'read_emissions_menu:51' )
       READ( SUBSTRS(1:N), * ) HISTYR
       CALL SET_HISTYR( HISTYR )
 
       ! Separator line
-      CALL SPLIT_ONE_LINE( SUBSTRS, N, 1, 'read_emissions_menu:46' )
+      CALL SPLIT_ONE_LINE( SUBSTRS, N, 1, 'read_emissions_menu:52' )
 !eml]
->>>>>>> 08a73e5e
 
       !=================================================================
       ! Error check logical flags
