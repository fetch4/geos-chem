--- conflicted
+++ resolved
@@ -551,15 +551,11 @@
                 !--------------------------------------
 
                 ! Accumulate data
-<<<<<<< HEAD
-                Q(X,Y,K,W) = Q(X,Y,K,W) + &
-                     ( Spc(id_OH)%Conc(I,J,L) * GOOD(X) ) * &
-                     ( State_Met%AIRDEN(I,J,L) * CONV_OH )
-=======
+                ! NOTE: 1.0e+3_fp added by for correct unit conversion
+                !   -- Joshua Sutter + Bob Yantosca (20 May 2022)
                 Q(X,Y,K,W) = Q(X,Y,K,W) +                                    &
                      ( State_Chm%Species(I,J,L,id_OH) * GOOD(X) ) *          &
-                     ( State_Met%AIRDEN(I,J,L)        * CONV_OH   * 1.0e+3_fp) !1.0e+3_fp added by JDS for correct unit conversion (1/20/22)
->>>>>>> 93b696f8
+                     ( State_Met%AIRDEN(I,J,L)        * CONV_OH   * 1.0e+3_fp)
 
 
              ELSE IF ( N == 502 .and. IS_NOy ) THEN
