--- conflicted
+++ resolved
@@ -60,521 +60,6 @@
 !------------------------------------------------------------------------------
 !BOP
 !
-<<<<<<< HEAD
-! !IROUTINE: emissch4
-!
-! !DESCRIPTION: Subroutine EMISSCH4 places emissions of CH4 [kg] into the
-!  chemical species array.
-!\\
-!\\
-! !INTERFACE:
-!
-  SUBROUTINE EMISSCH4( Input_Opt, State_Chm, State_Grid, State_Met, RC )
-!
-! !USES:
-!
-    USE HCO_Utilities_GC_Mod, ONLY : HCO_GC_EvalFld
-    USE HCO_Utilities_GC_Mod, ONLY : HCO_GC_GetDiagn
-    USE ErrCode_Mod
-    USE Input_Opt_Mod,        ONLY : OptInput
-    USE State_Chm_Mod,        ONLY : ChmState
-    USE State_Met_Mod,        ONLY : MetState
-    USE State_Grid_Mod,       ONLY : GrdState
-!
-! !INPUT PARAMETERS:
-!
-    TYPE(OptInput), INTENT(IN)    :: Input_Opt   ! Input Options object
-    TYPE(ChmState), INTENT(INOUT) :: State_Chm   ! Chemistry State object
-    TYPE(GrdState), INTENT(IN)    :: State_Grid  ! Grid State object
-    TYPE(MetState), INTENT(IN)    :: State_Met   ! Meteorology State object
-!
-! !OUTPUT PARAMETERS:
-!
-    INTEGER,        INTENT(OUT)   :: RC          ! Success or failure?
-!
-! !REMARKS:
-!  WARNING: Soil absorption has to be the 15th field in CH4_EMIS
-!  Also:  We still need to read the HEMCO manual diagnostics into CH4_EMIS
-!  for the analyticalinversion.  Therefore, we will keep EmissCh4 for
-!  the time-being but only remove the bpch diagnostic.
-!
-! !REVISION HISTORY:
-!  (1 ) Created by Bryan Duncan (1/99).  Adapted for CH4 chemistry by
-!        James Wang (7/00).  Inserted into module "global_ch4_mod.f"
-!        by Bob Yantosca. (bmy, 1/16/01)
-!  See https://github.com/geoschem/geos-chem for complete history
-!EOP
-!------------------------------------------------------------------------------
-!BOC
-!
-! !LOCAL VARIABLES:
-!
-    ! Scalars
-    INTEGER            :: I, J, N
-
-    ! Strings
-    CHARACTER(LEN= 63) :: DgnName
-    CHARACTER(LEN=255) :: ErrMsg
-    CHARACTER(LEN=255) :: ThisLoc
-
-    ! Logicals
-    LOGICAL, SAVE      :: FIRST = .TRUE.
-
-    ! Arrays of state vector elements for applying emissions perturbations
-    REAL(fp)           :: STATE_VECTOR(State_Grid%NX,State_Grid%NY)
-
-    ! Array of scale factors for emissions (from HEMCO)
-    REAL(fp)           :: EMIS_SF(State_Grid%NX,State_Grid%NY)
-
-    ! Pointers
-    REAL(f4), POINTER  :: Ptr2D(:,:)
-
-    !=================================================================
-    ! EMISSCH4 begins here!
-    !=================================================================
-
-    ! Nullify pointers
-    Ptr2D => NULL()
-
-    ! Assume success
-    RC      = GC_SUCCESS
-    ErrMsg  = ''
-    ThisLoc = ' -> at EMISSCH4 (in GeosCore/global_ch4_mod.F90)'
-
-    IF ( Input_Opt%Verbose ) THEN
-       print*,'BEGIN SUBROUTINE: EMISSCH4'
-    ENDIF
-
-    ! =================================================================
-    ! Get fields for CH4 analytical inversions if needed
-    ! =================================================================
-    IF ( Input_Opt%DoAnalyticalInv ) THEN
-
-       ! Evaluate the state vector field from HEMCO
-       CALL HCO_GC_EvalFld( Input_Opt, State_Grid, 'CH4_STATE_VECTOR', &
-                         STATE_VECTOR, RC)
-       IF ( RC /= GC_SUCCESS ) THEN
-          ErrMsg = 'CH4_STATE_VECTOR not found in HEMCO data list!'
-          CALL GC_Error( ErrMsg, RC, ThisLoc )
-          RETURN
-       ENDIF
-
-    ENDIF
-
-    IF ( Input_Opt%UseEmisSF ) THEN
-
-       ! Evaluate CH4 emissions scale factors from HEMCO
-       CALL HCO_GC_EvalFld( Input_Opt, State_Grid, 'EMIS_SF', EMIS_SF, RC)
-       IF ( RC /= GC_SUCCESS ) THEN
-          ErrMsg = 'EMIS_SF not found in HEMCO data list!'
-          CALL GC_Error( ErrMsg, RC, ThisLoc )
-          RETURN
-       ENDIF
-
-    ENDIF
-
-    ! =================================================================
-    ! --> All emission calculations are now done through HEMCO
-    ! HEMCO stores emissions of all species internally in the HEMCO
-    ! state object. Here, we pass these emissions into module array
-    ! CH4_EMIS in units kg/m2/s. These values are then either added to
-    ! the species array (full mixing scheme) or used later on in
-    ! vdiff_mod.F90 if the non-local PBL mixing scheme is used.
-    !
-    ! The CH4_EMIS array is mostly used for backwards compatibility
-    ! (especially the diagnostics). It is also used to ensure that
-    ! in a multi-species simulation, species 1 (total CH4) is properly
-    ! defined.
-    !
-    !                                              (ckeller, 9/12/2013)
-    ! =================================================================
-    State_Chm%CH4_EMIS(:,:,:) = 0e+0_fp
-
-    !-------------------
-    ! Oil
-    !-------------------
-    DgnName = 'CH4_OIL'
-    CALL HCO_GC_GetDiagn( Input_Opt, State_Grid, DgnName, .FALSE., RC, Ptr2D=Ptr2D )
-
-    ! Trap potential errors and assign HEMCO pointer to array
-    IF ( RC /= GC_SUCCESS ) THEN
-       ErrMsg = 'Cannot get pointer to HEMCO field ' // TRIM(DgnName)
-       CALL GC_Error( ErrMsg, RC, ThisLoc )
-       RETURN
-    ELSEIF ( .NOT. ASSOCIATED(Ptr2D) ) THEN
-       ErrMsg = 'Unassociated pointer to HEMCO field ' // TRIM(DgnName)
-       CALL GC_Warning( ErrMsg, RC, ThisLoc=ThisLoc )
-    ELSE
-       State_Chm%CH4_EMIS(:,:,2) =  Ptr2D(:,:)
-    ENDIF
-    Ptr2D => NULL()
-
-    !-------------------
-    ! Gas
-    !-------------------
-    DgnName = 'CH4_GAS'
-    CALL HCO_GC_GetDiagn( Input_Opt, State_Grid, DgnName, .FALSE., RC, Ptr2D=Ptr2D )
-
-    ! Trap potential errors and assign HEMCO pointer to array
-    IF ( RC /= GC_SUCCESS ) THEN
-       ErrMsg = 'Cannot get pointer to HEMCO field ' // TRIM(DgnName)
-       CALL GC_Error( ErrMsg, RC, ThisLoc )
-       RETURN
-    ELSEIF ( .NOT. ASSOCIATED(Ptr2D) ) THEN
-       ErrMsg = 'Unassociated pointer to HEMCO field ' // TRIM(DgnName)
-       CALL GC_Warning( ErrMsg, RC, ThisLoc=ThisLoc )
-    ELSE
-       State_Chm%CH4_EMIS(:,:,3) =  Ptr2D(:,:)
-    ENDIF
-    Ptr2D => NULL()
-
-    !-------------------
-    ! Coal
-    !-------------------
-    DgnName = 'CH4_COAL'
-    CALL HCO_GC_GetDiagn( Input_Opt, State_Grid, DgnName, .FALSE., RC, Ptr2D=Ptr2D )
-
-    ! Trap potential errors and assign HEMCO pointer to array
-    IF ( RC /= GC_SUCCESS ) THEN
-       ErrMsg = 'Cannot get pointer to HEMCO field ' // TRIM(DgnName)
-       CALL GC_Error( ErrMsg, RC, ThisLoc )
-       RETURN
-    ELSEIF ( .NOT. ASSOCIATED(Ptr2D) ) THEN
-       ErrMsg = 'Unassociated pointer to HEMCO field ' // TRIM(DgnName)
-       CALL GC_Warning( ErrMsg, RC, ThisLoc=ThisLoc )
-    ELSE
-       State_Chm%CH4_EMIS(:,:,4) =  Ptr2D(:,:)
-    ENDIF
-    Ptr2D => NULL()
-
-    !-------------------
-    ! Livestock
-    !-------------------
-    DgnName = 'CH4_LIVESTOCK'
-    CALL HCO_GC_GetDiagn( Input_Opt, State_Grid, DgnName, .FALSE., RC, Ptr2D=Ptr2D )
-
-    ! Trap potential errors and assign HEMCO pointer to array
-    IF ( RC /= GC_SUCCESS ) THEN
-       ErrMsg = 'Cannot get pointer to HEMCO field ' // TRIM(DgnName)
-       CALL GC_Error( ErrMsg, RC, ThisLoc )
-       RETURN
-    ELSEIF ( .NOT. ASSOCIATED(Ptr2D) ) THEN
-       ErrMsg = 'Unassociated pointer to HEMCO field ' // TRIM(DgnName)
-       CALL GC_Warning( ErrMsg, RC, ThisLoc=ThisLoc )
-    ELSE
-       State_Chm%CH4_EMIS(:,:,5) =  Ptr2D(:,:)
-    ENDIF
-    Ptr2D => NULL()
-
-    !-------------------
-    ! Landfills
-    !-------------------
-    DgnName = 'CH4_LANDFILLS'
-    CALL HCO_GC_GetDiagn( Input_Opt, State_Grid, DgnName, .FALSE., RC, Ptr2D=Ptr2D )
-
-    ! Trap potential errors and assign HEMCO pointer to array
-    IF ( RC /= GC_SUCCESS ) THEN
-       ErrMsg = 'Cannot get pointer to HEMCO field ' // TRIM(DgnName)
-       CALL GC_Error( ErrMsg, RC, ThisLoc )
-       RETURN
-    ELSEIF ( .NOT. ASSOCIATED(Ptr2D) ) THEN
-       ErrMsg = 'Unassociated pointer to HEMCO field ' // TRIM(DgnName)
-       CALL GC_Warning( ErrMsg, RC, ThisLoc=ThisLoc )
-    ELSE
-       State_Chm%CH4_EMIS(:,:,6) =  Ptr2D(:,:)
-    ENDIF
-    Ptr2D => NULL()
-
-    !-------------------
-    ! Wastewater
-    !-------------------
-    DgnName = 'CH4_WASTEWATER'
-    CALL HCO_GC_GetDiagn( Input_Opt, State_Grid, DgnName, .FALSE., RC, Ptr2D=Ptr2D )
-
-    ! Trap potential errors and assign HEMCO pointer to array
-    IF ( RC /= GC_SUCCESS ) THEN
-       ErrMsg = 'Cannot get pointer to HEMCO field ' // TRIM(DgnName)
-       CALL GC_Error( ErrMsg, RC, ThisLoc )
-       RETURN
-    ELSEIF ( .NOT. ASSOCIATED(Ptr2D) ) THEN
-       ErrMsg = 'Unassociated pointer to HEMCO field ' // TRIM(DgnName)
-       CALL GC_Warning( ErrMsg, RC, ThisLoc=ThisLoc )
-    ELSE
-       State_Chm%CH4_EMIS(:,:,7) =  Ptr2D(:,:)
-    ENDIF
-    Ptr2D => NULL()
-
-    !-------------------
-    ! Rice
-    !-------------------
-    DgnName = 'CH4_RICE'
-    CALL HCO_GC_GetDiagn( Input_Opt, State_Grid, DgnName, .FALSE., RC, Ptr2D=Ptr2D )
-
-    ! Trap potential errors and assign HEMCO pointer to array
-    IF ( RC /= GC_SUCCESS ) THEN
-       ErrMsg = 'Cannot get pointer to HEMCO field ' // TRIM(DgnName)
-       CALL GC_Error( ErrMsg, RC, ThisLoc )
-       RETURN
-    ELSEIF ( .NOT. ASSOCIATED(Ptr2D) ) THEN
-       ErrMsg = 'Unassociated pointer to HEMCO field ' // TRIM(DgnName)
-       CALL GC_Warning( ErrMsg, RC, ThisLoc=ThisLoc )
-    ELSE
-       State_Chm%CH4_EMIS(:,:,8) =  Ptr2D(:,:)
-    ENDIF
-    Ptr2D => NULL()
-
-    !-------------------
-    ! Other anthropogenic
-    !-------------------
-    DgnName = 'CH4_ANTHROTHER'
-    CALL HCO_GC_GetDiagn( Input_Opt, State_Grid, DgnName, .FALSE., RC, Ptr2D=Ptr2D )
-
-    ! Trap potential errors and assign HEMCO pointer to array
-    IF ( RC /= GC_SUCCESS ) THEN
-       ErrMsg = 'Cannot get pointer to HEMCO field ' // TRIM(DgnName)
-       CALL GC_Error( ErrMsg, RC, ThisLoc )
-       RETURN
-    ELSEIF ( .NOT. ASSOCIATED(Ptr2D) ) THEN
-       ErrMsg = 'Unassociated pointer to HEMCO field ' // TRIM(DgnName)
-       CALL GC_Warning( ErrMsg, RC, ThisLoc = ThisLoc )
-    ELSE
-       State_Chm%CH4_EMIS(:,:,9) =  Ptr2D(:,:)
-    ENDIF
-    Ptr2D => NULL()
-
-    !-------------------
-    ! Biomass burning
-    !-------------------
-    DgnName = 'CH4_BIOMASS'
-    CALL HCO_GC_GetDiagn( Input_Opt, State_Grid, DgnName, .FALSE., RC, Ptr2D=Ptr2D )
-
-    ! Trap potential errors and assign HEMCO pointer to array
-    IF ( RC /= GC_SUCCESS ) THEN
-       ErrMsg = 'Cannot get pointer to HEMCO field ' // TRIM(DgnName)
-       CALL GC_Error( ErrMsg, RC, ThisLoc )
-       RETURN
-    ELSEIF ( .NOT. ASSOCIATED(Ptr2D) ) THEN
-       ErrMsg = 'Unassociated pointer to HEMCO field ' // TRIM(DgnName)
-       CALL GC_Warning( ErrMsg, RC, ThisLoc=ThisLoc )
-    ELSE
-       State_Chm%CH4_EMIS(:,:,10) =  Ptr2D(:,:)
-    ENDIF
-    Ptr2D => NULL()
-
-    !-------------------
-    ! Wetland
-    !-------------------
-    DgnName = 'CH4_WETLAND'
-    CALL HCO_GC_GetDiagn( Input_Opt, State_Grid, DgnName, .FALSE., RC, Ptr2D=Ptr2D )
-
-    ! Trap potential errors and assign HEMCO pointer to array
-    IF ( RC /= GC_SUCCESS ) THEN
-       ErrMsg = 'Cannot get pointer to HEMCO field ' // TRIM(DgnName)
-       CALL GC_Error( ErrMsg, RC, ThisLoc )
-       RETURN
-    ELSEIF ( .NOT. ASSOCIATED(Ptr2D) ) THEN
-       ErrMsg = 'Unassociated pointer to HEMCO field ' // TRIM(DgnName)
-       CALL GC_Warning( ErrMsg, RC, ThisLoc=ThisLoc )
-    ELSE
-       State_Chm%CH4_EMIS(:,:,11) =  Ptr2D(:,:)
-    ENDIF
-    Ptr2D => NULL()
-
-    !-------------------
-    ! Global seeps
-    !-------------------
-    DgnName = 'CH4_SEEPS'
-    CALL HCO_GC_GetDiagn( Input_Opt, State_Grid, DgnName, .FALSE., RC, Ptr2D=Ptr2D )
-
-    ! Trap potential errors and assign HEMCO pointer to array
-    IF ( RC /= GC_SUCCESS ) THEN
-       ErrMsg = 'Cannot get pointer to HEMCO field ' // TRIM(DgnName)
-       CALL GC_Error( ErrMsg, RC, ThisLoc )
-       RETURN
-    ELSEIF ( .NOT. ASSOCIATED(Ptr2D) ) THEN
-       ErrMsg = 'Unassociated pointer to HEMCO field ' // TRIM(DgnName)
-       CALL GC_Warning( ErrMsg, RC, ThisLoc=ThisLoc )
-    ELSE
-       State_Chm%CH4_EMIS(:,:,12) =  Ptr2D(:,:)
-    ENDIF
-    Ptr2D => NULL()
-
-    !-------------------
-    ! Lakes
-    !-------------------
-    DgnName = 'CH4_LAKES'
-    CALL HCO_GC_GetDiagn( Input_Opt, State_Grid, DgnName, .FALSE., RC, Ptr2D=Ptr2D )
-
-    ! Trap potential errors and assign HEMCO pointer to array
-    IF ( RC /= GC_SUCCESS ) THEN
-       ErrMsg = 'Cannot get pointer to HEMCO field ' // TRIM(DgnName)
-       CALL GC_Error( ErrMsg, RC, ThisLoc )
-       RETURN
-    ELSEIF ( .NOT. ASSOCIATED(Ptr2D) ) THEN
-       ErrMsg = 'Unassociated pointer to HEMCO field ' // TRIM(DgnName)
-       CALL GC_Warning( ErrMsg, RC, ThisLoc=ThisLoc )
-    ELSE
-       State_Chm%CH4_EMIS(:,:,13) =  Ptr2D(:,:)
-    ENDIF
-    Ptr2D => NULL()
-
-    !-------------------
-    ! Termites
-    !-------------------
-    DgnName = 'CH4_TERMITES'
-    CALL HCO_GC_GetDiagn( Input_Opt, State_Grid, DgnName, .FALSE., RC, Ptr2D=Ptr2D )
-
-    ! Trap potential errors and assign HEMCO pointer to array
-    IF ( RC /= GC_SUCCESS ) THEN
-       ErrMsg = 'Cannot get pointer to HEMCO field ' // TRIM(DgnName)
-       CALL GC_Error( ErrMsg, RC, ThisLoc )
-       RETURN
-    ELSEIF ( .NOT. ASSOCIATED(Ptr2D) ) THEN
-       ErrMsg = 'Unassociated pointer to HEMCO field ' // TRIM(DgnName)
-       CALL GC_Warning( ErrMsg, RC, ThisLoc=ThisLoc )
-    ELSE
-       State_Chm%CH4_EMIS(:,:,14) =  Ptr2D(:,:)
-    ENDIF
-    Ptr2D => NULL()
-
-    !-------------------
-    ! Soil absorption (those are negative!)
-    !-------------------
-    DgnName = 'CH4_SOILABSORB'
-    CALL HCO_GC_GetDiagn( Input_Opt, State_Grid, DgnName, .FALSE., RC, Ptr2D=Ptr2D )
-
-    ! Trap potential errors and assign HEMCO pointer to array
-    IF ( RC /= GC_SUCCESS ) THEN
-       ErrMsg = 'Cannot get pointer to HEMCO field ' // TRIM(DgnName)
-       CALL GC_Error( ErrMsg, RC, ThisLoc )
-       RETURN
-    ELSEIF ( .NOT. ASSOCIATED(Ptr2D) ) THEN
-       ErrMsg = 'Unassociated pointer to HEMCO field ' // TRIM(DgnName)
-       CALL GC_Warning( ErrMsg, RC, ThisLoc=ThisLoc )
-    ELSE
-       State_Chm%CH4_EMIS(:,:,15) =  Ptr2D(:,:) * -1.0_fp
-    ENDIF
-    Ptr2D => NULL()
-
-    !-------------------
-    ! Reservoirs
-    !-------------------
-    DgnName = 'CH4_RESERVOIRS'
-    CALL HCO_GC_GetDiagn( Input_Opt, State_Grid, DgnName, .FALSE., RC, Ptr2D=Ptr2D )
-
-    ! Trap potential errors and assign HEMCO pointer to array
-    IF ( RC /= GC_SUCCESS ) THEN
-       ErrMsg = 'Cannot get pointer to HEMCO field ' // TRIM(DgnName)
-       CALL GC_Error( ErrMsg, RC, ThisLoc )
-       RETURN
-    ELSEIF ( .NOT. ASSOCIATED(Ptr2D) ) THEN
-       ErrMsg = 'Unassociated pointer to HEMCO field ' // TRIM(DgnName)
-       CALL GC_Warning( ErrMsg, RC, ThisLoc=ThisLoc )
-    ELSE
-       State_Chm%CH4_EMIS(:,:,16) =  Ptr2D(:,:)
-    ENDIF
-    Ptr2D => NULL()
-
-    ! =================================================================
-    ! Total emission: sum of all emissions - (2*soil absorption)
-    ! We have to substract soil absorption twice because it is added
-    ! to other emissions in the SUM function. (ccc, 7/23/09)
-    ! =================================================================
-    State_Chm%CH4_EMIS(:,:,1) = SUM(State_Chm%CH4_EMIS, 3) - (2 * State_Chm%CH4_EMIS(:,:,15))
-
-    IF ( Input_Opt%Verbose ) THEN
-       WRITE(*,*) 'CH4_EMIS (kg/m2/s):'
-       WRITE(*,*) 'Total        : ', SUM(State_Chm%CH4_EMIS(:,:,1))
-       WRITE(*,*) 'Oil          : ', SUM(State_Chm%CH4_EMIS(:,:,2))
-       WRITE(*,*) 'Gas          : ', SUM(State_Chm%CH4_EMIS(:,:,3))
-       WRITE(*,*) 'Coal         : ', SUM(State_Chm%CH4_EMIS(:,:,4))
-       WRITE(*,*) 'Livestock    : ', SUM(State_Chm%CH4_EMIS(:,:,5))
-       WRITE(*,*) 'Landfills    : ', SUM(State_Chm%CH4_EMIS(:,:,6))
-       WRITE(*,*) 'Wastewater   : ', SUM(State_Chm%CH4_EMIS(:,:,7))
-       WRITE(*,*) 'Rice         : ', SUM(State_Chm%CH4_EMIS(:,:,8))
-       WRITE(*,*) 'Other anth   : ', SUM(State_Chm%CH4_EMIS(:,:,9))
-       WRITE(*,*) 'Biomass burn : ', SUM(State_Chm%CH4_EMIS(:,:,10))
-       WRITE(*,*) 'Wetlands     : ', SUM(State_Chm%CH4_EMIS(:,:,11))
-       WRITE(*,*) 'Seeps        : ', SUM(State_Chm%CH4_EMIS(:,:,12))
-       WRITE(*,*) 'Lakes        : ', SUM(State_Chm%CH4_EMIS(:,:,13))
-       WRITE(*,*) 'Termites     : ', SUM(State_Chm%CH4_EMIS(:,:,14))
-       WRITE(*,*) 'Soil absorb  : ', SUM(State_Chm%CH4_EMIS(:,:,15))
-       WRITE(*,*) 'Reservoirs   : ', SUM(State_Chm%CH4_EMIS(:,:,16))
-    ENDIF
-
-    ! =================================================================
-    ! Do scaling for analytical inversion
-    ! =================================================================
-    IF ( Input_Opt%DoAnalyticalInv  .or. &
-         Input_Opt%UseEmisSF      .or. &
-         Input_Opt%UseOHSF        ) THEN
-
-       ! Don't optimize for soil absorption so remove from the total
-       ! emissions array
-       State_Chm%CH4_EMIS(:,:,1) = State_Chm%CH4_EMIS(:,:,1) + State_Chm%CH4_EMIS(:,:,15)
-
-       !$OMP PARALLEL DO       &
-       !$OMP DEFAULT( SHARED ) &
-       !$OMP PRIVATE( I, J)	 
-       DO J = 1, State_Grid%NY
-       DO I = 1, State_Grid%NX
-
-          !------------------------------------------------------------
-          ! Apply emission scale factors from a previous inversion
-          !------------------------------------------------------------
-          IF ( Input_Opt%UseEmisSF ) THEN
-             ! Scale total emissions
-             State_Chm%CH4_EMIS(I,J,1) = State_Chm%CH4_EMIS(I,J,1) * EMIS_SF(I,J)
-          ENDIF
-
-          !------------------------------------------------------------
-          ! Perturb emissions for analytical inversion
-          !------------------------------------------------------------
-          IF ( Input_Opt%DoAnalyticalInv ) THEN
-
-             ! Only apply emission perturbation to current state vector
-             ! element number
-             IF ( Input_Opt%StateVectorElement .GT. 0 ) THEN
-
-                ! Convert STATE_VECTOR value to nearest integer for comparison
-                IF ( NINT(STATE_VECTOR(I,J)) ==                              &
-                     Input_Opt%StateVectorElement) THEN
-                   State_Chm%CH4_EMIS(I,J,1) = State_Chm%CH4_EMIS(I,J,1)     &
-                                             * Input_Opt%EmisPerturbFactor
-
-                   IF ( Input_Opt%Verbose ) THEN
-                      Print*, 'Analytical Inversion: ',                      &
-                              'Scaled state vector element ',                &
-                              Input_Opt%StateVectorElement, ' by ',          &
-                              Input_Opt%EmisPerturbFactor
-                   ENDIF
-                ENDIF
-             ENDIF
-          ENDIF
-
-       ENDDO
-       ENDDO
-       !$OMP END PARALLEL DO
-
-       ! Now that we've done the emission factor scaling, add soil absorption
-       ! back to the total emissions array
-       State_Chm%CH4_EMIS(:,:,1) = State_Chm%CH4_EMIS(:,:,1) - State_Chm%CH4_EMIS(:,:, 15)
-
-    ENDIF
-
-    IF ( Input_Opt%Verbose ) THEN
-       print*,'END SUBROUTINE: EMISSCH4'
-    ENDIF
-
-  END SUBROUTINE EMISSCH4
-!EOC
-!------------------------------------------------------------------------------
-!                  GEOS-Chem Global Chemical Transport Model                  !
-!------------------------------------------------------------------------------
-!BOP
-!
-=======
->>>>>>> 20e2402b
 ! !IROUTINE: chemch4
 !
 ! !DESCRIPTION: Subroutine CHEMCH4 computes the chemical loss of CH4
