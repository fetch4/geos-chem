--- conflicted
+++ resolved
@@ -1000,7 +1000,14 @@
              DO L = 1, State_Grid%NZ
              DO J = 1, State_Grid%NY
              DO I = 1, State_Grid%NX
-<<<<<<< HEAD
+
+                ! SDE 2020-06-08 IS was a loop variable, so this
+                ! was just never evaluated in the stratosphere.
+                !if UCX on, we need to go above the tropopause to get
+                !the strat AOD, but only for IS=8 and IS=9
+                !IF ( State_Met%InTroposphere(I,J,L) .OR. &
+                !   (Input_Opt%LUCX .and. ((IS.EQ.8).OR.(IS.EQ.9)))) THEN
+
                 ! Needs to be run on every cell, as stratosphere may contain
                 ! some aerosol
                 IF ((TAUAER_SW(I,J,L,IB_SW).GT.0).AND. &
@@ -1024,38 +1031,8 @@
                    SSAAERDIAG(I,J,L,IB_SW) = SSAAERDIAG(I,J,L,IB_SW) / &
                                              TAUAERDIAG(I,J,L,IB_SW)
                 ENDIF
-=======
-
-                ! SDE 2020-06-08 IS was a loop variable, so this
-                ! was just never evaluated in the stratosphere.
-                !if UCX on, we need to go above the tropopause to get
-                !the strat AOD, but only for IS=8 and IS=9
-                !IF ( State_Met%InTroposphere(I,J,L) .OR. &
-                !   (Input_Opt%LUCX .and. ((IS.EQ.8).OR.(IS.EQ.9)))) THEN
-
-                   IF ((TAUAER_SW(I,J,L,IB_SW).GT.0).AND. &
-                      (    SSAAER(I,J,L,IB_SW).GT.0)) THEN
-                      !DIVIDE SUM(ASYM*SSA*OD) BY SUM(SSA*OD) TO GET
-                      !OD*SSA WEIGHTED ASYM
-                      ASMAER(I,J,L,IB_SW) = ASMAER(I,J,L,IB_SW) / &
-                                            SSAAER(I,J,L,IB_SW)
-                      !DIVIDE SUM(SSA*OD) BY SUM(OD) TO GET OD WEIGHTED SSA
-                      SSAAER(I,J,L,IB_SW) = SSAAER(I,J,L,IB_SW) / &
-                                            TAUAER_SW(I,J,L,IB_SW)
-                   ENDIF
-                   !AND DO THE SAME FOR THE SPECIES WE'RE INTERESTED IN
-                   IF ((TAUAERDIAG(I,J,L,IB_SW).GT.0).AND. &
-                      ( SSAAERDIAG(I,J,L,IB_SW).GT.0)) THEN
-                      !DIVIDE SUM(ASYM*SSA*OD) BY SUM(SSA*OD) TO GET
-                      !OD*SSA WEIGHTED ASYM
-                      ASMAERDIAG(I,J,L,IB_SW) = ASMAERDIAG(I,J,L,IB_SW) / &
-                                                SSAAERDIAG(I,J,L,IB_SW)
-                      !DIVIDE SUM(SSA*OD) BY SUM(OD) TO GET OD WEIGHTED SSA
-                      SSAAERDIAG(I,J,L,IB_SW) = SSAAERDIAG(I,J,L,IB_SW) / &
-                                                TAUAERDIAG(I,J,L,IB_SW)
-                   ENDIF
                 !ENDIF
->>>>>>> e2611fb8
+
              ENDDO
              ENDDO
              ENDDO
@@ -1075,7 +1052,13 @@
           DO L = 1, State_Grid%NZ
           DO J = 1, State_Grid%NY
           DO I = 1, State_Grid%NX
-<<<<<<< HEAD
+
+             ! SDE 2020-06-08 IS was a loop variable, so this
+             ! was just never evaluated in the stratosphere.
+             !if UCX on, we need to go above the tropopause to get
+             !the strat AOD, but only for IS=8 and IS=9
+             !IF ( State_Met%InTroposphere(I,J,L) .OR. &
+             !   (Input_Opt%LUCX .and. ((IS.EQ.8).OR.(IS.EQ.9)))) THEN
              IF (IB.LE.16) THEN
                 TAUAER_LW(I,J,L,IB)    = 0.0
              ELSE
@@ -1086,27 +1069,8 @@
                 SSAAERDIAG(I,J,L,IB_SW) = 0.99D0
                 ASMAERDIAG(I,J,L,IB_SW) = 0.2D0
              ENDIF
-=======
-
-             ! SDE 2020-06-08 IS was a loop variable, so this
-             ! was just never evaluated in the stratosphere.
-             !if UCX on, we need to go above the tropopause to get
-             !the strat AOD, but only for IS=8 and IS=9
-             !IF ( State_Met%InTroposphere(I,J,L) .OR. &
-             !   (Input_Opt%LUCX .and. ((IS.EQ.8).OR.(IS.EQ.9)))) THEN
-
-                IF (IB.LE.16) THEN
-                   TAUAER_LW(I,J,L,IB)    = 0.0
-                ELSE
-                   TAUAER_SW(I,J,L,IB_SW) = 0.0D0
-                   SSAAER(I,J,L,IB_SW)    = 0.99D0
-                   ASMAER(I,J,L,IB_SW)    = 0.2D0
-                   TAUAERDIAG(I,J,L,IB_SW) = 0.0D0
-                   SSAAERDIAG(I,J,L,IB_SW) = 0.99D0
-                   ASMAERDIAG(I,J,L,IB_SW) = 0.2D0
-                ENDIF
              !ENDIF
->>>>>>> e2611fb8
+
           ENDDO
           ENDDO
           ENDDO
