!------------------------------------------------------------------------------
!                  GEOS-Chem Global Chemical Transport Model                  !
!------------------------------------------------------------------------------
!BOP
!
! !MODULE: mercury_mod.F90
!
! !DESCRIPTION: Contains variables and routines for the GEOS-Chem mercury
!  simulation.  Many choices of reaction mechanism and model processes can
!  be selected with logical switches located in INIT\_MERCURY.
!\\
!\\
! !INTERFACE:
!
MODULE Mercury_Mod
!
! !USES:
!
  USE Depo_Mercury_Mod,  ONLY : ADD_Hg2_SNOWPACK
  USE Depo_Mercury_Mod,  ONLY : LHgSNOW
  USE Ocean_Mercury_Mod, ONLY : LDYNSEASALT
  USE Ocean_Mercury_Mod, ONLY : LPOLARBr
  USE Ocean_Mercury_Mod, ONLY : L_ADD_MBL_Br
  USE Ocean_Mercury_Mod, ONLY : LGEIA05
  USE Ocean_Mercury_Mod, ONLY : LVEGEMIS
  USE Ocean_Mercury_Mod, ONLY : LBrCHEM
  USE Ocean_Mercury_Mod, ONLY : LRED_JNO2
  USE Ocean_Mercury_Mod, ONLY : LRED_CLOUDONLY
  USE Ocean_Mercury_Mod, ONLY : LHALOGENCHEM
  USE Ocean_Mercury_Mod, ONLY : LHgAQCHEM
  USE Ocean_Mercury_Mod, ONLY : LHg2HalfAerosol
  USE Ocean_Mercury_Mod, ONLY : STRAT_Br_FACTOR
  USE Ocean_Mercury_Mod, ONLY : LAnthroHgOnly
  USE Ocean_Mercury_Mod, ONLY : LOHO3CHEM
  USE Ocean_Mercury_Mod, ONLY : LGCBrOMINE
  USE Ocean_Mercury_Mod, ONLY : LnoUSAemis
  USE Ocean_Mercury_Mod, ONLY : LBrOCHEM
  USE Ocean_Mercury_Mod, ONLY : LNEI2005
  USE Ocean_Mercury_Mod, ONLY : LInPlume
  USE Ocean_Mercury_Mod, ONLY : LOCEANCOEF
  USE PhysConstants
  USE Precision_Mod

  IMPLICIT NONE
  PRIVATE
!
! !PUBLIC MEMBER FUNCTIONS:
!
  PUBLIC :: Cleanup_Mercury
  PUBLIC :: ChemMercury
  PUBLIC :: Init_Mercury
!
! !REMARKS:
!  References:
!  ============================================================================
!  (1 ) Shah, V. et al (2021), "Improved mechanistic model of the atmospheric
!        redox chemistry of mercury", Environ. Sci. Technol., 55, 14445-14456/
!  (2 ) Saiz-Lopez, A. et al (2020), "Photochemistry of oxidized Hg(I) and
!        Hg(II) species suggests missing mercury oxidation in the
!         troposphere", PNAS, 117, 30949-3095, 2020.
!  (3 ) Parrella, J. et al. (2012), Tropospheric bromine chemistry:
!        implications for present and pre-industrial ozone and mercury, ACP.
!  (4 ) Prados-Roman, C. et al. (2011), Airborne DOAS limb measurements of
!        tropospheric trace gas profiles: case studies on the profile retrieval
!        of O4 and BrO, Atmos. Meas. Tech., 4: 1241-1260.
!  (5 ) Pohler, D. et al. (2010), Observation of halogen species in the Amundsen
!        Gulf, Arctic, by active long-path differential optical absorption
!        spectroscopy, Proc. Natl. Acad. Sci, 107(15): 6528-6587.
!  (6 ) Holmes, C.D., et al. (2010) Global atmospheric model for mercury
!        including oxidation by bromine atoms, AC&P, 10, 12,037-12,057.
!  (7 ) Streets, D.G. et al. (2009), Projections of global mercury emissions
!        in 2050, Environ. Sci. Technol., 43, 2983-2988.
!  (8 ) Corbitt, E.S. et al. (2011), Global source-receptor relationships for
!        mercury deposition under present-day and 2050 emissions scenarios,
!        Environ. Sci. Technol., 45, 10477-10484.
!  (8 ) Soerensen, A. et al. (2010), An improved global model for air-sea
!        exchange of mercury: High concentrations over the North Atlantic,
!        Environ. Sci. Technol., 44, 8574-8580.
!  (9 ) Mintz, Y and G.K. Walker (1993). "Global fields of soil moisture
!        and land surface evapotranspiration derived from observed
!        precipitation and surface air temperature." J. Appl. Meteorol. 32 (8),
!        1305-1334.
!  (10) Allison, J.D. and T.L. Allison (2005) "Partition coefficients for
!        metals in surface water, soil and waste." Rep. EPA/600/R-05/074,
!        US EPA, Office of Research and Development, Washington, D.C.
!  (11) Selin, N., et al. (2008). "Global 3-D land-ocean-atmospehre model
!        for mercury: present-day versus preindustrial cycles and
!        anthropogenic enrichment factors for deposition." Global
!        Biogeochemical Cycles 22: GB2011.
!  (12) Selin, N., et al. (2007). "Chemical cycling and deposition of
!        atmospheric mercury: Global constraints from observations."
!        J. Geophys. Res. 112.
!  (13) Sommar, J., et al. (2001). "A kinetic study of the gas-phase
!        reaction between the hydroxyl radical and atomic mercury."
!        Atmospheric Environment 35: 3049-3054.
!  (14) Hall, B. (1995). "The gas phase oxidation of elemental mercury by
!        ozone.", Water, Air, and Soil Pollution 80: 301-315.
!EOP
!------------------------------------------------------------------------------
!BOC
!
! !PRIVATE TYPES:
!
  !--------------------------------------------------------------------------
  ! Scalars
  !--------------------------------------------------------------------------
  LOGICAL  :: Failed2x
  INTEGER  :: N_Hg_CATS
  INTEGER  :: id_Hg0,         id_Hg2,      id_HgP
  INTEGER  :: id_phot_NO2,    id_phot_BrO, id_phot_ClO
  INTEGER  :: id_phot_Hg2Org, id_O3,       id_OH
  INTEGER  :: id_HO2,         id_ClO,      id_Cl
  INTEGER  :: id_NO2,         id_NO,       id_Br
  INTEGER  :: id_BrO,         id_HgBrNO2,  id_HgBrHO2
  INTEGER  :: id_HgBrOH,      id_HgBrBrO,  id_HgBrClO
  INTEGER  :: id_HgBr2,       id_HgClNO2,  id_HgClHO2
  INTEGER  :: id_HgClOH,      id_HgClBrO,  id_HgClClO
  INTEGER  :: id_HgClBr,      id_HgOHNO2,  id_HgOHHO2
  INTEGER  :: id_HgOHOH,      id_HgOHBrO,  id_HgOHClO
  INTEGER  :: id_HgCl2,       id_Hg2Clp,   id_Hg2ORGp
  INTEGER  :: id_Hg2STRP,     id_HgBr,     id_HgCl
  INTEGER  :: id_HgOH,        id_HgBrO,    id_HgClO
  INTEGER  :: id_HgOHO,       nHg2gasSpc,  n_Aer
  INTEGER  :: n_Dust
  REAL(fp) :: srMw_HgCl2

  !--------------------------------------------------------------------------
  ! Arrays
  !--------------------------------------------------------------------------
  INTEGER               :: Map_Hg2gas(25)
  INTEGER,  ALLOCATABLE :: PL_Kpp_ID(:)
  REAL(fp), ALLOCATABLE :: EHg0_an(:,:)
  REAL(fp), ALLOCATABLE :: EHg2_an(:,:)
  REAL(fp), ALLOCATABLE :: COSZM(:,:)               ! Max daily SZA
  REAL(fp), ALLOCATABLE :: srMw(:)
  REAL(fp), ALLOCATABLE :: TCOSZ(:,:)               ! Sum of SZA
  REAL(fp), ALLOCATABLE :: TTDAY(:,:)               ! Total daylight time [min]
  REAL(fp), ALLOCATABLE :: ZERO_DVEL(:,:)           ! Zero drydep vel [cm/s]
  REAL(fp), ALLOCATABLE :: Hg2_SEASALT_LOSSRATE(:,:)
  CHARACTER(LEN=8),                                                          &
            ALLOCATABLE :: AerSpcNames(:)

  !--------------------------------------------------------------------------
  ! Pointers to fields in the HEMCO data structure, which must be REAL*4.
  ! (NOTE: We can set them to NULL here because hey are globally
  ! SAVEd variables (bmy, 4/29/16)
  !--------------------------------------------------------------------------
  REAL(f4), POINTER :: O3(:,:,:)         => NULL()
  REAL(f4), POINTER :: OH(:,:,:)         => NULL()
  REAL(f4), POINTER :: JNO2(:,:,:)       => NULL()
  REAL(f4), POINTER :: NO2(:,:,:)        => NULL()
  REAL(f4), POINTER :: NO(:,:,:)         => NULL()
  REAL(f4), POINTER :: HOCl(:,:,:)       => NULL()
  REAL(f4), POINTER :: HO2(:,:,:)        => NULL()
  REAL(f4), POINTER :: ClO(:,:,:)        => NULL()
  REAL(f4), POINTER :: Cl(:,:,:)         => NULL()
  REAL(f4), POINTER :: OA(:,:,:)         => NULL()
  REAL(f4), POINTER :: OCEAN_CONC(:,:,:) => NULL()
  REAL(f4), POINTER :: GLOB_PM25(:,:,:)  => NULL()
  REAL(f4), POINTER :: GLOB_fOA (:,:,:)  => NULL()
  REAL(f4), POINTER :: GLOB_RH(:,:,:)    => NULL()

  !--------------------------------------------------------------------------
  ! Derived types and derived-type arrays
  !--------------------------------------------------------------------------

  ! For oxidants and related quantities read from HEMCO
  TYPE :: ConcPtrObj
     REAL(f4), POINTER :: Data(:,:,:) => NULL()  ! [molec/cm3]
  END TYPE ConcPtrObj

  ! For AOD quantities read from HEMCO
  TYPE :: AeroPtrObj
     REAL(f4), POINTER :: AOD(:,:,:)  => NULL()   ! [unitless]
     REAL(f4), POINTER :: Area(:,:,:) => NULL()   ! [cm2/cm3]
     REAL(f4), POINTER :: Radi(:,:,:) => NULL()   ! [cm]
  END TYPE AeroPtrObj

  ! Vector of type ConcPtrObj
  TYPE(ConcPtrObj), POINTER :: FixSpcPtr(:)

  ! Vector of type AeroPtrObj
  TYPE(AeroPtrObj), POINTER :: AeroPtr(:)

CONTAINS
!EOC
!------------------------------------------------------------------------------
!                  GEOS-Chem Global Chemical Transport Model                  !
!------------------------------------------------------------------------------
!BOP
!
! !IROUTINE: chemmercury
!
! !DESCRIPTION: Subroutine CHEMMERCURY is the driver routine for mercury
!  chemistry in the GEOS-CHEM module.
!\\
!\\
! !INTERFACE:
!
  SUBROUTINE ChemMercury( Input_Opt,  State_Chm, State_Diag,                 &
                          State_Grid, State_Met, RC                         )
!
! !USES:
!
    USE Depo_Mercury_Mod,   ONLY : ADD_Hg2_DD
    USE Depo_Mercury_Mod,   ONLY : ADD_HgP_DD
    USE FAST_JX_MOD,        ONLY : FAST_JX
    USE CMN_FJX_MOD
    USE GcKpp_Monitor,      ONLY : SPC_NAMES, FAM_NAMES
    USE GcKpp_Parameters
    USE GcKpp_Integrator,   ONLY : Integrate
    USE GcKpp_Function
    USE GcKpp_Model
    USE Gckpp_Global
    USE GcKpp_Rates,        ONLY : UPDATE_RCONST, RCONST
    USE Timers_Mod
    USE PhysConstants,      ONLY : AVO
    USE State_Chm_Mod,      ONLY : Ind_
    USE PRESSURE_MOD
    USE Species_Mod,        ONLY : Species
    USE Time_Mod,           ONLY : Get_Ts_Chem
    USE Time_Mod,           ONLY : Get_Day
    USE Time_Mod,           ONLY : Get_Month
    USE Time_Mod,           ONLY : Get_Year
    USE Time_Mod,           ONLY : ITS_A_NEW_MONTH, ITS_A_NEW_DAY
    USE Time_Mod,           ONLY : ITS_TIME_FOR_A3
    USE UnitConv_Mod,       ONLY : Convert_Spc_Units
    USE ErrCode_Mod
    USE ERROR_MOD,          ONLY : ERROR_STOP, DEBUG_MSG, SAFE_DIV
    USE HCO_STATE_GC_MOD,   ONLY : HcoState
    USE HCO_EmisList_Mod,   ONLY : HCO_GetPtr
    USE Input_Opt_Mod,      ONLY : OptInput
    USE Species_Mod,        ONLY : Species, SpcConc
    USE State_Chm_Mod,      ONLY : ChmState
    USE State_Diag_Mod,     ONLY : DgnState
    USE State_Grid_Mod,     ONLY : GrdState
    USE State_Met_Mod,      ONLY : MetState
!
! !INPUT PARAMETERS:
!
    TYPE(OptInput), INTENT(IN)    :: Input_Opt   ! Input Options object
    TYPE(GrdState), INTENT(IN)    :: State_Grid  ! Grid State object
    TYPE(MetState), INTENT(IN)    :: State_Met   ! Meteorology State object
!
! !INPUT/OUTPUT PARAMETERS:
!
    TYPE(ChmState), INTENT(INOUT) :: State_Chm   ! Chemistry State object
    TYPE(DgnState), INTENT(INOUT) :: State_Diag  ! Diagnostics State object
!
! !OUTPUT PARAMETERS:
!
    INTEGER,        INTENT(OUT)   :: RC          ! Success or failure?
!EOP
!------------------------------------------------------------------------------
!BOC
!
! !LOCAL VARIABLES:
!
    ! SAVEd scalars
    LOGICAL, SAVE          :: FIRST = .TRUE.

    ! Scalars
    LOGICAL                :: prtDebug
    INTEGER                :: I,         J,        L,         K
    INTEGER                :: N,         NN,       CN,        Hg_Cat
    INTEGER                :: NA,        F,        SpcID,     KppID
    INTEGER                :: P,         MONTH,    YEAR,      IRH
    INTEGER                :: TotSteps,  TotFuncs, TotJacob,  TotAccep
    INTEGER                :: TotRejec,  TotNumLU, HCRC,      IERR
    INTEGER                :: Day,       S
    REAL(fp)               :: REL_HUM,   Start,     Finish,   rtim
    REAL(fp)               :: itim,      TOUT,      T,        TIN

    ! Strings
    CHARACTER(LEN=16)      :: thisName
    CHARACTER(LEN=63)      :: origUnit
    CHARACTER(LEN=255)     :: errMsg
    CHARACTER(LEN=255)     :: thisLoc

    ! Arrays
    INTEGER                :: ICNTRL(20)
    INTEGER                :: ISTATUS(20)
    REAL(dp)               :: RCNTRL(20)
    REAL(dp)               :: RSTATE(20)
    REAL(dp)               :: Vloc(NVAR)
    REAL(dp)               :: Aout(NREACT)
#ifdef MODEL_GEOS
    REAL(dp)               :: Vdotout(NVAR)
    REAL(dp)               :: localC(NSPEC)
#endif

    ! Pointers
    TYPE(SpcConc), POINTER :: Spc(:)
    REAL(fp),      POINTER :: TK(:,:,:   )

    ! Objects
    TYPE(Species), POINTER :: SpcInfo
!
! !DEFINED PARAMETERS:
!
    ! Toggle hetchem or photolysis on/off for testing (default=on)
    LOGICAL,  PARAMETER :: DO_HETCHEM  = .TRUE.
    LOGICAL,  PARAMETER :: DO_PHOTCHEM = .TRUE.

    ! Relative Humidities (to be passed to FAST_JX)
    REAL(fp), PARAMETER :: RH(5) = (/0.0_fp, 0.5_fp, 0.7_fp, 0.8_fp, 0.9_fp/)

    !========================================================================
    ! CHEMMERCURY begins here!
    !========================================================================

    ! Initialize
    RC       = GC_SUCCESS
    errMsg   = ''
    prtDebug = ( Input_Opt%LPRT .and. Input_Opt%amIRoot )
    thisLoc  = ' -> at ChemMercury (in GeosCore/mercury_mod.F90)'
    itim     =  0.0_fp            ! For KPP timing
    rtim     =  0.0_fp            ! For KPP timing
    totsteps =  0                 ! Total # of KPP timesteps
    totfuncs =  0                 ! Total # of integrator function calls
    totjacob =  0                 ! Total # of jacobian calls
    totaccep =  0                 ! Total # of KPP calls that finished OK
    totrejec =  0                 ! Total # of KPP calls that didn't converge
    totnumLU =  0                 ! Total # of LU decomposition calls
    Day      =  Get_Day()         ! Current day
    Month    =  Get_Month()       ! Current month
    Year     =  Get_Year()        ! Current year
    Spc      => State_Chm%Species ! Chemical species array [kg]
    TK       => State_Met%T       ! Temperature [K]
    SpcInfo  => NULL()            ! Pointer to GEOS-Chem species database
    Failed2x =  .FALSE.           ! Flag for graceful exit of simulation

    !========================================================================
    ! Set chemistry options and pointers to chemical inputs from HEMCO
    !========================================================================
    IF ( FIRST ) THEN
       IF ( .not. DO_HETCHEM ) THEN
          WRITE( 6, '(a)' ) REPEAT( '#', 32 )
          WRITE( 6, '(a)' )  ' # Do_FlexChem: Heterogeneous chemistry'    // &
                             ' is turned off for testing purposes.'
          WRITE( 6, '(a)' ) REPEAT( '#', 32 )
       ENDIF
       IF ( .not. DO_PHOTCHEM ) THEN
          WRITE( 6, '(a)' ) REPEAT( '#', 32 )
          WRITE( 6, '(a)' )  ' # Do_FlexChem: Photolysis chemistry'       // &
                             ' is turned off for testing purposes.'
          WRITE( 6, '(a)' ) REPEAT( '#', 32 )
       ENDIF
    ENDIF

    !========================================================================
    ! Recompute AOD and related properties when it's a new month
    ! from the data read in via HEMCO
    !========================================================================
    IF ( ITS_A_NEW_MONTH() ) THEN

       ! Get pointers to fields read via HEMCO
       CALL Set_HCOPointers ( Input_Opt, State_Chm, State_Met, RC )

       ! Trap potential errors
       IF ( RC /= GC_SUCCESS ) THEN
           errMsg = 'Error encountered in "Set_HCOPointers"!'
           CALL GC_Error( errMsg, RC, thisLoc )
           RETURN
       ENDIF

       ! Set AOD fields to pass to FastJX
       IRHARR  = 1
       ODAER   = 0.0_fp
       ODMDUST = 0.0_fp

       !$OMP PARALLEL DO                                                    &
       !$OMP DEFAULT( SHARED                                               )&
       !$OMP PRIVATE( I, J, L, N, REL_HUM                                  )&
       !$OMP COLLAPSE( 3                                                   )
       DO L = 1, State_Grid%NZ
       DO J = 1, State_Grid%NY
       DO I = 1, State_Grid%NX

          ! Dust OD
          DO N = 1, N_Dust
             ODMDUST(I,J,L,1,N) = AeroPtr(N)%AOD(I,J,L)
          ENDDO

          ! Aerosol OD
          DO N = 1, N_Aer
             ODAER(I,J,L,1,N) = AeroPtr(N_Dust+N)%AOD(I,J,L)
          ENDDO

          ! Save IRHARR
          REL_HUM =  GLOB_RH(I,J,L)
          IF (      REL_HUM <= RH(2) ) THEN
             IRHARR(I,J,L) = 1
          ELSE IF ( REL_HUM <= RH(3) ) THEN
             IRHARR(I,J,L) = 2
          ELSE IF ( REL_HUM <= RH(4) ) THEN
             IRHARR(I,J,L) = 3
          ELSE IF ( REL_HUM <= RH(5) ) THEN
             IRHARR(I,J,L) = 4
          ELSE
             IRHARR(I,J,L) = 5
          ENDIF

       ENDDO
       ENDDO
       ENDDO
       !$OMP END PARALLEL DO
    ENDIF

    ! Zero diagnostic archival arrays to make sure that we don't have any
    ! leftover values from the last timestep near the top of the chemgrid
    IF (State_Diag%Archive_Loss           ) State_Diag%Loss           = 0.0_f4
    IF (State_Diag%Archive_Prod           ) State_Diag%Prod           = 0.0_f4
    IF (State_Diag%Archive_JVal           ) State_Diag%JVal           = 0.0_f4
    IF (State_Diag%Archive_JNoon          ) State_Diag%JNoon          = 0.0_f4
    IF (State_Diag%Archive_OHreactivity   ) State_Diag%OHreactivity   = 0.0_f4
    IF (State_Diag%Archive_RxnRate        ) State_Diag%RxnRate        = 0.0_f4
    IF (State_Diag%Archive_HgBrAfterChem  ) State_Diag%HgBrAfterChem  = 0.0_f4
    IF (State_Diag%Archive_HgClAfterChem  ) State_Diag%HgClAfterChem  = 0.0_f4
    IF (State_Diag%Archive_HgOHAfterChem  ) State_Diag%HgOHAfterChem  = 0.0_f4
    IF (State_Diag%Archive_HgBrOAfterChem ) State_Diag%HgBrOAfterChem = 0.0_f4
    IF (State_Diag%Archive_HgClOAfterChem ) State_Diag%HgClOAfterChem = 0.0_f4
    IF (State_Diag%Archive_HgOHOAfterChem ) State_Diag%HgOHOAfterChem = 0.0_f4
    IF (State_Diag%Archive_KppDiags) THEN
       IF (State_Diag%Archive_KppIntCounts) State_Diag%KppIntCounts   = 0.0_f4
       IF (State_Diag%Archive_KppJacCounts) State_Diag%KppJacCounts   = 0.0_f4
       IF (State_Diag%Archive_KppTotSteps ) State_Diag%KppTotSteps    = 0.0_f4
       IF (State_Diag%Archive_KppAccSteps ) State_Diag%KppAccSteps    = 0.0_f4
       IF (State_Diag%Archive_KppRejSteps ) State_Diag%KppRejSteps    = 0.0_f4
       IF (State_Diag%Archive_KppLuDecomps) State_Diag%KppLuDecomps   = 0.0_f4
       IF (State_Diag%Archive_KppSubsts   ) State_Diag%KppSubsts      = 0.0_f4
       IF (State_Diag%Archive_KppSmDecomps) State_Diag%KppSmDecomps   = 0.0_f4
    ENDIF

    !======================================================================
    ! Convert species to [molec/cm3] (ewl, 8/16/16)
    !======================================================================
    CALL Convert_Spc_Units( Input_Opt, State_Chm, State_Grid, State_Met, &
                            'molec/cm3', RC, OrigUnit=OrigUnit )
    IF ( RC /= GC_SUCCESS ) THEN
       errMsg = 'Unit conversion error!'
       CALL GC_Error( errMsg, RC, 'mercury_mod.F90')
       RETURN
    ENDIF

    !========================================================================
    ! Call photolysis routine to compute J-Values
    !========================================================================
    IF ( DO_PHOTCHEM ) THEN

        !Compute J values
        CALL Fast_JX( 0,          Input_Opt,  State_Chm,                     &
                      State_Diag, State_Grid, State_Met, RC                 )

        ! Trap potential errors
        IF ( RC /= GC_SUCCESS ) THEN
           errMsg = 'Error encountered in "FAST_JX"!'
           CALL GC_Error( errMsg, RC, thisLoc )
           RETURN
        ENDIF

        !### Debug
        IF ( prtDebug ) THEN
           CALL DEBUG_MSG( '### ChemMercury: after FAST_JX' )
        ENDIF
    ENDIF

    !========================================================================
    ! Set instantaneous oxidant concentrations (molec cm-3)
    !========================================================================
    CALL Set_HgOxidConc( Input_Opt, State_Chm, State_Grid, State_Met, RC    )

    ! Trap potential errors
    IF ( RC /= GC_SUCCESS ) THEN
       errMsg = 'Error encountered in "Set_HgOxidConc"!'
       CALL GC_Error( errMsg, RC, thisLoc )
       RETURN
    ENDIF

    !### Debug
    IF ( prtDebug ) THEN
       CALL DEBUG_MSG( '### ChemMercury: after Set_HgOxidConc' )
    ENDIF

    !========================================================================
    ! Set up integration convergence conditions and timesteps
    ! (cf. M. J. Evans)
    !========================================================================

    !%%%%% TIMESTEPS %%%%%
    DT        = GET_TS_CHEM() ! [s]
    T         = 0d0
    TIN       = T
    TOUT      = T + DT

    !%%%%% CONVERGENCE CRITERIA %%%%%

    ! Absolute tolerance
    ATOL      = 1e-2_dp

    ! Relative tolerance
    RTOL      = 1e-2_dp

    !%%%%% SOLVER OPTIONS %%%%%

    ! Zero all slots of ICNTRL
    ICNTRL    = 0

    ! 0 - non-autonomous, 1 - autonomous
    ICNTRL(1) = 1

    ! 0 - vector tolerances, 1 - scalars
    ICNTRL(2) = 0

    ! Select Integrator
    ICNTRL(3) = 4 ! Rodas3

    ! 0 - adjoint, 1 - no adjoint
    ICNTRL(7) = 1

    ! Turn off calling Update_SUN, Update_RCONST, Update_PHOTO from within
    ! the integrator.  Rate updates are done before calling KPP.
<<<<<<< HEAD
    !  -- Bob Yantosca (03 May 2022)
=======
>>>>>>> fc4488f9
    ICNTRL(15) = -1

    !=======================================================================
    ! %%%%% SOLVE CHEMISTRY -- This is the main KPP solver loop %%%%%
    !=======================================================================
100 format('No. of function calls:', i6, /,                                 &
           'No. of jacobian calls:', i6, /,                                 &
           'No. of steps:         ', i6, /,                                 &
           'No. of accepted steps:', i6, /,                                 &
           'No. of rejected steps ', i6, /,                                 &
           '       (except at very beginning)',          /,                 &
           'No. of LU decompositions:             ', i6, /,                 &
           'No. of forward/backward substitutions:', i6, /,                 &
           'No. of singular matrix decompositions:', i6, /,                 &
            /,                                                              &
           'Texit, the time corresponding to the      ',        /,          &
           '       computed Y upon return:            ', f11.4, /,          &
           'Hexit, last accepted step before exit:    ', f11.4, /,          &
           'Hnew, last predicted step (not yet taken):', f11.4 )

    !$OMP PARALLEL DO                                                        &
    !$OMP DEFAULT( SHARED                                                   )&
    !$OMP PRIVATE( I,        J,        L,       N                           )&
    !$OMP PRIVATE( IERR,     RCNTRL,   START,   FINISH, ISTATUS             )&
    !$OMP PRIVATE( RSTATE,   SpcID,    KppID,   F,      P                   )&
    !$OMP PRIVATE( Vloc,     Aout,     NN                                   )&
#ifdef MODEL_GEOS
    !$OMP PRIVATE( Vdotout                                                  )&
#endif
    !$OMP REDUCTION( +:ITIM                                                 )&
    !$OMP REDUCTION( +:RTIM                                                 )&
    !$OMP REDUCTION( +:TOTSTEPS                                             )&
    !$OMP REDUCTION( +:TOTFUNCS                                             )&
    !$OMP REDUCTION( +:TOTJACOB                                             )&
    !$OMP REDUCTION( +:TOTACCEP                                             )&
    !$OMP REDUCTION( +:TOTREJEC                                             )&
    !$OMP REDUCTION( +:TOTNUMLU                                             )&
    !$OMP COLLAPSE( 3                                                       )&
    !$OMP SCHEDULE ( DYNAMIC,  24                                           )
    DO L = 1, State_Grid%NZ
    DO J = 1, State_Grid%NY
    DO I = 1, State_Grid%NX

       !====================================================================
       ! For safety sake, initialize certain variables for each grid
       ! box (I,J,L), whether or not chemistry will be done there.
       !====================================================================
       IERR      = 0         ! Success or failure flag
       P         = 0         ! GEOS-Chem photolyis species ID
       ISTATUS   = 0.0_dp    ! Rosenbrock output
       PHOTOL    = 0.0_dp    ! Photolysis array
       RCNTRL    = 0.0_fp    ! Rosenbrock input
       RSTATE    = 0.0_dp    ! Rosenbrock output
       C         = 0.0_dp    ! KPP species conc's
       RCONST    = 0.0_dp    ! KPP rate constants
       CFACTOR   = 1.0_dp    ! KPP conversion factor (not really needed)

       !====================================================================
       ! Test if we need to do the chemistry for box (I,J,L),
       ! otherwise move onto the next box.
       !====================================================================

       ! If we are not below the stratopause don't do the chemistry!
       !IF ( L > State_Grid%MaxStratLev ) CYCLE
       IF ( .not. State_Met%InChemGrid( I, J, L ) ) CYCLE

       ! Skipping buffer zone (lzh, 08/10/2014)
       IF ( State_Grid%NestedGrid ) THEN
          IF ( J <=                 State_Grid%SouthBuffer ) CYCLE
          IF ( J >  State_Grid%NY - State_Grid%NorthBuffer ) CYCLE
          IF ( I <=                 State_Grid%EastBuffer  ) CYCLE
          IF ( I >  State_Grid%NX - State_Grid%WestBuffer  ) CYCLE
       ENDIF

       !====================================================================
       ! Get photolysis rates (daytime only)
       !====================================================================
       IF ( State_Met%SUNCOSmid(I,J) > -0.1391731e+0_fp ) THEN

          ! Loop over the FAST-JX photolysis species
          DO N = 1, nRatJ

             ! Copy photolysis rate from FAST_JX into KPP PHOTOL array
             IF ( DO_PHOTCHEM ) THEN
                PHOTOL(N) = ZPJ(L,N,I,J)
             ENDIF

             !---------------------------------------------------------------
             ! HISTORY (aka netCDF diagnostics)
             !
             ! Instantaneous photolysis rates [s-1] (aka J-values)
             ! and noontime photolysis rates [s-1]
             !---------------------------------------------------------------
             IF ( State_Diag%Archive_JVal ) THEN

                ! GC photolysis species index
                P = GC_Photo_Id(N)

                ! Archive the instantaneous photolysis rate
                ! (summing over all reaction branches)
                State_Diag%JVal(I,J,L,P) = State_Diag%JVal(I,J,L,P)          &
                                         + PHOTOL(N)
             ENDIF
          ENDDO
       ENDIF



       !====================================================================
       ! Copy values at each gridbox into variables in gckpp_Global.F90
       ! This includes e.g. temperature, air density, and quantities
       ! needed for heterogeneous chemistry
       !====================================================================
       CALL Set_Kpp_GridBox_Values( I          = I,                          &
                                    J          = J,                          &
                                    L          = L,                          &
                                    Input_Opt  = Input_Opt,                  &
                                    State_Chm  = State_Chm,                  &
                                    State_Grid = State_Grid,                 &
                                    State_Met  = State_Met,                  &
                                    RC         = RC                         )

       !=====================================================================
       ! Update KPP rates
       !=====================================================================

       ! Zero out dummy species index in KPP
       DO F = 1, NFAM
          KppID = PL_Kpp_Id(F)
          IF ( KppID > 0 ) C(KppID) = 0.0_dp
       ENDDO

       ! Update the array of rate constants
       CALL Update_RCONST( )

       !---------------------------------------------------------------------
       ! HISTORY (aka netCDF diagnostics)
       !
       ! Archive KPP equation rates (Aout).  For GEOS-Chem in GEOS, also
       ! archive the time derivative of variable species (Vdotout).
       !
       ! NOTE: Replace VAR with C(1:NVAR) and FIX with C(NVAR+1:NSPEC),
       ! because VAR and FIX are now local to the integrator
       !  -- Bob Yantosca (03 May 2022)
       !---------------------------------------------------------------------
       IF ( State_Diag%Archive_RxnRate ) THEN

#ifdef MODEL_GEOS
          !------------------------------------------
          ! GEOS-Chem in GEOS: Get Aout and Vdotout
          !------------------------------------------
          CALL Fun ( V       = C(1:NVAR),                                    &
                     F       = C(NVAR+1:NSPEC),                              &
                     RCT     = RCONST,                                       &
                     Vdot    = Vloc,                                         &
                     Aout    = Aout,                                         &
                     Vdotout = Vdotout                                      )
#else
          !------------------------------------------
          ! All other contexts: Get Aout only
          !------------------------------------------
          CALL Fun ( V       = C(1:NVAR),                                    &
                     F       = C(NVAR+1:NSPEC),                              &
                     RCT     = RCONST,                                       &
                     Vdot    = Vloc,                                         &
                     Aout    = Aout                                         )
#endif

          ! Only save requested equation rates
          DO S = 1, State_Diag%Map_RxnRate%nSlots
             N = State_Diag%Map_RxnRate%slot2Id(S)
             State_Diag%RxnRate(I,J,L,S) = Aout(N)
          ENDDO

       ENDIF

       !=====================================================================
       ! Set options for the KPP Integrator (M. J. Evans)
       !=====================================================================

       ! Zero all slots of RCNTRL
       RCNTRL    = 0.0_fp

       ! Initialize Hstart (the starting value of the integration step
       ! size with the value of Hnew (the last predicted but not yet 
       ! taken timestep)  saved to the the restart file.
       RCNTRL(3) = State_Chm%KPPHvalue(I,J,L)

       !=====================================================================
       ! Integrate the box forwards
       !=====================================================================
       CALL Integrate( TIN,    TOUT,    ICNTRL,                              &
                       RCNTRL, ISTATUS, RSTATE, IERR                        )

       ! Print grid box indices to screen if integrate failed
       IF ( IERR < 0 ) THEN
          WRITE(6,*) '### INTEGRATE RETURNED ERROR AT: ', I, J, L
       ENDIF

       !--------------------------------------------------------------------
       ! Try another time if it failed
       !--------------------------------------------------------------------
       IF ( IERR < 0 ) THEN

#ifdef MODEL_GEOS
          ! Save a backup copy of C (for GEOS-Chem in GEOS only)
          localC    = C
#endif

          ! Reset first time step and start concentrations
          ! Retry the integration with non-optimized
          ! settings
          RCNTRL(3) = 0e+0_fp
          C         = 0.0_dp

          ! Update rate constants again
          CALL Update_RCONST( )

          ! Integrate again
          CALL Integrate( TIN,    TOUT,    ICNTRL,                           &
                          RCNTRL, ISTATUS, RSTATE, IERR                     )

          !------------------------------------------------------------------
          ! Exit upon the second failure
          !------------------------------------------------------------------
          IF ( IERR < 0 ) THEN
             WRITE(6,     '(a   )' ) '## INTEGRATE FAILED TWICE !!! '
             WRITE(ERRMSG,'(a,i3)' ) 'Integrator error code :', IERR
#ifdef MODEL_GEOS
             IF ( Input_Opt%KppStop ) THEN
                CALL ERROR_STOP(ERRMSG, 'INTEGRATE_KPP')
                ! Revert to start values
             ELSE
                C = localC
             ENDIF
             IF ( ASSOCIATED(State_Diag%KppError) ) THEN
                State_Diag%KppError(I,J,L) = State_Diag%KppError(I,J,L) + 1.0
             ENDIF
#else
             ! Set a flag to break out of loop gracefully
             ! NOTE: You can set a GDB breakpoint here to examine the error
             !$OMP CRITICAL
             Failed2x = .TRUE.

             ! Print concentrations at trouble box KPP error
             PRINT*, REPEAT( '###', 79 )
             PRINT*, '### KPP DEBUG OUTPUT!'
             PRINT*, '### Species concentrations at problem box ', I, J, L
             PRINT*, REPEAT( '###', 79 )
             DO N = 1, NSPEC
                PRINT*, '### ', C(N), TRIM( ADJUSTL( SPC_NAMES(N) ) )
             ENDDO

             ! Print rate constants at trouble box KPP error
             PRINT*, REPEAT( '###', 79 )
             PRINT*, '### KPP DEBUG OUTPUT!'
             PRINT*, '### Reaction rates at problem box ', I, J, L
             PRINT*, REPEAT( '###', 79 )
             DO N = 1, NREACT
                PRINT*, RCONST(N), TRIM( ADJUSTL( EQN_NAMES(N) ) )
             ENDDO
             !$OMP END CRITICAL
<<<<<<< HEAD
          ENDIF
#endif
=======
#endif
          ENDIF
>>>>>>> fc4488f9
       ENDIF

       !=====================================================================
       ! Continue upon successful return...
       !=====================================================================

<<<<<<< HEAD
       ! Save Hnew (predicted but not taken step) for the the next
       ! integration.  Hnew is returned in the 3rd slot of RSTATE.
       ! Hnew is also saved to the restart file so that simulations that
       ! are broken into multiple stages can be initialized properly.
       !  -- Bob Yantosca (10 May 2022)
=======
       ! Save Hnew (the last predicted but not taken step) from the 3rd slot
       ! of RSTATE into State_Chm so that it can be written to the restart
       ! file.  For simulations that are broken into multiple stages,
       ! Hstart will be initialized to the value of Hnew from the restart
       ! file at startup (see above).
>>>>>>> fc4488f9
       State_Chm%KPPHvalue(I,J,L) = RSTATE(3)

       !=====================================================================
       ! Check we have no negative values and copy the concentrations
       ! calculated from the C array back into State_Chm%Species
       !=====================================================================
       ! Loop over KPP species
       DO N = 1, NSPEC

          ! GEOS-Chem species ID
          SpcID = State_Chm%Map_KppSpc(N)

          ! Skip if this is not a GEOS-Chem species
          IF ( SpcID <= 0 ) CYCLE

          ! Set negative concentrations to zero
          C(N) = MAX( C(N), 0.0_dp )

          ! Copy concentrations back into species concentration array
          State_Chm%Species(SpcID)%Conc(I,J,L) = REAL( C(N), kind=fp )

       ENDDO

       !=====================================================================
       ! HISTORY (aka netCDF diagnostics)
       !
       ! Prod and loss of families or species [molec/cm3/s]
       !
       ! NOTE: KppId is the KPP ID # for each of the prod and loss
       ! diagnostic species.  This is the value used to index the
       ! KPP "VAR" array (in module GcKpp_Global.F90).
       !=====================================================================

       ! Chemical loss of species or families [molec/cm3/s]
       IF ( State_Diag%Archive_Loss ) THEN
          DO F = 1, State_Chm%nLoss
             KppID                    = State_Chm%Map_Loss(F)
             State_Diag%Loss(I,J,L,F) = VAR(KppID) / DT
          ENDDO
       ENDIF

       ! Chemical production of species or families [molec/cm3/s]
       IF ( State_Diag%Archive_Prod ) THEN
          DO F = 1, State_Chm%nProd
             KppID                    = State_Chm%Map_Prod(F)
             State_Diag%Prod(I,J,L,F) = VAR(KppID) / DT
          ENDDO
       ENDIF

       !=====================================================================
       ! HISTORY (aka netCDF diagnostics)
       !
       ! Archive concetration of short-lived radicals [mol/mol]
       !=====================================================================
       IF ( State_Diag%Archive_HgBrAfterChem  ) THEN
          State_Diag%HgBrAfterChem(I,J,L)  = Spc(id_HgBr)%Conc(I,J,L)         &
                                           / State_Met%AirNumDen(I,J,L)
       ENDIF

       IF ( State_Diag%Archive_HgClAfterChem  ) THEN
          State_Diag%HgClAfterChem(I,J,L)  = Spc(id_HgCl)%Conc(I,J,L)         &
                                           / State_Met%AirNumDen(I,J,L)
       ENDIF

       IF ( State_Diag%Archive_HgOHAfterChem  ) THEN
          State_Diag%HgOHAfterChem(I,J,L)  = Spc(id_HgOH)%Conc(I,J,L)         &
                                           / State_Met%AirNumDen(I,J,L)
       ENDIF

       IF ( State_Diag%Archive_HgBrOAfterChem ) THEN
          State_Diag%HgBrOAfterChem(I,J,L) = Spc(id_HgBrO)%Conc(I,J,L)        &
                                           / State_Met%AirNumDen(I,J,L)
       ENDIF

       IF ( State_Diag%Archive_HgClOAfterChem ) THEN
          State_Diag%HgClOAfterChem(I,J,L) = Spc(id_HgClO)%Conc(I,J,L)        &
                                           / State_Met%AirNumDen(I,J,L)
       ENDIF

       IF ( State_Diag%Archive_HgOHOAfterChem ) THEN
          State_Diag%HgOHOAfterChem(I,J,L) = Spc(id_HgOHO)%Conc(I,J,L)        &
                                           / State_Met%AirNumDen(I,J,L)
       ENDIF

    ENDDO
    ENDDO
    ENDDO
    !$OMP END PARALLEL DO

    !=======================================================================
    ! Return gracefully if integration failed 2x anywhere
    ! (as we cannot break out of a parallel DO loop!)
    !=======================================================================
    IF ( Failed2x ) THEN
       ErrMsg = 'KPP failed to converge after 2 iterations!'
       CALL GC_Error( ErrMsg, RC, ThisLoc )
       RETURN
    ENDIF

    !========================================================================
    ! Partition Hg2 between gas and aerosol phase
    !========================================================================
    CALL PartitionHg2( Input_Opt,  State_Chm, State_Diag,                    &
                       State_Grid, State_Met, RC                            )

    !========================================================================
    ! Hg2 uptake by seasalt aerosols in the MBL
    !========================================================================
    CALL SeaSaltUptake( Input_Opt,  State_Chm, State_Diag,                   &
                        State_Grid, State_Met, RC                           )

    !========================================================================
    ! Convert species back to original units (ewl, 8/16/16)
    !========================================================================
    CALL Convert_Spc_Units( Input_Opt, State_Chm, State_Grid,                &
                            State_Met, OrigUnit,  RC                        )

    ! Trap potential errors
    IF ( RC /= GC_SUCCESS ) THEN
       errMsg = 'Unit conversion error!'
       CALL GC_Error( errMsg, RC, 'mercury_mod.F90' )
       RETURN
    ENDIF

    !### Debug output (uncomment if needed)
    !IF ( ITS_A_NEW_DAY() ) THEN
    !    WRITE(*,*) 'Total Hg0 mass [Mg]: ', &
    !                SUM ( State_Chm%Species(id_Hg0)%Conc(:,:,:) )
    !    Hg2Sum = 0.0_fp
    !    !$OMP PARALLEL DO       &
    !    !$OMP DEFAULT( SHARED ) &
    !    !$OMP PRIVATE( N )
    !    DO N = 2, 25
    !       Hg2Sum = Hg2Sum + SUM(State_Chm%Species(N)%Conc(:,:,:))
    !    ENDDO
    !    !$OMP END PARALLEL DO
    !    WRITE(*,*) 'Total Hg2 mass [Mg]: ', Hg2Sum
    !ENDIF

    ! Free pointer memory
    TK      => NULL()
    SpcInfo => NULL()

  END SUBROUTINE ChemMercury
!EOC
!------------------------------------------------------------------------------
!                  GEOS-Chem Global Chemical Transport Model                  !
!------------------------------------------------------------------------------
!BOP
!
! !IROUTINE: Set_HcoPointers
!
! !DESCRIPTION: Subroutine Set_HCOPointers gets the offline chemistry data
! read by HEMCO. The pointers only need to be established once. Target data
! is automatically updated through HEMCO.
!\\
!\\
! !INTERFACE:
!
  SUBROUTINE Set_HcoPointers( Input_Opt, State_Chm, State_Met, RC )
!
! !USES:
!
    USE ErrCode_Mod
    USE HCO_State_GC_Mod, ONLY : HcoState
    USE HCO_EmisList_Mod, ONLY : HCO_GetPtr
    USE HCO_ExtList_Mod,  ONLY : HCO_GetOpt
    USE Input_Opt_Mod,    ONLY : OptInput
    USE State_Chm_Mod,    ONLY : ChmState
    USE State_Met_Mod,    ONLY : MetState

    IMPLICIT NONE
!
! !INPUT PARAMETERS:
!
    TYPE(OptInput), INTENT(IN)    :: Input_Opt   ! Input Options object
    TYPE(ChmState), INTENT(IN)    :: State_Chm   ! Chemistry State object
    TYPE(MetState), INTENT(IN)    :: State_Met   ! Meteorological State object
!
! !INPUT/OUTPUT PARAMETERS:
!
    INTEGER,        INTENT(INOUT) :: RC          ! Success or failure
!
! !REVISION HISTORY:
!  15 Jul 2020 - V. Shah   - Initial version (based on set_brypointers)
!  See https://github.com/geoschem/geos-chem for complete history
!EOP
!------------------------------------------------------------------------------
!BOC
!
! !LOCAL VARIABLES:
!
    ! Scalars
    LOGICAL             :: is_BrOx_GC
    INTEGER             :: N, spcID

    ! Strings
    CHARACTER(LEN=16)   :: thisOpt
    CHARACTER(LEN=255)  :: fieldName
    CHARACTER(LEN=255)  :: thisLoc
    CHARACTER(LEN=1024) :: errMsg

    !=================================================================
    ! Set_HCOPointers begins here
    !=================================================================

    ! Initialize
    RC      = GC_SUCCESS
    errMsg  = ''
    thisLoc = ' -> at Set_HCOPointers (in module GeosCore/mercury_mod.F90)'

    ! Check if the Br_Ox switch is set
    thisOpt    = HCO_GetOpt( HcoState%Config%ExtList, 'BrOx_GC', ExtNr=0 )
    is_BrOx_GC = ( INDEX( thisOpt, 'true' ) > 0 )

    ! Do for each fixed KPP species
    DO N = 1, State_Chm%nKppFix

       ! Get species ID
       spcID = State_Chm%Map_KppFix(N)

       ! Construct field name using species name
       fieldName = 'GLOBAL_' // TRIM( State_Chm%SpcData(SpcID)%Info%Name )

       ! Get pointer to oxidant field [molec/cm3]
       CALL HCO_GetPtr( HcoState, fieldName, FixSpcPtr(N)%Data, RC )

       ! Trap potential errors
       IF ( RC /= GC_SUCCESS ) THEN
          errMsg = 'Cannot get pointer from HEMCO! Oxidant data '//&
                   'is expected to be listed in the HEMCO configuration '  //&
                   'file. This error occured when trying to get field '     //&
                  TRIM( FieldName )
          CALL GC_Error( errMsg, RC, thisLoc )
          RETURN
       ENDIF

    ENDDO !N

    !----------------------------------
    ! PM2.5 mass concentration (ug m-3)
    !----------------------------------
    ! Get pointer to this field.
    CALL HCO_GetPtr( HcoState, 'GLOBAL_PM25', GLOB_PM25, RC )

    ! Trap potential errors
    IF ( RC /= GC_SUCCESS ) THEN
       errMsg = 'Cannot get pointer from HEMCO for Global PM2.5'
       CALL GC_Error( errMsg, RC, thisLoc )
       RETURN
    ENDIF

    !----------------------------------
    ! OA fraction
    !----------------------------------
    ! Get pointer to this field.
    CALL HCO_GetPtr( HcoState, 'GLOBAL_fOA', GLOB_fOA, RC )

    ! Trap potential errors
    IF ( RC /= GC_SUCCESS ) THEN
       errMsg = 'Cannot get pointer from HEMCO for Global fOA'
       CALL GC_Error( errMsg, RC, thisLoc )
       RETURN
    ENDIF

    !----------------------------------
    ! Aerosol fields
    !----------------------------------

    ! Do for each aerosol species
    DO N = 1, N_Aer + N_Dust

       !------------------------------
       ! AOD
       !------------------------------

       ! Get aerosol species name
       fieldName = 'AOD_' // TRIM( AerSpcNames(N) )

       ! Get pointer to this field. These are AODs.
       CALL HCO_GetPtr( HcoState, fieldName, AeroPtr(N)%AOD, RC )

       ! Trap potential errors
       IF ( RC /= GC_SUCCESS ) THEN
          errMsg = 'Cannot get pointer from HEMCO for ' // TRIM( fieldName )
          CALL GC_Error( errMsg, RC, thisLoc )
          RETURN
       ENDIF

       !------------------------------
       ! Area (cm2 cm-3)
       !------------------------------

       ! Get aerosol species name
       fieldName = 'Area_' // TRIM( AerSpcNames(N) )

       ! Get pointer to this field. These are AODs.
       CALL HCO_GetPtr( HcoState, fieldName, AeroPtr(N)%Area, RC )

       ! Trap potential errors
       IF ( RC /= GC_SUCCESS ) THEN
          errMsg = 'Cannot get pointer from HEMCO for ' //&
                  TRIM( fieldName )
          CALL GC_Error( errMsg, RC, thisLoc )
          RETURN
       ENDIF

       !------------------------------
       ! Radi (cm)
       !------------------------------

       ! Get aerosol species name
       fieldName = 'Radi_' // TRIM( AerSpcNames(N) )

       ! Get pointer to this field. These are AODs.
       CALL HCO_GetPtr( HcoState, fieldName, AeroPtr(N)%Radi, RC )

       ! Trap potential errors
       IF ( RC /= GC_SUCCESS ) THEN
          errMsg = 'Cannot get pointer from HEMCO for ' //&
                  TRIM( FieldName )
          CALL GC_Error( errMsg, RC, thisLoc )
          RETURN
       ENDIF

    ENDDO !N

    !----------------------------------
    ! Relative humidity
    !----------------------------------
    ! Get pointer to this field.
    CALL HCO_GetPtr( HcoState, 'GLOBAL_RH', GLOB_RH, RC )

    ! Trap potential errors
    IF ( RC /= GC_SUCCESS ) THEN
       errMsg = 'Cannot get pointer from HEMCO for Global RH'
       CALL GC_Error( errMsg, RC, thisLoc )
       RETURN
    ENDIF

    ! Return w/ success
    RC = GC_SUCCESS

  END SUBROUTINE Set_HCOPointers
!EOC
!------------------------------------------------------------------------------
!                  GEOS-Chem Global Chemical Transport Model                  !
!------------------------------------------------------------------------------
!BOP
!
! !IROUTINE: Set_HgOxidConc
!
! !DESCRIPTION: Transfers oxidant concentration fields
!               to State_Chm after applying diurnal variation.
!\\
!\\
! !INTERFACE:
!
  SUBROUTINE Set_HgOxidConc( Input_Opt, State_Chm, State_Grid, State_Met, RC )
!
! !USES:
!
    USE ErrCode_Mod
    USE ERROR_MOD,          ONLY : ERROR_STOP
    USE ERROR_MOD,          ONLY : DEBUG_MSG
    USE HCO_State_GC_Mod,   ONLY : HcoState
    USE HCO_EmisList_Mod,   ONLY : HCO_GetPtr
    USE Input_Opt_Mod,      ONLY : OptInput
    USE Species_Mod,        ONLY : Species
    USE State_Chm_Mod,      ONLY : ChmState
    USE State_Grid_Mod,     ONLY : GrdState
    USE State_Met_Mod,      ONLY : MetState
    USE TIME_MOD,           ONLY : GET_MONTH


!
! !INPUT PARAMETERS:
!
    TYPE(OptInput), INTENT(IN)    :: Input_Opt   ! Input Options object
    TYPE(GrdState), INTENT(IN)    :: State_Grid  ! Grid State object
    TYPE(MetState), INTENT(IN)    :: State_Met   ! Meteorology State object
!
! !INPUT/OUTPUT PARAMETERS:
!
    TYPE(ChmState), INTENT(INOUT) :: State_Chm   ! Chemistry State object
!
! !OUTPUT PARAMETERS:
!
    INTEGER,        INTENT(OUT)   :: RC          ! Success or failure?
!
! !REMARKS:
!
! !REVISION HISTORY:
!  15 Jul 2020 - V. Shah - Initial version
!  See https://github.com/geoschem/geos-chem for complete history
!EOP
!------------------------------------------------------------------------------
!BOC
!
! !LOCAL VARIABLES:
!

    ! Scalars
    LOGICAL            :: prtDebug
    INTEGER            :: I, J, L, N         ! lon, lat, lev, indexes
    INTEGER            :: SpcID
    CHARACTER(LEN=60)  :: Prefix             ! utility string
    CHARACTER(LEN=255) :: thisLoc            ! routine location
    CHARACTER(LEN=255) :: errMsg             ! message

    ! Objects
    TYPE(Species), POINTER :: SpcInfo

    ! Initialize pointers
    SpcInfo     => NULL()

    !================================================================
    ! Get_HgOxConc begins here!
    !=================================================================

    ! Assume success
    RC        = GC_SUCCESS
    errMsg    = ''
    thisLoc   = ' -> at Get_HgOxConc (in GeosCore/mercury_mod.F90)'

    ! Copy values from Input_Opt
    prtDebug  = ( Input_Opt%LPRT .and. Input_Opt%amIRoot )

    !=================================================================
    ! Set instantaneous species concentrations
    !=================================================================

    ! Set species concentration to monthly mean value
    ! Do for each fixed KPP species
    DO N = 1, State_Chm%nKppFix

       ! Get species ID
       SpcID = State_Chm%Map_KppFix(N)

       ! Get value from pointer to monthly mean field
       State_Chm%Species(SpcID)%Conc(:,:,:) = FixSpcPtr(N)%Data(:,:,:)
    ENDDO

    ! Impose diurnal cycle
    ! Compute sum of cosine of the solar zenith angle over a 24 hour day
    CALL OhNO3time( State_Grid )

    ! Calculate instantaneous HOx
    CALL DiurnalHOx( State_Chm, State_Grid, State_Met )

    ! Partition NOx based on NO-NO2-O3 photochemical steady state
    CALL PartNOx( State_Chm, State_Grid, State_Met )

    ! Apply dirunal cycle and partition XOx based on O3, NO and J_XO
    CALL PartXOx( State_Chm, State_Grid, State_Met )

    ! Add BrOx from springtime polar bromine explosion events
    IF ( LPOLARBr ) CALL PolarBrOx( State_Chm, State_Grid, State_Met )

  END SUBROUTINE Set_HgOxidConc
!EOC
!------------------------------------------------------------------------------
!                  GEOS-Chem Global Chemical Transport Model                  !
!------------------------------------------------------------------------------
!BOP
!
! !INTERFACE:
!
  SUBROUTINE DiurnalHOx( State_Chm, State_Grid, State_Met )
!
! !USES:
!
    USE Time_Mod,       ONLY : Get_Ts_Chem
    USE Species_Mod,    ONLY : SpcConc
    USE State_Grid_Mod, ONLY : GrdState
    USE State_Met_Mod,  ONLY : MetState
    USE State_Chm_Mod,  ONLY : ChmState
!
! !INPUT PARAMETERS:
!
    TYPE(GrdState), INTENT(IN)    :: State_Grid   ! Grid State object
    TYPE(MetState), INTENT(IN)    :: State_Met    ! Meteorology State object
!
! !INPUT/OUTPUT PARAMETERS:
!
    TYPE(ChmState), INTENT(INOUT) :: State_Chm    ! Chemistry State object
!
! !REVISION HISTORY:
!  15 Jul 2020 - V. Shah   - Initial version (modified from GET_OH)
!  See https://github.com/geoschem/geos-chem for complete history
!EOP
!------------------------------------------------------------------------------
!BOC
!
! !LOCAL VARIABLES:
!
    INTEGER  :: I, J, L
    REAL(fp) :: diurnalFac, dtChem, C_OH, C_HO2

    ! Pointer to Species array
    TYPE(SpcConc),  POINTER :: Spc(:)

    !========================================================================
    ! DirunalHOx begins here!
    !========================================================================

    ! Chemistry timestep [s]
    dtChem = Get_Ts_Chem()

    ! Loop over gridcells
    !$OMP PARALLEL DO                                                        &
    !$OMP DEFAULT( SHARED                                                   )&
    !$OMP PRIVATE( I, J, L, diurnalFac, C_OH, C_HO2                         )&
    !$OMP COLLAPSE( 3                                                       )&
    !$OMP SCHEDULE( DYNAMIC, 24                                             )
    DO L = 1, State_Grid%NZ
    DO J = 1, State_Grid%NY
    DO I = 1, State_Grid%NX

       ! Initialize loop variables
       diurnalFac = 0.0_fp
       C_OH       = State_Chm%Species(id_OH )%Conc(I,J,L)
       C_HO2      = State_Chm%Species(id_HO2)%Conc(I,J,L)

       ! If sunlight, compute diurnalFac
       ! If nighttime, skip (diurnalFac = 0)
       IF ( State_Met%SUNCOS(I,J) > 0.0_fp .and.  TCOSZ(I,J) > 0.0_fp ) THEN

          diurnalFac = ( State_Met%SUNCOS(I,J)  / TCOSZ(I,J)               ) &
                     * ( 86400.0_fp             / dtChem                   )

          ! Make sure factor is not negative
          diurnalFac = MAX( diurnalFac, 0.0_fp )

        ENDIF

        ! Scale the HOx species by the diurnal factor
        State_Chm%Species(id_OH )%Conc(I,J,L) = C_OH  * DiurnalFac
        State_Chm%Species(id_HO2)%Conc(I,J,L) = C_HO2 * DiurnalFac

    ENDDO
    ENDDO
    ENDDO
    !$OMP END PARALLEL DO

  END SUBROUTINE DiurnalHOx
!EOC
!------------------------------------------------------------------------------
!                  GEOS-Chem Global Chemical Transport Model                  !
!------------------------------------------------------------------------------
!BOP
!
! !IROUTINE: PolarBrOx
!
! !DESCRIPTION: Calculates BrOx during bromine explosion events.
!\\
!\\
! !INTERFACE:
!
  SUBROUTINE PolarBrOx( State_Chm, State_Grid, State_Met )
!
! !USES:
!
    USE Species_Mod,    ONLY : SpcConc
    USE State_Grid_Mod, ONLY : GrdState
    USE State_Met_Mod,  ONLY : MetState
    USE State_Chm_Mod,  ONLY : ChmState
    USE Time_Mod,       ONLY : Get_Month
    USE Cmn_FJX_Mod,    ONLY : ZPJ
!
! !INPUT PARAMETERS:
!
    TYPE(GrdState), INTENT(IN)    :: State_Grid   ! Grid State object
    TYPE(MetState), INTENT(IN)    :: State_Met    ! Meteorology State object
!
! !INPUT/OUTPUT PARAMETERS:
!
    TYPE(ChmState), INTENT(INOUT) :: State_Chm    ! Chemistry State object
!
! !REVISION HISTORY:
!  15 Jul 2020 - V. Shah   - Initial version (modified from cdh's and jaf's
!                            GET_BR)
!  See https://github.com/geoschem/geos-chem for complete history
!EOP
!------------------------------------------------------------------------------
!BOC
!
! !LOCAL VARIABLES:
!
    ! Scalars
    LOGICAL             :: IS_MOSTLY_ICE
    INTEGER             :: I,              J,             L,        month
    REAL(fp)            :: BrO_POLAR_PPTV, Br_POLAR_PPTV, O3_POLAR, SWRAD
    REAL(fp)            :: BrO_POLAR_CONC, Br_POLAR_CONC, BrO_CONC, Br_CONC
    REAL(fp)            :: FPBL,           JBrO
!
! !DEFINED PARAMETERS:
!
    ! Assume 5 ppb O3 when BrO present. Pohler et al. (2010) shows 5 ppb O3
    ! can exist for 3 ppt < [BrO] < 40 ppt. (jaf, 11/29/11)
    REAL(fp), PARAMETER :: O3_POLAR_PPBV = 5e+0_fp

    ! Rate coefficient BrO + NO -> Br + NO2, cm3/molec/s
    REAL(fp), PARAMETER :: K_BrO_NO = 2.1e-11_fp

    ! Rate coefficient Br + O3 -> BrO + O2, cm3/molec/s
    REAL(fp), PARAMETER :: K_Br_O3  = 1.2e-12_fp

    ! Concentration of NO, based on 10pptv, molec/cm3
    REAL(fp), PARAMETER :: C_NO     = 2.5e+8_fp

    !=================================================================
    ! PolarBrOx begins here!
    !=================================================================

    ! Initialize
    month = Get_Month()

    ! Loop over gridcells and add BrOx in polar regions
    !$OMP PARALLEL DO                                                        &
    !$OMP DEFAULT( SHARED                                                   )&
    !$OMP PRIVATE( I,              J,             L                         )&
    !$OMP PRIVATE( BrO_POLAR_PPTV, Br_POLAR_PPTV, O3_POLAR, SWRAD           )&
    !$OMP PRIVATE( BrO_POLAR_CONC, Br_POLAR_CONC, BrO_CONC, Br_CONC         )&
    !$OMP PRIVATE( FPBL,           IS_MOSTLY_ICE, JBrO                      )&
    !$OMP COLLAPSE( 3                                                       )&
    !$OMP SCHEDULE( DYNAMIC, 24                                             )
    DO L = 1, State_Grid%NZ
    DO J = 1, State_Grid%NY
    DO I = 1, State_Grid%NX

       ! Initialize loop variables
       IS_MOSTLY_ICE   = .FALSE.
       Br_CONC         = 0.0_fp
       Br_POLAR_CONC   = 0.0_fp
       BrO_POLAR_PPTV  = 0.0_fp
       BrO_CONC        = 0.0_fp
       BrO_POLAR_CONC  = 0.0_fp
       Br_POLAR_PPTV   = 0.0_fp
       FPBL            = 0.0_fp
       JBrO            = 0.0_fp
       O3_POLAR        = 0.0_fp
       SWRAD           = 0.0_fp

       ! Skip if we aren't poleward of 50N/S lat in the wintertime hemisphere
       IF ( ( ( State_Grid%YMid(I,J) >  50.0_fp                  )     .and. &
              ( month >= 2                                       )     .and. &
              ( month <= 6                                       ) )   .or.  &
            ( ( State_Grid%YMid(I,J) < -50.0_fp                  )     .and. &
              ( month >= 8                                       )     .and. &
              ( month <= 12                                      ) ) ) THEN

            !----------------------------------------------------------------
            ! Add Br in the polar PBL
            !----------------------------------------------------------------
            FPBL = State_Met%F_UNDER_PBLTOP(I,J,L)

            !----------------------------------------------------------------
            ! Bromine in the polar boundary layer requires the following
            ! criteria be met:
            ! - In the PBL
            ! - Downward shortwave radiation > 100 W/m2 (Pohler et al. 2010)
            ! - Sea ice exists (>50% native boxes have >10% ice cover)
            ! - Breaks in sea ice exist (<100% native boxes have >90% ice cover)
            ! - Month is between Feb & June (Arctic) or Aug & Dec (Antarctic)
            !   based on http://bro.aeronomie.be/level3_monthly.php?cmd=map
            ! - Temperature is less than 0C
            !
            ! If these criteria are met, BrO is a function of ambient temp.
            ! with [BrO] based on findings from Pohler et al. (2010) and
            ! Prados-Roman et al. (2011). O3 used to convert BrO to Br is 5
            ! ppb, based on data from Pohler et al. (2010).
            !----------------------------------------------------------------
            SWRAD         = State_Met%SWGDN(I,J)
            IS_MOSTLY_ICE = ( State_Met%SEAICE00(I,J) <= 0.50_fp       .and. &
                              State_Met%SEAICE90(I,J) <  1.0_fp    )

            IF ( ( FPBL              >  0.0_fp                     )   .and. &
                 ( IS_MOSTLY_ICE                                   )   .and. &
                 ( SWRAD             >  1.0e+2_fp                  )   .and. &
                 ( State_Met%TS(I,J) <= 273.0_fp                   ) ) THEN

              ! Get BrOx concentration from species array
              BrO_CONC = State_Chm%Species(id_BrO)%Conc(I,J,L)
              Br_CONC  = State_Chm%Species(id_Br )%Conc(I,J,L)

              ! Get JBrO
              JBrO     = ZPJ(L,id_phot_BrO,I,J)

              ! [BrO] is a linear function of temperature derived based on
              ! results from Pohler et al. (2010), Prados-Roman et al. (2011)
              ! and ability to match Hg0 seasonal cycle at Alert. (jaf,
              ! 12/24/11)
              IF ( State_Met%TS(I,J) <= 253.0_fp ) THEN
                 BrO_POLAR_PPTV = 20.0_fp
              ELSE
                 BrO_POLAR_PPTV = -1.0_fp                                    &
                                *  ( State_Met%TS(I,J) - 253.0_fp )          &
                                +  20.0_fp
              ENDIF

              ! Convert O3 to molec/cm3
              O3_POLAR       = O3_POLAR_PPBV                                 &
                             * 1.0e-9_fp                                     &
                             * State_Met%AIRNUMDEN(I,J,L)

              ! Polar BrO concentration [pptv]
              BrO_POLAR_PPTV = BrO_POLAR_PPTV                                &
                             * FPBL

              ! Polar Br concentration [pptv]
              Br_POLAR_PPTV  = BrO_POLAR_PPTV                                &
                             * ( JBrO + K_BrO_NO * C_NO  )                   &
                             / ( K_Br_O3 * O3_POLAR      )

              ! Convert BrO conc from [pptv] to molec/cm3
              BrO_POLAR_CONC = BrO_POLAR_PPTV                                &
                             * 1.0e-12_fp                                    &
                             * State_Met%AIRNUMDEN(I,J,L)

              ! Convert Br conc from [pptv] to [molec/cm3]
              Br_POLAR_CONC  = Br_POLAR_PPTV                                 &
                             * 1.0e-12_fp                                    &
                             * State_Met%AIRNUMDEN(I,J,L)

              ! Replace concentrations in species array
              State_Chm%Species(id_BrO)%Conc(I,J,L) = BrO_CONC + BrO_POLAR_CONC
              State_Chm%Species(id_Br )%Conc(I,J,L) = Br_CONC  + Br_POLAR_CONC
              State_Chm%Species(id_O3 )%Conc(I,J,L) = O3_POLAR

            ENDIF
        ENDIF
    ENDDO
    ENDDO
    ENDDO
    !$OMP END PARALLEL DO

  END SUBROUTINE PolarBrOx
!EOC
!------------------------------------------------------------------------------
!                  GEOS-Chem Global Chemical Transport Model                  !
!------------------------------------------------------------------------------
!BOP
!
! !IROUTINE: PartXOx
!
! !DESCRIPTION: Subroutine PartXOx partitions halogen radicals based on
!               photochemical steady state with ozone and NO
!\\
!\\
! !INTERFACE:
  !
  SUBROUTINE PartXOx( State_Chm, State_Grid, State_Met )
!
! !USES:
!
    USE Error_Mod,      ONLY : Safe_Div
    USE State_Grid_Mod, ONLY : GrdState
    USE State_Met_Mod,  ONLY : MetState
    USE State_Chm_Mod,  ONLY : ChmState
    USE Cmn_FJX_Mod,    ONLY : ZPJ
!
! !INPUT PARAMETERS:
!
    TYPE(GrdState), INTENT(IN)    :: State_Grid   ! Grid State object
    TYPE(MetState), INTENT(IN)    :: State_Met    ! Meteorology State object
!
! !INPUT/OUTPUT PARAMETERS:
!
    TYPE(ChmState), INTENT(INOUT) :: State_Chm    ! Chemistry State object
!
! !REVISION HISTORY:
!  15 Jul 2020 - V. Shah   - Initial version (modified from hmh's GET_NO2)
!  See https://github.com/geoschem/geos-chem for complete history
!EOP
!------------------------------------------------------------------------------
!BOC
!
! !LOCAL VARIABLES:
!
    INTEGER  :: I,        J,         L
    REAL(fp) :: C_Br,     C_BrO,     C_O3,     C_BrOx,    C_NO
    REAL(fp) :: C_Cl,     C_ClO,     C_ClOx,   k_Br_O3,   k_BrO_NO
    REAL(fp) :: F_Br_BrO, J_BrO,     k_Cl_O3,  k_ClO_NO,  F_Cl_ClO
    REAL(fp) :: J_ClO,    diurnalFac
!
! !DEFINED PARAMETERS:
!
    REAL(fp), PARAMETER :: A_BrO_NO     =    8.8e-12_fp
    REAL(fp), PARAMETER :: EdivR_BrO_NO = -260.0_fp
    REAL(fp), PARAMETER :: A_ClO_NO     =    6.4e-12_fp
    REAL(fp), PARAMETER :: EdivR_ClO_NO = -290.0_fp
    REAL(fp), PARAMETER :: A_Br_O3      =    1.6e-11_fp
    REAL(fp), PARAMETER :: EdivR_Br_O3  =  780.0_fp
    REAL(fp), PARAMETER :: A_Cl_O3      =    2.3e-11_fp
    REAL(fp), PARAMETER :: EdivR_Cl_O3  =  200.0_fp

    !========================================================================
    ! PartXOx begins here!
    !
    ! NOTES:
    ! (R1) XO + hv -> X + O3,  j
    ! (R2) XO + NO -> X + NO2, k_XO_NO
    ! (R2) O3 + X ->  XO + O2, k_X_O3
    !
    ! XOx steady state:
    ! [X]/[XO] = (j+k_XO_NO * C_NO) / (k_X_O3 * C_O3)
    !========================================================================

    ! Loop over gridcells
    !$OMP PARALLEL DO                                                        &
    !$OMP DEFAULT( SHARED                                                   )&
    !$OMP PRIVATE( I,         J,          L,        C_Br                    )&
    !$OMP PRIVATE( C_BrO,     C_BrOx,     C_Cl,     C_ClO                   )&
    !$OMP PRIVATE( C_ClOx,    C_O3,       C_NO,     diurnalFac              )&
    !$OMP PRIVATE( F_Br_BrO,  F_Cl_ClO,   J_BrO,    J_ClO                   )&
    !$OMP PRIVATE( k_Br_O3,   k_BrO_NO ,  k_Cl_O3,  k_ClO_NO                )&
    !$OMP COLLAPSE( 3                                                       )&
    !$OMP SCHEDULE( DYNAMIC, 24                                             )
    DO L = 1, State_Grid%NZ
    DO J = 1, State_Grid%NY
    DO I = 1, State_Grid%NX

       !---------------------------------------------------------------------
       ! Initialize loop variables
       !---------------------------------------------------------------------
       C_Br       = 0.0_fp
       C_BrO      = 0.0_fp
       C_BrOx     = 0.0_fp
       C_Cl       = 0.0_fp
       C_ClO      = 0.0_fp
       C_ClOx     = 0.0_fp
       C_O3       = 0.0_fp
       C_NO       = 0.0_fp
       diurnalFac = 0.0_fp
       F_Br_BrO   = 0.0_fp
       F_Cl_ClO   = 0.0_fp
       J_BrO      = 0.0_fp
       J_ClO      = 0.0_fp
       k_Br_O3    = 0.0_fp
       k_BrO_NO   = 0.0_fp
       k_Cl_O3    = 0.0_fp
       k_ClO_NO   = 0.0_fp

       !---------------------------------------------------------------------
       ! Only do the following if there is sunlight at this box
       !---------------------------------------------------------------------
       IF ( ( State_Met%SUNCOS(I,J) > 0.0_fp                       )   .and. &
            ( TTDAY(I,J)            > 0.0_fp                       ) ) THEN

          ! Use a constant function for XOx
          diurnalFac = Safe_Div( 1440.0_fp, TTDAY(I,J), 0.0_fp )

          ! Species concentrations
          C_Br       = State_Chm%Species(id_Br )%Conc(I,J,L)
          C_BrO      = State_Chm%Species(id_BrO)%Conc(I,J,L)
          C_Cl       = State_Chm%Species(id_Cl )%Conc(I,J,L)
          C_ClO      = State_Chm%Species(id_ClO)%Conc(I,J,L)
          C_NO       = State_Chm%Species(id_NO )%Conc(I,J,L)
          C_O3       = State_Chm%Species(id_O3 )%Conc(I,J,L)

          ! BrOx and ClOx concentrations
          C_BrOx     = ( C_Br + C_BrO ) * diurnalFac
          C_ClOx     = ( C_Cl + C_ClO ) * diurnalFac

          ! Calculate temperature dependent reaction rates for partitioning
          k_BrO_NO   = A_BrO_NO * EXP( -EdivR_BrO_NO / State_Met%T(I,J,L) )
          k_ClO_NO   = A_ClO_NO * EXP( -EdivR_ClO_NO / State_Met%T(I,J,L) )
          k_Br_O3    = A_Br_O3  * EXP( -EdivR_Br_O3  / State_Met%T(I,J,L) )
          k_Cl_O3    = A_Cl_O3  * EXP( -EdivR_Cl_O3  / State_Met%T(I,J,L) )

          ! Instantaneous J-values [1/s]
          J_BrO      = ZPJ(L,id_phot_BrO,I,J)
          J_ClO      = ZPJ(L,id_phot_ClO,I,J)

          ! Fraction of [X]/[XO]
          F_Br_BrO   = Safe_Div( J_BrO+(k_BrO_NO*C_NO), k_Br_O3*C_O3, 0.0_fp )
          F_Cl_ClO   = Safe_Div( J_ClO+(k_ClO_NO*C_NO), k_Cl_O3*C_O3, 0.0_fp )

          ! Species concentrations, adjusted
          C_Br       =  C_BrOx * F_Br_BrO / ( 1.0_fp + F_Br_BrO )
          C_BrO      =  C_BrOx - C_Br
          C_Cl       =  C_ClOx * F_Cl_ClO / ( 1.0_fp + F_Cl_ClO )
          C_ClO      =  C_ClOx - C_Cl

       ENDIF

       !---------------------------------------------------------------------
       ! Store back into the species array
       ! If nighttime, these will have already been set to zero
       !---------------------------------------------------------------------
       State_Chm%Species(id_Br )%Conc(I,J,L) = C_Br
       State_Chm%Species(id_Cl )%Conc(I,J,L) = C_Cl
       State_Chm%Species(id_BrO)%Conc(I,J,L) = C_BrO
       State_Chm%Species(id_ClO)%Conc(I,J,L) = C_ClO

    ENDDO
    ENDDO
    ENDDO
    !$OMP END PARALLEL DO

  END SUBROUTINE PartXOx
!EOC
!------------------------------------------------------------------------------
!                  GEOS-Chem Global Chemical Transport Model                  !
!------------------------------------------------------------------------------
!BOP
!
! !IROUTINE: PartNOx
!
! !DESCRIPTION: Subroutine PartNOx partitions NOx based on PSS with ozone
!\\
!\\
! !INTERFACE:
!
  SUBROUTINE PartNOx( State_Chm, State_Grid, State_Met )
!
! !USES:
!
    USE Error_MoD,      ONLY : Safe_Div
    Use Species_Mod,    ONLY : SpcConc
    USE State_Grid_Mod, ONLY : GrdState
    USE State_Met_Mod,  ONLY : MetState
    USE State_Chm_Mod,  ONLY : ChmState
    USE Cmn_Fjx_Mod,    ONLY : ZPJ
!
! !INPUT PARAMETERS:
!
    TYPE(GrdState), INTENT(IN)    :: State_Grid   ! Grid State object
    TYPE(MetState), INTENT(IN)    :: State_Met    ! Meteorology State object
!
! !INPUT/OUTPUT PARAMETERS:
!
    TYPE(ChmState), INTENT(INOUT) :: State_Chm   ! Chemistry State object
!
! !REVISION HISTORY:
!  15 Jul 2020 - V. Shah   - Initial version (modified from hmh's GET_NO2)
!  See https://github.com/geoschem/geos-chem for complete history
!EOP
!------------------------------------------------------------------------------
!BOC
!
! !LOCAL VARIABLES:
!
    ! Scalars
    INTEGER             :: I,    J,     L
    REAL(fp)            :: C_O3, C_NOx, F_NO2, J_NO2, k3

    ! Pointers
    TYPE(SpcConc), POINTER   :: Spc(:)
!
! !DEFINED PARAMETERS:
!
    REAL(fp), PARAMETER :: A     = 3.0e-12_fp
    REAL(fp), PARAMETER :: EdivR = 1.5e+3_fp

    !========================================================================
    ! PartNOx begins here!
    !
    ! NOTES:
    ! (R1) NO2 + hv -> NO  + O  , j
    ! (R2) O   + O2 -> O3       , k2
    ! (R3) O3  + NO -> NO2 + O2 , k3
    !
    ! [NOx] = [NO] + [NO2]
    !
    ! NOx steady state:
    ! j[NO2] = k3[O3][NO]
    ! j[NO2] = k3[O3]([NOx]-[NO2])
    ! [NO2](j+k3[O3] = k3[O3][NOx]
    ! [NO2]/[NOx] = k3[O3]/(j+k3[O3])
    !
    !  k3 = A exp(-E / RT) Arrhenius Equation
    !  A = 3.0e-12 Seinfeld & Pandis
    !  E/R = 1500
    !========================================================================

    ! Point to the chemical spcies array
    Spc => State_Chm%Species

    ! Loop over gridcells
    !$OMP PARALLEL DO                                                        &
    !$OMP DEFAULT( SHARED                                                   )&
    !$OMP PRIVATE( I, J, L, C_NOx, C_O3, F_NO2, J_NO2, k3                   )&
    !$OMP COLLAPSE( 3                                                       )&
    !$OMP SCHEDULE( DYNAMIC, 24                                             )
    DO L = 1, State_Grid%NZ
    DO J = 1, State_Grid%NY
    DO I = 1, State_Grid%NX

       ! Zero/initialize PRIVATE loop variables
       C_NOx = Spc(id_NO)%Conc(I,J,L) + Spc(id_NO2)%Conc(I,J,L) ! molec/cm3
       C_O3  = Spc(id_O3)%Conc(I,J,L)                           ! molec/cm3
       J_NO2 = 0.0_fp                                           ! 1/s
       k3    = 0.0_fp                                           ! 1/s
       F_NO2 = 1.0_fp                                           ! unitless

       ! Test for sunlight...
       IF ( State_Met%SUNCOS(I,J) > 0.0_fp .and. TTDAY(I,J) > 0.0_fp ) THEN

          ! Reaction rate
          k3    = A * EXP( -EdivR / State_Met%T(I,J,L) )

          ! Instantaneous JNO2
          J_NO2 = ZPJ(L,id_phot_NO2,I,J)

          ! Fraction of NO2/NOx
          F_NO2 = SAFE_DIV( k3*C_O3, J_NO2+k3*C_O3, 0.0_fp )

       ENDIF

       ! Partition NOx into NO and NO2
       Spc(id_NO2)%Conc(I,J,L) = F_NO2 * C_NOx
       Spc(id_NO )%Conc(I,J,L) = ( 1.0_fp - F_NO2 ) * C_NOx

    ENDDO
    ENDDO
    ENDDO
    !$OMP END PARALLEL DO

  END SUBROUTINE PartNOx
!EOC
!------------------------------------------------------------------------------
!                  GEOS-Chem Global Chemical Transport Model                  !
!------------------------------------------------------------------------------
!BOP
!
! !IROUTINE: ohno3time
!
! !DESCRIPTION: Subroutine OHNO3TIME computes the sum of cosine of the
!  solar zenith angle over a 24 hour day, as well as the total length of
!  daylight.  This is needed to scale the offline OH and NO3 concentrations.
!\\
!\\
! !INTERFACE:
!
  SUBROUTINE OHNO3TIME( State_Grid )
!
! !USES:
!
    USE State_Grid_Mod, ONLY : GrdState
    USE TIME_MOD,       ONLY : GET_NHMSb,   GET_ELAPSED_SEC
    USE TIME_MOD,       ONLY : GET_TS_CHEM, GET_DAY_OF_YEAR, GET_GMT
!
! !INPUT PARAMETERS:
!
    TYPE(GrdState), INTENT(IN) :: State_Grid  ! Grid State object
!
! !REVISION HISTORY:
!  16 Dec 2002 - R. Park & R. Yantosca - Initial version
!  See https://github.com/geoschem/geos-chem for complete history
!EOP
!------------------------------------------------------------------------------
!BOC
!
! !LOCAL VARIABLES:
!
    LOGICAL, SAVE :: FIRST = .TRUE.
    INTEGER       :: I, J, L, N, NT, NDYSTEP
    REAL(fp)      :: A0, A1, A2, A3, B1, B2, B3
    REAL(fp)      :: LHR0, R, AHR, DEC, TIMLOC, YMID_R
    REAL(fp)      :: SUNTMP(State_Grid%NX,State_Grid%NY)

    !=================================================================
    ! OHNO3TIME begins here!
    !=================================================================

    !  Solar declination angle (low precision formula, good enough for us):
    A0 = 0.006918
    A1 = 0.399912
    A2 = 0.006758
    A3 = 0.002697
    B1 = 0.070257
    B2 = 0.000907
    B3 = 0.000148
    R  = 2.* PI * float( GET_DAY_OF_YEAR() - 1 ) / 365.

    DEC = A0 - A1*cos(  R) + B1*sin(  R) &
             - A2*cos(2*R) + B2*sin(2*R) &
             - A3*cos(3*R) + B3*sin(3*R)

    LHR0 = int(float( GET_NHMSb() )/10000.)

    ! Only do the following at the start of a new day
    IF ( FIRST .or. GET_GMT() < 1e-5 ) THEN

       ! Zero arrays
       TTDAY(:,:) = 0e+0_fp
       TCOSZ(:,:) = 0e+0_fp
       COSZM(:,:) = 0e+0_fp

       ! NDYSTEP is # of chemistry time steps in this day
       NDYSTEP = ( 24 - INT( GET_GMT() ) ) * 3600 / GET_TS_CHEM()

       ! NT is the elapsed time [s] since the beginning of the run
       NT = GET_ELAPSED_SEC()

       ! Loop forward through NDYSTEP "fake" timesteps for this day
       DO N = 1, NDYSTEP

          ! Zero SUNTMP array
          SUNTMP = 0e+0_fp

          ! Loop over surface grid boxes
          !$OMP PARALLEL DO                                                  &
          !$OMP DEFAULT( SHARED                                             )&
          !$OMP PRIVATE( I, J, YMID_R, TIMLOC, AHR                          )&
          !$OMP COLLAPSE( 2                                                 )
          DO J = 1, State_Grid%NY
          DO I = 1, State_Grid%NX

             ! Grid box latitude center [radians]
             YMID_R = State_Grid%YMid_R( I, J )

             TIMLOC = real(LHR0) + real(NT)/3600.0 + State_Grid%XMid(I,J)/15.0

             DO WHILE (TIMLOC < 0)
                TIMLOC = TIMLOC + 24.0
             ENDDO

             DO WHILE (TIMLOC > 24.0)
                TIMLOC = TIMLOC - 24.0
             ENDDO

             AHR = abs(TIMLOC - 12.) * 15.0 * PI_180

             !===========================================================
             ! The cosine of the solar zenith angle (SZA) is given by:
             !
             !  cos(SZA) = sin(LAT)*sin(DEC) + cos(LAT)*cos(DEC)*cos(AHR)
             !
             ! where LAT = the latitude angle,
             !       DEC = the solar declination angle,
             !       AHR = the hour angle, all in radians.
             !
             ! If SUNCOS < 0, then the sun is below the horizon, and
             ! therefore does not contribute to any solar heating.
             !===========================================================

             ! Compute Cos(SZA)
             SUNTMP(I,J) = sin(YMID_R) * sin(DEC) + &
                           cos(YMID_R) * cos(DEC) * cos(AHR)

             ! TCOSZ is the sum of SUNTMP at location (I,J)
             ! Do not include negative values of SUNTMP
             TCOSZ(I,J) = TCOSZ(I,J) + MAX( SUNTMP(I,J), 0.0_fp )

             ! COSZM is the peak value of SUMTMP during a day at (I,J)
             ! (rjp, bmy, 3/30/04)
             COSZM(I,J) = MAX( COSZM(I,J), SUNTMP(I,J) )

             ! TTDAY is the total daylight time at location (I,J)
             IF ( SUNTMP(I,J) > 0e+0_fp ) THEN
                TTDAY(I,J) = TTDAY(I,J) + DBLE( GET_TS_CHEM() ) / 60e+0_fp
             ENDIF
          ENDDO
          ENDDO
          !$OMP END PARALLEL DO

          ! Increment elapsed time [sec]
          NT = NT + GET_TS_CHEM()
       ENDDO

       ! Reset first-time flag
       FIRST = .FALSE.
    ENDIF

  END SUBROUTINE OHNO3TIME
!EOC
!------------------------------------------------------------------------------
!                  GEOS-Chem Global Chemical Transport Model                  !
!------------------------------------------------------------------------------
!BOP
!
! !IROUTINE: calc_hg2_seasalt_lossrate
!
! !DESCRIPTION: Calculates the loss rate of RGM [s-1] by uptake of RGM into
!  sea salt aerosol for each model grid.
!\\
!\\
! !INTERFACE:
!
  SUBROUTINE Calc_Hg2_SeaSalt_LossRate( State_Grid, State_Met )
!
! !USES:
!
    USE State_Grid_Mod, ONLY : GrdState
    USE State_Met_Mod,  ONLY : MetState
!
! !INPUT PARAMETERS:
!
    TYPE(GrdState), INTENT(IN)  :: State_Grid  ! Grid State object
    TYPE(MetState), INTENT(IN)  :: State_Met   ! Meteorology State object
!
! !REMARKS:
!  The formula used here is a least-squares fit to the full-physics model of
!  sea-salt aerosol emissions, hydroscopic growth, mass-transport limited
!  uptake of Hg(II), and aerosol deposition presented by Holmes et al. (2009)
!  See Holmes et al. 2010 for evaluation of this parameterization.
!  (cdh, 11/25/09)
!
! !REVISION HISTORY:
!  25 Nov 2009 - C. Holmes   - Initial version
!  See https://github.com/geoschem/geos-chem for complete history
!EOP
!------------------------------------------------------------------------------
!BOC
!
! !LOCAL VARIABLES:
!
    INTEGER  :: I,         J
    REAL(fp) :: LOSS_FREQ, S, SFCWINDSQR, U10M

    !========================================================================
    ! Hg2_SeaSalt_LossRate begins here!
    !========================================================================

    ! Loop over gridboxes
    !$OMP PARALLEL DO                                                        &
    !$OMP DEFAULT( SHARED                                                   )&
    !$OMP PRIVATE( I, J, U10M, S, LOSS_FREQ, SFCWINDSQR                     )&
    !$OMP COLLAPSE( 2                                                       )&
    !$OMP SCHEDULE( DYNAMIC, 24                                             )
    DO J = 1, State_Grid%NY
    DO I = 1, State_Grid%NX

       ! Initialize loop variables
       LOSS_FREQ  = 0.0_fp
       S          = 0.0_fp
       SFCWINDSQR = 0.0_fp
       U10M       = 0.0_fp

       ! Only calculate deposition via sea salt over water
       IF ( State_Met%IsWater(I,J) ) THEN

          ! Wind speed at 10m altitude [m/s]
          ! Don't allow wind >20 m/s (limit of this parameterization)
          SFCWINDSQR = State_Met%U10M(I,J)**2 + State_Met%V10M(I,J)**2
          U10M       = SQRT( SFCWINDSQR )
          U10M       = MAX( MIN( U10M, 20.0_fp ), 1.0_fp )

          ! Relative humidity as a saturation ratio
          ! Use the relative humidity of the lowest layer, although this is
          ! lower than the higher layers of the MBL
          !
          ! Don't allow supersaturation, as [Cl-] is undefined for RH>=1
          ! Cap RH at 99%, Don't allow RH < 75% as happens in coastal areas
          S = MAX( MIN( State_Met%RH(I,J,1), 99.0_fp ), 75.0_fp ) * 1.0e-2_fp

          ! Seasalt loss requency [1/s]
          LOSS_FREQ = 1.0e-10_fp                                             &
                    * ( 1.0_fp - EXP( -57.758_fp * ( 1.0_fp - S ) ) )        &
                    * EXP( ( -1.9351_fp  * U10M                   )          &
                         + (  9.0047_fp  * SQRT( U10M )           )          &
                         + (  0.14788_fp * U10M**1.5_fp           ) )

          ! Loss frequency must be positive
          LOSS_FREQ = MAX( LOSS_FREQ, 1e-10_fp )
       ENDIF

       ! Save loss frequency to an array
       ! If not over water, LOSS_FREQ is already set to zero
       Hg2_SEASALT_LOSSRATE(I,J) = LOSS_FREQ
    ENDDO
    ENDDO
    !$OMP END PARALLEL DO

  END SUBROUTINE Calc_Hg2_SeaSalt_LossRate
!EOC
!------------------------------------------------------------------------------
!                  GEOS-Chem Global Chemical Transport Model                  !
!------------------------------------------------------------------------------
!BOP
!
! !IROUTINE: SeasaltUptake
!
! !DESCRIPTION: Subroutine SeasaltUptake does the uptake of Hg2 by seasalt
! aerosols in the MBL.
!
!\\
!\\
! !INTERFACE:
!
  SUBROUTINE SeaSaltUptake( Input_Opt,  State_Chm, State_Diag,               &
                            State_Grid, State_Met, RC                      )
!
! !USES:
!
    USE ErrCode_Mod
    USE Input_Opt_Mod,   ONLY : OptInput
    USE State_Chm_Mod,   ONLY : ChmState
    USE State_Diag_Mod,  ONLY : DgnState
    USE State_Grid_Mod,  ONLY : GrdState
    USE State_Met_Mod,   ONLY : MetState
    USE Species_Mod,     ONLY : Species
    USE Time_Mod,        ONLY : Get_Ts_Chem
    USE Time_Mod,        ONLY : Its_Time_For_A3
!
! !INPUT PARAMETERS:
!
    TYPE(OptInput), INTENT(IN)    :: Input_Opt   ! Input Options object
    TYPE(GrdState), INTENT(IN)    :: State_Grid  ! Grid State object
    TYPE(MetState), INTENT(IN)    :: State_Met   ! Meteorology State object
!
! !INPUT/OUTPUT PARAMETERS:
!
    TYPE(ChmState), INTENT(INOUT) :: State_Chm   ! Chemistry State object
    TYPE(DgnState), INTENT(INOUT) :: State_Diag  ! Diagnostics State object
!
! !OUTPUT PARAMETERS:
!
    INTEGER,        INTENT(OUT)   :: RC          ! Success or failure?
!
! !REVISION HISTORY:
!  10-Dec-2021 - V. Shah     - initial version
!  See https://github.com/geoschem/geos-chem for complete history
!EOP
!------------------------------------------------------------------------------
!BOC
!
! !LOCAL VARIABLES:
!
    ! Scalars
    INTEGER            :: I,       J,        L,  N,     S
    REAL(fp)           :: gasConc, dGasConc, dt, f_PBL, k

    ! Strings
    CHARACTER(LEN=255) :: errMsg, thisLoc

    ! Boolean
    LOGICAL            :: prtDebug

    !========================================================================
    ! SeaSaltUptake begins here!
    !========================================================================

    ! Assume success
    RC        =  GC_SUCCESS                                ! Success?
    prtDebug  = ( Input_Opt%LPRT .and. Input_Opt%amIRoot ) ! Debug prints?
    DT        = Get_Ts_Chem()                              ! Chem timestep [s]
    errMsg    = ''
    thisLoc   = ' -> at SeaSaltUptake (in GeosCore/mercury_mod.F90)'

    ! Initialize diagnostic arrays
    IF ( State_Diag%Archive_Hg2GasToSSA ) State_Diag%Hg2GasToSSA = 0.0_f4

    ! Calculate loss rate by seasalt uptake
    IF ( ITS_TIME_FOR_A3() ) THEN
       CALL Calc_Hg2_SeaSalt_LossRate( State_Grid, State_Met )
    ENDIF

    !$OMP PARALLEL DO                                                        &
    !$OMP DEFAULT( SHARED                                                   )&
    !$OMP PRIVATE( I, J, L, N, S, k, f_PBL, gasConc, dGasConc               )&
    !$OMP COLLAPSE( 3                                                       )&
    !$OMP SCHEDULE( DYNAMIC, 24                                             )
    DO L = 1, State_Grid%NZ
    DO J = 1, State_Grid%NY
    DO I = 1, State_Grid%NX

       ! Initialize loop variables
       k        = 0.0_fp
       f_PBL    = 0.0_fp
       gasConc  = 0.0_fp
       dGasConc = 0.0_fp

       ! Proceed only if gridbox below the PBL top
       IF ( L > State_Met%PBL_TOP_L(I,J) ) CYCLE

       ! RGM uptake on sea-salt aerosol, 1/s
       ! (based on SSA production rate (wind speed)
       ! and salinity (RH)) already zero over land
       k = Hg2_SeaSalt_LossRate(I,J)

       ! Fraction of box (I,J,L) underneath the PBL top [dimensionless]
       f_PBL = State_Met%F_Under_PblTop(I,J,L)

       ! Do seasalt uptake only for the fraction of the box in the PBL
       IF ( f_PBL > 0.1_fp ) k = f_PBL * k

       ! Calculate loss of each Hg2(g) species
       DO N = 1, nHg2gasSpc

          ! Index for State_Chm%Species array
          S = Map_Hg2gas(N)

          ! Initial Hg(II) gas concentration [molec/cm3]
          gasConc = State_Chm%Species(S)%Conc(I,J,L)

          ! Remove Hg2 lost to sea salt aerosol from the gas phase [molec/cm3]
          dGasConc = gasConc * ( 1.0_fp - EXP( -k * dt ) )
          gasConc  = gasConc - dGasConc

          ! Final Hg2 gas concentration [molec/cm3]
          State_Chm%Species(S)%Conc(I,J,L) = gasConc

          !------------------------------------------------------------------
          ! HISTORY (aka netCDF diagnostics)
          !
          ! Archive Hg2 lost from gas to sea salt aerosol [molec/cm3/s]
          !------------------------------------------------------------------
          IF ( State_Diag%Archive_Hg2GasToSSA ) THEN
             State_Diag%Hg2GasToSSA(I,J,L) =                                 &
             State_Diag%Hg2GasToSSA(I,J,L) + ( dGasConc / DT )
          ENDIF
       ENDDO
    ENDDO
    ENDDO
    ENDDO
    !$OMP END PARALLEL DO

  END SUBROUTINE SeaSaltUptake
!EOC
!------------------------------------------------------------------------------
!                  GEOS-Chem Global Chemical Transport Model                  !
!------------------------------------------------------------------------------
!BOP
!
! !IROUTINE: partitionhg2
!
! !DESCRIPTION: Subroutine PartitionHg2 calculates the uptake, speciation,
!               and volatilization of Hg2 gas in aerosols.
!\\
!\\
! !INTERFACE:
!
  SUBROUTINE PartitionHg2( Input_Opt,  State_Chm, State_Diag,                &
                           State_Grid, State_Met, RC                        )
!
! !USES:
!
    USE ErrCode_Mod
    USE gckpp_Global,     ONLY : NUMDEN, SR_TEMP, TEMP
    USE Input_Opt_Mod,    ONLY : OptInput
    USE State_Chm_Mod,    ONLY : ChmState
    USE State_Diag_Mod,   ONLY : DgnState
    USE State_Grid_Mod,   ONLY : GrdState
    USE State_Met_Mod,    ONLY : MetState
    USE Species_Mod,      ONLY : Species, SpcConc
    USE TIME_MOD,         ONLY : GET_TS_CHEM
    USE rateLawUtilFuncs, ONLY : Ars_L1K
!
! !INPUT PARAMETERS:
!
    TYPE(OptInput), INTENT(IN)    :: Input_Opt   ! Input Options object
    TYPE(GrdState), INTENT(IN)    :: State_Grid  ! Grid State object
    TYPE(MetState), INTENT(IN)    :: State_Met   ! Meteorology State object
!
! !INPUT/OUTPUT PARAMETERS:
!
    TYPE(ChmState), INTENT(INOUT) :: State_Chm   ! Chemistry State object
    TYPE(DgnState), INTENT(INOUT) :: State_Diag  ! Diagnostics State object
!
! !OUTPUT PARAMETERS:
!
    INTEGER,        INTENT(OUT)   :: RC          ! Success or failure?
!
! !REVISION HISTORY:
!  01-Oct-2020 - V. Shah     - Initial version
!EOP
!------------------------------------------------------------------------------
!BOC
!
    ! !LOCAL VARIABLES:
    !
    ! Scalars
    INTEGER             :: I,         J,             L
    INTEGER             :: N,         S
    REAL(fp)            :: aerConc,   aerConcInorg,  aerConcOrg
    REAL(fp)            :: dGasConc,  dt,            Fgas
    REAL(fp)            :: fracOA,    gasConc
    REAL(fp)            :: k,         Kp,            gasAerTot
    REAL(fp)            :: gasTot,    gasTot_eq,     pm25

    ! Arrays
    REAL(fp)            :: xArea(N_Dust+N_Aer)
    REAL(fp)            :: xRadi(N_Dust+N_Aer)
    REAL(fp)            :: xVol (N_Dust+N_Aer)

    ! Strings
    CHARACTER(LEN=255)  :: errMsg
    CHARACTER(LEN=255)  :: thisLoc

    ! Pointers
    TYPE(SpcConc), POINTER :: Spc(:)
!
! !DEFINED PARAMETERS:
!
    ! Indices for aerosol type
    INTEGER,  PARAMETER :: DU1       = 1  ! Dust (Reff = 0.151 um)
    INTEGER,  PARAMETER :: DU2       = 2  ! Dust (Reff = 0.253 um)
    INTEGER,  PARAMETER :: DU3       = 3  ! Dust (Reff = 0.402 um)
    INTEGER,  PARAMETER :: DU4       = 4  ! Dust (Reff = 0.818 um)
    INTEGER,  PARAMETER :: SUL       = 8  ! Tropospheric Sulfate
    INTEGER,  PARAMETER :: BKC       = 9  ! Black Carbon
    INTEGER,  PARAMETER :: ORC       = 10 ! Organic Carbon
    INTEGER,  PARAMETER :: SSA       = 11 ! Accum-mode sea salt
    INTEGER,  PARAMETER :: SLA       = 13 ! Strat sulfate liq aer

    ! Hg(II) mass accommodation coefficient
    REAL(fp), PARAMETER :: ALPHA_Hg2 = 0.1_fp

    !========================================================================
    ! PARTITIONHg2 begins here!
    !=======================================================================

    ! Assume success
    RC      =  GC_SUCCESS
    DT      =  Get_Ts_Chem()         ! Chemistry timestep [s]
    Spc     => State_Chm%Species     ! Point to species array [molec/cm3]
    errMsg  =  ''
    thisLoc =  ' -> at PartitionHg2 (in module GeosCore/mercury_mod.F90)'

    ! Initialize diagnostic arrays
    IF (State_Diag%Archive_Hg2GToHg2P     ) State_Diag%Hg2GToHg2P      = 0.0_f4
    IF (State_Diag%Archive_Hg2PToHg2G     ) State_Diag%Hg2PToHg2G      = 0.0_f4
    IF (State_Diag%Archive_Hg2GasToHg2StrP) State_Diag%Hg2GasToHg2StrP = 0.0_f4

    !$OMP PARALLEL DO                                                        &
    !$OMP DEFAULT( SHARED                                                   )&
    !$OMP PRIVATE( I,         J,          L,             N                  )&
    !$OMP PRIVATE( S,         aerConc,    aerConcInorg,  aerConcOrg         )&
    !$OMP PRIVATE( dGasConc,  Fgas,       fracOA,        gasAerTot          )&
    !$OMP PRIVATE( gasConc,   gasTot,     gasTot_eq,     k                  )&
    !$OMP PRIVATE( Kp,        pm25,       xArea,         xRadi              )&
    !$OMP PRIVATE( xVol                                                     )&
    !$OMP COLLAPSE( 3                                                       )&
    !$OMP SCHEDULE( DYNAMIC, 24                                             )
    DO L = 1, State_Grid%NZ
    DO J = 1, State_Grid%NY
    DO I = 1, State_Grid%NX

       ! Zero/initialize loop variables
       aerConc      = 0.0_fp
       aerConcInorg = 0.0_fp
       aerConcOrg   = 0.0_fp
       dGasConc     = 0.0_fp
       Fgas         = 0.0_fp
       fracOA       = 0.0_fp
       gasAerTot    = 0.0_fp
       gasConc      = 0.0_fp
       gasTot       = 0.0_fp
       gasTot_eq    = 0.0_fp
       k            = 0.0_fp
       Kp           = 0.0_fp
       pm25         = 0.0_fp
       xArea        = 0.0_fp
       xRadi        = 0.0_fp
       xVol         = 0.0_fp

       !======================================================================
       ! Proceed only if gridbox is below the stratopause
       !======================================================================
       IF ( L > State_Grid%MaxStratLev ) CYCLE

       !----------------------------------------------------------------------
       ! Copy values into THREADPRIVATE variables in gckpp_Global.F90
       ! This is needed in order for Ars_L1K to have the proper inputs
       !---------------------------------------------------------------------
       NUMDEN  = State_Met%AIRNUMDEN(I,J,L)   ! Air density [molec/cm3]
       TEMP    = State_Met%T(I,J,L)           ! Temperature [K]
       SR_TEMP = SQRT( TEMP )                 ! Square root of temperaure

       !---------------------------------------------------------------------
       ! Get aerosol physical properties
       ! xArea = Aerosol specific surface area [cm2/cm3 air]
       ! xRadi = Aerosol effective radius      [cm         ]
       ! xVol  = Aerosol specific volume       [cm3/cm3 air]
       !---------------------------------------------------------------------
       DO N = 1, N_Dust + N_Aer
          xArea(N) = AeroPtr(N)%Area(I,J,L)
          xRadi(N) = AeroPtr(N)%Radi(I,J,L)
          xVol(N)  = xArea(N) * xRadi(N) / 3.0_fp
       ENDDO

       IF ( State_Met%InTroposphere(I,J,L) ) THEN

          !==================================================================
          ! IN THE TROPOSPHERE:
          !
          ! Perform gas-particle partitioning on fine mode aerosols.
          ! Begin by calculating equilibrium concentrations
          ! following Amos et al. (2012)
          !==================================================================

          ! Get PM2.5 concentrations [ug m-3] (skip if too small)
          pm25 = GLOB_PM25(I,J,L)
          IF ( pm25 < 1.0e-3_fp ) CYCLE

          ! Calculate partitioning coefficient (m-3/ug)
          ! This is from Amos et al. (2012)
          Kp = 10.0_fp**( ( 2.5e+3_fp / TEMP ) - 10.0_fp )

          ! Gas fraction
          Fgas = 1.0_fp / ( 1.0_fp + ( Kp * pm25 ) )

          ! Initial Hg2 gas concentration [molec/cm3]
          ! NOTE: gasTot is zeroed at the top of the loop
          DO N = 1, nHg2gasSpc
             S      = Map_Hg2gas(N)
             gasTot = gasTot + Spc(S)%Conc(I,J,L)
          ENDDO

          ! Concentration of Hg2 on aerosols (inorganic + organic),
          ! include any Hg2+ transported from stratosphere
          aerConcInorg = Spc(id_Hg2ClP)%Conc(I,J,L) + Spc(id_Hg2STRP)%Conc(I,J,L)
          aerConcOrg   = Spc(id_Hg2ORGP)%Conc(I,J,L)

          ! Zero stratospheic Hg2
          Spc(id_Hg2STRP)%Conc(I,J,L) = 0.0_fp

          ! Total HgP concentration [molec/cm3]
          aerConc  =  aerConcInorg + aerConcOrg

          ! Add particle-bound species [molec/cm3]
          gasAerTot = gasTot + aerConc

          ! Total Hg2Gas at equilibrium [molec/cm3]
          gasTot_eq = gasAerTot * Fgas

          !-----------------------------------------------------------------
          ! Mass transfer from gas to particles
          !-----------------------------------------------------------------

          ! Loop over all Hg2 gas spcies
          DO N = 1, nHg2gasSpc

             ! Index for State_Chm%Species
             S = Map_Hg2gas(N)

             ! Initial gas concentration [molec/cm3]
             gasConc = Spc(S)%Conc(I,J,L)

             ! Mass transfer rate [1/s] onto dust, sulfate, BC/OC and fine SS
             k = 0.0_fp
             k = k + Ars_L1k( xArea(DU1), xRadi(DU1), ALPHA_Hg2, srMw(N) )
             k = k + Ars_L1k( xArea(DU2), xRadi(DU2), ALPHA_Hg2, srMw(N) )
             k = k + Ars_L1k( xArea(DU3), xRadi(DU3), ALPHA_Hg2, srMw(N) )
             k = k + Ars_L1k( xArea(DU4), xRadi(DU4), ALPHA_Hg2, srMw(N) )
             k = k + Ars_L1k( xArea(SUL), xRadi(SUL), ALPHA_Hg2, srMw(N) )
             k = k + Ars_L1k( xArea(BKC), xRadi(BKC), ALPHA_Hg2, srMw(N) )
             k = k + Ars_L1k( xArea(ORC), xRadi(ORC), ALPHA_Hg2, srMw(N) )
             k = k + Ars_L1k( xArea(SSA), xRadi(SSA), ALPHA_Hg2, srMw(N) )

             ! Amount of mass [molec/cm3] transferred from gas to aerosol
             dGasConc = gasConc * ( 1.0_fp - EXP( -k * DT ) )

             ! Remove transferred mass from gas and add to aerosol
             Spc(S)%Conc(I,J,L) = gasConc - dGasConc
             aerConc            = aerConc + dGasConc

             !---------------------------------------------------------------
             ! HISTORY (aka netCDF diagnostics)
             !
             ! Hg2 mass transferred from gas to aerosol [molec/cm3/s]
             !---------------------------------------------------------------
             IF ( State_Diag%Archive_Hg2GToHg2P ) THEN
                State_Diag%Hg2GToHg2P(I,J,L) =                      &
                State_Diag%Hg2GToHg2P(I,J,L) + ( dGasConc / DT )
             ENDIF
          ENDDO

          !------------------------------------------------------------------
          ! Mass transfer from particle to gas
          !------------------------------------------------------------------

          ! Mass transfer rate [1/s] from dust, sulfate, BC/OC and fine SS
          k = 0.0_fp
          k = k + Ars_L1k( xArea(DU1), xRadi(DU1), ALPHA_Hg2, srMw_HgCl2 )
          k = k + Ars_L1k( xArea(DU2), xRadi(DU2), ALPHA_Hg2, srMw_HgCl2 )
          k = k + Ars_L1k( xArea(DU3), xRadi(DU3), ALPHA_Hg2, srMw_HgCl2 )
          k = k + Ars_L1k( xArea(DU4), xRadi(DU4), ALPHA_Hg2, srMw_HgCl2 )
          k = k + Ars_L1k( xArea(SUL), xRadi(SUL), ALPHA_Hg2, srMw_HgCl2 )
          k = k + Ars_L1k( xArea(BKC), xRadi(BKC), ALPHA_Hg2, srMw_HgCl2 )
          k = k + Ars_L1k( xArea(ORC), xRadi(ORC), ALPHA_Hg2, srMw_HgCl2 )
          k = k + Ars_L1k( xArea(SSA), xRadi(SSA), ALPHA_Hg2, srMw_HgCl2 )

          ! Amount of mass [molec/cm3] transferred from aerosol to gas
          ! Limit transferred mass to the amount of HgP present
          dGasConc = gasTot_eq * ( 1.0_fp - EXP( -k * DT ) )
          dGasConc = MIN( dGasConc, aerConc )

          ! Remove transferred mass from aerosol HgCl2 and add to gaseous HgCl2
          aerConc                   = aerConc - dGasConc
          Spc(id_HgCl2)%Conc(I,J,L) = Spc(id_HgCl2)%Conc(I,J,L) + dGasConc

          !------------------------------------------------------------------
          ! Partition aerosol concentration between org and inorg
          !------------------------------------------------------------------

          ! Fraction of organic aerosol in the grid box [unitless]
          fracOA = MIN( GLOB_fOA(I,J,L), 1.0_fp )

          ! Organic and inorganic HgIIP [molec/cm3]
          Spc(id_Hg2OrgP)%Conc(I,J,L) = aerConc * fracOA                ! Org
          Spc(id_Hg2ClP)%Conc(I,J,L)  = aerConc * ( 1.0_fp - fracOA )   ! Inorg

          !------------------------------------------------------------------
          ! HISTORY (aka netCDF diagnostics)
          !
          ! Hg2 mass transferred from aerosol to gas [molec/cm3/s]
          !------------------------------------------------------------------
          IF ( State_Diag%Archive_Hg2PToHg2G ) THEN
             State_Diag%Hg2PToHg2G(I,J,L) =                                  &
             State_Diag%Hg2PToHg2G(I,J,L) + ( dGasConc / DT )
          ENDIF

       ELSE

          !==================================================================
          ! IN THE STRATOSPHERE:
          !
          ! Calculate heterogeneous uptake on stratospheric aqueous aerosols
          !==================================================================

          ! Concentration of Hg2 on aerosols [molec/cm3]
          aerConc = Spc(id_Hg2STRP)%Conc(I,J,L)                                    &
                  + Spc(id_Hg2ORGP)%Conc(I,J,L)                                    &
                  + Spc(id_Hg2ClP)%Conc(I,J,L)

          ! Zero organic Hg2 aerosol and Hg2Cl aerosol in stratosphere
          Spc(id_Hg2ORGP)%Conc(I,J,L) = 0.0_fp
          Spc(id_Hg2ClP)%Conc(I,J,L)  = 0.0_fp

          !------------------------------------------------------------------
          ! Perform mass transfer between gas and stratopsheric aerosol
          !------------------------------------------------------------------
          DO N = 1, nHg2gasSpc

             ! Index for State_Chm%Species
             S  = Map_Hg2gas(N)

             ! Mass transfer rate [s-1]
             k = Ars_L1K( xArea(SLA), xRadi(SLA), ALPHA_Hg2, srMw(N) )

             ! Initial Hg(II) gas [molec/cm3]
             gasConc = Spc(S)%Conc(I,J,L)

             ! Amount of mass [molec/cm3] transferred from gas to aerosol
             dGasConc = gasConc * ( 1.0_fp - EXP( -k * DT ) )

             ! Remove transferred mass from gas and add to aerosol
             gasConc  = gasConc - dGasConc
             aerConc  = aerConc + dGasConc

             ! Final Hg2 gas concentration [molec/cm3]
             Spc(S)%Conc(I,J,L)  = gasConc

             !---------------------------------------------------------------
             ! HISTORY (aka netCDF diagnostics)
             !
             ! Hg2 mass transferred from gas to strat aerosol [molec/cm3/s]
             !---------------------------------------------------------------
             IF ( State_Diag%Archive_Hg2GasToHg2StrP ) THEN
                State_Diag%Hg2GasToHg2StrP(I,J,L) =                         &
                State_Diag%Hg2GasToHg2StrP(I,J,L) + ( dGasConc / DT )
             ENDIF
          ENDDO

          ! Update Hg2 stratospheric aerosol concentration [molec/cm3]
          Spc(id_Hg2STRP)%Conc(I,J,L) = aerConc

       ENDIF

    ENDDO
    ENDDO
    ENDDO
    !$OMP END PARALLEL DO

    ! Free pointer memory
    Spc => NULL()

  END SUBROUTINE PartitionHg2
!!EOC
!------------------------------------------------------------------------------
!                  GEOS-Chem Global Chemical Transport Model                  !
!------------------------------------------------------------------------------
!BOP
!
! !IROUTINE: red_inplume_grid
!
! !DESCRIPTION: Subroutine RED\_INPLUME\_GRID conducts in plume reduction of
!  Hg2 for selected grids
!\\
!\\
! !INTERFACE:
!
  SUBROUTINE Red_InPlume_Grid( I, J, E_plant )
!
! !INPUT PARAMETERS:
!
    INTEGER,  INTENT(IN) :: I, J
    REAL(fp), INTENT(IN) :: E_plant
!
! !REVISION HISTORY:
!  11 Jan 2011 - Y. Zhang - Initial version
!  See https://github.com/geoschem/geos-chem for complete history
!EOP
!------------------------------------------------------------------------------
!BOC
!
! !LOCAL VARIABLES:
!
    REAL(fp) :: E_deg
!
! !DEFINED PARAMETERS:
!
    ! The source species profile (0.2 Hg0)
    ! 0.78 Hg2, 0.02 HgP, Streets, 2005), we use 75%, very high end
    REAL(fp),  PARAMETER :: K_Red_InPlume = 7.5e-1_fp

    !=================================================================
    ! RED_INPLUME_GRID begins here!
    !=================================================================

    ! Calculate the mass of Hg2 been degraded in plume
    E_deg = K_Red_InPlume * E_plant

    ! Subtract this part of Hg2 from the emission
    EHg2_an(I,J) = EHg2_an(I,J) - E_deg

    ! Degraded to Hg0
    EHg0_an(I,J) = EHg0_an(I,J) + E_deg

  END SUBROUTINE Red_InPlume_Grid
!EOC
!------------------------------------------------------------------------------
!                  GEOS-Chem Global Chemical Transport Model                  !
!------------------------------------------------------------------------------
!BOP
!
! !IROUTINE: do_red_inplume
!
! !DESCRIPTION: Subroutine DO\_RED\_INPLUME conducts in plume reduction of
!  Hg2 for selected grids.
!\\
!\\
! !INTERFACE:
!
  SUBROUTINE Do_Red_InPlume( Input_Opt, State_Grid, RC )
!
! !USES:
!
    USE ErrCode_Mod
    USE HCO_State_GC_Mod, ONLY : HcoState
    USE HCO_EmisList_Mod, ONLY : HCO_GetPtr
    USE Input_Opt_Mod,    ONLY : OptInput
    USE State_Grid_Mod,   ONLY : GrdState
    USE Time_Mod,         ONLY : Expand_Date
!
! !INPUT PARAMETERS:
!
    TYPE(OptInput), INTENT(IN)  :: Input_Opt   ! Input Options object
    TYPE(GrdState), INTENT(IN)  :: State_Grid  ! Grid State object
!
! !OUTPUT PARAMETERS:
!
    INTEGER,        INTENT(OUT) :: RC          ! Success or failure?
!
! !REVISION HISTORY:
!  11 Jan 2011 - Y. Zhang    - Initial version
!  See https://github.com/geoschem/geos-chem for complete history
!EOP
!------------------------------------------------------------------------------
!BOC
!
! !LOCAL VARIABLES:
!
    ! Scalars
    INTEGER             :: I, J
    REAL(fp)            :: E_plant

    ! Strings
    CHARACTER(LEN=255)  :: thisLoc
    CHARACTER(LEN=512)  :: errMsg

    ! Pointers
    REAL(f4), POINTER   :: E_ELEC_Hg2(:,:)
!
! !DEFINED PARAMETERS:
!
    REAL(fp), PARAMETER :: SEC_PER_YR = 365.25_fp * 86400_fp

    !=================================================================
    ! DO_RED_INPLUME begins here!
    !=================================================================

    ! Initialize
    RC         =  GC_SUCCESS
    errMsg     =  ''
    thisLoc    =  ' -> at DO_RED_INPLUME (in GeosCore/mercury_mod.F90)'
    E_ELEC_Hg2 => NULL()

    ! Get a pointer to the monthly mean OH from HEMCO (bmy, 3/11/15)
    CALL HCO_GetPtr( HcoState, 'CFPP_NEI2005_Hg2', E_ELEC_Hg2, RC )
    IF ( RC /= GC_SUCCESS ) THEN
       errMsg = 'Cannot get pointer to HEMCO field CFPP_NEI2005_Hg2!'
       CALL GC_Error( errMsg, RC, thisLoc )
       RETURN
    ENDIF

    ! Do the reduction
    DO J = 1, State_Grid%NY
    DO I = 1, State_Grid%NX

       ! Hg emission in CFPP sector decreased for 45.14% during 2005-2010
       ! Convert [kg/m2/s] --> [kg/s]
       E_plant = E_ELEC_Hg2(I,J) * State_Grid%Area_M2(I,J)

       ! Reduce the Hg2 from plume
       CALL RED_INPLUME_GRID( I, J, E_plant )

    ENDDO
    ENDDO

    ! Free npointer
    E_ELEC_Hg2 => NULL()

  END SUBROUTINE Do_Red_InPlume
!EOC
!------------------------------------------------------------------------------
!                  GEOS-Chem Global Chemical Transport Model                  !
!------------------------------------------------------------------------------
!BOP
!
! !IROUTINE: offlineocean_readmo
!
! !DESCRIPTION: Subroutine OFFLINEOCEAN\_READMO reads the monthly varying
!     offline ocean evasion emissions if LDYNOCEAN is FALSE. Will not actually
!     need mixed layer depth when i get stuff from Yanxu
!\\
!\\
! !INTERFACE:
!
  SUBROUTINE OfflineOcean_ReadMo( State_Chm, State_Diag, State_Grid,         &
                                  State_Met, FLUX, RC                       )
!
! !USES:
!
    USE ErrCode_Mod
    USE TIME_MOD,          ONLY : EXPAND_DATE,GET_YEAR, GET_TS_EMIS
    USE TIME_MOD,          ONLY : ITS_A_NEW_MONTH, GET_MONTH
    USE State_Chm_Mod,     ONLY : ChmState
    USE State_Diag_Mod,    ONLY : DgnState
    USE State_Grid_Mod,    ONLY : GrdState
    USE State_Met_Mod,     ONLY : MetState
    USE HCO_State_GC_Mod,  ONLY : HcoState
    USE HCO_EmisList_Mod,  ONLY : HCO_GetPtr
!
! !INPUT PARAMETERS:
!
    TYPE(ChmState), INTENT(IN)    :: State_Chm    ! Chemistry State object
    TYPE(GrdState), INTENT(IN)    :: State_Grid   ! Grid State object
    TYPE(MetState), INTENT(IN)    :: State_Met    ! Meteorology State object
!
! !INPUT/OUTPUT PARAMETERS:
!
    TYPE(DgnState), INTENT(INOUT) :: State_Diag   ! Diagnostics State Object
!
! !OUTPUT PARAMETERS:
!
    REAL*8,         INTENT(OUT)   :: FLUX(State_Grid%NX,State_Grid%NY,1)
    INTEGER,        INTENT(OUT)   :: RC           ! Success or failure?
!
! !REVISION HISTORY:
!  12 Aug 2015 - H. Horowitz - Initial version
!  See https://github.com/geoschem/geos-chem for complete history
!------------------------------------------------------------------------------
!BOC
!
! !LOCAL VARIABLES:
!
    INTEGER                 :: I, J, M, DN(12) ! M is mon., DN is days in mon
    INTEGER                 :: NNN
    INTEGER                 :: THISYEAR
    INTEGER                 :: THISMONTH

    LOGICAL, SAVE           :: FIRST = .TRUE.
    LOGICAL                 :: IS_OCEAN_BOX
    INTEGER                 :: NN, N
    REAL(fp)                :: A_M2,     DTSRCE
    REAL(fp)                :: CHg0aq,   CHg0,     vi, Hg0aqtemp
    REAL(fp)                :: TC,       TK,       Kw
    REAL(fp)                :: Sc,       ScCO2,    USQ
    REAL(fp)                :: FRAC_L,   FRAC_O,   H, D
    REAL(fp)                :: FUP(State_Grid%NX,State_Grid%NY,N_Hg_CATS)
    REAL(fp)                :: FDOWN(State_Grid%NX,State_Grid%NY,N_Hg_CATS)
    REAL(fp)                :: Hg0aq(State_Grid%NX,State_Grid%NY,N_Hg_CATS)
    REAL(fp)                :: MHg0_air

    ! Conversion factor from [cm/h * ng/L] --> [kg/m2/s]
    REAL(fp),  PARAMETER    :: TO_KGM2S = 1.0e-11_fp / 3600.0e+0_fp

    ! Small numbers to avoid dividing by zero
    REAL(fp),  PARAMETER    :: SMALLNUM = 1.0e-32_fp

    REAL(fp)                :: SFCWINDSQR

    ! Characters
    CHARACTER(LEN=255)      :: thisLoc
    CHARACTER(LEN=512)      :: errMsg

    !=================================================================
    ! OFFLINEOCEAN_READMO begins here!
    !=================================================================

    ! Initialize
    RC      = GC_SUCCESS
    errMsg  = ''
    thisLoc = ' -> at OFFLINEOCEAN_READMO (in GeosCore/mercury_mod.F90)'

    ! Get month
    THISMONTH = GET_MONTH()
    M         = THISMONTH

    ! Days in each month (will use later) 9/16/15 hmh
    DN =  (/ 31, 28, 31, 30, 31, 30, 31, 31, 30, 31, 30, 31 /)

    !-----------------------------------------------------------------
    ! %%%%% HISTORY (aka netCDF diagnostics) %%%%%
    !
    ! Zero flux arrays of State_Diag to prevent leftover values
    ! from the last timestep from being included in the averaging
    !-----------------------------------------------------------------
    IF ( State_Diag%Archive_FluxHg0fromOceanToAir ) THEN
       State_Diag%FluxHg0fromOceanToAir = 0.0_f4
    ENDIF

    IF ( State_Diag%Archive_FluxHg0fromAirToOcean ) THEN
       State_Diag%FluxHg0fromAirToOcean = 0.0_f4
    ENDIF

    !%%%%%%%%%%%%%%%%%%%%%%%%%%%%%%
    ! read monthly ocean evasion  !
    !%%%%%%%%%%%%%%%%%%%%%%%%%%%%%%

    IF ( ITS_A_NEW_MONTH() ) THEN

       CALL HCO_GetPtr( HcoState, 'GLOBAL_OCEAN', OCEAN_CONC, RC )
       IF ( RC /= GC_SUCCESS ) THEN
          errMsg = 'Cannot get pointer to HEMCO field GLOBAL_OCEAN!'
          CALL GC_Error( errMsg, RC, thisLoc )
          RETURN
       ENDIF

    ENDIF

    ! Only doing Hg0 overall, should add trap for LSPLIT (cpt - 2017)
    DO NNN = 1, N_Hg_CATS
       IF ( NNN .eq. 1 .and. associated(OCEAN_CONC)) THEN
          Hg0aq(:,:,NNN) = OCEAN_CONC(:,:,1)
       ELSE
          Hg0aq(:,:,NNN) = 0.0e+0_fp
       ENDIF
    ENDDO

    ! Emission timestep [s]
    DTSRCE = GET_TS_EMIS()

    ! Loop over surface boxes
    !$OMP PARALLEL DO                                                        &
    !$OMP DEFAULT( SHARED                                                   )&
    !$OMP PRIVATE( I,            A_M2,    vi,     ScCO2                     )&
    !$OMP PRIVATE( J,            NN,      TC,     TK                        )&
    !$OMP PRIVATE( N,            CHg0,    FRAC_L, FRAC_O                    )&
    !$OMP PRIVATE( H,            Kw,      CHg0aq, Hg0aqtemp, MHg0_air       )&
    !$OMP PRIVATE( IS_OCEAN_BOX, Sc,      Usq,    D                         )&
    !$OMP COLLAPSE( 2                                                       )&
    !$OMP SCHEDULE( DYNAMIC, 24                                             )
    DO J = 1, State_Grid%NY
    DO I = 1, State_Grid%NX

       ! Zero/initialize loop varaibles
       A_M2 = State_Grid%Area_M2( I, J )   ! Area [m2]
       Kw   = 0.0_fp
       TK   = 0.0_fp
       TC   = 0.0_fp

       ! Get fractions of land and ocean in the grid box [unitless]
       ! Use fractional land type information in MERRA. Also make sure
       ! we do not use boxes that are mostly sea ice for consistency
       ! FROCEAN is a constant, so to get correct ocean fraction we
       ! need to subtract the sea ice fraction. Don't let the fraction
       ! be less than zero (jaf, 4/26/11)
       FRAC_L       = State_Met%FRLAND(I,J)
       FRAC_O       = MAX( State_Met%FROCEAN(I,J) - &
                           State_Met%FRSEAICE(I,J), 0.0_fp )
       IS_OCEAN_BOX = ( ( FRAC_O > 0.0_fp ) .and. &
                        ( State_Met%SEAICE00(I,J)  > 0.5_fp ) )

       IF ( IS_OCEAN_BOX ) THEN

          !--------------------------------------------------------------
          ! Sea surface temperature in both [K] and [C]
          !--------------------------------------------------------------
          ! where TSKIN is the temperature (K) at the ground/sea surface
          ! (Use as surrogate for SST, cap at freezing point)
          TK     = MAX( State_Met%TSKIN(I,J), 273.15_fp )
          TC     = TK - 273.15_fp

          !==============================================================
          ! Volatilisation of Hg0
          !==============================================================

          ! Henry's law constant (gas->liquid) [unitless] [L water/L air]
          ! (ref: Andersson et al. 2008)
          H      = EXP( ( -2404.3_fp / TK ) + 6.92_fp )

          ! Viscosity as a function of changing temperatures
          ! (ref: Loux 2001)
          ! The paper says the viscosity is given in cP but us really P
          ! and we therefor multiply with 100 to get cP.
          vi    = ( 10**( ( 1301.0_fp / ( 998.333_fp + 8.1855_fp             &
                  * ( TC - 20.0_fp )  + 0.00585_fp                           &
                  * ( TC - 20.0_fp )**2 ) ) - 3.30233_fp ) ) * 100.0_fp

          ! Schmidt # for Hg [unitless]
          ! Sc = v/D = kinematic viscosity/diffusivity
          ! (ref: Poissant et al 2000; Wilke and Chang 1995)
          ! to correct for seawater D0 is decreased by 6% as suggested
          ! by Wanninkhof (1992)
          D  = 7.4e-8_fp * SQRT( 2.26_fp * 18.0_fp   )                       &
             * TK        / ( ( 14.8_fp**0.6_fp ) *vi )
          Sc = ( 0.017_fp * EXP( -0.025_fp * TC ) ) / D

          ! Schmidt # of CO2 [unitless] for CO2 in seawater at 20 degrees C
          ! The value is set to a constant based on other ocean studies
          ! (Gardfeld et al. 2003, Rolfhus & Fitzgerald2004,Mason et al.2001)
          !
          ! Correction of the Schmidt # with temperature based on Poissant
          ! et al. (2000) (for freshwatersystems).
          ScCO2  = 644.7_fp + TC * ( -6.16_fp + TC * ( 0.11_fp ) )

          ! Square of surface (actually 10m) wind speed [m2/s2]
          Usq    = State_Met%U10M(I,J)**2 + State_Met%V10M(I,J)**2

          !------------------------------------------------------
          ! Parameterizations for calculating water side mass trasfer
          ! coefficient
          !------------------------------------------------------
          ! Mass transfer coefficient [cm/h], from Nightingale et al. 2000
          Kw     = ( 0.25_fp * Usq ) / SQRT( Sc / ScCO2 )

          ! Loop over all Hg categories
          DO NN = 1, N_Hg_CATS

             ! Hg0 tracer number (for Spc)
             N = id_Hg0 !Hg0_Id_List(NN)

             !--------------------------------------------------------
             ! Calculate oceanic and gas-phase concentration of Hg(0)
             !--------------------------------------------------------

             ! Concentration of Hg(0) in the ocean [ng/L]
             ! now converting from Hg0aq in mol/m3 to ng/L
             CHg0aq = Hg0aq(I,J,NN) * 200.59_fp * 1.0e9_fp / 1.0e3_fp

             ! Gas phase Hg(0) concentration: convert [kg] -> [ng/L]
             MHg0_air = State_Chm%Species(N)%Conc(I,J,1)
             CHg0     = MHg0_air *  1.0e9_fp /State_Met%AIRVOL(I,J,1)

             !--------------------------------------------------------
             ! Compute flux of Hg(0) from the ocean to the air
             !--------------------------------------------------------

             ! Compute ocean flux of Hg0 [cm/h*ng/L]
             FLUX(I,J,NN)  = Kw * ( CHg0aq - ( CHg0 / H ) )

             !Extra diagnostic: compute flux up and flux down
             FUP(I,J,NN)   = ( Kw * CHg0aq )
             FDOWN(I,J,NN) = ( Kw * CHg0 / H )

             !--------------------------------------------------
             ! Convert [cm/h*ng/L] --> [kg/m2/s] --> [kg/s]
             ! Also account for ocean fraction of grid box
             FLUX(I,J,NN)  = FLUX(I,J,NN) * TO_KGM2S * A_M2 * FRAC_O

             ! hmh 5/11/16 reverting to old version and uncommenting here
             FUP(I,J,NN)  = FUP(I,J,NN) * TO_KGM2S * A_M2 * FRAC_O
             FDOWN(I,J,NN)  = FDOWN(I,J,NN) * TO_KGM2S * A_M2 * FRAC_O
             !--------------------------------------------------

             !--------------------------------------------------------
             ! Flux limited by ocean and atm Hg(0)
             !--------------------------------------------------------

             ! Cap the flux w/ the available Hg(0) ocean mass
             ! THIS IS THE PROBLEM!
             Hg0aqtemp = CHg0aq * A_M2 * FRAC_O *1.0e-8_fp

             IF ( FLUX(I,J,NN) * DTSRCE > Hg0aqtemp ) THEN
                FLUX(I,J,NN) = Hg0aqtemp / DTSRCE
                FUP(I,J,NN)  = FLUX(I,J,NN)-FDOWN(I,J,NN)
             ENDIF

             ! Cap the neg flux w/ the available Hg(0) atm mass
             IF ( (-FLUX(I,J,NN) * DTSRCE ) > MHg0_air ) THEN
                FLUX(I,J,NN) = -MHg0_air / DTSRCE
             ENDIF

             ! make sure Fup and Fdown do not underflow either
             ! debug 2x2.5 diagnostic?
             FUP(I,J,NN) = MAX(FUP(I,J,NN), SMALLNUM )
             FDOWN(I,J,NN) = MAX(FDOWN(I,J,NN), SMALLNUM )

             !--------------------------------------------------------
             ! %%%%% HISTORY (aka netCDF diagnostics) %%%%%
             !
             ! Fluxes of Hg0 from air to ocean and ocean to air [kg/s]
             ! NOTE: Implement for total Hg species at ths time
             !--------------------------------------------------------
             IF ( NN == 1 ) THEN

                ! Flux of Hg0 from ocean to air [kg/s]
                IF ( State_Diag%Archive_FluxHg0fromOceanToAir ) THEN
                   State_Diag%FluxHg0fromOceanToAir(I,J) = FUP(I,J,NN)
                ENDIF

                IF ( State_Diag%Archive_FluxHg0fromAirToOcean ) THEN
                   State_Diag%FluxHg0fromAirToOcean(I,J) = FDOWN(I,J,NN)
                ENDIF

             ENDIF

          ENDDO

       ELSE

          DO NN = 1, N_Hg_CATS
             FLUX(I,J,NN)  = 0.0_fp
             FUP(I,J,NN)   = 0.0_fp
             FDOWN(I,J,NN) = 0.0_fp
          ENDDO

       ENDIF
    ENDDO
    ENDDO
   !$OMP END PARALLEL DO

  END SUBROUTINE OfflineOcean_ReadMo
!EOC
!------------------------------------------------------------------------------
!                  GEOS-Chem Global Chemical Transport Model                  !
!------------------------------------------------------------------------------
!BOP
!
! !IROUTINE: init_mercury
!
! !DESCRIPTION: Subroutine INIT\_MERCURY allocates and zeroes all
!  module arrays.
!\\
!\\
! !INTERFACE:
!
  SUBROUTINE Init_Mercury( Input_Opt, State_Chm, State_Diag, State_Grid, RC )
!
! !USES:
!
    USE Cmn_FJX_Mod
    USE Cmn_Size_Mod,     ONLY : nAer, nDust
    USE ErrCode_Mod
    USE Fast_JX_Mod,      ONLY : Init_FJX
    USE GcKpp_Monitor,    ONLY : Eqn_Names, Fam_Names
    USE GcKpp_Parameters, ONLY : nFam, nReact
    USE Input_Opt_Mod,    ONLY : OptInput
    USE Species_Mod,      ONLY : Species
    USE State_Chm_Mod,    ONLY : Ind_
    USE State_Chm_Mod,    ONLY : ChmState
    USE State_Diag_Mod,   ONLY : DgnState
    USE State_Grid_Mod,   ONLY : GrdState
!
! !INPUT PARAMETERS:
!
    TYPE(OptInput), INTENT(IN)    :: Input_Opt     ! Input Options object
    TYPE(ChmState), INTENT(IN)    :: State_Chm     ! Chemistry State object
    TYPE(GrdState), INTENT(IN)    :: State_Grid    ! Grid State object
!
! !INPUT/OUTPUT PARAMETERS:
!
    TYPE(DgnState), INTENT(INOUT) :: State_Diag    ! Diagnostic State object
!
! !OUTPUT PARAMETERS:
!
    INTEGER,        INTENT(OUT)   :: RC            ! Success or failure?
!
! !REVISION HISTORY:
!  02 Dec 2004 - N. (Eckley) Selin - Initial version
!  See https://github.com/geoschem/geos-chem for complete history
!EOP
!------------------------------------------------------------------------------
!BOC
!
! !LOCAL VARIABLES:
!
    ! SAVEd scalars
    LOGICAL, SAVE          :: IS_INIT = .FALSE.

    ! Scalars
    INTEGER                :: I,     KppId, N,         P
    INTEGER                :: p_BrO, p_ClO, p_Hg2ORGP, p_NO2

    ! Strings
    CHARACTER(LEN=255)     :: thisLoc
    CHARACTER(LEN=512)     :: errMsg

    ! Pointers
    TYPE(Species), POINTER :: SpcInfo

    !========================================================================
    ! INIT_MERCURY begins here!
    !========================================================================

    ! Initialize
    ! Assume success
    RC = GC_SUCCESS

    ! Return if we have already allocated arrays
    IF ( IS_INIT ) RETURN

    ! Continue initialization
    SpcInfo   => NULL()
    errMsg    = ''
    thisLoc   = '-> at DEFINE_TAGGED_Hg (in GeosCore/mercury_mod.F90)'
    N_Hg_CATS = 1

    ! Write reactions
    WRITE( 6 ,'(a)' ) ' KPP Reaction Reference '
    DO N = 1, NREACT
        WRITE( 6, '(i8,a3,a85)' ) N,' | ',EQN_NAMES(N)
    END DO

    !========================================================================
    ! Pre-store the KPP indices for each KPP prod/loss species or family
    !========================================================================
    IF ( nFam > 0 ) THEN

        ! Allocate mapping array for KPP Ids for ND65 bpch diagnostic
        ALLOCATE( PL_Kpp_Id( nFam ), STAT=RC )
        CALL GC_CheckVar( 'mercury_mod.F90:PL_Kpp_Id', 0, RC )
        IF ( RC /= GC_SUCCESS ) RETURN

        ! Loop over all KPP prod/loss species
        DO N = 1, nFam
            ! NOTE: KppId is the KPP ID # for each of the prod and loss
            ! diagnostic species.  This is the value used to index the
            ! KPP "VAR" array (in module gckpp_Global.F90).
            KppID = Ind_( TRIM ( Fam_Names(N) ), 'K' )

            ! If the species ID is OK, save in ND65_Kpp_Id
            PL_Kpp_Id(N) = KppId
        ENDDO

    ENDIF

    ! Set oxidant species IDs
    id_O3       = Ind_( 'O3'      )
    id_OH       = Ind_( 'OH'      )
    id_HO2      = Ind_( 'HO2'     )
    id_ClO      = Ind_( 'ClO'     )
    id_Cl       = Ind_( 'Cl'      )
    id_NO2      = Ind_( 'NO2'     )
    id_NO       = Ind_( 'NO'      )
    id_Br       = Ind_( 'Br'      )
    id_BrO      = Ind_( 'BrO'     )

    ! Locate Hg gas species
    id_Hg0      = Ind_( 'Hg0'     )
    id_HgBrNO2  = Ind_( 'HgBrNO2' )
    id_HgBrHO2  = Ind_( 'HgBrHO2' )
    id_HgBrOH   = Ind_( 'HgBrOH ' )
    id_HgBrBrO  = Ind_( 'HgBrBrO' )
    id_HgBrClO  = Ind_( 'HgBrClO' )
    id_HgBr2    = Ind_( 'HgBr2  ' )
    id_HgClNO2  = Ind_( 'HgClNO2' )
    id_HgClHO2  = Ind_( 'HgClHO2' )
    id_HgClOH   = Ind_( 'HgClOH ' )
    id_HgClBrO  = Ind_( 'HgClBrO' )
    id_HgClClO  = Ind_( 'HgClClO' )
    id_HgClBr   = Ind_( 'HgClBr'  )
    id_HgOHNO2  = Ind_( 'HgOHNO2' )
    id_HgOHHO2  = Ind_( 'HgOHHO2' )
    id_HgOHOH   = Ind_( 'HgOHOH ' )
    id_HgOHBrO  = Ind_( 'HgOHBrO' )
    id_HgOHClO  = Ind_( 'HgOHClO' )
    id_HgCl2    = Ind_( 'HgCl2'   )
    id_Hg2ClP   = Ind_( 'Hg2ClP'  )
    id_Hg2ORGP  = Ind_( 'Hg2ORGP' )
    id_Hg2STRP  = Ind_( 'Hg2STRP' )
    id_HgBr     = Ind_( 'HgBr'    )
    id_HgCl     = Ind_( 'HgCl'    )
    id_HgOH     = Ind_( 'HgOH'    )
    id_HgBrO    = Ind_( 'HgBrO'   )
    id_HgClO    = Ind_( 'HgClO'   )
    id_HgOHO    = Ind_( 'HgOHO'   )

    ! Initialize variables
    nHg2gasSpc = 0
    Map_Hg2gas = 0

    IF ( id_HGBrNO2 > 0 ) THEN
       nHg2gasSpc           = nHg2gasSpc + 1
       Map_Hg2gas(nHg2gasSpc) = id_HGBrNO2
    ENDIF
    IF ( id_HGBrHO2 > 0 ) THEN
       nHg2gasSpc           = nHg2gasSpc + 1
       Map_Hg2gas(nHg2gasSpc) = id_HGBrHO2
    ENDIF
    IF ( id_HGBrOH  > 0 ) THEN
       nHg2gasSpc           = nHg2gasSpc + 1
       Map_Hg2gas(nHg2gasSpc) = id_HGBrOH
    ENDIF
    IF ( id_HGBrBrO > 0 ) THEN
       nHg2gasSpc           = nHg2gasSpc + 1
       Map_Hg2gas(nHg2gasSpc) = id_HGBrBrO
    ENDIF
    IF ( id_HGBrClO > 0 ) THEN
       nHg2gasSpc           = nHg2gasSpc + 1
       Map_Hg2gas(nHg2gasSpc) = id_HGBrClO
    ENDIF
    IF ( id_HGBr2 > 0   ) THEN
       nHg2gasSpc           = nHg2gasSpc + 1
       Map_Hg2gas(nHg2gasSpc) = id_HGBr2
    ENDIF
    IF ( id_HGClNO2 > 0 ) THEN
       nHg2gasSpc           = nHg2gasSpc + 1
       Map_Hg2gas(nHg2gasSpc) = id_HGClNO2
    ENDIF
    IF ( id_HGClHO2 > 0 ) THEN
       nHg2gasSpc           = nHg2gasSpc + 1
       Map_Hg2gas(nHg2gasSpc) = id_HGClHO2
    ENDIF
    IF ( id_HGClOH  > 0 ) THEN
       nHg2gasSpc           = nHg2gasSpc + 1
       Map_Hg2gas(nHg2gasSpc) = id_HgClOH
    ENDIF
    IF ( id_HGClBrO > 0 ) THEN
       nHg2gasSpc           = nHg2gasSpc + 1
       Map_Hg2gas(nHg2gasSpc) = id_HGClBrO
    ENDIF
    IF ( id_HGClClO > 0 ) THEN
       nHg2gasSpc           = nHg2gasSpc + 1
       Map_Hg2gas(nHg2gasSpc) = id_HGClClO
    ENDIF
    IF ( id_HGClBr > 0  ) THEN
       nHg2gasSpc           = nHg2gasSpc + 1
       Map_Hg2gas(nHg2gasSpc) = id_HGClBr
    ENDIF
    IF ( id_HGOHNO2 > 0 ) THEN
       nHg2gasSpc           = nHg2gasSpc + 1
       Map_Hg2gas(nHg2gasSpc) = id_HGOHNO2
    ENDIF
    IF ( id_HGOHHO2 > 0 ) THEN
       nHg2gasSpc           = nHg2gasSpc + 1
       Map_Hg2gas(nHg2gasSpc) = id_HGOHHO2
    ENDIF
    IF ( id_HGOHOH  > 0 ) THEN
       nHg2gasSpc           = nHg2gasSpc + 1
       Map_Hg2gas(nHg2gasSpc) = id_HgOHOH
    ENDIF
    IF ( id_HGOHBrO > 0 ) THEN
       nHg2gasSpc           = nHg2gasSpc + 1
       Map_Hg2gas(nHg2gasSpc) = id_HGOHBrO
    ENDIF
    IF ( id_HGOHClO > 0 ) THEN
       nHg2gasSpc           = nHg2gasSpc + 1
       Map_Hg2gas(nHg2gasSpc) = id_HGOHClO
    ENDIF
    IF ( id_HGCl2  > 0  ) THEN
       nHg2gasSpc           = nHg2gasSpc + 1
       Map_Hg2gas(nHg2gasSpc) = id_HGCl2
    ENDIF

    !========================================================================
    ! Allocate module arrays
    !========================================================================
    ALLOCATE( COSZM( State_Grid%NX, State_Grid%NY ), STAT=RC )
    CALL GC_CheckVar( 'mercury_mod.F90:COSZM', 0, RC )
    IF ( RC /= GC_SUCCESS ) RETURN
    COSZM = 0e+0_fp

    ALLOCATE( EHg0_an( State_Grid%NX, State_Grid%NY ), STAT=RC )
    CALL GC_CheckVar( 'mercury_mod.F90:EHg0_an', 0, RC )
    IF ( RC /= GC_SUCCESS ) RETURN
    EHg0_an = 0e+0_fp

    ALLOCATE( EHg2_an( State_Grid%NX, State_Grid%NY ), STAT=RC )
    CALL GC_CheckVar( 'mercury_mod.F90:EHg2_an', 0, RC )
    IF ( RC /= GC_SUCCESS ) RETURN
    EHg2_an = 0e+0_fp

    ALLOCATE( TCOSZ( State_Grid%NX, State_Grid%NY ), STAT=RC )
    CALL GC_CheckVar( 'mercury_mod.F90:TCOSZ', 0, RC )
    IF ( RC /= GC_SUCCESS ) RETURN
    TCOSZ = 0e+0_fp

    ALLOCATE( TTDAY( State_Grid%NX, State_Grid%NY ), STAT=RC )
    CALL GC_CheckVar( 'mercury_mod.F90:TTDAY', 0, RC )
    IF ( RC /= GC_SUCCESS ) RETURN
    TTDAY = 0e+0_fp

    ! Allocate ZERO_DVEL if we use non-local PBL mixing or
    ! if drydep is turned off
    IF ( Input_Opt%LNLPBL .OR. ( .not. Input_Opt%LDRYD ) ) THEN
       ALLOCATE( ZERO_DVEL( State_Grid%NX, State_Grid%NY ), STAT=RC )
       CALL GC_CheckVar( 'mercury_mod.F90:ZERO_DVEL', 0, RC )
       IF ( RC /= GC_SUCCESS ) RETURN
       ZERO_DVEL = 0e+0_fp
    ENDIF

    ALLOCATE( HG2_SEASALT_LOSSRATE( State_Grid%NX, State_Grid%NY ), STAT=RC )
    CALL GC_CheckVar( 'mercury_mod.F90:HG2_SEASALT_LOSSRATE', 0, RC )
    IF ( RC /= GC_SUCCESS ) RETURN
    HG2_SEASALT_LOSSRATE = 0e+0_fp

    ALLOCATE( srMw( nHg2GasSpc ), STAT=RC )
    CALL GC_CheckVar( 'mercury_mod.F90:srMw', 0, RC )
    IF ( RC /= GC_SUCCESS ) RETURN
    srMw = 0.0_fp

    !========================================================================
    ! Allocate and initialize oxidant concentration pointer
    !========================================================================
    ALLOCATE( FixSpcPtr( State_Chm%nKppFix ), STAT=RC )
    CALL GC_CheckVar( 'mercury_mod.F90:FixSpcPtr', 0, RC )
    IF ( RC /= GC_SUCCESS ) RETURN

    ! Number of aerosol & dust speices
    N_Aer  =  NAER
    N_Dust =  NDUST

    ! Aerosol species name
    ALLOCATE( AerSpcNames ( N_Dust + N_Aer ), STAT=RC )
    CALL GC_CheckVar( 'mercury_mod.F90:AerSpcNames', 0, RC )
    IF ( RC /= GC_SUCCESS ) RETURN
    AerSpcNames = (/'DST1  ','DST2  ','DST3  ','DST4  ','DST5  ','DST6  ',   &
                    'DST7  ','SO4   ','BC    ','OC    ','SSA   ','SSC   ',   &
                    'BGSULF','ICEI  '                                      /)

    ALLOCATE( AeroPtr( N_Dust + N_Aer ), STAT=RC )
    CALL GC_CheckVar( 'mercury_mod.F90:AeroPtr', 0, RC )
    IF ( RC /= GC_SUCCESS ) RETURN

    !========================================================================
    ! Pre-save square root of Hg2 species molecular weights, which are
    ! needed within PartitionHg2.  This saves unnecesary CPU cycles.
    !========================================================================
    DO N = 1, nHg2gasSpc
       P       = Map_Hg2gas(N)
       srMw(N) = SQRT( State_Chm%SpcData(P)%Info%MW_g )

       ! Also save the sqrt(MW) for HgCl2
       IF ( State_Chm%SpcData(P)%Info%Name(1:5) == 'HgCl2' ) THEN
          srMw_HgCl2 = srMw(N)
       ENDIF
    ENDDO

    !========================================================================
    ! Various Settings (not sure how many of these still work)
    !========================================================================

    ! Switch uses ocean rate coefficients from parameter inversion,
    ! ref. Song et al. 2015 ACP
    LOCEANCOEF=.FALSE.

    ! Switch determines whether uptake of Hg2 by sea-salt aerosol
    ! is calculated dynamically (TRUE) or uses a constant rate (FALSE)
    LDYNSEASALT = .TRUE.

    ! Use GEIA 2005 inventory
    LGEIA05=.FALSE.

    ! Switch use NEI2005 and NPRI2005 emission inventories
    LNEI2005=.TRUE.

    ! Switch modifying the speciation profile of Hg emission
    LInPlume=.FALSE.

    ! no Hg emitted through transpiration (VEGEMIS off)
    LVEGEMIS=.FALSE.

    ! Switch adds bromine in marine boundary layer
    L_ADD_MBL_Br=.FALSE.

    ! Switch adds bromine explosion in Northern springtime
    LPOLARBr=.TRUE.

    ! Switch for only doing reduction in cloud water
    LRED_CLOUDONLY = .TRUE.

    ! Switches for new reduction parameterization
    LRED_JNO2=.TRUE. ! Make propto JNO2 otherwise [OH]

    ! Switch for using GEOS-Chem tropospheric bromine fields,
    ! ref. Parrella et al. 2012, instead of older TOMCAT fields
    LGCBROMINE = .TRUE.

    ! Switch specifies that Hg2 is 50% bound to aerosol and 50% in
    ! gas phase (TRUE). If FALSE, then use temperature dependent
    ! partitioning as described in Amos et al. (2011, ACPD)
    LHg2HalfAerosol = .FALSE.

    ! Switch turns on snowpack Hg storage until snowmelt
    LHGSNOW = .TRUE.

    ! Multiplicative factor for increasing stratospheric Br and BrO
    STRAT_Br_FACTOR = 1e+0_fp

    ! Switch turns off all emissions except direct anthropogenic
    LAnthroHgOnly = .FALSE.

    ! Switch turns off all anthropogenic emissions from contiguous USA
    LnoUSAemis = .FALSE.

    !========================================================================
    ! Initialize FAST-JX photolysis
    !========================================================================
    CALL Init_FJX( Input_Opt, State_Chm, State_Diag, State_Grid, RC )

    ! Trap potential errors
    IF ( RC /= GC_SUCCESS ) THEN
       errMsg = 'Error encountered in "Init_FJX"!'
       CALL GC_Error( errMsg, RC, thisLoc )
       RETURN
    ENDIF

    !========================================================================
    ! Find where certain species are stored in the FAST-JX rate array ZPJ
    !========================================================================

    ! Initialize photolysis indices from species database
    p_BrO          = Ind_( 'BrO',     'P' )
    p_ClO          = Ind_( 'ClO',     'P' )
    p_Hg2ORGP      = Ind_( 'Hg2ORGP', 'P' )
    p_NO2          = Ind_( 'NO2',     'P' )

    ! Initialize variables for slots of ZPJ
    id_phot_BrO    = 0
    id_phot_ClO    = 0
    id_phot_Hg2Org = 0
    id_phot_NO2    = 0

    ! Loop over all photolysis reactions
    DO N = 1, nRatJ

       ! GC photolysis species index (skip if not present)
       P = GC_Photo_Id(N)
       IF ( P <= 0 ) CYCLE

       ! Define the slots in the ZPJ array for several species.
       ! We will use this in the ChemMercury routine above.
       IF ( P == p_BrO     ) id_phot_BrO    = N
       IF ( P == p_ClO     ) id_phot_ClO    = N
       IF ( P == p_Hg2ORGP ) id_phot_Hg2Org = N
       IF ( P == p_NO2     ) id_phot_NO2    = N
    ENDDO

    ! Error checks
    IF ( id_phot_BrO <= 0 .or. id_phot_BrO > nRatJ ) THEN
       errMsg = 'Invalid photolysis index for BrO!'
       CALL GC_Error( errMsg, RC, thisLoc )
       RETURN
    ENDIF
    IF ( id_phot_ClO <= 0 .or. id_phot_ClO > nRatJ ) THEN
       errMsg = 'Invalid photolysis index for ClO!'
       CALL GC_Error( errMsg, RC, thisLoc )
       RETURN
    ENDIF
    IF ( id_phot_Hg2Org <= 0 .or. id_phot_Hg2Org > nRatJ ) THEN
       errMsg = 'Invalid photolysis index for HG2ORGP!'
       CALL GC_Error( errMsg, RC, thisLoc )
       RETURN
    ENDIF
    IF ( id_phot_NO2 <= 0 .or. id_phot_NO2 > nRatJ ) THEN
       errMsg = 'Invalid photolysis index for NO2!'
       CALL GC_Error( errMsg, RC, thisLoc )
       RETURN
    ENDIF

    !=================================================================
    ! Done!  Reset IS_INIT, since we have already allocated arrays
    !=================================================================
    IS_INIT = .TRUE.

  END SUBROUTINE Init_Mercury
!EOC
!------------------------------------------------------------------------------
!                  GEOS-Chem Global Chemical Transport Model                  !
!------------------------------------------------------------------------------
!BOP
!
! !IROUTINE: set_options_from_hemco
!
! !DESCRIPTION: Overrides some of the Hg simulation settings depending on
!  the inputs that are specified in the HEMCO configuration file.
!\\
!\\
! !INTERFACE:
!
  SUBROUTINE Set_Options_From_Hemco( Input_Opt, State_Grid, RC )
!
! !USES:
!
    USE ErrCode_Mod
    USE HCO_ERROR_MOD
    USE HCO_State_GC_Mod,  ONLY : HcoState
    USE HCO_ExtList_Mod,   ONLY : GetExtOpt
    USE Input_Opt_Mod,     ONLY : OptInput
    USE State_Grid_Mod,    ONLY : GrdState
!
! !INPUT PARAMETERS:
!
    TYPE(OptInput), INTENT(IN)  :: Input_Opt
    TYPE(GrdState), INTENT(IN)  :: State_Grid
!
! !OUTPUT PARAMETERS:
!
    INTEGER,        INTENT(OUT) :: RC   ! Success or failure?
!
! !REMARKS:
!
! !REVISION HISTORY:
!  06 Jan 2015 - R. Yantosca - Initial version
!  See https://github.com/geoschem/geos-chem for complete history
!EOP
!------------------------------------------------------------------------------
!BOC
!
! !LOCAL VARIABLES:
!
    ! Scalars
    LOGICAL :: LGC
    LOGICAL :: LTOMCAT
    LOGICAL :: LPREINDHG
    LOGICAL :: FOUND

    ! Strings
    CHARACTER(LEN=255) :: thisLoc
    CHARACTER(LEN=512) :: errMsg

    !-----------------------------------------------------------------
    ! Initialize
    !-----------------------------------------------------------------
    RC      = HCO_SUCCESS
    errMsg  = ''
    thisLoc = ' -> at SET_OPTIONS_FROM_HEMCO (in GeosCore/mercury_mod.F90)'

    !-----------------------------------------------------------------
    ! Set the value of chemistry flags depending on whether or not
    ! the HEMCO collection LFLAGNAME is activated
    !-----------------------------------------------------------------
    CALL GetExtOpt( HcoState%Config, -999, 'LRED_JNO2', &
                    OptValBool=LRED_JNO2, FOUND=FOUND, RC=RC )
    IF ( RC /= HCO_SUCCESS ) THEN
       errMsg = 'LRED_JNO2 not found in HEMCO_Config.rc file!'
       CALL GC_Error( errMsg, RC, thisLoc )
       RETURN
    ENDIF
    IF ( .not. FOUND ) THEN
       LRED_JNO2 = .FALSE.
    ENDIF

    CALL GetExtOpt( HcoState%Config, -999, 'LHALOGENCHEM', &
                    OptValBool=LHALOGENCHEM, FOUND=FOUND, RC=RC )
    IF ( RC /= HCO_SUCCESS ) THEN
       errMsg = 'LHALOGENCHEM not found in HEMCO_Config.rc file!'
       CALL GC_Error( errMsg, RC, thisLoc )
       RETURN
    ENDIF
    IF ( .not. FOUND ) THEN
       LHALOGENCHEM = .TRUE.
    ENDIF

    CALL GetExtOpt( HcoState%Config, -999, 'LHGAQCHEM', &
                    OptValBool=LHGAQCHEM, FOUND=FOUND, RC=RC )
    IF ( RC /= HCO_SUCCESS ) THEN
       errMsg = 'LHGAQCHEM not found in HEMCO_Config.rc file!'
       CALL GC_Error( errMsg, RC, thisLoc )
       RETURN
    ENDIF
    IF ( .not. FOUND ) THEN
       LHGAQCHEM = .FALSE.
    ENDIF

    CALL GetExtOpt( HcoState%Config, -999, 'LBRCHEM', &
                    OptValBool=LBRCHEM, FOUND=FOUND, RC=RC )
    IF ( RC /= HCO_SUCCESS ) THEN
       errMsg = 'LBRCHEM not found in HEMCO_Config.rc file!'
       CALL GC_Error( errMsg, RC, thisLoc )
       RETURN
    ENDIF
    IF ( .not. FOUND ) THEN
       LBRCHEM = .FALSE.
    ENDIF

    CALL GetExtOpt( HcoState%Config, -999, 'LBROCHEM', &
                    OptValBool=LBROCHEM, FOUND=FOUND, RC=RC )
    IF ( RC /= HCO_SUCCESS ) THEN
       errMsg = 'LBROCHEM not found in HEMCO_Config.rc file!'
       CALL GC_Error( errMsg, RC, thisLoc )
       RETURN
    ENDIF
    IF ( .not. FOUND ) THEN
       LBROCHEM = .FALSE.
    ENDIF

    CALL GetExtOpt( HcoState%Config, -999, 'LOHO3CHEM', &
                    OptValBool=LOHO3CHEM, FOUND=FOUND, RC=RC )
    IF ( RC /= HCO_SUCCESS ) THEN
       errMsg = 'LOHO3CHEM not found in HEMCO_Config.rc file!'
       CALL GC_Error( errMsg, RC, thisLoc )
       RETURN
    ENDIF
    IF ( .not. FOUND ) THEN
       LOHO3CHEM = .FALSE.
    ENDIF

    !-----------------------------------------------------------------
    ! Set the value of LGCBROMINE depending on the values of the
    ! HEMCO collections BrOx_GC and BrOx_TOMCAT
    !-----------------------------------------------------------------

    ! First look for BrOx_GC
    CALL GetExtOpt( HcoState%Config, -999, 'BrOx_GC', &
                    OptValBool=LGC, FOUND=FOUND, RC=RC )
    IF ( RC /= HCO_SUCCESS ) THEN
       errMsg = 'BrOx_GC not found in HEMCO_Config.rc file!'
       CALL GC_Error( errMsg, RC, thisLoc )
       RETURN
    ENDIF
    IF ( .not. FOUND ) THEN
       LGC = .FALSE.
    ENDIF

    ! Set LGCBROMINE = .TRUE. if BrOx_GC is true
    LGCBROMINE = LGC

    ! Set BrOx_TOMCAT to be the opposite of LGCBROMINE
    LTOMCAT   = ( .not. LGCBROMINE )

    ! Are we doing a preindustrial simulation?
    LPREINDHG = Input_Opt%LPREINDHG

    !-----------------------------------------------------------------
    ! Set the value of LNEI2005 depending on whether or not
    ! the HEMCO collection NEI2005 is activated
    !-----------------------------------------------------------------
    CALL GetExtOpt( HcoState%Config, -999, 'NEI2005', &
                    OptValBool=LNEI2005, FOUND=FOUND, RC=RC )
    IF ( RC /= HCO_SUCCESS ) THEN
       errMsg = 'NEI2005 not found in HEMCO_Config.rc file!'
       CALL GC_Error( errMsg, RC, thisLoc )
       RETURN
    ENDIF
    IF ( .not. FOUND ) THEN
       LNEI2005 = .FALSE.
    ENDIF

    !-----------------------------------------------------------------
    ! Set the value of LInPlume depending on whether or not
    ! the HEMCO collection NEI2005 is activated
    !-----------------------------------------------------------------
    CALL GetExtOpt( HcoState%Config, -999, 'LRED_INPLUME', &
                    OptValBool=LInPlume, FOUND=FOUND, RC=RC )
    IF ( RC /= HCO_SUCCESS ) THEN
       errMsg = 'LRED_INPLUME not found in HEMCO_Config.rc file!'
       CALL GC_Error( errMsg, RC, thisLoc )
       RETURN
    ENDIF
    IF ( .not. FOUND ) THEN
       LInPlume = .FALSE.
    ENDIF

    ! In plume degradation of Hg2 by SO2 in U.S. and Canada at CFPPs,
    ! (yzh 11/1/2011).  Move this here so that the HEMCO_Config file
    ! will have been already read by this point. (bmy, 10/11/16)
    IF ( LInPlume .AND. .NOT. LPREINDHG .AND. LNEI2005 ) THEN
       CALL DO_RED_INPLUME( Input_Opt, State_Grid, RC )
    ENDIF

    !-----------------------------------------------------------------
    ! Echo output
    !-----------------------------------------------------------------
    WRITE( 6, '(a)' ) REPEAT( '=', 79 )
    WRITE( 6, 100   )
    WRITE( 6, 110   ) LRED_JNO2
    WRITE( 6, 120   ) LGCBROMINE
    WRITE( 6, 130   ) LNEI2005
    WRITE( 6, 140   ) LInPlume
    WRITE( 6, 150   ) LHALOGENCHEM
    WRITE( 6, 160   ) LHGAQCHEM
    WRITE( 6, 170   ) LBRCHEM
    WRITE( 6, 180   ) LBROCHEM
    WRITE( 6, 190   ) LOHO3CHEM
    WRITE( 6, '(a)' ) REPEAT( '=', 79 )
100 FORMAT( 'Adjusting Hg simulation settings from HEMCO inputs' )
110 FORMAT( 'LRED_JNO2  is set to ', L1                          )
120 FORMAT( 'LGCBROMINE is set to ', L1                          )
130 FORMAT( 'LNEI2005   is set to ', L1                          )
140 FORMAT( 'LInPlume   is set to ', L1                          )
150 FORMAT( 'LHALOGENCHEM   is set to ', L1                          )
160 FORMAT( 'LHGAQCHEM  is set to ', L1                          )
170 FORMAT( 'LBRCHEM    is set to ', L1                          )
180 FORMAT( 'LBROCHEM   is set to ', L1                          )
190 FORMAT( 'LOHO3CHEM  is set to ', L1                          )

  END SUBROUTINE Set_Options_From_Hemco
!EOC
!------------------------------------------------------------------------------
!                  GEOS-Chem Global Chemical Transport Model                  !
!------------------------------------------------------------------------------
!BOP
!
! !IROUTINE: cleanup_mercury
!
! !DESCRIPTION: Subroutine CLEANUP\_MERCURY deallocates all module arrays.
!\\
!\\
! !INTERFACE:
!
  SUBROUTINE Cleanup_Mercury
!
! !REVISION HISTORY:
!  06 Dec 2004 - N. (Eckley) Selin - Initial version
!  See https://github.com/geoschem/geos-chem for complete history
!EOP
!------------------------------------------------------------------------------
!BOC

    ! Deallocate module arrays
    IF ( ALLOCATED( COSZM                ) ) DEALLOCATE( COSZM                )
    IF ( ALLOCATED( EHg0_an              ) ) DEALLOCATE( EHg0_an              )
    IF ( ALLOCATED( EHg2_an              ) ) DEALLOCATE( EHg2_an              )
    IF ( ALLOCATED( srMw                 ) ) DEALLOCATE( srMw                 )
    IF ( ALLOCATED( TCOSZ                ) ) DEALLOCATE( TCOSZ                )
    IF ( ALLOCATED( TTDAY                ) ) DEALLOCATE( TTDAY                )
    IF ( ALLOCATED( ZERO_DVEL            ) ) DEALLOCATE( ZERO_DVEL            )
    IF ( ALLOCATED( HG2_SEASALT_LOSSRATE ) ) DEALLOCATE( HG2_SEASALT_LOSSRATE )

    ! Free pointers to HEMCO fields
    O3          => NULL()
    OH          => NULL()
    JNO2        => NULL()
    NO          => NULL()
    NO2         => NULL()
    CLO         => NULL()
    CL          => NULL()
    OA          => NULL()
    HOCl        => NULL()
    HO2         => NULL()
    OCEAN_CONC  => NULL()

  END SUBROUTINE Cleanup_Mercury
!EOC
!------------------------------------------------------------------------------
!                  GEOS-Chem Global Chemical Transport Model                  !
!------------------------------------------------------------------------------
!BOP
!
! !IROUTINE: Set_Kpp_GridBox_Values
!
! !DESCRIPTION: Populates KPP variables in the gckpp_Global.F90 module
!  for a particular (I,J,L) grid box.
!\\
!\\
! !INTERFACE:
!
  SUBROUTINE Set_Kpp_GridBox_Values( I,         J,         L,                &
                                     Input_Opt, State_Chm, State_Grid,       &
                                     State_Met, RC                          )
!
! !USES:
!
    USE ErrCode_Mod
    USE GcKpp_Global
    USE GcKpp_Parameters
    USE GcKpp_Global,     ONLY : State_Het
    USE Hg_HetStateFuncs, ONLY : Hg_SetStateHet
    USE Input_Opt_Mod,    ONLY : OptInput
    USE PhysConstants,    ONLY : AVO, CONSVAP, PI, RGASLATM, RSTARG
    USE Pressure_Mod,     ONLY : Get_Pcenter
    USE State_Chm_Mod,    ONLY : ChmState
    USE State_Grid_Mod,   ONLY : GrdState
    USE State_Met_Mod,    ONLY : MetState
!
! !INPUT PARAMETERS:
!
    INTEGER,        INTENT(IN)    :: I, J, L
    TYPE(OptInput), INTENT(IN)    :: Input_Opt
    TYPE(ChmState), INTENT(IN)    :: State_Chm
    TYPE(GrdState), INTENT(IN)    :: State_Grid
    TYPE(MetState), INTENT(IN)    :: State_Met
!
! !OUTPUT PARAMETERS:
!
    INTEGER,        INTENT(OUT)   :: RC
!EOP
!------------------------------------------------------------------------------
!BOC
!
! !LOCAL VARIABLES:
!
    ! Scalars
    INTEGER            :: N,       S
    REAL(f8)           :: CONSEXP, VPRESH2O

    ! Characters
    CHARACTER(LEN=255) :: errMsg,  thisLoc

    !========================================================================
    ! Set_Kpp_GridBox_Values begins here!
    !========================================================================

    ! Initialization
    RC      =  GC_SUCCESS
    errMsg  = ''
    thisLoc = &
       ' -> at Set_Kpp_GridBox_Values (in module GeosCore/mercury_mod.F90'

    !========================================================================
    ! Copy species concentrations into gckpp_Global variables
    !========================================================================
    DO N = 1, NSPEC
       S = State_Chm%Map_KppSpc(N)
       IF ( S > 0 ) THEN
          C(N) = State_Chm%Species(S)%Conc(I,J,L)
       ELSE
          C(N) = 0.0_f8
       ENDIF
    ENDDO

    !========================================================================
    ! Populate global variables in gckpp_Global.F90
    !========================================================================

    ! Pressure and density quantities
    NUMDEN          = State_Met%AIRNUMDEN(I,J,L)
    H2O             = State_Met%AVGW(I,J,L) * NUMDEN
    PRESS           = Get_Pcenter( I, J, L )

    ! Temperature quantities
    TEMP            = State_Met%T(I,J,L)
    INV_TEMP        = 1.0_dp   / TEMP
    TEMP_OVER_K300  = TEMP     / 300.0_dp
    K300_OVER_TEMP  = 300.0_dp / TEMP
    SR_TEMP         = SQRT( TEMP )

    ! Relative humidity quantities
    CONSEXP         = 17.2693882_f8 * (TEMP - 273.16_f8) / (TEMP - 35.86_f8)
    VPRESH2O        = CONSVAP * EXP( CONSEXP ) / TEMP

    !========================================================================
    ! Populate variables in the HetChem state object
    !========================================================================
    CALL Hg_SetStateHet(                                                     &
         I          = I,                                                     &
         J          = J,                                                     &
         L          = L,                                                     &
         Input_Opt  = Input_Opt,                                             &
         State_Chm  = State_Chm,                                             &
         State_Met  = State_Met,                                             &
         H          = State_Het,                                             &
         fracOrgAer = GLOB_FOA(I,J,L),                                       &
         RC         = RC                                                     )

    ! Trap potential errors
    IF ( RC /= GC_SUCCESS ) THEN
       errMsg = 'Error encountered in routine "fullchem_SetStateHet"!'
       CALL GC_Error( errMsg, RC, thisLoc )
       RETURN
    ENDIF

  END SUBROUTINE Set_Kpp_GridBox_Values
!EOC
END MODULE Mercury_Mod<|MERGE_RESOLUTION|>--- conflicted
+++ resolved
@@ -520,10 +520,7 @@
 
     ! Turn off calling Update_SUN, Update_RCONST, Update_PHOTO from within
     ! the integrator.  Rate updates are done before calling KPP.
-<<<<<<< HEAD
     !  -- Bob Yantosca (03 May 2022)
-=======
->>>>>>> fc4488f9
     ICNTRL(15) = -1
 
     !=======================================================================
@@ -786,32 +783,19 @@
                 PRINT*, RCONST(N), TRIM( ADJUSTL( EQN_NAMES(N) ) )
              ENDDO
              !$OMP END CRITICAL
-<<<<<<< HEAD
-          ENDIF
-#endif
-=======
 #endif
           ENDIF
->>>>>>> fc4488f9
        ENDIF
 
        !=====================================================================
        ! Continue upon successful return...
        !=====================================================================
 
-<<<<<<< HEAD
-       ! Save Hnew (predicted but not taken step) for the the next
-       ! integration.  Hnew is returned in the 3rd slot of RSTATE.
-       ! Hnew is also saved to the restart file so that simulations that
-       ! are broken into multiple stages can be initialized properly.
-       !  -- Bob Yantosca (10 May 2022)
-=======
        ! Save Hnew (the last predicted but not taken step) from the 3rd slot
        ! of RSTATE into State_Chm so that it can be written to the restart
        ! file.  For simulations that are broken into multiple stages,
        ! Hstart will be initialized to the value of Hnew from the restart
        ! file at startup (see above).
->>>>>>> fc4488f9
        State_Chm%KPPHvalue(I,J,L) = RSTATE(3)
 
        !=====================================================================
