--- conflicted
+++ resolved
@@ -433,17 +433,13 @@
       USE Species_Mod,        ONLY : Species
       USE WETSCAV_MOD,        ONLY : WASHOUT
       USE WETSCAV_MOD,        ONLY : LS_K_RAIN
-<<<<<<< HEAD
       USE WETSCAV_MOD,        ONLY : LS_F_PRIME
+      USE WETSCAV_MOD,        ONLY : CONV_F_PRIME
 #ifdef BPCH_DIAG
       USE DEPO_MERCURY_MOD,   ONLY : ADD_Hg2_SNOWPACK
       USE DEPO_MERCURY_MOD,   ONLY : ADD_Hg2_WD
       USE DEPO_MERCURY_MOD,   ONLY : ADD_HgP_WD
 #endif
-=======
-!GanLuo      USE WETSCAV_MOD,        ONLY : LS_F_PRIME
-      USE WETSCAV_MOD,        ONLY : CONV_F_PRIME
->>>>>>> 2e24877b
 !
 ! !INPUT PARAMETERS:
 !  
