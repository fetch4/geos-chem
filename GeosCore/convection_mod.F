--- conflicted
+++ resolved
@@ -184,11 +184,8 @@
 !                              convection and back to v/v dry afterwards.
 !  28 Apr 2015 - E. Lundgren - Consolidate NFCLDMX arguments to remove 
 !                              passing State_Met array slice
-<<<<<<< HEAD
-=======
 !  15 Jun 2015 - E. Lundgren - Tracer units in convection are now kg/kg wet air
 !                              (previously v/v wet air)
->>>>>>> da3bff51
 !EOP
 !------------------------------------------------------------------------------
 !BOC
@@ -255,14 +252,6 @@
       ! Copy values from Input_Opt
       N_TRACERS         = Input_Opt%N_TRACERS
 
-<<<<<<< HEAD
-      !=================================================================
-      ! Convert State_Chm%Tracers from dry mixing ratio [v/v] to 
-      ! moist mixing ratio [v/v] prior to convection (ewl, 4/20/15)
-      !=================================================================
-      CALL Convert_DryVV_to_MoistVV( am_I_Root, N_TRACERS, State_Met, 
-     &                               State_Chm, RC )
-=======
 ! Change units from mol/mol to kg/kg for convection (ewl, 6/15/15)
 !      !=================================================================
 !      ! Convert State_Chm%Tracers from dry mixing ratio [v/v] to 
@@ -277,7 +266,6 @@
       CALL Convert_DryMMR_to_MoistMMR( am_I_Root, N_TRACERS, State_Met, 
      &                                 State_Chm, RC )
 
->>>>>>> da3bff51
 
       ! For new diagnostics, archive old species concentration. At the 
       ! moment, the new ND38 diagnostics only returns the total column 
@@ -514,17 +502,10 @@
 ! New:
                ! Convert to kg/s:
                ! NOTE: Now use ADMOIST (moist air mass) instead of AD
-<<<<<<< HEAD
-               ! (dry air mass) and use MOISTMW (moist air molec wt)
-               ! with TCVV since tracer conc is moist mixing ratio
-               TMP3D = TMP3D * State_Met%ADMOIST 
-     &                 * Input_Opt%TRACER_MW_G(IT) / State_Met%MOISTMW  
-=======
                ! (dry air mass)
                TMP3D = TMP3D * State_Met%ADMOIST  
 !=====================================================================
 
->>>>>>> da3bff51
                TMP2D = SUM(TMP3D,DIM=3) 
 
                ! Update diagnostics. Pass 3D array. Will be collapsed to
@@ -549,14 +530,6 @@
       ENDIF
 #endif
 
-<<<<<<< HEAD
-      !=================================================================
-      ! Convert State_Chm%Tracers from moist mixing ratio [v/v] to 
-      ! dry mixing ratio [v/v] following convection (ewl, 4/20/15)
-      !=================================================================
-      CALL Convert_MoistVV_to_DryVV( am_I_Root, N_TRACERS, State_Met, 
-     &                               State_Chm, RC ) 
-=======
 !=========================================================================
 ! Edits related to changing units from mol/mol to kg/kg (ewl, 6/15/15)
 !      !=================================================================
@@ -572,7 +545,6 @@
       CALL Convert_MMR_to_VR( am_I_Root, N_TRACERS, Input_Opt,
      &                        State_Chm, RC)
 !=========================================================================
->>>>>>> da3bff51
 
       END SUBROUTINE DO_CONVECTION
 !EOC
@@ -1899,12 +1871,7 @@
                      IF ( ND14 > 0 ) THEN
                         DTCSUM(I,J,K,IC) = DTCSUM(I,J,K,IC) + (-T2-T3)  
      &                                     * AREA_M2 
-<<<<<<< HEAD
-     &                                     * Input_Opt%TRACER_MW_G(IC) 
-     &                                     / State_Met%MOISTMW(I,J,K)  
-=======
 !=====================================================================
->>>>>>> da3bff51
                      ENDIF
 
 #if !defined(NO_BPCH)
@@ -1923,12 +1890,6 @@
 !                           print *, I, J, K, IC, ISOL, TCVV(IC)
 !                        endif
 !#endif
-<<<<<<< HEAD
-                        AD38(I,J,K,ISOL) = AD38(I,J,K,ISOL) 
-     &                              + T0 * AREA_M2 
-     &                              * Input_Opt%TRACER_MW_G(IC) 
-     &                              / ( State_Met%MOISTMW(I,J,K) * DNS )  
-=======
 
 !=====================================================================
 ! Change from tracer conc in v/v to kg/kg (ewl, 6/15/15)
@@ -1944,7 +1905,6 @@
      &                              + T0 * AREA_M2 / DNS  
 !=====================================================================
 
->>>>>>> da3bff51
                      ENDIF
 #endif
   
@@ -1969,15 +1929,9 @@
 !
 ! New:
                         ! Wet scavenged Hg(II) in [kg/s]
-<<<<<<< HEAD
-                        WET_Hg2 = T0 * AREA_M2
-     &                            * Input_Opt%TRACER_MW_G(IC) 
-     &                            / ( State_Met%MOISTMW(I,J,K) * DNS )  
-=======
                         WET_Hg2 = T0 * AREA_M2 / DNS   
 !=====================================================================
 
->>>>>>> da3bff51
 
                         ! Convert [kg/s] to [kg]
                         WET_Hg2 = WET_Hg2 * NDT 
@@ -2001,14 +1955,8 @@
 !
 ! New:
                         ! Wet scavenged Hg(P) in [kg/s]
-<<<<<<< HEAD
-                        WET_HgP = T0 * AREA_M2
-     &                            * Input_Opt%TRACER_MW_G(IC) 
-     &                            / ( State_Met%MOISTMW(I,J,K) * DNS )  
-=======
                         WET_HgP = T0 * AREA_M2 / DNS
 !=====================================================================
->>>>>>> da3bff51
 
                         ! Convert [kg/s] to [kg]
                         WET_HgP = WET_HgP * NDT 
@@ -2292,10 +2240,6 @@
       ! Arrays
       REAL(fp)            :: BMASS       (LLPAR    )    
       REAL(fp)            :: PDOWN       (LLPAR    )
-<<<<<<< HEAD
-      REAL(fp)            :: QB_NUM      (N_TRACERS)
-=======
->>>>>>> da3bff51
 
       ! Pointers
       REAL(fp),  POINTER  :: BXHEIGHT (:        )
@@ -2401,30 +2345,6 @@
       ENDDO
 
       !-----------------------------------------------------------------
-<<<<<<< HEAD
-      ! Compute MB (the total mass per unit area of air below the 
-      ! cloud base) and QB_NUM [hPa mol/mol] (the numerator of QB, 
-      ! the weighted avg mixing ratio below the cloud base)   
-      !-----------------------------------------------------------------
-
-      ! Zero variables
-      MB      = 0e+0_fp  ! [kg/m2]
-      QB_NUM  = 0e+0_fp  ! [mol/mol] 
-
-      ! Loop over up to just below the cloud base
-      DO K  = 1, CLDBASE-1
-         
-         ! Total mass of air below the cloud base [kg/m2]
-         MB        = MB + BMASS(K)
-
-         ! Numerator for calculation of QB, the weighted avg mixing
-         ! ratio below the cloud base.
-         ! QB_NUM is equal to the grid box tracer concentrations 
-         ! [mol/mol] weighted by the adjacent level pressure differences
-         ! and summed over all levels up to just below the cloud base.
-         QB_NUM(:) = QB_NUM(:) + Q(K,:) * DELP(K)
-
-=======
       ! Compute MB, the mass per unit area of total air below the cloud
       ! base [kg/m2]. Calculate MB by looping over levels below the 
       ! cloud base.
@@ -2432,7 +2352,6 @@
       MB      = 0e+0_fp 
       DO K  = 1, CLDBASE-1
          MB        = MB + BMASS(K)
->>>>>>> da3bff51
       ENDDO
 
       ! Is this a Hg simulation?
@@ -2446,10 +2365,6 @@
          ! Initialize
          DIAG14(:,IC) = 0e+0_fp                    ! ND14 diag array      
          DIAG38(:,IC) = 0e+0_fp                    ! ND38 diag array
-<<<<<<< HEAD
-         TRACER_MW_G  = Input_Opt%TRACER_MW_G(IC)  ! Dry air MW/tracer MW
-=======
->>>>>>> da3bff51
 
          !=====================================================================
          ! (2)  I n t e r n a l   T i m e   S t e p   L o o p
@@ -2457,11 +2372,7 @@
          DO ISTEP = 1, NS
 
             ! Initialize
-<<<<<<< HEAD
-            QC     = 0e+0_fp    ! [mol tracer/mol total air]                  
-=======
             QC     = 0e+0_fp    ! [kg tracer/kg total air]                  
->>>>>>> da3bff51
             T0_SUM = 0e+0_fp    ! [kg tracer/m2/timestep]
 
             !----------------------------------------------------------
@@ -2485,11 +2396,6 @@
                   ! %%% Non-negligible Cloud mass flux %%% 
                   !-----------------------------------------------------
 
-<<<<<<< HEAD
-                  ! Compute QB, the weighted avg mixing ratio below
-                  ! the cloud base [mol/mol]
-                  QB = QB_NUM(IC) / ( PEDGE(1) - PEDGE(CLDBASE) )
-=======
                   ! CAlculate QB_NUM, the numerator for QB. QB is the 
                   ! weighted average mixing ratio below the cloud base.
                   !
@@ -2505,7 +2411,6 @@
                   ! Compute QB, the weighted avg mixing ratio below
                   ! the cloud base [kg/kg total air]
                   QB = QB_NUM / ( PEDGE(1) - PEDGE(CLDBASE) )
->>>>>>> da3bff51
 
                   ! Compute QC, the mixing ratio of the air that moved
                   ! in cumulus transport up to the next level [mol/mol]
@@ -2780,8 +2685,6 @@
                      RETURN
                   ENDIF
 
-<<<<<<< HEAD
-=======
 !=====================================================================
 ! Change from tracer conc in v/v to kg/kg (ewl, 6/15/15)
 !
@@ -2794,19 +2697,13 @@
 !     &                                 / MOISTMW(K)
 !
 ! New:
->>>>>>> da3bff51
                   ! Pass T0_SUM in units of [kg tracer/m2/timestep].
                   ! Converting kg total air to kg tracer requires use
                   ! of the molecular weight of air including moisture
                   ! (ewl, 6/5/15)
-<<<<<<< HEAD
-                  T0_SUM = T0_SUM + T0 * SDT * TRACER_MW_G 
-     &                                 / MOISTMW(K)
-=======
                   T0_SUM = T0_SUM + T0 * SDT
 !=====================================================================
 
->>>>>>> da3bff51
 
                   !------------------------------------------------------------
                   ! (3.3)  N D 1 4   D i a g n o s t i c
@@ -2819,10 +2716,6 @@
                   ! across all internal timesteps.
                   !------------------------------------------------------------
                   IF ( USE_DIAG14 ) THEN
-<<<<<<< HEAD
-                     DIAG14(K,IC) = DIAG14(K,IC) + ( -T2-T3 ) * AREA_M2 
-     &                              * TRACER_MW_G / ( MOISTMW(K) * DNS )  
-=======
  
 !=====================================================================
 ! Change from tracer conc in v/v to kg/kg (ewl, 6/15/15)
@@ -2837,7 +2730,6 @@
 !=====================================================================
 
 
->>>>>>> da3bff51
                   ENDIF
 
                   !------------------------------------------------------------
@@ -2849,10 +2741,6 @@
                   ! average loss rate across all internal timesteps.
                   !------------------------------------------------------------
                   IF ( USE_DIAG38 ) THEN
-<<<<<<< HEAD
-                     DIAG38(K,IC) = DIAG38(K,IC) + T0 * AREA_M2 
-     &                              * TRACER_MW_G / ( MOISTMW(K) * DNS ) 
-=======
 
 !=====================================================================
 ! Change from tracer conc in v/v to kg/kg (ewl, 6/15/15)
@@ -2865,7 +2753,6 @@
                      DIAG38(K,IC) = DIAG38(K,IC) + T0 * AREA_M2 / DNS  
 !=====================================================================
 
->>>>>>> da3bff51
 
                      ! check for infinity (added by hma, 20101117)
                      IF ( .not. IT_IS_FINITE( DIAG38(K,IC) ) ) THEN
@@ -3002,14 +2889,8 @@
 ! New:
                      ! Amount of aerosol lost to washout in grid box
                      ! [kg tracer/m2/timestep]
-<<<<<<< HEAD
-                     WETLOSS = Q(K,IC) * BMASS(K) * TRACER_MW_G  
-     &                                 / MOISTMW(K) * WASHFRAC - GAINED
-
-=======
                      WETLOSS = Q(K,IC) * BMASS(K) * WASHFRAC - GAINED
 !=====================================================================
->>>>>>> da3bff51
                      ! LOST is the rained out aerosol coming down from
                      ! grid box (I,J,L+1) that will remain in the liquid
                      ! phase in grid box (I,J,L) and will NOT re-evaporate
@@ -3028,14 +2909,8 @@
 ! New:
                      ! Update tracer concentration (V. Shah, mps, 5/20/15)
                      ! [mol/mol]
-<<<<<<< HEAD
-                     Q(K,IC) = Q(K,IC) - WETLOSS * MOISTMW(K)   
-     &                                 / ( TRACER_MW_G * BMASS(K) )
-
-=======
                      Q(K,IC) = Q(K,IC) - WETLOSS / BMASS(K) 
 !=====================================================================
->>>>>>> da3bff51
 
                      ! Update T0_SUM, the total amount of scavenged
                      ! tracer that will be passed to the grid box below
@@ -3061,10 +2936,6 @@
                      ! tracer coming down from grid box (I,J,L+1).
                      ! (Eq. 15, Jacob et al, 2000)
                      ! Units are [kg tracer/m2/timestep]
-<<<<<<< HEAD
-                     MASS_WASH = ( F_WASHOUT * Q(K,IC) ) * BMASS(K)
-     &                           * TRACER_MW_G / MOISTMW(K) + T0_SUM
-=======
 !=====================================================================
 ! Change from tracer conc in v/v to kg/kg (ewl, 6/15/15)
 !
@@ -3078,7 +2949,6 @@
 !=====================================================================
 
 
->>>>>>> da3bff51
 
                      ! WETLOSS is the amount of tracer mass in 
                      ! grid box (I,J,L) that is lost to washout.
@@ -3101,16 +2971,10 @@
                      ! The tracer left in grid box (I,J,L) is what was
                      ! originally in the non-precipitating fraction 
                      ! of the box, plus MASS_WASH, less WETLOSS. 
-<<<<<<< HEAD
-                     ! [mol/mol]
-                     Q(K,IC) = Q(K,IC) - WETLOSS * MOISTMW(K) 
-     &                                  / ( TRACER_MW_G * BMASS(K) )
-=======
                      ! [kg/kg]
                      Q(K,IC) = Q(K,IC) - WETLOSS / BMASS(K) 
 !=====================================================================
 
->>>>>>> da3bff51
                      
                      ! Update T0_SUM, the total scavenged tracer
                      ! that will be passed to the grid box below
@@ -3142,17 +3006,11 @@
 !
 ! New:
                      DIAG14(K,IC) = DIAG14(K,IC) 
-<<<<<<< HEAD
-     &                              + ( -T2-T3 ) * AREA_M2
-     &                              * TRACER_MW_G 
-     &                              / ( MOISTMW(K) * DNS )
-=======
      &                              + ( -T2-T3 ) * AREA_M2 / DNS 
 !=====================================================================
 
 
 
->>>>>>> da3bff51
                   ENDIF
 
                   !------------------------------------------------------------
