--- conflicted
+++ resolved
@@ -107,13 +107,9 @@
     USE ErrCode_Mod
     USE ERROR_MOD
     USE FAST_JX_MOD,          ONLY : PHOTRATE_ADJ, FAST_JX
-<<<<<<< HEAD
-    USE GCKPP_HetRates
-=======
     USE GCKPP_AqRates,        ONLY : SET_SEASALT_S
     USE GCKPP_Sulfate,        ONLY : SET_CLD_S
     USE GCKPP_HetRates,       ONLY : SET_HET
->>>>>>> f00deae0
     USE GCKPP_Monitor,        ONLY : SPC_NAMES, FAM_NAMES
     USE GCKPP_Parameters
     USE GCKPP_Integrator,     ONLY : INTEGRATE, NHnew
@@ -851,7 +847,7 @@
        IF (.not. DO_SULFATEMOD_SEASALT) THEN
           !C(ind_SALAAL) = C(ind_SALAAL) * State_Chm%SpcData(id_SALAAL)%Info%MW_g * 7.e-5_fp
           !C(ind_SALCAL) = C(ind_SALCAL) * State_Chm%SpcData(id_SALCAL)%Info%MW_g * 7.e-5_fp
-          
+
           CALL SET_SEASALT_S( I, J, L, Input_Opt, State_Chm, State_Grid, &
                State_Met, RC ) !S(IV)->S(VI), HCl, HNO3
        ENDIF
@@ -862,7 +858,7 @@
                State_Met,  RC )
           call CPU_TIME(finish)
           test_set_cld_s = test_set_cld_s+(finish-start)
-          
+
           !if (Ind_('HSO3m','k') .gt. 0) C(Ind_('HSO3m','k')) = State_Chm%HSO3_aq(I,J,L) ! mcl/cm3. Set in SET_CLD_S
           !if (Ind_('SO3mm','k') .gt. 0) C(Ind_('SO3mm','k')) = State_Chm%SO3_aq(I,J,L)  ! mcl/cm3. Set in SET_CLD_S
           State_Chm%fupdateHOBr(I,J,L) = 1.e0
@@ -870,7 +866,7 @@
 
        ENDIF
 
-       ! SET_DUSTUP() ! Holding... 
+       ! SET_DUSTUP() ! Holding...
 
        !====================================================================
        ! Get rates for heterogeneous chemistry
