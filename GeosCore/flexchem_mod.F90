--- conflicted
+++ resolved
@@ -256,18 +256,15 @@
     MONTH     = GET_MONTH()
     YEAR      = GET_YEAR()
 
-<<<<<<< HEAD
-    ! SDE 2017-03-29: This is not valid. We need id_CH4 and the CXXYYZ variables
-    ! to be set, whether or not EXTERNAL_GRID is defined.
-!#if defined( EXTERNAL_GRID ) || defined( EXTERNAL_FORCING )
-=======
     ! Define advected species ID flag
     ! Make sure that id_CH4 is also defined if EXTERNAL_GRID
     ! or EXTERNAL_FORCING compiler switches are on (ckeller, 3/10/17).
     id_CH4 = Ind_('CH4','A')
 
-#if defined( EXTERNAL_GRID ) || defined( EXTERNAL_FORCING )
->>>>>>> 0667f099
+    ! SDE 2017-03-29: This is not valid. We need id_CH4 and the CXXYYZ variables
+    ! to be set, whether or not EXTERNAL_GRID is defined.
+!#if defined( EXTERNAL_GRID ) || defined( EXTERNAL_FORCING )
+
     !-----------------------------------------------------------------
     !         %%%%%%% GEOS-Chem HP (with ESMF & MPI) %%%%%%%
     !
@@ -887,11 +884,7 @@
     ENDDO
     !$OMP END PARALLEL DO
 
-<<<<<<< HEAD
-!#if defined( DEVEL )
-=======
 !!!#if defined( DEVEL )
->>>>>>> 0667f099
 !    write(*,'(a,F10.3)') 'Flex Rate Time     : ', rtim
 !    write(*,'(a,F10.3)') 'Flex Intg Time     : ', itim
 !    write(*,'(a,I9)'   ) 'Flex Function Calls: ', totfuncs
@@ -899,11 +892,7 @@
 !    write(*,'(a,I9)'   ) 'Flex Total Steps   : ', totsteps
 !    write(*,'(a,I9)'   ) 'Flex Rejected Steps: ', totrejec
 !    write(*,'(a,I9)'   ) 'Flex LU Decompos.  : ', totnumLU
-<<<<<<< HEAD
-!#endif
-=======
 !!!#endif
->>>>>>> 0667f099
 
     !=================================================================
     ! Call OHSAVE which saves info on OH AND HO2 concentrations
