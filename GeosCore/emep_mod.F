!------------------------------------------------------------------------------
!          Harvard University Atmospheric Chemistry Modeling Group            !
!------------------------------------------------------------------------------
!BOP
!
! !MODULE: emep_mod
!
! !DESCRIPTION: \subsection*{Overview}
!  Module EMEP\_MOD contains variables and routines to read the 
!  EMEP European anthropogenic emission inventory for CO, NOz, and some 
!  NMVOCs.  The EMEP files come from Marion Auvray and Isabelle Bey at EPFL. 
!  (bdf, bmy, amv, phs, 11/1/05, 1/28/09)
!
!\subsection*{References}
! \begin{enumerate}
!     \item Vestreng, V., and H. Klein (2002), \emph{Emission data reported 
!           to UNECE/EMEP: Quality insurance and trend analysis and 
!           presentation of Web-Dab}, \underline{MSC-W Status Rep}. 2002:, 
!           101 pp., Norw. Meteorol. Inst., Oslo, Norway.  This paper is 
!           on the EMEP web site:
!\begin{verbatim}
!  http://www.emep.int/mscw/mscw\_publications.html
!  http://www.emep.int/publ/reports/2002/mscw\_note\_1\_2002.pdf
!\end{verbatim}
!     \item Auvray, M., and I. Bey, \emph{Long-Range Transport to Europe: 
!           Seasonal Variations and Implications for the European Ozone 
!           Budget}, \underline{J. Geophys. Res.}, \textbf{110}, D11303, 
!           doi: 10.1029/2004JD005503, 2005.
! \end{enumerate}
!
! !INTERFACE: 
!
      MODULE EMEP_MOD
! 
! !USES:
!
      IMPLICIT NONE
#     include "define.h"
      PRIVATE
!
! !PUBLIC MEMBER FUNCTIONS:
!
      PUBLIC  :: EMISS_EMEP
      PUBLIC  :: EMISS_EMEP_05x0666
      PUBLIC  :: CLEANUP_EMEP
      PUBLIC  :: GET_EUROPE_MASK
      PUBLIC  :: GET_EMEP_ANTHRO
!
! !PRIVATE MEMBER FUNCTIONS:
!     
      PRIVATE :: EMEP_SCALE_FUTURE
      PRIVATE :: READ_EMEP_UPDATED
      PRIVATE :: READ_EMEP_UPDATED_05x0666
      PRIVATE :: READ_EUROPE_MASK 
      PRIVATE :: READ_EUROPE_MASK_05x0666
      PRIVATE :: INIT_EMEP        
!
! !REVISION HISTORY:
!  01 Nov 2005 - B. Field, R. Yantosca - Initial version
!  (1 ) Now only print totals for defined tracers (bmy, 2/6/06)
!  (2 ) Now modified for IPCC future emissions (swu, bmy, 5/30/06)
!  (3 ) Now yearly scale factors can be applied (phs, amv, 3/17/08)
!  (4 ) Now include emep SOx and emep emissions to 2005 (amv, 06/08)
!  (5 ) Modify to access SHIP emissions from outside (phs, 06/08)
!  (6 ) Account for monthly variations (amv, 12/9/08)
!  18 Dec 2009 - Aaron van D - Created routine EMISS_EMEP_05x0666
!  18 Dec 2009 - Aaron van D - Created routine READ_EMEP_UPDATED_05x0666
!  18 Dec 2009 - Aaron van D - Created routine READ_EUROPE_MASK_05x0666
!  11 Jan 2010 - Aaron van D - Max scale year is now 2007, for consistency
!  11 Jan 2010 - Aaron van D - Extend 1x1 emission files to 2007.  Routine
!                              READ_EMEP_UPDATED now mimics routine
!                              READ_EMEP_UPDATED_05x0666.
!  26 Jan 2010 - R. Yantosca - Minor bug fix in INIT_EMEP
!  31 Aug 2010 - R. Yantosca - Updated comments
!  24 Nov 2010 - G. Vinken   - Updated EMEP mask file
!  21 Dec 2011 - M. Payer    - C2H6 emissions are too low. Use Yaping
!                              Xiao's C2H6 emissions instead.
!EOP
!------------------------------------------------------------------------------
!
! !PRIVATE DATA MEMBERS:
!
      ! Array for geographic mask
      REAL*8,  ALLOCATABLE :: EUROPE_MASK(:,:)

      ! Arrays for ground-based emissions
      REAL*8,  ALLOCATABLE :: EMEP_NOx(:,:)
      REAL*8,  ALLOCATABLE :: EMEP_CO(:,:)
      REAL*8,  ALLOCATABLE :: EMEP_SO2(:,:)
      REAL*8,  ALLOCATABLE :: EMEP_NH3(:,:)
      REAL*8,  ALLOCATABLE :: EMEP_ALK4(:,:)
      REAL*8,  ALLOCATABLE :: EMEP_MEK(:,:)
      REAL*8,  ALLOCATABLE :: EMEP_ALD2(:,:)
      REAL*8,  ALLOCATABLE :: EMEP_PRPE(:,:)
      REAL*8,  ALLOCATABLE :: EMEP_C2H6(:,:)

      ! Arrays for ship emissions
      REAL*8,  ALLOCATABLE :: EMEP_CO_SHIP(:,:)
      REAL*8,  ALLOCATABLE :: EMEP_SO2_SHIP(:,:)
      REAL*8,  ALLOCATABLE :: EMEP_NOx_SHIP(:,:)

      CONTAINS
!EOC
!------------------------------------------------------------------------------
!          Harvard University Atmospheric Chemistry Modeling Group            !
!------------------------------------------------------------------------------
!BOP
!
! !IROUTINE: get_europe_mask
!
! !DESCRIPTION: Function GET\_EUROPE\_MASK returns the value of the EUROPE 
!  mask for EMEP emissions at grid box (I,J).  MASK=1 if (I,J) is in the 
!  European region, or MASK=0 otherwise.
!\\
!\\
! !INTERFACE:
!
      FUNCTION GET_EUROPE_MASK( I, J ) RESULT( EUROPE )
!
! !INPUT PARAMETERS:
!
      INTEGER, INTENT(IN) :: I        ! Longitude index
      INTEGER, INTENT(IN) :: J        ! Latitude  index
!
! !RETURN VALUE:
! 
      REAL*8              :: EUROPE   ! Returns the mask value @ (I,J)
!
! !REVISION HISTORY: 
!  01 Nov 2005 - B. Field, R. Yantosca - Initial version
!EOP
!------------------------------------------------------------------------------
!BOC
!
! !LOCAL VARIABLES:
!
      !=================================================================
      ! GET_EUROPE_MASK begins here!
      !=================================================================
      EUROPE = EUROPE_MASK(I,J)

      END FUNCTION GET_EUROPE_MASK
!EOC
!------------------------------------------------------------------------------
!          Harvard University Atmospheric Chemistry Modeling Group            !
!------------------------------------------------------------------------------
!BOP
!
! !IROUTINE: get_emep_anthro
!
! !DESCRIPTION: Function GET\_EMEP\_ANTHRO returns the EMEP emission for 
!  GEOS-CHEM grid box (I,J) and tracer N.
!\\
!\\
! !INTERFACE:
!
      FUNCTION GET_EMEP_ANTHRO( I, J, N, KG_S, SHIP ) RESULT( EMEP )
!
! !USES:
! 
      USE TRACERID_MOD, ONLY : IDTNOX,  IDTCO,   IDTALK4, IDTMEK
      USE TRACERID_MOD, ONLY : IDTALD2, IDTPRPE, IDTC2H6, IDTSO2
      USE TRACERID_MOD, ONLY : IDTNH3
      USE TRACER_MOD,   ONLY : XNUMOL
      USE GRID_MOD,     ONLY : GET_AREA_CM2
!
! !INPUT PARAMETERS:
!
      INTEGER, INTENT(IN)           :: I       ! Longitude index
      INTEGER, INTENT(IN)           :: J       ! Latitude index
      INTEGER, INTENT(IN)           :: N       ! Tracer number
      LOGICAL, INTENT(IN), OPTIONAL :: KG_S    ! Return emissions in [kg/s]
      LOGICAL, INTENT(IN), OPTIONAL :: SHIP    ! Return ship emissions
!
! RETURN VALUE:
! 
      REAL*8                        :: EMEP    ! Returns emissions at (I,J)
!
! !REVISION HISTORY: 
!  01 Nov 2005 - B. Field, R. Yantosca - Initial version
!  (1 ) added SOx, SOx ship and NH3 emissions, plus optional kg/s output
!       (amv, 06/2008)
!  (2 ) Now returns ship emissions if requested (phs, 6/08)
!  (3 ) Added checks to avoid calling unavailable ship emissions (phs, 6/08)
<<<<<<< HEAD
!  01 Mar 2012 - R. Yantosca - Now use GET_AREA_CM2(I,J,L) from grid_mod.F90
=======
!  21 Dec 2011 - M. Payer    - C2H6 emissions are too low. Use Yaping
!                              Xiao's C2H6 emissions instead.
>>>>>>> eecbfba6
!EOP
!------------------------------------------------------------------------------
!BOC
!
! !LOCAL VARIABLES:
!
      LOGICAL                       :: DO_KGS, IS_SHIP
      INTEGER                       :: NN,     HAS_SHIP(3)
      
      !=================================================================
      ! GET_EMEP_ANTHRO begins here!
      !=================================================================

      ! Initialize
      NN      = N
      IS_SHIP = .FALSE.
      DO_KGS  = .FALSE.
         
      IF ( PRESENT( KG_S ) ) DO_KGS = KG_S
      IF ( PRESENT( SHIP ) ) IS_SHIP = SHIP

      ! check SHIP availability
      HAS_SHIP = (/ IDTNOX, IDTCO, IDTSO2 /)

      IF ( IS_SHIP .AND. .NOT. ANY( HAS_SHIP == N) ) THEN
         WRITE(6,*)'WARNING: EMEP SHIP emissions not available for'//
     $             'tracer #',N
         EMEP = 0D0
         RETURN
      ENDIF

      ! NOx
      IF ( N  == IDTNOX ) THEN
         IF ( IS_SHIP ) THEN
            EMEP = EMEP_NOx_SHIP(I,J)
         ELSE 
            EMEP = EMEP_NOx(I,J)
         ENDIF
!%%%%%%%%%%%%%KLUDGE TO EMITT SHIP NOX AS NOX %%%%%%%%%%%%%%
!         IF ( IS_SHIP ) THEN
!            EMEP = 0d0
!         ELSE 
!            EMEP = EMEP_NOx(I,J) + EMEP_NOx_SHIP(I,J)
!         ENDIF
!%%%%%%%%%%%%% END KLUDGE %%%%%%%%%%%%%%

      ! CO
      ELSE IF ( N == IDTCO ) THEN
         IF ( IS_SHIP ) THEN
            EMEP = EMEP_CO_SHIP(I,J)
         ELSE 
            EMEP = EMEP_CO(I,J)
         ENDIF

      ! ALK4 (>= C4 alkanes)
      ELSE IF ( N == IDTALK4 ) THEN
         EMEP = EMEP_ALK4(I,J)

      ! MEK
      ELSE IF ( N == IDTMEK ) THEN
         EMEP = EMEP_MEK(I,J)

      ! ALD2 (acetaldehyde)
      ELSE IF ( N == IDTALD2 ) THEN
         EMEP = EMEP_ALD2(I,J)

      ! PRPE (>= C3 alkenes)
      ELSE IF ( N == IDTPRPE ) THEN
         EMEP = EMEP_PRPE(I,J)

      ! C2H6 
      ELSE IF ( N == IDTC2H6 ) THEN
!------------------------------------------------------------------------------
! Prior to 12/21/11:
!         EMEP = EMEP_C2H6(I,J)
!------------------------------------------------------------------------------
         EMEP = -1d0

      ! SO2
      ELSE IF ( N == IDTSO2 ) THEN
         IF ( IS_SHIP ) THEN
            EMEP = EMEP_SO2_SHIP(I,J)
         ELSE 
            EMEP = EMEP_SO2(I,J)
         ENDIF

      ! NH3
      ELSE IF ( N == IDTNH3 ) THEN
         EMEP = EMEP_NH3(I,J)

      ! Otherwise return a negative value to indicate
      ! that there are no EMEP emissions for tracer N
      ELSE
         EMEP = -1d0

      ENDIF

      !------------------------------
      ! Convert units (if necessary)
      !------------------------------
      IF ( DO_KGS ) THEN

         EMEP = EMEP * GET_AREA_CM2( I, J, 1 ) / XNUMOL(NN)

      ENDIF

      END FUNCTION GET_EMEP_ANTHRO
!EOC
!------------------------------------------------------------------------------
!          Harvard University Atmospheric Chemistry Modeling Group            !
!------------------------------------------------------------------------------
!BOP
!
! !IROUTINE: emiss_emep
!
! !DESCRIPTION: Subroutine EMISS\_EMEP reads the EMEP emission fields at 
!  1x1 resolution and regrids them to the current model resolution.
!\\
!\\
! !INTERFACE:
!
      SUBROUTINE EMISS_EMEP
!
! !USES:
! 
      USE BPCH2_MOD,        ONLY : GET_TAU0,     OPEN_BPCH2_FOR_READ
      USE FILE_MOD,         ONLY : IU_FILE,      IOERROR
      USE DIRECTORY_MOD,    ONLY : DATA_DIR_1x1 
      USE LOGICAL_MOD,      ONLY : LFUTURE
      USE REGRID_1x1_MOD,   ONLY : DO_REGRID_1x1
      USE TIME_MOD,         ONLY : EXPAND_DATE,  GET_YEAR
      USE TIME_MOD,         ONLY : GET_MONTH
      USE SCALE_ANTHRO_MOD, ONLY : GET_ANNUAL_SCALAR

      USE CMN_SIZE_MOD       ! Size parameters
      USE CMN_O3_MOD         ! SCALEYEAR
!
! !REVISION HISTORY: 
!  01 Nov 2005 - B. Field, R. Yantosca - Initial version
!  (1 ) Modified for IPCC future emissions.  Now references LFUTURE from
!        "logical_mod.f". (bmy, 5/30/06)
!EOP
!------------------------------------------------------------------------------
!BOC
!
! !LOCAL VARIABLES:
!
      LOGICAL, SAVE           :: FIRST = .TRUE.
      INTEGER                 :: EMEP_NYMD, EMEP_YEAR
      REAL*8                  :: EMEP_TAU,  TAU0
      CHARACTER(LEN=255)      :: FILENAME

      ! For bpch file format
      INTEGER                 :: I,  J,  L,  N,  IOS
      INTEGER                 :: NTRACER,   NSKIP
      INTEGER                 :: HALFPOLAR, CENTER180
      INTEGER                 :: NI,        NJ,        NL
      INTEGER                 :: IFIRST,    JFIRST,    LFIRST
      INTEGER                 :: SCALEYEAR
      REAL*4                  :: ARRAY(I1x1,J1x1,1)
      REAL*4                  :: LONRES,    LATRES
      REAL*4                  :: Sc(IIPAR,JJPAR)
      REAL*8                  :: ZTAU0,     ZTAU1
      CHARACTER(LEN=20)       :: MODELNAME
      CHARACTER(LEN=40)       :: CATEGORY
      CHARACTER(LEN=40)       :: UNIT     
      CHARACTER(LEN=40)       :: RESERVED

      !=================================================================
      ! EMISS_EMEP begins here!
      !=================================================================

      ! First-time initialization
      IF ( FIRST ) THEN
         CALL INIT_EMEP
         FIRST = .FALSE.
      ENDIF

      ! 1x1 file name for EMEP 2000
      FILENAME  = TRIM( DATA_DIR_1x1 ) // 
     &            'EMEP_200510/EMEP.geos.1x1.YYYY'

      IF ( FSCALYR < 0 ) THEN
         SCALEYEAR = GET_YEAR()
      ELSE
         SCALEYEAR = FSCALYR
      ENDIF

      ! EMEP 2000 data is only defined from 1985-2000
      EMEP_YEAR = MAX( MIN( SCALEYEAR, 2000 ), 1985 )

      ! YYYYMMDD value for 1st day of EMEP_YEAR
      EMEP_NYMD = ( EMEP_YEAR * 10000 ) + 0101 

      ! TAU0 value corresponding to EMEP_NYMD
      EMEP_TAU  = GET_TAU0( 1, 1, EMEP_YEAR )
         
      ! Expand filename
      CALL EXPAND_DATE( FILENAME, EMEP_NYMD, 000000 )
         
      ! Echo info
      WRITE( 6, 100 ) TRIM( FILENAME )
 100  FORMAT( '     - EMISS_EMEP: Reading ', a )

      !=================================================================
      ! Read data at 1x1 resolution and regrid to current grid size
      !=================================================================

      ! Open file
      CALL OPEN_BPCH2_FOR_READ( IU_FILE, FILENAME )

      ! Read the entire file in one pass (for I/O optimization)
      DO 

         ! Read 1st data block header line
         READ( IU_FILE, IOSTAT=IOS ) 
     &     MODELNAME, LONRES, LATRES, HALFPOLAR, CENTER180

         ! Check for EOF or errors
         IF ( IOS < 0 ) EXIT
         IF ( IOS > 0 ) CALL IOERROR( IOS, IU_FILE, 'emiss_emep:2' )

         ! Read 2nd data block header line
         READ( IU_FILE, IOSTAT=IOS ) 
     &        CATEGORY, NTRACER,  UNIT, ZTAU0,  ZTAU1,  RESERVED,
     &        NI,       NJ,       NL,   IFIRST, JFIRST, LFIRST, NSKIP

         ! Error check
         IF ( IOS /= 0 ) CALL IOERROR( IOS, IU_FILE, 'emiss_emep:3' )

         ! Read data [molec/cm2/s] or [atoms C/cm2/s]
         READ( IU_FILE, IOSTAT=IOS ) 
     &        ( ( ( ARRAY(I,J,L), I=1,NI ), J=1,NJ ), L=1,NL )

         ! Error check
         IF ( IOS /= 0 ) CALL IOERROR( IOS, IU_FILE, 'emiss_emep:4' )

         ! Regrid data from 1x1
         SELECT CASE ( NTRACER )

            ! NOx [molec/cm2/s]
            CASE( 1  )
               CALL DO_REGRID_1x1( UNIT, ARRAY, EMEP_NOx  )

            ! CO [molec/cm2/s]
            CASE( 4  )
               CALL DO_REGRID_1x1( UNIT, ARRAY, EMEP_CO   )

            ! ALK4 [atoms C/cm2/s]
            CASE( 5  )
               CALL DO_REGRID_1x1( UNIT, ARRAY, EMEP_ALK4 )

            ! MEK [atoms C/cm2/s]
            CASE( 10 )
               CALL DO_REGRID_1x1( UNIT, ARRAY, EMEP_MEK  )

            ! ALD2 [atoms C/cm2/s]
            CASE( 11 )
               CALL DO_REGRID_1x1( UNIT, ARRAY, EMEP_ALD2 )

            ! PRPE [atoms C/cm2/s]
            CASE( 18 )
               CALL DO_REGRID_1x1( UNIT, ARRAY, EMEP_PRPE )

            ! C2H6 [atoms C/cm2/s]
            CASE( 21 )
               CALL DO_REGRID_1x1( UNIT, ARRAY, EMEP_C2H6 )

            CASE DEFAULT
               ! Nothing

         END SELECT

      ENDDO

      ! Close file
      CLOSE( IU_FILE )

      !=================================================================
      ! Get and apply annual emissions factors (amv, phs, 3/17/08)
      !=================================================================

      !=================================================================
      ! If we are at or above 1990, can apply updated EMEP emissions for
      ! NOx, CO, NH3 and include SOx (amv, 06/04/08)
      !=================================================================

      IF ( SCALEYEAR > 1989 ) THEN

         ! new EMEP data is only defined from 1990-2007
         EMEP_YEAR = MIN( SCALEYEAR, 2007 )

         CALL READ_EMEP_UPDATED(  1, EMEP_YEAR, EMEP_NOx, 0 )
         CALL READ_EMEP_UPDATED(  4, EMEP_YEAR, EMEP_CO, 0 )
         CALL READ_EMEP_UPDATED( 26, EMEP_YEAR, EMEP_SO2, 0 )
         CALL READ_EMEP_UPDATED( 30, EMEP_YEAR, EMEP_NH3, 1 )

         CALL READ_EMEP_UPDATED(  1, EMEP_YEAR, EMEP_NOx_SHIP, 2 )
         CALL READ_EMEP_UPDATED(  4, EMEP_YEAR, EMEP_CO_SHIP, 2 )
         CALL READ_EMEP_UPDATED( 26, EMEP_YEAR, EMEP_SO2_SHIP, 2 )

      ! Need to use for SOx/NH3 anyways, but SOx scale back further
      ELSE

         CALL READ_EMEP_UPDATED( 26, 1990, EMEP_SO2, 0 )
         CALL READ_EMEP_UPDATED( 26, 1990, EMEP_SO2_SHIP, 2 )
         CALL READ_EMEP_UPDATED( 30, 1990, EMEP_NH3, 1 )

         CALL GET_ANNUAL_SCALAR( 73, 1990, SCALEYEAR, Sc )
         EMEP_SO2(:,:) = EMEP_SO2(:,:) * Sc(:,:)
!         EMEP_SO2_SHIP = EMEP_SO2_SHIP * Sc  ! do not scale SHIP

      ENDIF

      
      !=================================================================
      ! Compute IPCC future emissions (if necessary)
      !=================================================================
      IF ( LFUTURE ) THEN 
         CALL EMEP_SCALE_FUTURE
      ENDIF

      !=================================================================
      ! Print emission totals
      !=================================================================

      ! Print totals for EMEP_YEAR
      CALL TOTAL_ANTHRO_TG( EMEP_YEAR, SCALEYEAR, GET_MONTH() )

      END SUBROUTINE EMISS_EMEP
!EOC
!------------------------------------------------------------------------------
!          Harvard University Atmospheric Chemistry Modeling Group            !
!------------------------------------------------------------------------------
!BOP
!
! !IROUTINE: emiss_emep_05x0666
!
! !DESCRIPTION: Subroutine EMISS\_EMEP reads the EMEP emission fields at
!  05x0666 resolution and regrids them to the current model resolution.
!\\
!\\
! !INTERFACE:
!
      SUBROUTINE EMISS_EMEP_05x0666
!
! !USES:
!
      USE BPCH2_MOD,        ONLY : GET_TAU0,     READ_BPCH2
      USE DIRECTORY_MOD,    ONLY : DATA_DIR
      USE LOGICAL_MOD,      ONLY : LFUTURE
      USE REGRID_1x1_MOD,   ONLY : DO_REGRID_05x0666
      USE TIME_MOD,         ONLY : EXPAND_DATE,  GET_YEAR
      USE TIME_MOD,         ONLY : GET_MONTH
      USE SCALE_ANTHRO_MOD, ONLY : GET_ANNUAL_SCALAR_05x0666_NESTED

      USE CMN_SIZE_MOD       ! Size parameters
      USE CMN_O3_MOD         ! SCALEYEAR
!
! !REVISION HISTORY:
!  23 Oct 2006 - A. v. Donkelaar - Initial version, modified from EMISS_EMEP
!EOP
!------------------------------------------------------------------------------
!BOC
!
! !LOCAL VARIABLES:
!
      LOGICAL, SAVE           :: FIRST = .TRUE.
      INTEGER                 :: EMEP_NYMD, EMEP_YEAR
      REAL*8                  :: EMEP_TAU,  TAU0
      CHARACTER(LEN=255)      :: FILENAME

      ! For bpch file format
      INTEGER                 :: I,  J,  L,  N,  IOS
      INTEGER                 :: NTRACER,   NSKIP
      INTEGER                 :: HALFPOLAR, CENTER180
      INTEGER                 :: NI,        NJ,        NL
      INTEGER                 :: IFIRST,    JFIRST,    LFIRST
      INTEGER                 :: SCALEYEAR
      REAL*4                  :: ARRAY(IIPAR,JJPAR,1)
      REAL*4                  :: LONRES,    LATRES
      REAL*4                  :: Sc(IIPAR,JJPAR)
      REAL*8                  :: ZTAU0,     ZTAU1
      CHARACTER(LEN=20)       :: MODELNAME
      CHARACTER(LEN=40)       :: CATEGORY
      CHARACTER(LEN=40)       :: UNIT
      CHARACTER(LEN=40)       :: RESERVED

      !=================================================================
      ! EMISS_EMEP begins here!
      !=================================================================

      ! First-time initialization
      IF ( FIRST ) THEN
         CALL INIT_EMEP
         FIRST = .FALSE.
      ENDIF

      ! 1x1 file name for EMEP 2000
      FILENAME  = TRIM( DATA_DIR ) //
     &            'EMEP_200510/EMEP.geos.05x0666.YYYY'

      IF ( FSCALYR < 0 ) THEN
         SCALEYEAR = GET_YEAR()
      ELSE
         SCALEYEAR = FSCALYR
      ENDIF

      ! EMEP 2000 data is only defined from 1985-2000
      EMEP_YEAR = MAX( MIN( SCALEYEAR, 2000 ), 1985 )

      ! YYYYMMDD value for 1st day of EMEP_YEAR
      EMEP_NYMD = ( EMEP_YEAR * 10000 ) + 0101

      ! TAU0 value corresponding to EMEP_NYMD
      EMEP_TAU  = GET_TAU0( 1, 1, EMEP_YEAR )

      ! Expand filename
      CALL EXPAND_DATE( FILENAME, EMEP_NYMD, 000000 )

      ! Echo info
      WRITE( 6, 100 ) TRIM( FILENAME )
 100  FORMAT( '     - EMISS_EMEP_05x0666: Reading ', a )

      !=================================================================
      ! Read data at 05x0666 resolution
      !=================================================================

      CALL READ_BPCH2( FILENAME, 'ANTHSRCE', 4, EMEP_TAU, 
     &          IIPAR, JJPAR, 1, ARRAY, QUIET=.TRUE.)
      EMEP_CO(:,:) = ARRAY(:,:,1)

      CALL READ_BPCH2( FILENAME, 'ANTHSRCE', 1, EMEP_TAU,
     &          IIPAR, JJPAR, 1, ARRAY, QUIET=.TRUE.)
      EMEP_NOx(:,:) = ARRAY(:,:,1)

      CALL READ_BPCH2( FILENAME, 'ANTHSRCE',18, EMEP_TAU,
     &          IIPAR, JJPAR, 1, ARRAY, QUIET=.TRUE.)
      EMEP_PRPE(:,:) = ARRAY(:,:,1)

      CALL READ_BPCH2( FILENAME, 'ANTHSRCE', 5, EMEP_TAU,
     &          IIPAR, JJPAR, 1, ARRAY, QUIET=.TRUE.)
      EMEP_ALK4(:,:) = ARRAY(:,:,1)

      CALL READ_BPCH2( FILENAME, 'ANTHSRCE',21, EMEP_TAU,
     &          IIPAR, JJPAR, 1, ARRAY, QUIET=.TRUE.)
      EMEP_C2H6(:,:) = ARRAY(:,:,1)

      CALL READ_BPCH2( FILENAME, 'ANTHSRCE',11, EMEP_TAU,
     &          IIPAR, JJPAR, 1, ARRAY, QUIET=.TRUE.)
      EMEP_ALD2(:,:) = ARRAY(:,:,1)

      CALL READ_BPCH2( FILENAME, 'ANTHSRCE',10, EMEP_TAU,
     &          IIPAR, JJPAR, 1, ARRAY, QUIET=.TRUE.)
      EMEP_MEK(:,:) = ARRAY(:,:,1)

      !=================================================================
      ! Get and apply annual emissions factors (amv, phs, 3/17/08)
      !=================================================================

      !=================================================================
      ! If we are at or above 1990, can apply updated EMEP emissions for
      ! NOx, CO, NH3 and include SOx (amv, 06/04/08)
      !=================================================================

      IF ( SCALEYEAR > 1989 ) THEN

         ! new EMEP data is only defined from 1990-2007
         EMEP_YEAR = MIN( SCALEYEAR, 2007 )

         CALL READ_EMEP_UPDATED_05x0666(  1, EMEP_YEAR, EMEP_NOx, 0 )
         CALL READ_EMEP_UPDATED_05x0666(  4, EMEP_YEAR, EMEP_CO, 0 )
         CALL READ_EMEP_UPDATED_05x0666( 26, EMEP_YEAR, EMEP_SO2, 0 )
         CALL READ_EMEP_UPDATED_05x0666( 30, EMEP_YEAR, EMEP_NH3, 1 )

         CALL READ_EMEP_UPDATED_05x0666( 1,EMEP_YEAR, EMEP_NOx_SHIP, 2)
         CALL READ_EMEP_UPDATED_05x0666( 4,EMEP_YEAR, EMEP_CO_SHIP, 2)
         CALL READ_EMEP_UPDATED_05x0666( 26,EMEP_YEAR, EMEP_SO2_SHIP, 2)

      ! Need to use for SOx/NH3 anyways, but SOx scale back further
      ELSE

         CALL READ_EMEP_UPDATED_05x0666( 26, 1990, EMEP_SO2, 0 )
         CALL READ_EMEP_UPDATED_05x0666( 26, 1990, EMEP_SO2_SHIP, 2 )
         CALL READ_EMEP_UPDATED_05x0666( 30, 1990, EMEP_NH3, 1 )

         CALL GET_ANNUAL_SCALAR_05x0666_NESTED(73,1990,SCALEYEAR,Sc)
         EMEP_SO2(:,:) = EMEP_SO2(:,:) * Sc(:,:)
!         EMEP_SO2_SHIP = EMEP_SO2_SHIP * Sc  ! do not scale SHIP

      ENDIF


      !=================================================================
      ! Compute IPCC future emissions (if necessary)
      !=================================================================
      IF ( LFUTURE ) THEN
         CALL EMEP_SCALE_FUTURE
      ENDIF

      !=================================================================
      ! Print emission totals
      !=================================================================

      ! Print totals for EMEP_YEAR
      CALL TOTAL_ANTHRO_TG( EMEP_YEAR, SCALEYEAR, GET_MONTH() )

      END SUBROUTINE EMISS_EMEP_05x0666
!EOC
!------------------------------------------------------------------------------
!          Harvard University Atmospheric Chemistry Modeling Group            !
!------------------------------------------------------------------------------
!BOP
!
! !IROUTINE: emep_scale_future
!
! !DESCRIPTION: Subroutine EMEP\_SCALE\_FUTURE applies the IPCC future 
!  scale factors to the EMEP anthropogenic emissions.
!\\
!\\
! !INTERFACE:
!
      SUBROUTINE EMEP_SCALE_FUTURE
!
! !USES:
! 
      USE FUTURE_EMISSIONS_MOD, ONLY : GET_FUTURE_SCALE_ALK4ff
      USE FUTURE_EMISSIONS_MOD, ONLY : GET_FUTURE_SCALE_C2H6ff
      USE FUTURE_EMISSIONS_MOD, ONLY : GET_FUTURE_SCALE_COff
      USE FUTURE_EMISSIONS_MOD, ONLY : GET_FUTURE_SCALE_NOxff
      USE FUTURE_EMISSIONS_MOD, ONLY : GET_FUTURE_SCALE_PRPEff
      USE FUTURE_EMISSIONS_MOD, ONLY : GET_FUTURE_SCALE_TONEff
      USE FUTURE_EMISSIONS_MOD, ONLY : GET_FUTURE_SCALE_VOCff

      USE CMN_SIZE_MOD             ! Size parameters
!
! !REVISION HISTORY:
!  30 May 2006 - S. Wu & R. Yantosca - Initial version
!EOP
!------------------------------------------------------------------------------
!BOC
!
! !LOCAL VARIABLES:
!
      INTEGER                       :: I, J

      !=================================================================
      ! EMEP_SCALE_FUTURE begins here!
      !=================================================================

!$OMP PARALLEL DO
!$OMP+DEFAULT( SHARED )
!$OMP+PRIVATE( I, J )
      DO J = 1, JJPAR
      DO I = 1, IIPAR

         ! Future NOx [molec/cm2/s]
         EMEP_NOx(I,J)  = EMEP_NOx(I,J)                   * 
     &                    GET_FUTURE_SCALE_NOxff( I, J )

         ! Future CO [molec/cm2/s]
         EMEP_CO(I,J)   = EMEP_CO(I,J)                    *
     &                    GET_FUTURE_SCALE_COff( I, J )

         ! Future ALK4 [atoms C/cm2/s]
         EMEP_ALK4(I,J) = EMEP_ALK4(I,J)                  *
     &                    GET_FUTURE_SCALE_ALK4ff( I, J )
         
         ! Future MEK [atoms C/cm2/s]
         EMEP_MEK(I,J)  = EMEP_MEK(I,J)                   *
     &                    GET_FUTURE_SCALE_TONEff( I, J )     

         ! Future ALD2 [atoms C/cm2/s]
         EMEP_ALD2(I,J) = EMEP_ALD2(I,J)                  *
     &                    GET_FUTURE_SCALE_VOCff( I, J )
     
         ! Future PRPE [atoms C/cm2/s]
         EMEP_PRPE(I,J) = EMEP_PRPE(I,J)                  *
     &                    GET_FUTURE_SCALE_PRPEff( I, J )

         ! Future C2H6 [atoms C/cm2/s]
         EMEP_C2H6(I,J) = EMEP_C2H6(I,J)                  *
     &                    GET_FUTURE_SCALE_C2H6ff( I, J )
      ENDDO
      ENDDO
!$OMP END PARALLEL DO

      END SUBROUTINE EMEP_SCALE_FUTURE
!EOC
!------------------------------------------------------------------------------
!          Harvard University Atmospheric Chemistry Modeling Group            !
!------------------------------------------------------------------------------
!BOP
!
! !IROUTINE: total_anthro_Tg
!
! !DESCRIPTION: Subroutine TOTAL\_ANTHRO\_TG prints the amount of EMEP 
!  anthropogenic emissions that are emitted each month in Tg or Tg C. 
!\\
!\\
! !INTERFACE:
!
      SUBROUTINE TOTAL_ANTHRO_TG( EMEP_YEAR, EMISS_YEAR, EMEP_MONTH )
!
! !USES:
! 
      USE GRID_MOD,     ONLY : GET_AREA_CM2
      USE LOGICAL_MOD,  ONLY : LEMEPSHIP
      USE TIME_MOD,     ONLY : ITS_A_LEAPYEAR
      USE TRACER_MOD,   ONLY : XNUMOL
      USE TRACERID_MOD, ONLY : IDTNOX,  IDTCO,   IDTALK4, IDTMEK
      USE TRACERID_MOD, ONLY : IDTALD2, IDTPRPE, IDTC2H6, IDTSO2
      USE TRACERID_MOD, ONLY : IDTNH3

      USE CMN_SIZE_MOD     ! Size parameters
!
! !INPUT PARAMETERS:
!
      INTEGER, INTENT(IN)   :: EMEP_YEAR    ! EMEP base year
      INTEGER, INTENT(IN)   :: EMISS_YEAR   ! Current simulated year
      INTEGER, INTENT(IN)   :: EMEP_MONTH   ! Current simulated month
!
! !REVISION HISTORY: 
!  10 Nov 2004 - R. Hudman, R. Yantosca - Initial version  
!  (1 ) Now make sure all USE statements are USE, ONLY (bmy, 10/3/05)
!  (2 ) Now replace FMOL with TRACER_MW_KG (bmy, 10/25/05) 
!  (3 ) Now only print totals of defined tracers; other totals will be
!        printed as zeroes. (bmy, 2/6/06)
!  (4 ) Now emissions and base year are arguments. Output in Tg/month
!        since this is called monthly (phs, 12/9/08)
!  (5 ) Bug fix, now print out correct monthly EMEP totals (bmy, 1/30/09)
<<<<<<< HEAD
!  01 Mar 2012 - R. Yantosca - Now use GET_AREA_M2(I,J,L) from grid_mod.F90
=======
!  21 Dec 2011 - M. Payer    - Remove print for C2H6 emissions.
>>>>>>> eecbfba6
!EOP
!------------------------------------------------------------------------------
!BOC
!
! !LOCAL VARIABLES:
!
      INTEGER               :: I, J
      REAL*8                :: A,   B(9), NOX,  CO,  ALK4
      REAL*8                :: MEK, ALD2, PRPE, C2H6, SO2
      REAL*8                :: NH3
      CHARACTER(LEN=3)      :: UNIT

      ! Days per month
      REAL*8                :: DAYS_IN_MONTH
      REAL*8                :: DMON(12) = (/ 31d0, 28d0, 31d0, 30d0,
     &                                       31d0, 30d0, 31d0, 31d0,
     &                                       30d0, 31d0, 30d0, 31d0 /) 

      !=================================================================
      ! TOTAL_ANTHRO_TG begins here!
      !=================================================================

      ! Fancy output
      WRITE( 6, '(a)' ) REPEAT( '=', 79 )
      WRITE( 6, 100 )
 100  FORMAT( 'M O N T H L Y   E M E P   E U R O P E A N
     $     E M I S S I O N S', / )
      
      ! indicate if we include ship emissions (automatic before 1990)
      IF ( LEMEPSHIP .OR. ( EMISS_YEAR < 1990 )) WRITE( 6, 101 )
 101  FORMAT( '( INCL. SHIP )', / )
      
      WRITE( 6, 102 ) EMEP_YEAR
 102  FORMAT( 'Base Year :', i4 )

      !----------------
      ! Sum emissions
      !----------------
      
      ! Get the proper # of days in the month for totaling
      IF ( EMEP_MONTH == 2 .and. ITS_A_LEAPYEAR( EMISS_YEAR ) ) THEN
         DAYS_IN_MONTH = DMON(EMEP_MONTH) + 1
      ELSE
         DAYS_IN_MONTH = DMON(EMEP_MONTH)
      ENDIF
      
      ! Define conversion factors for kg/molec
      ! (Undefined tracers will be zero)
      B(:) = 0d0
      IF ( IDTNOx  > 0 ) B(1) = 14d-3 / 6.0225d23        ! Tg N
      IF ( IDTCO   > 0 ) B(2) = 1d0   / XNUMOL(IDTCO  )
      IF ( IDTALK4 > 0 ) B(3) = 1d0   / XNUMOL(IDTALK4)
      IF ( IDTMEK  > 0 ) B(4) = 1d0   / XNUMOL(IDTMEK )
      IF ( IDTALD2 > 0 ) B(5) = 1d0   / XNUMOL(IDTALD2)
      IF ( IDTPRPE > 0 ) B(6) = 1d0   / XNUMOL(IDTPRPE)
      IF ( IDTC2H6 > 0 ) B(7) = 1d0   / XNUMOL(IDTC2H6)
      IF ( IDTSO2  > 0 ) B(8) = 32d-3 / 6.0225d23        ! Tg S
      IF ( IDTNH3  > 0 ) B(9) = 1d0   / XNUMOL(IDTNH3)

      ! Summing variables
      NOX      = 0d0   
      CO       = 0d0 
      ALK4     = 0d0 
      MEK      = 0d0 
      ALD2     = 0d0 
      PRPE     = 0d0 
      C2H6     = 0d0 
      SO2      = 0d0 
      NH3      = 0d0 

      ! Loop over grid boxes
      DO J = 1, JJPAR
      DO I = 1, IIPAR

         ! Surface area [cm2] * seconds in this year 
         ! Multiply by 1d-9 to convert from [kg] to [Tg]
         A = GET_AREA_CM2( I, J, 1 ) * DAYS_IN_MONTH * 86400d0 * 1d-9 
         
         ! Sum emissions (list NOx as Tg N)
         NOX  = NOX  + ( EMEP_NOX (I,J) + EMEP_NOX_SHIP(I,J) )
     &        * A * B(1)
         CO   = CO   + ( EMEP_CO  (I,J) + EMEP_CO_SHIP(I,J)  )
     &        * A * B(2) 
         SO2  = SO2  + ( EMEP_SO2 (I,J) + EMEP_SO2_SHIP(I,J) )
     &        * A * B(8) 

         ALK4 = ALK4 + EMEP_ALK4(I,J) * A * B(3) 
         MEK  = MEK  + EMEP_MEK (I,J) * A * B(4) 
         ALD2 = ALD2 + EMEP_ALD2(I,J) * A * B(5) 
         PRPE = PRPE + EMEP_PRPE(I,J) * A * B(6) 
         C2H6 = C2H6 + EMEP_C2H6(I,J) * A * B(7) 
         NH3  = NH3  + EMEP_NH3 (I,J) * A * B(9) 
      ENDDO
      ENDDO
 
      !----------------
      ! Print sums
      !----------------

      ! Print totals in [kg/month]
      WRITE( 6, 110   ) 'NOx ', EMISS_YEAR, EMEP_MONTH, NOx,  ' N'
      WRITE( 6, 110   ) 'CO  ', EMISS_YEAR, EMEP_MONTH, CO,   '  '
      WRITE( 6, 110   ) 'SO2 ', EMISS_YEAR, EMEP_MONTH, SO2,  ' S'
      WRITE( 6, 110   ) 'NH3 ', EMISS_YEAR, EMEP_MONTH, NH3,  '  '
      WRITE( 6, 110   ) 'ALK4', EMISS_YEAR, EMEP_MONTH, ALK4, ' C'
      WRITE( 6, 110   ) 'MEK ', EMISS_YEAR, EMEP_MONTH, MEK,  ' C'
      WRITE( 6, 110   ) 'ALD2', EMISS_YEAR, EMEP_MONTH, ALD2, ' C'
      WRITE( 6, 110   ) 'PRPE', EMISS_YEAR, EMEP_MONTH, PRPE, ' C'
!------------------------------------------------------------------------------
! Prior to 12/21/11:
!      WRITE( 6, 110   ) 'C2H6', EMISS_YEAR, EMEP_MONTH, C2H6, ' C'
!------------------------------------------------------------------------------
 110  FORMAT( 'EMEP anthropogenic ', a4, ' for ', i4, '/', i2.2,
     &        ': ', f13.6, ' Tg', a2 )

      WRITE( 6, '(/,a,/)' ) 'EMEP_MOD: EMEP C2H6 anthro '       //
     &   'emissions are too low. Using offline C2H6 emissions ' //
     &   'from Yaping Xiao.'

      ! Fancy output
      WRITE( 6, '(a)' ) REPEAT( '=', 79 )

      END SUBROUTINE TOTAL_ANTHRO_TG
!EOC
!------------------------------------------------------------------------------
!          Harvard University Atmospheric Chemistry Modeling Group            !
!------------------------------------------------------------------------------
!BOP
!
! !IROUTINE: read_europe_mask
!
! !DESCRIPTION: Subroutine READ\_EUROPE\_MASK reads and regrids the 
!  Europe mask for the EMEP anthropogenic emissions.
!\\
!\\
! !INTERFACE:
!
      SUBROUTINE READ_EUROPE_MASK
!
! !USES:
! 
      USE BPCH2_MOD,      ONLY : READ_BPCH2
      USE DIRECTORY_MOD,  ONLY : DATA_DIR_1x1
      USE REGRID_1x1_MOD, ONLY : DO_REGRID_1x1

      USE CMN_SIZE_MOD       ! Size parameters
!
! !REVISION HISTORY: 
!  18 Oct 2006 - R. Yantosca - Initial version
!  (1 ) Now read the Europe mask from a disk file instead of defining it as 
!        a rectangular box (bmy, 10/18/06)
!  (2 ) Updated the mask file to correspond with the 200911 EMEP emissions
!        (gvinken, 11/24/10)
!EOP
!------------------------------------------------------------------------------
!BOC
!
! !LOCAL VARIABLES:
!
      REAL*4                  :: ARRAY(I1x1,J1x1,1)
      CHARACTER(LEN=255)      :: FILENAME

      !=================================================================
      ! READ_EUROPE_MASK begins here!
      !=================================================================

      ! File name
      FILENAME  = TRIM( DATA_DIR_1x1 ) // 
     &            'EMEP_200911/EMEP_mask.geos.1x1'

      ! Echo info
      WRITE( 6, 100 ) TRIM( FILENAME )
 100  FORMAT( '     - READ_EUROPE_MASK: Reading ', a )

      ! Read data [unitless]
      CALL READ_BPCH2( FILENAME, 'LANDMAP', 2, 
     &                 0d0,       I1x1,     J1x1,     
     &                 1,         ARRAY,    QUIET=.TRUE. ) 

      ! Regrid from GEOS 1x1 GRID to current model resolution
      CALL DO_REGRID_1x1( 'unitless', ARRAY, EUROPE_MASK )

      END SUBROUTINE READ_EUROPE_MASK
!EOC
!------------------------------------------------------------------------------
!          Harvard University Atmospheric Chemistry Modeling Group            !
!------------------------------------------------------------------------------
!BOP
!
! !IROUTINE: read_europe_mask_05x0666
!
! !DESCRIPTION: Subroutine READ\_EUROPE\_MASK reads and regrids the
!  Europe mask for the EMEP anthropogenic emissions.
!\\
!\\
! !INTERFACE:
!
      SUBROUTINE READ_EUROPE_MASK_05x0666
!
! !USES:
!
      USE BPCH2_MOD,      ONLY : READ_BPCH2
      USE DIRECTORY_MOD,  ONLY : DATA_DIR
      USE REGRID_1x1_MOD, ONLY : DO_REGRID_05x0666

      USE CMN_SIZE_MOD       ! Size parameters
!
! !REVISION HISTORY:
!  18 Oct 2006 - R. Yantosca - Initial version
!  (1 ) Now read the Europe mask from a disk file instead of defining it as
!        a rectangular box (bmy, 10/18/06)
!EOP
!------------------------------------------------------------------------------
!BOC
!
! !LOCAL VARIABLES:
!
      REAL*4                  :: ARRAY(IIPAR,JJPAR,1)
      CHARACTER(LEN=255)      :: FILENAME

      !=================================================================
      ! READ_EUROPE_MASK begins here!
      !=================================================================

      ! File name
      FILENAME  = TRIM( DATA_DIR ) //
     &            'EMEP_200510/EMEP_mask.geos.05x0666'

      ! Echo info
      WRITE( 6, 100 ) TRIM( FILENAME )
 100  FORMAT( '     - READ_EUROPE_MASK: Reading ', a )

      ! Read data [unitless]
      CALL READ_BPCH2( FILENAME, 'LANDMAP', 2,
     &                 0d0,       IIPAR,     JJPAR,
     &                 1,         ARRAY,    QUIET=.TRUE. )

      EUROPE_MASK(:,:) = ARRAY(:,:,1)

      END SUBROUTINE READ_EUROPE_MASK_05x0666
!EOC
!------------------------------------------------------------------------------
!          Harvard University Atmospheric Chemistry Modeling Group            !
!------------------------------------------------------------------------------
!BOP
!
! !IROUTINE: read_emep_updated
!
! !DESCRIPTION: Subroutine READ\_EMEP\_UPDATED reads updated EMEP emissions 
!  from the year 1990 including SOx emissions.  These are regridded to the 
!  simulation resolution. Ship emissions can also be included. 
!\\
!\\
! !INTERFACE:
!
      SUBROUTINE READ_EMEP_UPDATED( TRACER, EMEP_YEAR, ARRAY, wSHIP )
!
! !USES:
! 
      USE BPCH2_MOD,      ONLY : READ_BPCH2, GET_TAU0
      USE TIME_MOD,       ONLY : EXPAND_DATE, GET_MONTH
      USE DIRECTORY_MOD,  ONLY : DATA_DIR_1x1 
      USE REGRID_1x1_MOD, ONLY : DO_REGRID_1x1
      USE LOGICAL_MOD,    ONLY : LEMEPSHIP
      USE GRID_MOD,       ONLY : GET_AREA_CM2
      USE TRACERID_MOD,   ONLY : IDTNOx, IDTCO, IDTSO2, IDTNH3

      USE CMN_SIZE_MOD       ! Size parameters
      USE CMN_O3_MOD         ! SCALEYEAR
!
! !INPUT PARAMETERS:
!
      INTEGER, INTENT(IN)  :: TRACER              ! Tracer number
      INTEGER, INTENT(IN)  :: EMEP_YEAR           ! Year of emissions to read
      INTEGER, INTENT(IN)  :: wSHIP               ! Use ground, ship, or both?
!
! !OUTPUT PARAMETERS:
!
      REAL*8,  INTENT(OUT) :: ARRAY(IIPAR,JJPAR)  ! Output array
!
! !REVISION HISTORY: 
!  28 Jan 2009 - A. v. Donkelaar, P. Le Sager - Initial version
!  28 Jan 2009 - P. Le Sager - Now account for LEMEPSHIP
!  29 Oct 2009 - Added multi-species seasonality (amv)
!  04 Jan 2010 - Extended to 2007, changed input format (amv)
!  01 Mar 2012 - R. Yantosca - Now use GET_AREA_CM2(I,J,L) from grid_mod.F90
!EOP
!------------------------------------------------------------------------------
!BOC
!
! !LOCAL VARIABLES:
!
      REAL*4                        :: ARRAY_1x1(I1x1,J1x1,1)
      REAL*4                        :: ARRAY_1x1_SHIP(I1x1,J1x1,1)
      REAL*4                        :: ARRAY_1x1_LAND(I1x1,J1x1,1)
      CHARACTER(LEN=255)            :: FILENAME, DIR
      REAL*8                        :: EMEP_TAU, TAU, A, B
      INTEGER                       :: EMEP_NYMD, MN, RATIOID, I, J

      ARRAY_1x1_SHIP(:,:,:) = 0.d0
      ARRAY_1x1_LAND(:,:,:) = 0.d0

      ! YYYYMMDD value for 1st day of EMEP_YEAR
      EMEP_NYMD = ( EMEP_YEAR * 10000 ) + 0101

      ! TAU0 value corresponding to EMEP_NYMD
      EMEP_TAU  = GET_TAU0( 1, 1, EMEP_YEAR )

      ! Expand filename
      DIR = TRIM( DATA_DIR_1x1 ) // 'EMEP_200911/'

      ! wSHIP = 0 means no ship emissions included
      ! wSHIP = 1 means include ships emissions
      ! wSHIP = 2 means only ship emissions

      IF ( wSHIP .lt. 2 ) THEN

         FILENAME = TRIM(DIR) //  
     &              'EMEP-YYYY.geos.1x1' 
 
         CALL EXPAND_DATE( FILENAME, EMEP_NYMD, 000000 )
 
         WRITE( 6, 100 ) TRIM( FILENAME ) 
 100     FORMAT( '     - READ_EMEP_UPDATED: Reading ', a ) 
 
         CALL READ_BPCH2( FILENAME, 'ANTHSRCE',      TRACER,
     &                    EMEP_TAU,  I1x1,           J1x1,
     &                    1,         ARRAY_1x1_LAND, QUIET=.TRUE. )
 
      ENDIF

      IF ( ( wSHIP .gt. 0 ) .AND. LEMEPSHIP ) THEN

         FILENAME = TRIM(DIR) //
     &              'EMEP-SHIP-YYYY.geos.1x1'

         CALL EXPAND_DATE( FILENAME, EMEP_NYMD, 000000 )

         WRITE( 6, 101 ) TRIM( FILENAME )
 101     FORMAT( '     - READ_EMEP_UPDATED: Reading ', a )

         CALL READ_BPCH2( FILENAME, 'ANTHSRCE',      TRACER,
     &                    EMEP_TAU,  I1x1,           J1x1,
     &                    1,         ARRAY_1x1_SHIP, QUIET=.TRUE. )

      ENDIF

      ! Apply monthly variation (courtesy of the GENEMIS project 
      ! coordinated by the Institute of Energy Economics and the 
      ! Rational Use of Energy (IER) at the University of 
      ! Stuttgart) (amv, 11/24/2008)
      IF ( wSHIP .lt. 2 ) THEN

         ! Apply Monthly Factors over land
         TAU = GET_TAU0( GET_MONTH(), 1, 2005)

         ! Select proper filename & tracer #
         SELECT CASE( TRACER )

            ! NOx
            CASE( 1 )
               RATIOID = 71
               FILENAME = TRIM( DIR )          //
     &                    'SeasonalVariation/' //
     &                    'NOx-EMEP-SeasonalScalar.geos.1x1'

            ! CO
            CASE( 4 )
               RATIOID = 72
               FILENAME = TRIM( DIR )          //
     &                    'SeasonalVariation/' //
     &                    'CO-EMEP-SeasonalScalar.geos.1x1'

            ! SO2
            CASE( 26 )
               RATIOID = 73
               FILENAME = TRIM( DIR )          //
     &                    'SeasonalVariation/' //
     &                    'SOx-EMEP-SeasonalScalar.geos.1x1'

            ! SO2
            CASE( 30 )
               RATIOID = 74
               FILENAME = TRIM( DIR )          //
     &                    'SeasonalVariation/' //
     &                    'NH3-EMEP-SeasonalScalar.geos.1x1'

         END SELECT

         ! Echo info
         WRITE( 6, 101 ) TRIM( FILENAME )

         ! Read data
         CALL READ_BPCH2( FILENAME, 'RATIO-2D', RATIOID,
     &                    TAU,   I1x1,      J1x1,
     &                    1,         ARRAY_1x1,     QUIET=.TRUE. )

         ARRAY_1x1_LAND(:,:,1) = ARRAY_1x1_LAND(:,:,1) 
     &                           * ARRAY_1x1(:,:,1)

      ENDIF

      IF ( wSHIP .eq. 0 ) ARRAY_1x1(:,:,1) = ARRAY_1x1_LAND(:,:,1)
      IF ( wSHIP .eq. 1 ) ARRAY_1x1(:,:,1) = ARRAY_1x1_LAND(:,:,1) + 
     &                                       ARRAY_1x1_SHIP(:,:,1)
      IF ( wSHIP .eq. 2 ) ARRAY_1x1(:,:,1) = ARRAY_1x1_SHIP(:,:,1)

      CALL DO_REGRID_1x1('kg/yr', ARRAY_1x1, ARRAY)

      ! Convert SOx to SO2 assuming a SOx is 95% SO2 over Europe, as used
      ! throughout GEOS-Chem, and as per Chin et al, 2000
      IF ( TRACER .eq. 26 ) ARRAY(:,:) = ARRAY(:,:) * 0.95d0

      ! convert to molec/cm2 for consistency with previous
      ! emissions
      B = 0d0
      IF ( TRACER .eq.  1 ) B = 1.d3 / 46d0 * 6.0225d23
      IF ( TRACER .eq.  4 ) B = 1.d3 / 28d0 * 6.0225d23
      IF ( TRACER .eq. 26 ) B = 1.d3 / 64d0 * 6.0225d23
      IF ( TRACER .eq. 30 ) B = 1.d3 / 17d0 * 6.0225d23

      ! Loop over surface boxes
      DO J = 1, JJPAR
      DO I = 1, IIPAR

         ! Surface area [cm2] * sec per year
         A = GET_AREA_CM2( I, J, 1 ) * 365d0 * 86400d0

         ! Unit conversion
         ARRAY(I,J) = ARRAY(I,J) / A * B

      ENDDO
      ENDDO

      END SUBROUTINE READ_EMEP_UPDATED
!EOC
!------------------------------------------------------------------------------
!          Harvard University Atmospheric Chemistry Modeling Group            !
!------------------------------------------------------------------------------
!BOP
!
! !IROUTINE: read_emep_updated_05x0666
!
! !DESCRIPTION: Subroutine READ\_EMEP\_UPDATED reads updated EMEP emissions
!  from the year 1990 including SOx emissions.  These are regridded to the
!  simulation resolution. Ship emissions can also be included.
!\\
!\\
! !INTERFACE:
!
      SUBROUTINE READ_EMEP_UPDATED_05x0666( TRACER, EMEP_YEAR, ARRAY, 
     &                   wSHIP )
!
! !USES:
!
      USE BPCH2_MOD,      ONLY : READ_BPCH2, GET_TAU0
      USE TIME_MOD,       ONLY : EXPAND_DATE, GET_MONTH
      USE DIRECTORY_MOD,  ONLY : DATA_DIR
      USE REGRID_1x1_MOD, ONLY : DO_REGRID_05x0666
      USE LOGICAL_MOD,    ONLY : LEMEPSHIP
      USE TRACERID_MOD,   ONLY : IDTNOx, IDTCO, IDTSO2, IDTNH3
      USE GRID_MOD,       ONLY : GET_AREA_CM2

      USE CMN_SIZE_MOD       ! Size parameters
      USE CMN_O3_MOD         ! SCALEYEAR
!
! !INPUT PARAMETERS:
!
      INTEGER, INTENT(IN)  :: TRACER              ! Tracer number
      INTEGER, INTENT(IN)  :: EMEP_YEAR           ! Year of emissions to read
      INTEGER, INTENT(IN)  :: wSHIP               ! Use ground, ship, or both?
!
! !OUTPUT PARAMETERS:
!
      REAL*8,  INTENT(OUT) :: ARRAY(IIPAR,JJPAR)  ! Output array
!
! !REVISION HISTORY:
!  28 Jan 2009 - A. v. Donkelaar, P. Le Sager - Initial version
!  28 Jan 2009 - P. Le Sager - Now account for LEMEPSHIP
!  29 Oct 2009 - Added multi-species seasonality (amv)
!  01 Mar 2012 - R. Yantosca - Now use GET_AREA_CM2(I,J,L) from grid_mod.F90
!EOP
!------------------------------------------------------------------------------
!BOC
!
! !LOCAL VARIABLES:
!
      REAL*8               :: ARRAY_05x0666(IIPAR,JJPAR,1)
      REAL*4               :: ARRAY_05x0666_R4(IIPAR,JJPAR,1)
      REAL*4               :: ARRAY_05x0666_SHIP(IIPAR,JJPAR,1)
      REAL*4               :: ARRAY_05x0666_LAND(IIPAR,JJPAR,1)
      CHARACTER(LEN=255)   :: FILENAME, DIR
      REAL*8               :: EMEP_TAU, TAU, A, B
      INTEGER              :: EMEP_NYMD, MN, RATIOID, I, J
      CHARACTER(LEN=2)     :: SMN
      CHARACTER(LEN=1)     :: SSMN

      ARRAY_05x0666_SHIP(:,:,:) = 0.d0
      ARRAY_05x0666_LAND(:,:,:) = 0.d0

      ! YYYYMMDD value for 1st day of EMEP_YEAR
      EMEP_NYMD = ( EMEP_YEAR * 10000 ) + 0101

      ! TAU0 value corresponding to EMEP_NYMD
      EMEP_TAU  = GET_TAU0( 1, 1, EMEP_YEAR )

      ! Expand filename
      DIR = TRIM( DATA_DIR ) // 'EMEP_200911/'

      ! wSHIP = 0 means no ship emissions included
      ! wSHIP = 1 means include ships emissions
      ! wSHIP = 2 means only ship emissions

      IF ( wSHIP .lt. 2 ) THEN

         FILENAME = TRIM(DIR) // 
     &              'EMEP-YYYY.1p2x2p3.eu.bpch'

         CALL EXPAND_DATE( FILENAME, EMEP_NYMD, 000000 )

         WRITE( 6, 100 ) TRIM( FILENAME )
 100     FORMAT( '     - READ_EMEP_UPDATED_05x0666
     &               : Reading ', a )

         CALL READ_BPCH2( FILENAME, 'ANTHSRCE',      TRACER,
     &                    EMEP_TAU,  IIPAR,       JJPAR,
     &                    1,      ARRAY_05x0666_LAND, QUIET=.TRUE. )

      ENDIF

      IF ( ( wSHIP .gt. 0 ) .AND. LEMEPSHIP ) THEN

         FILENAME = TRIM(DIR) //
     &              'EMEP-SHIP-YYYY.1p2x2p3.eu.bpch'

         CALL EXPAND_DATE( FILENAME, EMEP_NYMD, 000000 )

         WRITE( 6, 101 ) TRIM( FILENAME )
 101     FORMAT( '     - READ_EMEP_UPDATED_05x0666
     &         : Reading ', a )

         CALL READ_BPCH2( FILENAME, 'ANTHSRCE',      TRACER,
     &                    EMEP_TAU,  IIPAR,       JJPAR,
     &                    1,      ARRAY_05x0666_SHIP, QUIET=.TRUE. )

      ENDIF

      ! Apply monthly variation (courtesy of the GENEMIS project
      ! coordinated by the Institute of Energy Economics and the
      ! Rational Use of Energy (IER) at the University of
      ! Stuttgart) (amv, 11/24/2008)

      ! Expand filename
      DIR = TRIM( DATA_DIR ) // 'EMEP_200806/'

      IF ( wSHIP .lt. 2 ) THEN

         ! Apply Monthly Factors over land
         TAU = GET_TAU0( GET_MONTH(), 1, 2005)

         ! Select proper filename & tracer #
         SELECT CASE( TRACER )

            ! NOx
            CASE( 1 )
               RATIOID = 71
               FILENAME = TRIM( DIR )          //
     &                    'SeasonalVariation/' //
     &                    'NOx-EMEP-SeasonalScalar.geos.05x0666'

            ! CO
            CASE( 4 )
               RATIOID = 72
               FILENAME = TRIM( DIR )          //
     &                    'SeasonalVariation/' //
     &                    'CO-EMEP-SeasonalScalar.geos.05x0666'

            ! SO2
            CASE( 26 )
               RATIOID = 73
               FILENAME = TRIM( DIR )          //
     &                    'SeasonalVariation/' //
     &                    'SOx-EMEP-SeasonalScalar.geos.05x0666'

            ! SO2
            CASE( 30 )
               RATIOID = 74
               FILENAME = TRIM( DIR )          //
     &                    'SeasonalVariation/' //
     &                    'NH3-EMEP-SeasonalScalar.geos.05x0666'

         END SELECT

         ! Echo info
         WRITE( 6, 101 ) TRIM( FILENAME )

         ! Read data
         CALL READ_BPCH2( FILENAME, 'RATIO-2D', RATIOID,
     &                    TAU,   IIPAR,      JJPAR,
     &                    1,    ARRAY_05x0666_R4,     QUIET=.TRUE. )

         ARRAY_05x0666_LAND(:,:,1) = ARRAY_05x0666_LAND(:,:,1)
     &                           * ARRAY_05x0666_R4(:,:,1)

      ENDIF

      IF ( wSHIP .eq. 0 ) ARRAY_05x0666(:,:,1) = 
     &            ARRAY_05x0666_LAND(:,:,1)
      IF ( wSHIP .eq. 1 ) ARRAY_05x0666(:,:,1) = 
     &            ARRAY_05x0666_LAND(:,:,1) + ARRAY_05x0666_SHIP(:,:,1)
      IF ( wSHIP .eq. 2 ) ARRAY_05x0666(:,:,1) = 
     &            ARRAY_05x0666_SHIP(:,:,1)

      ARRAY(:,:) = ARRAY_05x0666(:,:,1)

      ! Convert SOx to SO2 assuming a SOx is 95% SO2 over Europe, as used
      ! throughout GEOS-Chem, and as per Chin et al, 2000
      IF ( TRACER .eq. 26 ) ARRAY(:,:) = ARRAY(:,:) * 0.95d0

      ! convert to molec/cm2 for consistency with previous
      ! emissions
      B = 0d0
      IF ( TRACER .eq.  1 ) B = 1.d3 / 46d0 * 6.0225d23
      IF ( TRACER .eq.  4 ) B = 1.d3 / 28d0 * 6.0225d23
      IF ( TRACER .eq. 26 ) B = 1.d3 / 64d0 * 6.0225d23
      IF ( TRACER .eq. 30 ) B = 1.d3 / 17d0 * 6.0225d23

      ! Loop over surface boxes
      DO J = 1, JJPAR
      DO I = 1, IIPAR

         ! Surface area [cm2] * sec per year
         A = GET_AREA_CM2( I, J, 1 ) * 365d0 * 86400d0

         ! Unit conversion
         ARRAY(I,J) = ARRAY(I,J) / A * B

      ENDDO
      ENDDO

      END SUBROUTINE READ_EMEP_UPDATED_05x0666
!EOC
!------------------------------------------------------------------------------
!          Harvard University Atmospheric Chemistry Modeling Group            !
!------------------------------------------------------------------------------
!BOP
!
! !IROUTINE: init_emep
!
! !DESCRIPTION: Subroutine INIT\_EMEP allocates and zeroes EMEP module 
!  arrays, and also creates the mask which defines the European region.
!\\
!\\
! !INTERFACE:
!
      SUBROUTINE INIT_EMEP
!
! !USES:
! 
      ! References to F90 modules
      USE ERROR_MOD,   ONLY : ALLOC_ERR
      USE GRID_MOD,    ONLY : GET_XMID, GET_YMID
      USE LOGICAL_MOD, ONLY : LEMEP

      USE CMN_SIZE_MOD    ! Size parameters
!
! !REVISION HISTORY: 
!  01 Nov 2005 - B. Field, R. Yantosca - Initial version
!  (1 ) Now call READ_EUROPE_MASK to read & regrid EUROPE_MASK from disk 
!        instead of just defining it as a rectangular box. (bmy, 10/18/06)
!  26 Jan 2010 - R. Yantosca - Fixed cut-n-paste error.  Now make sure to zero 
!                              EMEP_CO_SHIP and EMEP_NOx_SHIP.  
!EOP
!------------------------------------------------------------------------------
!BOC
!
! !LOCAL VARIABLES:
!
      INTEGER              :: AS, I, J, X, Y

      !=================================================================
      ! INIT_EMEP begins here!
      !=================================================================

      ! Return if LEMEP is false
      IF ( .not. LEMEP ) RETURN
      
      !--------------------------------
      ! Allocate and zero arrays
      !--------------------------------
      ALLOCATE( EMEP_NOx( IIPAR, JJPAR ), STAT=AS )
      IF ( AS /= 0 ) CALL ALLOC_ERR( 'EMEP_NOx' )
      EMEP_NOx = 0d0

      ALLOCATE( EMEP_CO( IIPAR, JJPAR ), STAT=AS )
      IF ( AS /= 0 ) CALL ALLOC_ERR( 'EMEP_CO' )
      EMEP_CO = 0d0

      ALLOCATE( EMEP_SO2( IIPAR, JJPAR ), STAT=AS )
      IF ( AS /= 0 ) CALL ALLOC_ERR( 'EMEP_SO2' )
      EMEP_SO2 = 0d0

      ALLOCATE( EMEP_SO2_SHIP( IIPAR, JJPAR ), STAT=AS )
      IF ( AS /= 0 ) CALL ALLOC_ERR( 'EMEP_SO2_SHIP' )
      EMEP_SO2_SHIP = 0d0

      ALLOCATE( EMEP_CO_SHIP( IIPAR, JJPAR ), STAT=AS )
      IF ( AS /= 0 ) CALL ALLOC_ERR( 'EMEP_CO_SHIP' )
      EMEP_CO_SHIP = 0d0

      ALLOCATE( EMEP_NOx_SHIP( IIPAR, JJPAR ), STAT=AS )
      IF ( AS /= 0 ) CALL ALLOC_ERR( 'EMEP_NOx_SHIP' )
      EMEP_NOx_SHIP = 0d0

      ALLOCATE( EMEP_NH3( IIPAR, JJPAR ), STAT=AS )
      IF ( AS /= 0 ) CALL ALLOC_ERR( 'EMEP_NH3' )
      EMEP_NH3 = 0d0

      ALLOCATE( EMEP_ALK4( IIPAR, JJPAR ), STAT=AS )
      IF ( AS /= 0 ) CALL ALLOC_ERR( 'EMEP_ALK4' )
      EMEP_ALK4 = 0d0

      ALLOCATE( EMEP_MEK( IIPAR, JJPAR ), STAT=AS )
      IF ( AS /= 0 ) CALL ALLOC_ERR( 'EMEP_MEK' )
      EMEP_MEK = 0d0

      ALLOCATE( EMEP_ALD2( IIPAR, JJPAR ), STAT=AS )
      IF ( AS /= 0 ) CALL ALLOC_ERR( 'EMEP_ALD2' )
      EMEP_ALD2 = 0d0

      ALLOCATE( EMEP_PRPE( IIPAR, JJPAR ), STAT=AS )
      IF ( AS /= 0 ) CALL ALLOC_ERR( 'EMEP_PRPE' )
      EMEP_PRPE = 0d0

      ALLOCATE( EMEP_C2H6( IIPAR, JJPAR ), STAT=AS )
      IF ( AS /= 0 ) CALL ALLOC_ERR( 'EMEP_C2H6' )
      EMEP_C2H6 = 0d0

      ALLOCATE( EUROPE_MASK( IIPAR, JJPAR ), STAT=AS )
      IF ( AS /= 0 ) CALL ALLOC_ERR( 'EUROPE_MASK' )
      EUROPE_MASK = 0d0

      ! Read and regrid the European mask
#if   defined(GRID05x0666)
         CALL READ_EUROPE_MASK_05x0666
#else
         CALL READ_EUROPE_MASK
#endif

      END SUBROUTINE INIT_EMEP
!EOC
!------------------------------------------------------------------------------
!          Harvard University Atmospheric Chemistry Modeling Group            !
!------------------------------------------------------------------------------
!BOP
!
! !IROUTINE: cleanup_emep
!
! !DESCRIPTION: Subroutine CLEANUP\_EMEP deallocates all module arrays.
!\\
!\\
! !INTERFACE:
!
      SUBROUTINE CLEANUP_EMEP
!
! !REVISION HISTORY: 
!  1 Nov 2005 - R. Yantosca - Initial Version
!EOP
!------------------------------------------------------------------------------
!BOC
      !=================================================================
      ! CLEANUP_EMEP begins here!
      !=================================================================
      IF ( ALLOCATED( EMEP_NOx      ) ) DEALLOCATE( EMEP_NOx      )
      IF ( ALLOCATED( EMEP_CO       ) ) DEALLOCATE( EMEP_CO       )
      IF ( ALLOCATED( EMEP_SO2      ) ) DEALLOCATE( EMEP_SO2      )
      IF ( ALLOCATED( EMEP_SO2_SHIP ) ) DEALLOCATE( EMEP_SO2_SHIP )
      IF ( ALLOCATED( EMEP_CO_SHIP  ) ) DEALLOCATE( EMEP_CO_SHIP  )
      IF ( ALLOCATED( EMEP_NOx_SHIP ) ) DEALLOCATE( EMEP_NOx_SHIP )
      IF ( ALLOCATED( EMEP_NH3      ) ) DEALLOCATE( EMEP_NH3      )
      IF ( ALLOCATED( EMEP_ALK4     ) ) DEALLOCATE( EMEP_ALK4     )
      IF ( ALLOCATED( EMEP_MEK      ) ) DEALLOCATE( EMEP_MEK      )
      IF ( ALLOCATED( EMEP_ALD2     ) ) DEALLOCATE( EMEP_ALD2     )
      IF ( ALLOCATED( EMEP_PRPE     ) ) DEALLOCATE( EMEP_PRPE     )
      IF ( ALLOCATED( EMEP_C2H6     ) ) DEALLOCATE( EMEP_C2H6     )
      IF ( ALLOCATED( EUROPE_MASK   ) ) DEALLOCATE( EUROPE_MASK   )  

      END SUBROUTINE CLEANUP_EMEP
!EOC
      END MODULE EMEP_MOD<|MERGE_RESOLUTION|>--- conflicted
+++ resolved
@@ -73,7 +73,7 @@
 !  26 Jan 2010 - R. Yantosca - Minor bug fix in INIT_EMEP
 !  31 Aug 2010 - R. Yantosca - Updated comments
 !  24 Nov 2010 - G. Vinken   - Updated EMEP mask file
-!  21 Dec 2011 - M. Payer    - C2H6 emissions are too low. Use Yaping
+!  22 Mar 2012 - M. Payer    - C2H6 emissions are too low. Use Yaping
 !                              Xiao's C2H6 emissions instead.
 !EOP
 !------------------------------------------------------------------------------
@@ -182,12 +182,9 @@
 !       (amv, 06/2008)
 !  (2 ) Now returns ship emissions if requested (phs, 6/08)
 !  (3 ) Added checks to avoid calling unavailable ship emissions (phs, 6/08)
-<<<<<<< HEAD
 !  01 Mar 2012 - R. Yantosca - Now use GET_AREA_CM2(I,J,L) from grid_mod.F90
-=======
-!  21 Dec 2011 - M. Payer    - C2H6 emissions are too low. Use Yaping
+!  22 Mar 2012 - M. Payer    - C2H6 emissions are too low. Use Yaping
 !                              Xiao's C2H6 emissions instead.
->>>>>>> eecbfba6
 !EOP
 !------------------------------------------------------------------------------
 !BOC
@@ -261,7 +258,7 @@
       ! C2H6 
       ELSE IF ( N == IDTC2H6 ) THEN
 !------------------------------------------------------------------------------
-! Prior to 12/21/11:
+! Prior to 3/22/12:
 !         EMEP = EMEP_C2H6(I,J)
 !------------------------------------------------------------------------------
          EMEP = -1d0
@@ -819,11 +816,8 @@
 !  (4 ) Now emissions and base year are arguments. Output in Tg/month
 !        since this is called monthly (phs, 12/9/08)
 !  (5 ) Bug fix, now print out correct monthly EMEP totals (bmy, 1/30/09)
-<<<<<<< HEAD
 !  01 Mar 2012 - R. Yantosca - Now use GET_AREA_M2(I,J,L) from grid_mod.F90
-=======
-!  21 Dec 2011 - M. Payer    - Remove print for C2H6 emissions.
->>>>>>> eecbfba6
+!  22 Mar 2012 - M. Payer    - Remove print for C2H6 emissions.
 !EOP
 !------------------------------------------------------------------------------
 !BOC
@@ -933,7 +927,7 @@
       WRITE( 6, 110   ) 'ALD2', EMISS_YEAR, EMEP_MONTH, ALD2, ' C'
       WRITE( 6, 110   ) 'PRPE', EMISS_YEAR, EMEP_MONTH, PRPE, ' C'
 !------------------------------------------------------------------------------
-! Prior to 12/21/11:
+! Prior to 3/22/12:
 !      WRITE( 6, 110   ) 'C2H6', EMISS_YEAR, EMEP_MONTH, C2H6, ' C'
 !------------------------------------------------------------------------------
  110  FORMAT( 'EMEP anthropogenic ', a4, ' for ', i4, '/', i2.2,
