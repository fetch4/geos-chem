--- conflicted
+++ resolved
@@ -172,12 +172,9 @@
 !  27 Apr 2010 - R. Yantosca - Added TS_SUN_2 to hold 1/2 of the interval
 !                              for computing SUNCOS.
 !  27 Apr 2010 - R. Yantosca - Added public routine GET_TS_SUN_2
-<<<<<<< HEAD
-!  27 Sep 2010 - R. Yantosca - Added function GET_FIRST_I6_TIME
-=======
 !  19 Aug 2010 - R. Yantosca - Added variable CT_A1 and routine SET_CT_A1
 !  20 Aug 2010 - R. Yantosca - Added function ITS_TIME_FOR_A1
->>>>>>> 322d9677
+!  27 Sep 2010 - R. Yantosca - Added function GET_FIRST_I6_TIME
 !EOP
 !------------------------------------------------------------------------------
 !BOC
@@ -3193,17 +3190,15 @@
 !EOP
 !------------------------------------------------------------------------------
 !BOC
-<<<<<<< HEAD
+!
+! !LOCAL VARAIABLES:
+!
       LOGICAL, SAVE :: FIRST = .TRUE.
       
       ! We read in I-6 fields at 00, 06, 12, 18 GMT
       FLAG = ( ( MOD( NHMS, 060000 ) == 0 ) .or. FIRST )
       
       FIRST = .FALSE.
-=======
-      ! We read in I6 fields at 00, 06, 12, 18 GMT
-      FLAG = ( MOD( NHMS, 060000 ) == 0 )
->>>>>>> 322d9677
 
       END FUNCTION ITS_TIME_FOR_I6
 !EOC
