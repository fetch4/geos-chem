!------------------------------------------------------------------------------
!                  GEOS-Chem Global Chemical Transport Model                  !
!------------------------------------------------------------------------------
!BOP
!
! !MODULE: pressure_mod
!
! !DESCRIPTION: Module PRESSURE\_MOD contains variables and routines which 
!  specify the grid box pressures for both hybrid or pure-sigma models.  
!  This is necessary for running GEOS-Chem with the GEOS-4 or GEOS-5 hybrid
!  grids.
!\\
!\\
! !INTERFACE: 
!
      MODULE PRESSURE_MOD
! 
! !USES:
!
      USE PRECISION_MOD    ! For GEOS-Chem Precision (fp)

      IMPLICIT NONE
      PRIVATE
!
! !PUBLIC MEMBER FUNCTIONS:
!
      PUBLIC  :: GET_AP
      PUBLIC  :: GET_BP
      PUBLIC  :: GET_PEDGE                ! wet air P at lower grid edge
      PUBLIC  :: GET_PCENTER              ! wet air P at grid center
      PUBLIC  :: GET_PEDGE_FULLGRID
      PUBLIC  :: GET_PEDGE_DRY     
      PUBLIC  :: GET_DELP_DRY      
      PUBLIC  :: INIT_PRESSURE
      PUBLIC  :: SET_FLOATING_PRESSURES
      PUBLIC  :: CLEANUP_PRESSURE


#if defined( ESMF_ )
      PUBLIC  :: Accept_External_Pedge
#endif
!
! !REMARKS:
!
!  Hybrid Grid Coordinate Definition: (dsa, bmy, 8/27/02, 2/2/12)
!  ============================================================================
!                                                                             .
!  GEOS-4, GEOS-5, GEOS-5.7, and MERRA (hybrid grids):
!  ----------------------------------------------------------------------------
!  For GEOS-4/GEOS-5/MERRA met data products, the pressure at the bottom edge 
!  of grid box (I,J,L) is defined as follows:
!                                                                             .
!     Pedge(I,J,L) = Ap(L) + [ Bp(L) * Psurface(I,J) ]
!                                                                             .
!  where
!                                                                             .
!     Psurface(I,J) is  the "true" surface pressure at lon,lat (I,J)
!     Ap(L)         has the same units as surface pressure [hPa]
!     Bp(L)         is  a unitless constant given at level edges
!                                                                             .
!  Ap(L) and Bp(L) are given to us by GMAO.
!                                                                             .
!                                                                             .
!  GEOS-3 (pure-sigma) and GCAP (hybrid grid):
!  ----------------------------------------------------------------------------
!  GEOS-3 is a pure-sigma grid.  GCAP is a hybrid grid, but its grid is
!  defined as if it were a pure sigma grid (i.e. PTOP=150 hPa, and negative
!  sigma edges at higher levels).  For these grids, can stil use the same
!  formula as for GEOS-4/GEOS-5/MERRA, with one modification:
!                                                                             .
!     Pedge(I,J,L) = Ap(L) + [ Bp(L) * ( Psurface(I,J) - PTOP ) ]
!                                                                             .
!  where
!                                                                             .
!     Psurface(I,J) = the "true" surface pressure at lon,lat (I,J)
!     Ap(L)         = PTOP    = model top pressure
!     Bp(L)         = SIGE(L) = bottom sigma edge of level L
!                                                                             .
!                                                                             .
!  The following are true for GCAP, GEOS-3, GEOS-4, GEOS-5, MERRA:
!  ----------------------------------------------------------------------------
!  (1) Bp(LLPAR+1) = 0.0          (L=LLPAR+1 is the atmosphere top)
!  (2) Bp(1)       = 1.0          (L=1       is the surface       )
!  (3) PTOP        = Ap(LLPAR+1)  (L=LLPAR+1 is the atmosphere top) 
!
! !REVISION HISTORY:
!  27 Aug 2002 - D. Abbot & R. Yantosca - Initial version 
!  (1 ) Be sure to check PFLT for NaN or Infinities (bmy, 8/27/02)
!  (2 ) Updated comments (bmy, 5/8/03)
!  (3 ) Updated format string for fvDAS (bmy, 6/19/03)
!  (4 ) Bug fix: use PFLT instead of PFLT-PTOP for GEOS-4 (bmy, 10/24/03)
!  (5 ) Modifications for 30L and 55L GEOS-4 grids (bmy, 11/3/03)
!  (6 ) Added parallel DO-loop in SET_FLOATING_PRESSURE (bmy, 4/14/04)
!  (7 ) Modified for GCAP and GEOS-5 grids (swu, bmy, 5/24/05)
!  (8 ) Removed obsolete reference to "CMN" (bmy, 4/25/06)
!  (9 ) Remove support for GEOS-1 and GEOS-STRAT met fields (bmy, 8/4/06)
!  (10) Added Ap and Bp for GEOS-5 met fields (bmy, 10/30/07)
!  20 Nov 2009 - R. Yantosca - Added ProTeX headers
!  13 Aug 2010 - R. Yantosca - Added modifications for MERRA met fields
!  30 Aug 2010 - R. Yantosca - Updated comments
!  02 Feb 2012 - R. Yantosca - Added modifications for GEOS-5.7.x met fields
!  28 Feb 2012 - R. Yantosca - Removed support for GEOS-3
!  31 Jul 2012 - R. Yantosca - Modifications for grid-independence
!  10 Aug 2012 - R. Yantosca - Remove DEVEL from #ifdef for EXTERNAL_PEDGE
!  11 Dec 2012 - R. Yantosca - Now make EXTERNAL_PEDGE private
!  11 Dec 2012 - R. Yantosca - Add new routine ACCEPT_PEDGE_FROM_ESMF to set
!                              EXTERNAL_PEDGE from the ESMF environment
!  20 Aug 2013 - R. Yantosca - Removed "define.h", this is now obsolete
!  18 Sep 2013 - M. Long     - Now use #if defined( ESMF_ ) for HPC code
!  02 Dec 2014 - M. Yannetti - Added PRECISION_MOD
!  11 Aug 2015 - R. Yantosca - Added support for MERRA2 data
!  06 Jul 2016 - E. Lundgren - Renamed PFLT to PFLT_WET and added PFLT_DRY
!EOP
!------------------------------------------------------------------------------
!BOC
!
! !PRIVATE TYPES:
!
      ! Module variables
      REAL(fp), ALLOCATABLE :: AP(:)                  ! "A" term for hybrid grid
      REAL(fp), ALLOCATABLE :: BP(:)                  ! "B" term for hybrid grid
      REAL(fp), ALLOCATABLE :: PFLT_DRY(:,:)          ! "Floating" dry sfc pres
      REAL(fp), ALLOCATABLE :: PFLT_WET(:,:)          ! "Floating" wet sfc pres
      REAL(fp), ALLOCATABLE :: AP_FULLGRID(:)         ! "A" term for full grid
      REAL(fp), ALLOCATABLE :: BP_FULLGRID(:)         ! "B" term for full grid
#if defined( ESMF_ )
      REAL(fp), ALLOCATABLE :: EXTERNAL_PEDGE(:,:,:)  ! Pressure edges from 
                                                      !  external grid
#endif
      CONTAINS
!EOC
!------------------------------------------------------------------------------
!                  GEOS-Chem Global Chemical Transport Model                  !
!------------------------------------------------------------------------------
!BOP
!
! !IROUTINE: get_ap
!
! !DESCRIPTION: Function GET\_AP returns the "A" term [hPa] for the 
!  hybrid ETA coordinate.
!\\
!\\
! !INTERFACE:
!
      FUNCTION GET_AP( L ) RESULT( AP_TEMP )
!
! !USES:
!
      USE CMN_SIZE_MOD                ! Size parameters
!
! !INPUT PARAMETERS: 
!
      INTEGER, INTENT(IN) :: L        ! GEOS-Chem level index
!
! !RETURN VALUE: 
!
      REAL(fp)              :: AP_TEMP  ! Corresponding "A" value [hPa]
                                      !  at bottom edge of level L
!
! !REVISION HISTORY:
!  20 Aug 2002 - D. Abbot & R. Yantosca - Initial version  
!  20 Nov 2009 - R. Yantosca - Added ProTeX header
!EOP
!------------------------------------------------------------------------------
!BOC
      AP_TEMP = AP(L)

      END FUNCTION GET_AP
!EOC
!------------------------------------------------------------------------------
!                  GEOS-Chem Global Chemical Transport Model                  !
!------------------------------------------------------------------------------
!BOP
!
! !IROUTINE: get_bp
!
! !DESCRIPTION: Function GET\_BP returns the "B" term [unitless] for the 
!  hybrid ETA coordinate.
!\\
!\\
! !INTERFACE:
!
      FUNCTION GET_BP( L ) RESULT( BP_TEMP )
!
! !USES:
!
      USE CMN_SIZE_MOD                ! Size parameters
!
! !INPUT PARAMETERS: 
!
      INTEGER, INTENT(IN) :: L        ! GEOS-Chem level index
!
! !RETURN VALUE: 
!
      REAL(fp)              :: BP_TEMP  ! Corresponding "B" value [unitless]
                                      !  at bottom edge of level L
!
! !REVISION HISTORY:
!  20 Aug 2002 - D. Abbot & R. Yantosca - Initial version  
!  20 Nov 2009 - R. Yantosca - Added ProTeX header
!EOP
!------------------------------------------------------------------------------
!BOC
      BP_TEMP = BP(L)

      END FUNCTION GET_BP
!EOC
!------------------------------------------------------------------------------
!                  GEOS-Chem Global Chemical Transport Model                  !
!------------------------------------------------------------------------------
!BOP
!
! !IROUTINE: set_floating_pressures
!
! !DESCRIPTION: Subroutine SET\_FLOATING\_PRESSURE initializes the 
!  dry and wet floating pressure fields PFLT_DRY and PFLT_WET with the 
!  "true" surface pressures PSC2_DRY and PSC2_WET, stored in State_Met.
!\\
!\\
! !INTERFACE:
!
      SUBROUTINE SET_FLOATING_PRESSURES( am_I_Root, State_Met, RC )
!
! !USES:
!
<<<<<<< HEAD
      USE CMN_SIZE_MOD  ! Size parameters
      USE ERROR_MOD, ONLY : CHECK_VALUE
      USE GIGC_ErrCode_Mod
      USE GIGC_State_Met_Mod, ONLY : MetState
!     
=======
      USE CMN_SIZE_MOD    ! Size parameters
      USE ERROR_MOD, ONLY : CHECK_VALUE
!
>>>>>>> cf06f6d6
! !INPUT PARAMETERS: 
!
      LOGICAL,        INTENT(IN)  :: am_I_Root   ! Are we on root CPU?
      TYPE(MetState), INTENT(IN)  :: State_Met   ! Meteorology state object
!
! !OUTPUT ARGUMENTS:
!
      INTEGER,        INTENT(OUT) :: RC          ! Success or failure?
!
! !REMARKS:
!   The surface pressures PSC2_DRY and PSC2_WET represent the most recently
!   interpolated values derived from GMAO instantaneous atmospheric pressure
!   at the surface (including moisture).
!
! !REVISION HISTORY:
!  21 Jun 2016 - E. Lundgren- Initial version
!EOP
!------------------------------------------------------------------------------
!BOC
!
! !LOCAL VARIABLES:
! 
      INTEGER            :: I, J, L
      INTEGER            :: ERR_LOC(4)
      CHARACTER(LEN=255) :: ERR_VAR
      CHARACTER(LEN=255) :: ERR_MSG
      REAL(fp)           :: PEDGE1, PEDGE2, SPHU_KGKG

      !=================================================================
      ! SET_FLOATING_PRESSURES begins here!
      !=================================================================

      !! DEBUGGING (ewl)
      !PRINT *, " "
      !PRINT *, "In SET_FLOATING_PRESSURES"
      !PRINT *, "   Old PFLT_DRY(56,20): ", PFLT_DRY(56,20)
      !PRINT *, "   Old PFLT_WET(56,20): ", PFLT_WET(56,20)
      !! END DEBUGGING

      ! Set PFLT_DRY equal to input value PS
!$OMP PARALLEL DO
!$OMP+DEFAULT( SHARED )
!$OMP+PRIVATE( I, J, ERR_LOC, ERR_VAR, ERR_MSG )
      DO J = 1, JJPAR
      DO I = 1, IIPAR

#if defined( GCAP )
         !-----------------------------
         ! GCAP met fields
         !-----------------------------
         ! Set the floating pressures to PTOP plus the most recently
         ! interpolated instantaneous pressures
         PFLT_DRY(I,J) = State_Met%PSC2_DRY(I,J) + PTOP
         PFLT_WET(I,J) = State_Met%PSC2_WET(I,J) + PTOP
#else
         !-------------------------------------------------------
         ! GEOS-4, GEOS-5, GEOS-FP, MERRA, and MERRA-2 met fields
         !-------------------------------------------------------
         ! Set the floating pressures to the most recently interpolated
         ! instantaneous pressures
         PFLT_DRY(I,J) = State_Met%PSC2_DRY(I,J)
         PFLT_WET(I,J) = State_Met%PSC2_WET(I,J)
#endif

         ! Check for NaN or Infinities in PFLT_DRY and PFLT_WET
         ERR_LOC = (/ I, J, 0, 0 /)
         ERR_VAR = 'PFLT_DRY'
         ERR_MSG = 'set_floating_pressures:1'
         CALL CHECK_VALUE( PFLT_DRY(I,J), ERR_LOC, ERR_VAR, ERR_MSG )
         ERR_VAR = 'PFLT_WET'
         ERR_MSG = 'set_floating_pressures:2'
         CALL CHECK_VALUE( PFLT_WET(I,J), ERR_LOC, ERR_VAR, ERR_MSG )

      ENDDO
      ENDDO
!$OMP END PARALLEL DO

      !! DEBUGGING (ewl)
      !PRINT *, "   New PFLT_DRY(56,20): ", PFLT_DRY(56,20)
      !PRINT *, "   New PFLT_WET(56,20): ", PFLT_WET(56,20)
      !! END DEBUGGING

      END SUBROUTINE SET_FLOATING_PRESSURES
!EOC
!------------------------------------------------------------------------------
!                  GEOS-Chem Global Chemical Transport Model                  !
!------------------------------------------------------------------------------
!BOP
!
! !IROUTINE: get_pedge
!
! !DESCRIPTION: Function GET\_PEDGE returns the pressure at the bottom edge 
!  of level L.  L=1 is the surface, L=LLPAR+1 is the atm top.
!\\
!\\
! !INTERFACE:
!
      FUNCTION GET_PEDGE( I, J, L ) RESULT( PEDGE )
!
! !USES:
!
      USE CMN_SIZE_MOD   ! PTOP
!
! !INPUT PARAMETERS: 
!
      INTEGER, INTENT(IN)   :: I        ! GEOS-Chem lon   index
      INTEGER, INTENT(IN)   :: J        ! GEOS-Chem lat   index
      INTEGER, INTENT(IN)   :: L        ! GEOS-Chem level index
!
! !RETURN VALUE:
!
      REAL(f8)              :: PEDGE  ! Pressure @ bottom edge of (I,J,L) [hPa]
!
! !REVISION HISTORY:
!  20 Aug 2002 - D. Abbot & R. Yantosca - Initial version  
!  (1 ) Bug fix: use PFLT instead of PFLT-PTOP for GEOS-4 (bmy, 10/24/03)
!  (2 ) Now treat GEOS-5 the same way as GEOS-4 (bmy, 10/30/07)
!  20 Nov 2009 - R. Yantosca - Added ProTeX header
!  13 Aug 2010 - R. Yantosca - Compute PEDGE for MERRA the same as for GEOS-5
!  02 Feb 2012 - R. Yantosca - Compute PEDGE for GEOS-5.7.2 the same as MERRA
!  10 Aug 2012 - R. Yantosca - Need to put #ifdef for EXTERNAL_PEDGE in the
!                              section for GEOS-4, GEOS-5, MERRA, GEOS-5.7.x
!  10 Aug 2012 - R. Yantosca - Now only use Cpp switches EXTERNAL_GRID or 
!                              EXTERNAL_FORCING to use the GCM pressures.
!                              This prevents problems when compiling G-C with
!                              the DEVEL tag when using traditional main.F.
!  26 Sep 2013 - R. Yantosca - Renamed GEOS_57 Cpp switch to GEOS_FP
!  23 Dec 2014 - M. Yannetti - Changed output to REAL(f8)
!  11 Aug 2015 - R. Yantosca - Compute PEDGE for MERRA2 the same as for GEOS-FP
!  04 May 2016 - E. Lundgren - Replace PFLT with new variable name PFLT_WET
!EOP
!------------------------------------------------------------------------------
!BOC

# if defined( GCAP )
      !-----------------------------
      ! GCAP met fields
      !-----------------------------
#if defined( ESMF_ )
      ! Pressure [hPa] at bottom edge of level L (see documentation header)
      ! Taken from the GCM fields
      PEDGE = EXTERNAL_PEDGE(I,J,L)
#else
      ! Pressure [hPa] at bottom edge of level L (see documentation header)
      ! Computed for use within GEOS-Chem
      PEDGE = AP(L) + ( BP(L) * ( PFLT_WET(I,J) - PTOP ) ) 
#endif

# else
      !-------------------------------------------------------
      ! GEOS-4, GEOS-5, GEOS-FP, MERRA, and MERRA-2 met fields
      !-------------------------------------------------------
#if defined( ESMF_ )
      ! Pressure [hPa] at bottom edge of level L (see documentation header)
      ! Taken from the GCM fields
      PEDGE = EXTERNAL_PEDGE(I,J,L)
#else
      ! Pressure [hPa] at bottom edge of level L (see documentation header)
      ! Computed for use w/in GEOS-Chem
      PEDGE = AP(L) + ( BP(L) * PFLT_WET(I,J) )
#endif

#endif     

      END FUNCTION GET_PEDGE 
!EOC
!------------------------------------------------------------------------------
!                  GEOS-Chem Global Chemical Transport Model                  !
!------------------------------------------------------------------------------
!BOP
!
! !IROUTINE: get_pcenter
!
! !DESCRIPTION: Function GET\_PCENTER returns the pressure at the vertical
!  midpoint of level L.
!\\
!\\
! !INTERFACE:
!
      FUNCTION GET_PCENTER( I, J, L ) RESULT( PCENTER )
!
! !USES:
!
      USE CMN_SIZE_MOD   ! PTOP
!
! !INPUT PARAMETERS: 
!
      INTEGER, INTENT(IN) :: I        ! GEOS-Chem lon   index
      INTEGER, INTENT(IN) :: J        ! GEOS-Chem lat   index
      INTEGER, INTENT(IN) :: L        ! GEOS-Chem level index
!
! !RETURN VALUE:
!
      REAL(fp)              :: PCENTER  ! Pressure @ center of (I,J,L) [hPa]
!
! !REVISION HISTORY:
!  20 Aug 2002 - D. Abbot & R. Yantosca - Initial version  
!  (1 ) Updated format string for fvDAS (bmy, 6/19/03)
!  (2 ) Removed reference to "CMN", it's obsolete (bmy, 4/25/06)
!  20 Nov 2009 - R. Yantosca - Added ProTeX header
!EOP
!------------------------------------------------------------------------------
!BOC

      ! The pressure at the center of a grid-box is found
      ! by averaging the pressures at the box's two edges
      PCENTER = 0.5e+0_fp * ( GET_PEDGE(I,J,L) + GET_PEDGE(I,J,L+1) )

      END FUNCTION GET_PCENTER
!EOC
!------------------------------------------------------------------------------
!                  GEOS-Chem Global Chemical Transport Model                  !
!------------------------------------------------------------------------------
!BOP
!
! !IROUTINE: get_pedge_fullgrid
!
! !DESCRIPTION: Function GET\_PEDGE\_FULLGRID returns the pressure at the
!  bottom edge of level L of the unreduced vertical grid.  L=1 is the surface, 
!  L=LLLPAR+1 is the atm top.
!\\
!\\
! !INTERFACE:
!
      FUNCTION GET_PEDGE_FULLGRID( I, J, L ) RESULT( PEDGE )
!
! !USES:
!
      USE CMN_SIZE_MOD   ! PTOP
!
! !INPUT PARAMETERS: 
!
      INTEGER, INTENT(IN) :: I      ! GEOS-Chem lon   index
      INTEGER, INTENT(IN) :: J      ! GEOS-Chem lat   index
      INTEGER, INTENT(IN) :: L      ! GEOS-Chem level index
!
! !RETURN VALUE:
!
      REAL(fp)              :: PEDGE  ! Pressure @ bottom edge of (I,J,L) [hPa]
!
! !REVISION HISTORY:
!  (1 ) Modified from GET_PEDGE (cdh, 1/22/09)
!  02 Feb 2012 - R. Yantosca - Compute PEDGE for GEOS-5.7.2 the same as MERRA
!  26 Sep 2013 - R. Yantosca - Renamed GEOS_57 Cpp switch to GEOS_FP
!  11 Aug 2015 - R. Yantosca - Compute PEDGE for MERRA2 the same as for GEOS-FP
!EOP
!------------------------------------------------------------------------------
!BOC
      !=================================================================
      ! GET_PEDGE_FULLGRID begins here!
      !=================================================================
#if defined( GCAP ) 
      !-----------------------------
      ! GCAP met fields
      !-----------------------------
      ! Pressure [hPa] at bottom edge of level L (see documentation header)
      PEDGE = AP_FULLGRID(L) + ( BP_FULLGRID(L) * 
     &        ( PFLT_WET(I,J) - PTOP ) ) 
#else
      !-----------------------------
      ! GEOS-4 & GEOS-5 met fields
      !-----------------------------
      ! Pressure [hPa] at bottom edge of level L (see documentation header)
      PEDGE = AP_FULLGRID(L) + ( BP_FULLGRID(L) * PFLT_WET(I,J) )
#endif     

      END FUNCTION GET_PEDGE_FULLGRID
!EOC
!------------------------------------------------------------------------------
!                  GEOS-Chem Global Chemical Transport Model                  !
!------------------------------------------------------------------------------
!BOP
!
! !IROUTINE: get_pedge_dry
!
! !DESCRIPTION: Function GET\_PEDGE\_DRY returns the pressure at the 
!  bottom edge of level L, reconstructed using the dry surface pressure. 
!  L=1 is the surface, L=LLPAR+1 is the atm top.
!\\
!\\
! !INTERFACE:
!
      FUNCTION GET_PEDGE_DRY( I, J, L ) RESULT( PEDGE_DRY )
!
! !USES:
!
      USE CMN_SIZE_MOD   ! PTOP
!
! !INPUT PARAMETERS: 
!
      INTEGER, INTENT(IN) :: I      ! GEOS-Chem lon   index
      INTEGER, INTENT(IN) :: J      ! GEOS-Chem lat   index
      INTEGER, INTENT(IN) :: L      ! GEOS-Chem level index
!
! !RETURN VALUE:
!
      REAL(f8) :: PEDGE_DRY  ! Dry prssr @ bottom edge of (I,J,L) [hPa]
!
! !REMARKS:
!  Dry pressures at the edges calculated within this routine should not
!  be used as height proxies. Wet pressure edge should be used instead.
! 
! !REVISION HISTORY:
!  16 Jun 2016 - E. Lundgren - Initial version
!EOP
!------------------------------------------------------------------------------
!BOC
#if defined( GCAP ) 
      !-----------------------------
      ! GCAP met fields
      !-----------------------------
      ! Assume negligible humidity at top of atmosphere
      PEDGE_DRY = AP(L) + ( BP(L) * ( PFLT_DRY(I,J) - PTOP ) ) 
#else
      !-------------------------------------------------------
      ! GEOS-4, GEOS-5, GEOS-FP, MERRA, and MERRA-2 met fields
      !-------------------------------------------------------
      PEDGE_DRY = AP(L) + ( BP(L) * PFLT_DRY(I,J) )
#endif    

      END FUNCTION GET_PEDGE_DRY 
!EOC
!------------------------------------------------------------------------------
!                  GEOS-Chem Global Chemical Transport Model                  !
!------------------------------------------------------------------------------
!BOP
!
! !IROUTINE: get_delp_dry
!
! !DESCRIPTION: Function GET\_DELP\_DRY returns the delta dry pressure 
!  between the bottom edge of level L and top edge of level L+1, 
!  constructed using the dry surface pressure and A and B parameters. 
!  L=1 is the surface, L=LLPAR+1 is the atm top.
!\\
!\\
! !INTERFACE:
!
      FUNCTION GET_DELP_DRY( I, J, L ) RESULT( DELP_DRY )
!
! !USES:
!
      USE CMN_SIZE_MOD   ! PTOP
!
! !INPUT PARAMETERS: 
!
      INTEGER, INTENT(IN) :: I      ! GEOS-Chem lon   index
      INTEGER, INTENT(IN) :: J      ! GEOS-Chem lat   index
      INTEGER, INTENT(IN) :: L      ! GEOS-Chem level index
!
! !RETURN VALUE:
!
      REAL(f8) :: DELP_DRY          ! Prssr difference [hPa] between
                                    ! bottom edge of (I,J,L) and 
                                    ! bottom edge of (I,J,L+1)
!
! !REVISION HISTORY:
!  06 Jul 2016 - E. Lundgren - Initial version
!EOP
!------------------------------------------------------------------------------
!BOC
!
! !LOCAL VARIABLES:
! 
      REAL(fp)           :: PEDGE_DRY_BOT, PEDGE_DRY_TOP

#if defined( GCAP ) 
      !-----------------------------
      ! GCAP met fields
      !-----------------------------
      ! Assume negligible humidity at top of atmosphere
      PEDGE_DRY_BOT = AP(L)   + ( BP(L)   * ( PFLT_DRY(I,J) - PTOP ) ) 
      PEDGE_DRY_TOP = AP(L+1) + ( BP(L+1) * ( PFLT_DRY(I,J) - PTOP ) ) 
#else
      !-------------------------------------------------------
      ! GEOS-4, GEOS-5, GEOS-FP, MERRA, and MERRA-2 met fields
      !-------------------------------------------------------
      PEDGE_DRY_BOT = AP(L)   + ( BP(L)   * PFLT_DRY(I,J) )
      PEDGE_DRY_TOP = AP(L+1) + ( BP(L+1) * PFLT_DRY(I,J) )
#endif    
      DELP_DRY = PEDGE_DRY_BOT - PEDGE_DRY_TOP

      END FUNCTION GET_DELP_DRY 
!EOC
!------------------------------------------------------------------------------
!                  GEOS-Chem Global Chemical Transport Model                  !
!------------------------------------------------------------------------------
!BOP
!
! !IROUTINE: init_pressure
!
! !DESCRIPTION: Subroutine INIT\_PRESSURE allocates and initializes the AP 
!  and BP arrays.  It must be called in "main.f", after SIGE is defined.  
!  GEOS-4 and GEOS-5 requires the hybrid pressure system specified by 
!  the listed values of AP and BP, while earlier versions of GEOS use a pure 
!  sigma pressure system.  GCAP met fields (based on GISS) also use a hybrid 
!  system. 
!\\
!\\
! !INTERFACE:
!
      SUBROUTINE INIT_PRESSURE( am_I_Root )
!
! !USES:
!
      USE CMN_SIZE_MOD    ! LLPAR, PTOP
      USE ERROR_MOD, ONLY : ALLOC_ERR
!
! !INPUT PARAMETERS:
!
      LOGICAL, INTENT(IN) :: am_I_Root   ! Is this the root CPU?
!
! !REVISION HISTORY:
!  27 Aug 2002 - D. Abbot, S. Wu, & R. Yantosca - Initial version 
!  (1 ) Now reference ALLOC_ERR from "error_mod.f" (bmy, 10/15/02)
!  (2 ) Now echo Ap, Bp to std output (bmy, 3/14/03)
!  (3 ) Now print LLPAR+1 levels for Ap, Bp.  Remove reference to SIGE, it's
!        obsolete.  Also now use C-preprocessor switch GRID30LEV instead of
!        IF statements to define vertical coordinates. (bmy, 11/3/03)
!  (4 ) Now modified for both GCAP & GEOS-5 vertical grids (swu, bmy, 5/24/05)
!  (5 ) Renamed GRID30LEV to GRIDREDUCED (bmy, 10/30/07)
!  20 Nov 2009 - R. Yantosca - Added ProTeX header
!  13 Aug 2010 - R. Yantosca - Compute Ap and Bp for MERRA the same way as for
!                              GEOS-5.  The vertical grids are identical.
!  30 Aug 2010 - R. Yantosca - Updated comments
!  30 Nov 2010 - R. Yantosca - Further improved comments about how GEOS-4 and
!                              GEOS-5 vertical levels are lumped together.\
!  02 Feb 2012 - R. Yantosca - Compute Ap and Bp for GEOS-5.7.x in the same way
!                              as for GEOS-5 and MERRA (grids are identical)
!  28 Feb 2012 - R. Yantosca - Removed support for GEOS-3
!  30 Jul 2012 - R. Yantosca - Now accept am_I_Root as an argument when
!                              running with the traditional driver main.F
!  26 Sep 2013 - R. Yantosca - Renamed GEOS_57 Cpp switch to GEOS_FP
!  11 Aug 2015 - R. Yantosca - Init MERRA2 Ap & Bp the same way as for GEOS-FP
!EOP
!------------------------------------------------------------------------------
!BOC
!
! !LOCAL VARIABLES:
!
      INTEGER :: AS
      INTEGER :: L

      ! Temporary array for GCAP met fields (swu, bmy, 5/24/05)
      REAL(fp)  :: SIGE_GCAP(LLPAR+1)  

      !=================================================================
      ! INIT_PRESSURE begins here!
      !=================================================================
      ALLOCATE( PFLT_DRY( IIPAR, JJPAR ), STAT=AS )
      IF ( AS /= 0 ) CALL ALLOC_ERR( 'PFLT_DRY' )
      PFLT_DRY = 0e+0_fp

      ALLOCATE( PFLT_WET( IIPAR, JJPAR ), STAT=AS )
      IF ( AS /= 0 ) CALL ALLOC_ERR( 'PFLT_WET' )
      PFLT_WET = 0e+0_fp

      ALLOCATE( AP( LLPAR+1 ), STAT=AS )
      IF ( AS /= 0 ) CALL ALLOC_ERR( 'AP' )
      AP = 1e+0_fp

      ALLOCATE( BP( LLPAR+1 ), STAT=AS )
      IF ( AS /= 0 ) CALL ALLOC_ERR( 'BP' )
      BP = 0e+0_fp

      ALLOCATE( AP_FULLGRID( LGLOB+1 ), STAT=AS )
      IF ( AS /= 0 ) CALL ALLOC_ERR( 'AP_FULLGRID' )
      AP = 1e+0_fp

      ALLOCATE( BP_FULLGRID( LGLOB+1 ), STAT=AS )
      IF ( AS /= 0 ) CALL ALLOC_ERR( 'BP_FULLGRID' )
      BP = 0e+0_fp

#if defined( ESMF_ )
      ALLOCATE( EXTERNAL_PEDGE( IIPAR, JJPAR, LLPAR+1 ), STAT=AS )
      IF ( AS /= 0 ) CALL ALLOC_ERR( 'EXTERNAL_PEDGE' )
      EXTERNAL_PEDGE = 0e+0_fp
#endif

#if   defined( GEOS_5 ) || defined( MERRA ) || defined( GEOS_FP ) || defined( MERRA2 )

      !=================================================================
      ! GEOS-5/MERRA vertical coordinates (47 or 72 levels)
      !=================================================================

#if   defined( GRIDREDUCED )

      !-----------------------------------------------------------------
      ! GEOS-5/MERRA/GEOS-FP/MERRA2 47-level reduced vertical grid
      !  
      !  Bottom   Bottom    # levels
      !  edge of  edge prs  lumped 
      !  level    (hPa)     together
      !
      !   PTOP       0.010   
      !    47        0.066     4
      !    46        0.211     4
      !    45        0.617     4
      !    44        1.651     4
      !    43        4.077     4
      !    42        9.293     4
      !    41       19.792     4
      !    40       28.368     2
      !    39       40.175     2
      !    38       56.388     2
      !    37       78.512     2
      ! %%%% START LUMPING LEVELS ABOVE HERE %%%%%
      !    36       92.366       
      !    35      108.663
      !    34      127.837
      !    33      150.393
      !    32      176.930
      ! %%%% FIXED-PRESSURE LEVELS BEGIN HERE %%%%
      !-----------------------------------------------------------------

      ! Ap [hPa] for 47 levels (48 edges)
      AP = (/ 0.000000d+00, 4.804826d-02, 6.593752d+00, 1.313480d+01,
     &        1.961311d+01, 2.609201d+01, 3.257081d+01, 3.898201d+01,
     &        4.533901d+01, 5.169611d+01, 5.805321d+01, 6.436264d+01,
     &        7.062198d+01, 7.883422d+01, 8.909992d+01, 9.936521d+01,
     &        1.091817d+02, 1.189586d+02, 1.286959d+02, 1.429100d+02,
     &        1.562600d+02, 1.696090d+02, 1.816190d+02, 1.930970d+02,
     &        2.032590d+02, 2.121500d+02, 2.187760d+02, 2.238980d+02,
     &        2.243630d+02, 2.168650d+02, 2.011920d+02, 1.769300d+02,
     &        1.503930d+02, 1.278370d+02, 1.086630d+02, 9.236572d+01,
     &        7.851231d+01, 5.638791d+01, 4.017541d+01, 2.836781d+01, 
     &        1.979160d+01, 9.292942d+00, 4.076571d+00, 1.650790d+00, 
     &        6.167791d-01, 2.113490d-01, 6.600001d-02, 1.000000d-02 /)

      ! Bp [unitless] for 47 levels (48 edges)
      BP = (/ 1.000000d+00, 9.849520d-01, 9.634060d-01, 9.418650d-01,
     &        9.203870d-01, 8.989080d-01, 8.774290d-01, 8.560180d-01,
     &        8.346609d-01, 8.133039d-01, 7.919469d-01, 7.706375d-01,
     &        7.493782d-01, 7.211660d-01, 6.858999d-01, 6.506349d-01,
     &        6.158184d-01, 5.810415d-01, 5.463042d-01, 4.945902d-01,
     &        4.437402d-01, 3.928911d-01, 3.433811d-01, 2.944031d-01,
     &        2.467411d-01, 2.003501d-01, 1.562241d-01, 1.136021d-01,
     &        6.372006d-02, 2.801004d-02, 6.960025d-03, 8.175413d-09,
     &        0.000000d+00, 0.000000d+00, 0.000000d+00, 0.000000d+00,
     &        0.000000d+00, 0.000000d+00, 0.000000d+00, 0.000000d+00,
     &        0.000000d+00, 0.000000d+00, 0.000000d+00, 0.000000d+00,
     &        0.000000d+00, 0.000000d+00, 0.000000d+00, 0.000000d+00 /)

      !--------------------------------
      ! GEOS-5 72 level grid
      !--------------------------------

      ! Ap [hPa] for 72 levels (73 edges)
      AP_FULLGRID =
     &     (/ 0.000000d+00, 4.804826d-02, 6.593752d+00, 1.313480d+01,
     &        1.961311d+01, 2.609201d+01, 3.257081d+01, 3.898201d+01,
     &        4.533901d+01, 5.169611d+01, 5.805321d+01, 6.436264d+01,
     &        7.062198d+01, 7.883422d+01, 8.909992d+01, 9.936521d+01,
     &        1.091817d+02, 1.189586d+02, 1.286959d+02, 1.429100d+02,
     &        1.562600d+02, 1.696090d+02, 1.816190d+02, 1.930970d+02,
     &        2.032590d+02, 2.121500d+02, 2.187760d+02, 2.238980d+02,
     &        2.243630d+02, 2.168650d+02, 2.011920d+02, 1.769300d+02,
     &        1.503930d+02, 1.278370d+02, 1.086630d+02, 9.236572d+01,
     &        7.851231d+01, 6.660341d+01, 5.638791d+01, 4.764391d+01,
     &        4.017541d+01, 3.381001d+01, 2.836781d+01, 2.373041d+01,
     &        1.979160d+01, 1.645710d+01, 1.364340d+01, 1.127690d+01,
     &        9.292942d+00, 7.619842d+00, 6.216801d+00, 5.046801d+00,
     &        4.076571d+00, 3.276431d+00, 2.620211d+00, 2.084970d+00,
     &        1.650790d+00, 1.300510d+00, 1.019440d+00, 7.951341d-01,
     &        6.167791d-01, 4.758061d-01, 3.650411d-01, 2.785261d-01,
     &        2.113490d-01, 1.594950d-01, 1.197030d-01, 8.934502d-02,
     &        6.600001d-02, 4.758501d-02, 3.270000d-02, 2.000000d-02,
     &        1.000000d-02 /)

      ! Bp [unitless] for 72 levels (73 edges)
      BP_FULLGRID =
     &     (/ 1.000000d+00, 9.849520d-01, 9.634060d-01, 9.418650d-01,
     &        9.203870d-01, 8.989080d-01, 8.774290d-01, 8.560180d-01,
     &        8.346609d-01, 8.133039d-01, 7.919469d-01, 7.706375d-01,
     &        7.493782d-01, 7.211660d-01, 6.858999d-01, 6.506349d-01,
     &        6.158184d-01, 5.810415d-01, 5.463042d-01, 4.945902d-01,
     &        4.437402d-01, 3.928911d-01, 3.433811d-01, 2.944031d-01,
     &        2.467411d-01, 2.003501d-01, 1.562241d-01, 1.136021d-01,
     &        6.372006d-02, 2.801004d-02, 6.960025d-03, 8.175413d-09,
     &        0.000000d+00, 0.000000d+00, 0.000000d+00, 0.000000d+00,
     &        0.000000d+00, 0.000000d+00, 0.000000d+00, 0.000000d+00,
     &        0.000000d+00, 0.000000d+00, 0.000000d+00, 0.000000d+00,
     &        0.000000d+00, 0.000000d+00, 0.000000d+00, 0.000000d+00,
     &        0.000000d+00, 0.000000d+00, 0.000000d+00, 0.000000d+00,
     &        0.000000d+00, 0.000000d+00, 0.000000d+00, 0.000000d+00,
     &        0.000000d+00, 0.000000d+00, 0.000000d+00, 0.000000d+00,
     &        0.000000d+00, 0.000000d+00, 0.000000d+00, 0.000000d+00,
     &        0.000000d+00, 0.000000d+00, 0.000000d+00, 0.000000d+00,
     &        0.000000d+00, 0.000000d+00, 0.000000d+00, 0.000000d+00,
     &        0.000000d+00 /)

#else

      !-----------------------------------------------------------------
      ! GEOS-5 72 level grid
      !-----------------------------------------------------------------

      ! Ap [hPa] for 72 levels (73 edges)
      AP = (/ 0.000000d+00, 4.804826d-02, 6.593752d+00, 1.313480d+01,
     &        1.961311d+01, 2.609201d+01, 3.257081d+01, 3.898201d+01,
     &        4.533901d+01, 5.169611d+01, 5.805321d+01, 6.436264d+01,
     &        7.062198d+01, 7.883422d+01, 8.909992d+01, 9.936521d+01,
     &        1.091817d+02, 1.189586d+02, 1.286959d+02, 1.429100d+02,
     &        1.562600d+02, 1.696090d+02, 1.816190d+02, 1.930970d+02,
     &        2.032590d+02, 2.121500d+02, 2.187760d+02, 2.238980d+02,
     &        2.243630d+02, 2.168650d+02, 2.011920d+02, 1.769300d+02,
     &        1.503930d+02, 1.278370d+02, 1.086630d+02, 9.236572d+01,
     &        7.851231d+01, 6.660341d+01, 5.638791d+01, 4.764391d+01,
     &        4.017541d+01, 3.381001d+01, 2.836781d+01, 2.373041d+01,
     &        1.979160d+01, 1.645710d+01, 1.364340d+01, 1.127690d+01,
     &        9.292942d+00, 7.619842d+00, 6.216801d+00, 5.046801d+00,
     &        4.076571d+00, 3.276431d+00, 2.620211d+00, 2.084970d+00,
     &        1.650790d+00, 1.300510d+00, 1.019440d+00, 7.951341d-01,
     &        6.167791d-01, 4.758061d-01, 3.650411d-01, 2.785261d-01,
     &        2.113490d-01, 1.594950d-01, 1.197030d-01, 8.934502d-02,
     &        6.600001d-02, 4.758501d-02, 3.270000d-02, 2.000000d-02,
     &        1.000000d-02 /)

      ! Bp [unitless] for 72 levels (73 edges)
      BP = (/ 1.000000d+00, 9.849520d-01, 9.634060d-01, 9.418650d-01,
     &        9.203870d-01, 8.989080d-01, 8.774290d-01, 8.560180d-01,
     &        8.346609d-01, 8.133039d-01, 7.919469d-01, 7.706375d-01,
     &        7.493782d-01, 7.211660d-01, 6.858999d-01, 6.506349d-01,
     &        6.158184d-01, 5.810415d-01, 5.463042d-01, 4.945902d-01,
     &        4.437402d-01, 3.928911d-01, 3.433811d-01, 2.944031d-01,
     &        2.467411d-01, 2.003501d-01, 1.562241d-01, 1.136021d-01,
     &        6.372006d-02, 2.801004d-02, 6.960025d-03, 8.175413d-09,
     &        0.000000d+00, 0.000000d+00, 0.000000d+00, 0.000000d+00,
     &        0.000000d+00, 0.000000d+00, 0.000000d+00, 0.000000d+00,
     &        0.000000d+00, 0.000000d+00, 0.000000d+00, 0.000000d+00,
     &        0.000000d+00, 0.000000d+00, 0.000000d+00, 0.000000d+00,
     &        0.000000d+00, 0.000000d+00, 0.000000d+00, 0.000000d+00,
     &        0.000000d+00, 0.000000d+00, 0.000000d+00, 0.000000d+00,
     &        0.000000d+00, 0.000000d+00, 0.000000d+00, 0.000000d+00,
     &        0.000000d+00, 0.000000d+00, 0.000000d+00, 0.000000d+00,
     &        0.000000d+00, 0.000000d+00, 0.000000d+00, 0.000000d+00,
     &        0.000000d+00, 0.000000d+00, 0.000000d+00, 0.000000d+00,
     &        0.000000d+00 /)
      
#endif

#elif defined( GEOS_4 )
      
      !=================================================================
      ! GEOS-4 vertical coordinates (30 or 55 levels)
      !=================================================================

#if   defined( GRIDREDUCED )

      !-----------------------------------------------------------------
      ! GEOS-4 30-level reduced vertical grid
      !  
      !  Bottom    Bottom    # levels
      !  edge of   edge prs  lumped 
      !  level     (hPa)     together
      !  
      !   PTOP       0.010   
      !    30        0.066      4
      !    29        0.211      4
      !    28        0.617      4
      !    27        1.651      4
      !    26        4.077      4
      !    25        9.293      4
      !    24       19.792      4
      !    23       28.368      2
      !    22       40.175      2
      !    21       56.388      2
      !    20       78.512      2
      ! %%%% START LUMPING LEVELS ABOVE HERE %%%%%
      !    19       92.366       
      !    18      108.663
      !    17      127.837
      !    16      150.393
      !    15      176.930
      ! %%%% FIXED-PRESSURE LEVELS BEGIN HERE %%%%
      !-----------------------------------------------------------------

      ! Ap [hPa] for 30 levels (31 edges)
      AP = (/  0.000000e+0_fp,   0.000000e+0_fp,
     &        12.704939e+0_fp,  35.465965e+0_fp, 
     &        66.098427e+0_fp, 101.671654e+0_fp,
     &       138.744400e+0_fp, 173.403183e+0_fp, 
     &       198.737839e+0_fp, 215.417526e+0_fp,
     &       223.884689e+0_fp, 224.362869e+0_fp, 
     &       216.864929e+0_fp, 201.192093e+0_fp,
     &       176.929993e+0_fp, 150.393005e+0_fp, 
     &       127.837006e+0_fp, 108.663429e+0_fp,
     &        92.365662e+0_fp,  78.512299e+0_fp, 
     &        56.387939e+0_fp,  40.175419e+0_fp,
     &        28.367815e+0_fp,  19.791553e+0_fp, 
     &         9.292943e+0_fp,   4.076567e+0_fp,
     &         1.650792e+0_fp,   0.616779e+0_fp, 
     &         0.211349e+0_fp,   0.066000e+0_fp,
     &         0.010000e+0_fp /)

      ! Bp [unitless] for 30 levels (31 edges)
      BP = (/  1.000000e+0_fp,   0.985110e+0_fp,
     &         0.943290e+0_fp,   0.867830e+0_fp, 
     &         0.764920e+0_fp,   0.642710e+0_fp,
     &         0.510460e+0_fp,   0.378440e+0_fp, 
     &         0.270330e+0_fp,   0.183300e+0_fp,
     &         0.115030e+0_fp,   0.063720e+0_fp, 
     &         0.028010e+0_fp,   0.006960e+0_fp,
     &         0.000000e+0_fp,   0.000000e+0_fp, 
     &         0.000000e+0_fp,   0.000000e+0_fp,
     &         0.000000e+0_fp,   0.000000e+0_fp, 
     &         0.000000e+0_fp,   0.000000e+0_fp,
     &         0.000000e+0_fp,   0.000000e+0_fp, 
     &         0.000000e+0_fp,   0.000000e+0_fp,
     &         0.000000e+0_fp,   0.000000e+0_fp, 
     &         0.000000e+0_fp,   0.000000e+0_fp,
     &         0.000000e+0_fp /)

      !-----------------------------------
      ! GEOS-4 55 level grid
      !-----------------------------------

      ! AP [hPa] for 55 levels (56 edges)
      AP_FULLGRID =
     &     (/ 0.000000e+0_fp,   0.000000e+0_fp,
     &       12.704939e+0_fp,  35.465965e+0_fp, 
     &       66.098427e+0_fp, 101.671654e+0_fp,
     &      138.744400e+0_fp, 173.403183e+0_fp,
     &      198.737839e+0_fp, 215.417526e+0_fp,
     &      223.884689e+0_fp, 224.362869e+0_fp,
     &      216.864929e+0_fp, 201.192093e+0_fp,
     &      176.929993e+0_fp, 150.393005e+0_fp,
     &      127.837006e+0_fp, 108.663429e+0_fp,
     &       92.365662e+0_fp,  78.512299e+0_fp, 
     &       66.603378e+0_fp,  56.387939e+0_fp,
     &       47.643932e+0_fp,  40.175419e+0_fp, 
     &       33.809956e+0_fp,  28.367815e+0_fp,
     &       23.730362e+0_fp,  19.791553e+0_fp, 
     &       16.457071e+0_fp,  13.643393e+0_fp,
     &       11.276889e+0_fp,   9.292943e+0_fp,
     &        7.619839e+0_fp,   6.216800e+0_fp,
     &        5.046805e+0_fp,   4.076567e+0_fp, 
     &        3.276433e+0_fp,   2.620212e+0_fp,
     &        2.084972e+0_fp,   1.650792e+0_fp,
     &        1.300508e+0_fp,   1.019442e+0_fp,
     &        0.795134e+0_fp,   0.616779e+0_fp, 
     &        0.475806e+0_fp,   0.365041e+0_fp,
     &        0.278526e+0_fp,   0.211349e+0_fp, 
     &        0.159495e+0_fp,   0.119703e+0_fp,
     &        0.089345e+0_fp,   0.066000e+0_fp, 
     &        0.047585e+0_fp,   0.032700e+0_fp,
     &        0.020000e+0_fp,   0.010000e+0_fp /)

      ! BP [unitless] for 55 levels (56 edges)
      BP_FULLGRID =
     &     (/  1.000000e+0_fp,  0.985110e+0_fp,
     &         0.943290e+0_fp,  0.867830e+0_fp,
     &         0.764920e+0_fp,  0.642710e+0_fp,
     &         0.510460e+0_fp,  0.378440e+0_fp,
     &         0.270330e+0_fp,  0.183300e+0_fp,
     &         0.115030e+0_fp,  0.063720e+0_fp,
     &         0.028010e+0_fp,  0.006960e+0_fp,
     &         0.000000e+0_fp,  0.000000e+0_fp,
     &         0.000000e+0_fp,  0.000000e+0_fp,
     &         0.000000e+0_fp,  0.000000e+0_fp,
     &         0.000000e+0_fp,  0.000000e+0_fp,
     &         0.000000e+0_fp,  0.000000e+0_fp,
     &         0.000000e+0_fp,  0.000000e+0_fp,
     &         0.000000e+0_fp,  0.000000e+0_fp,
     &         0.000000e+0_fp,  0.000000e+0_fp,
     &         0.000000e+0_fp,  0.000000e+0_fp,
     &         0.000000e+0_fp,  0.000000e+0_fp,
     &         0.000000e+0_fp,  0.000000e+0_fp,
     &         0.000000e+0_fp,  0.000000e+0_fp,
     &         0.000000e+0_fp,  0.000000e+0_fp,
     &         0.000000e+0_fp,  0.000000e+0_fp,
     &         0.000000e+0_fp,  0.000000e+0_fp,
     &         0.000000e+0_fp,  0.000000e+0_fp,
     &         0.000000e+0_fp,  0.000000e+0_fp,
     &         0.000000e+0_fp,  0.000000e+0_fp,
     &         0.000000e+0_fp,  0.000000e+0_fp,
     &         0.000000e+0_fp,  0.000000e+0_fp,
     &         0.000000e+0_fp,  0.000000e+0_fp /)

#else

      !-----------------------------------------------------------------
      ! GEOS-4 55 level grid
      !-----------------------------------------------------------------

      ! AP [hPa] for 55 levels (56 edges)
      AP = (/ 0.000000e+0_fp,   0.000000e+0_fp,
     &       12.704939e+0_fp,  35.465965e+0_fp, 
     &       66.098427e+0_fp, 101.671654e+0_fp,
     &      138.744400e+0_fp, 173.403183e+0_fp,
     &      198.737839e+0_fp, 215.417526e+0_fp,
     &      223.884689e+0_fp, 224.362869e+0_fp,
     &      216.864929e+0_fp, 201.192093e+0_fp,
     &      176.929993e+0_fp, 150.393005e+0_fp,
     &      127.837006e+0_fp, 108.663429e+0_fp,
     &       92.365662e+0_fp,  78.512299e+0_fp, 
     &       66.603378e+0_fp,  56.387939e+0_fp,
     &       47.643932e+0_fp,  40.175419e+0_fp, 
     &       33.809956e+0_fp,  28.367815e+0_fp,
     &       23.730362e+0_fp,  19.791553e+0_fp, 
     &       16.457071e+0_fp,  13.643393e+0_fp,
     &       11.276889e+0_fp,   9.292943e+0_fp,
     &        7.619839e+0_fp,   6.216800e+0_fp,
     &        5.046805e+0_fp,   4.076567e+0_fp, 
     &        3.276433e+0_fp,   2.620212e+0_fp,
     &        2.084972e+0_fp,   1.650792e+0_fp,
     &        1.300508e+0_fp,   1.019442e+0_fp,
     &        0.795134e+0_fp,   0.616779e+0_fp, 
     &        0.475806e+0_fp,   0.365041e+0_fp,
     &        0.278526e+0_fp,   0.211349e+0_fp, 
     &        0.159495e+0_fp,   0.119703e+0_fp,
     &        0.089345e+0_fp,   0.066000e+0_fp, 
     &        0.047585e+0_fp,   0.032700e+0_fp,
     &        0.020000e+0_fp,   0.010000e+0_fp /)

      ! BP [unitless] for 55 levels (56 edges)
      BP = (/  1.000000e+0_fp,  0.985110e+0_fp,
     &         0.943290e+0_fp,  0.867830e+0_fp,
     &         0.764920e+0_fp,  0.642710e+0_fp,
     &         0.510460e+0_fp,  0.378440e+0_fp,
     &         0.270330e+0_fp,  0.183300e+0_fp,
     &         0.115030e+0_fp,  0.063720e+0_fp,
     &         0.028010e+0_fp,  0.006960e+0_fp,
     &         0.000000e+0_fp,  0.000000e+0_fp,
     &         0.000000e+0_fp,  0.000000e+0_fp,
     &         0.000000e+0_fp,  0.000000e+0_fp,
     &         0.000000e+0_fp,  0.000000e+0_fp,
     &         0.000000e+0_fp,  0.000000e+0_fp,
     &         0.000000e+0_fp,  0.000000e+0_fp,
     &         0.000000e+0_fp,  0.000000e+0_fp,
     &         0.000000e+0_fp,  0.000000e+0_fp,
     &         0.000000e+0_fp,  0.000000e+0_fp,
     &         0.000000e+0_fp,  0.000000e+0_fp,
     &         0.000000e+0_fp,  0.000000e+0_fp,
     &         0.000000e+0_fp,  0.000000e+0_fp,
     &         0.000000e+0_fp,  0.000000e+0_fp,
     &         0.000000e+0_fp,  0.000000e+0_fp,
     &         0.000000e+0_fp,  0.000000e+0_fp,
     &         0.000000e+0_fp,  0.000000e+0_fp,
     &         0.000000e+0_fp,  0.000000e+0_fp,
     &         0.000000e+0_fp,  0.000000e+0_fp,
     &         0.000000e+0_fp,  0.000000e+0_fp,
     &         0.000000e+0_fp,  0.000000e+0_fp,
     &         0.000000e+0_fp,  0.000000e+0_fp /)


#endif

#elif defined( GCAP )

      !=================================================================
      ! GCAP vertical coordinates (23 levels)
      !=================================================================

      ! Define SIGMA edges from GISS 23L model
      SIGE_GCAP = (/ 1.0e+0_fp,           0.9712230e+0_fp,   
     &               0.9340528e+0_fp,     
     &               0.8800959e+0_fp,     0.8021583e+0_fp,   
     &               0.6714628e+0_fp, 
     &               0.5035971403e+0_fp,  0.3297362030e+0_fp,
     &               0.1966426820e+0_fp,  
     &               0.1139088720e+0_fp,  0.0503597111e+0_fp,
     &               0.0000000000e+0_fp, 
     &              -0.0395683460e+0_fp, -0.0764988065e+0_fp,
     &              -0.1124700233e+0_fp, 
     &              -0.1419664323e+0_fp, -0.1585131884e+0_fp,
     &              -0.1678657085e+0_fp, 
     &              -0.1743045598e+0_fp, -0.1781055182e+0_fp,
     &              -0.1793033630e+0_fp, 
     &              -0.1796822548e+0_fp, -0.1798187047e+0_fp,
     &              -0.1798536479e+0_fp /)

      ! Convert SIGMA to AP and BP coordinates
      DO  L = 1, LLCHEM
         AP(L) = 150e+0_fp + ( SIGE_GCAP(L) * ( PTOP - 150e+0_fp ) )
         BP(L) = SIGE_GCAP(L)
      ENDDO

      DO L = LLCHEM+1, LLPAR+1  
         AP(L) = 150e+0_fp + ( SIGE_GCAP(L) * (984e+0_fp - 150e+0_fp) )
         BP(L) = 0e+0_fp
      ENDDO

      AP_FULLGRID = AP
      BP_FULLGRID = BP

#endif
      
#if !defined( ESMF_ ) 
      ! Echo info to std output (skip if using ESMF interface to GEOS-5 GCM)
      IF ( am_I_Root ) THEN
         WRITE( 6, '(a)'   ) REPEAT( '=', 79 )
         WRITE( 6, '(a,/)' ) 'V E R T I C A L   G R I D   S E T U P'
         WRITE( 6, '(a,/)' ) 'INIT_PRESSURE: Vertical coordinates!'
         WRITE( 6, '( ''Ap '', /, 6(f11.6,1x) )' ) AP(1:LLPAR+1)
         WRITE( 6, '(a)'   )
         WRITE( 6, '( ''Bp '', /, 6(f11.6,1x) )' ) BP(1:LLPAR+1)
         WRITE( 6, '(a)'   ) REPEAT( '=', 79 )
      ENDIF
#endif

      END SUBROUTINE INIT_PRESSURE
!EOC
!------------------------------------------------------------------------------
!                  GEOS-Chem Global Chemical Transport Model                  !
!------------------------------------------------------------------------------
!BOP
!
! !IROUTINE: cleanup_pressure
!
! !DESCRIPTION: Subroutine CLEANUP\_PRESSURE deallocates all allocated arrays 
!  at the end of a GEOS-Chem model run.
!\\
!\\
! !INTERFACE:
!
      SUBROUTINE CLEANUP_PRESSURE
!
! !REVISION HISTORY:
!  20 Aug 2002 - D. Abbot & R. Yantosca - Initial version  
!  20 Nov 2009 - R. Yantosca - Added ProTeX header
!EOP
!------------------------------------------------------------------------------
!BOC
      IF ( ALLOCATED( AP          ) ) DEALLOCATE( AP          )
      IF ( ALLOCATED( BP          ) ) DEALLOCATE( BP          )
      IF ( ALLOCATED( AP_FULLGRID ) ) DEALLOCATE( AP_FULLGRID )
      IF ( ALLOCATED( BP_FULLGRID ) ) DEALLOCATE( BP_FULLGRID )
      IF ( ALLOCATED( PFLT_DRY    ) ) DEALLOCATE( PFLT_DRY    )
      IF ( ALLOCATED( PFLT_WET    ) ) DEALLOCATE( PFLT_WET    )
#if defined( ESMF_ )
      IF ( ALLOCATED( EXTERNAL_PEDGE ) ) DEALLOCATE( EXTERNAL_PEDGE )
#endif

      END SUBROUTINE CLEANUP_PRESSURE
!EOC
!#if defined( EXTERNAL_GRID ) || defined( EXTERNAL_FORCING )
#if defined( ESMF_ )
!------------------------------------------------------------------------------
!                  GEOS-Chem Global Chemical Transport Model                  !
!------------------------------------------------------------------------------
!BOP
!
! !IROUTINE: accept_external_pedge
!
! !DESCRIPTION: Subroutine ACCEPT\_EXTERNAL\_PEDGE sets the GEOS-Chem
!  pressure edge variable with the values obtained from an external GCM
!  (such as the NASA GEOS-5 GCM).
!\\
!\\
! !INTERFACE:
!
      SUBROUTINE Accept_External_Pedge( am_I_Root, State_Met, RC )
!
! !USES:
!
      USE ErrCode_Mod
      USE State_Met_Mod,      ONLY : MetState
!     
! !INPUT PARAMETERS: 
!
      LOGICAL,        INTENT(IN)  :: am_I_Root   ! Are we on root CPU?
      TYPE(MetState), INTENT(IN)  :: State_Met   ! Meteorology state object
!
! !OUTPUT ARGUMENTS:
!
      INTEGER,        INTENT(OUT) :: RC          ! Success or failure?
!
! !REMARKS:
!  This routine is a setter for EXTERNAL_PEDGE.  It allows us to keep the 
!  EXTERNAL_PEDGE array PRIVATE to this module, which is good programming
!  practice.
! 
! !REVISION HISTORY: 
!  06 Dec 2012 - Initial version
!EOP
!------------------------------------------------------------------------------
!BOC

      ! Set EXTERNAL_PEDGE to the pressure edges [hPa] carried in the
      ! State_Met object, which were obtained from the external GCM
      EXTERNAL_PEDGE = State_Met%PEDGE

      ! Return successfully
      RC             = GC_SUCCESS
      
      END SUBROUTINE Accept_External_Pedge
!EOC
#endif
      END MODULE PRESSURE_MOD
<|MERGE_RESOLUTION|>--- conflicted
+++ resolved
@@ -223,17 +223,11 @@
 !
 ! !USES:
 !
-<<<<<<< HEAD
-      USE CMN_SIZE_MOD  ! Size parameters
-      USE ERROR_MOD, ONLY : CHECK_VALUE
-      USE GIGC_ErrCode_Mod
-      USE GIGC_State_Met_Mod, ONLY : MetState
-!     
-=======
       USE CMN_SIZE_MOD    ! Size parameters
       USE ERROR_MOD, ONLY : CHECK_VALUE
-!
->>>>>>> cf06f6d6
+      USE ErrCode_Mod
+      USE State_Met_Mod, ONLY : MetState
+!
 ! !INPUT PARAMETERS: 
 !
       LOGICAL,        INTENT(IN)  :: am_I_Root   ! Are we on root CPU?
