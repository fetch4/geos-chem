# Changelog

This file documents all notable changes to the GEOS-Chem repository starting in version 14.0.0, including all GEOS-Chem Classic and GCHP run directory updates.

The format is based on [Keep a Changelog](https://keepachangelog.com/en/1.0.0/), and this project adheres to [Semantic Versioning](https://semver.org/spec/v2.0.0.html).

## [Unreleased 14.2.0]
<<<<<<< HEAD
### Added
- Added a printout of GEOS-Chem species and indices
- Added 'NcdfUtil/README.md` file directing users to look for netCDF utility scripts at https://github.com/geoschem/netcdf-scripts
- Restored sink reactions for HOI, IONO, IONO2 (fullchem, custom mechanisms)
- S(IV) + HOBr and S(IV) + HOCl reactions to `KPP/fullchem/fullchem.eqn`
- Added setting in GCHP setCommonRunSettings.sh to require species in restarts
- Added setting in GCHP HISTORY.rc to control whether output can be overwritten
- Activated nitrate photolysis
- Added `LightingClimatology` option to HEMCO_Config.rc
- Added run configuration files for WRF-GC
- Added new files photolysis_mod.F90, phot_container_mod.F90, and fjx_interface_mod.F90
- Added photolysis toggle in geoschem_config.yml and Input_Opt variable Do_Photolysis
- Added speed of light and Planck's constant to PhysConstants module
- Added `GFED4_CLIMATOLOGY` option to HEMCO_Config.rc

### Changed
- Most printout has been converted to debug printout (toggled by `debug_printout: true` in `geoschem_config.yml`
- `HEMCO_Config.rc` template files now use `Verbose: true` to toggle debug printout
- Turn on sea salt debromination via switches in `HEMCO_config.rc`
- If KPP integration fails, reset to prior concentrations and set RSTATE(3) = 0 before retrying
- Suppress integration errors after 20 errors have been printed to stdout
- Simplified and added comments for bimolecular reactions in clouds in function CloudHet2R
- `HEMCO_Config.rc` and `ExtData.rc` templates now point `HEMCO/GFED4/v2023-03`
- Updated GCHP carbon simulation Global Cl and P(CO) inputs to use 14.0.0 files
- Write GCHP restart files directory to Restarts subdirectory
- Rename GCHP mid-run checkpoint files to standard GEOS-Chem restart format
- Rules for species in restarts files are now the same in GCHP as in GC-Classic
- Moved parts of CMN_FJX_Mod.F90 not used in original Fast-JX to new container State_Chm%Phot
- Restructured photolysis to create generic photolysis module, interface with Fast-JX, and module containing original Fast-JX analogous to Cloud-J
- Moved UVFlux diagnostics out of JValues collection and into new collection called UVFlux
- In the user registration process:
  - Now ask for both first and last names of the user
  - Now state that user registration is needed for GEOS-Chem support
- Updated `HEMCO_Config.rc` templates to read HEMCO restarts from the `Restarts` rundir folder
- In fullchem simulations, set CO2 to 421 ppm (avg global conc in 2022) everywhere

### Removed
- `Warnings: 1` is now removed from `HEMCO_Config.rc.*` template files
- Removed the `NcdfUtil/perl` folder
- Removed `X-HRS` output from log file
- IONO2 recycling (fullchem, custom mechanisms)
- Deleted unused file set_prof_o3.F90

### Fixed
- Fixed typo in `GCClassic/createRunDir.sh` preventing benchmark run script from being copied to the run directory
- Fixed divide by zero bug in sulfur chemistry introduced in 14.1.0
- Updates for 0.5 x 0.625 degree GCClassic integration & parallel tests
  - Use `CYS` in `HEMCO_Config.rc` so that missing species in `GC_BCs` will not stop simulations
  - Tests now run for 20 model minutes instead of an hour
- Fixed divide by zero bug in sulfur chemistry introduced in 14.1.0
- Restore seasalt alkalinity to heterogeneous acid-catalyzed reactions of halogens on seasalt aerosols.
- Fixed GCHP HISTORY.rc issue preventing running with over 3000 cores
- Fixed GCHP ExtData.rc error in tagged ozone simulation
- Fixed GCHP HISTORY.rc issue preventing diagnostic file overwrite
- Update GCHP interactive run script to fix error handling silent bugs
- Rewrote subroutine calls in `carbon_mod.F90` and `seasalt_mod.F90` to prevent array temporaries.
- Prevent repeated printing of KPP integrate errors to the stdout stream.
- Fixed selection of troposphere-stratosphere boundary in `global_ch4_mod.F90`
=======
### Changed
- Updated CH4 simulation to use CH4 loss frequencies from GCClassic 14.0.0 10-year benchmarks instead of GMI
>>>>>>> b5fb0f67

## [14.1.1] - 2023-03-03
### Added
- New integration test functions in `test/GCClassic/integration` and `test/GCHP/integration`
- New parallelization test functions in `test/GCClassic/parallel`
- Added `README.md` files for integration and parallelization tests in the `test` folder structure
- Added GCHP integration test for the tagO3 simulation
- Added GCHP and GCClassic integration tests for the carbon simulation
- Integration and parallelization test folders have been separated into subdirectories to minimize clutter.
- GEOS-only updates
- Add `about` to GitHub issue templates (ensures they will be displayed)
- Added `.github/ISSUE_TEMPLATE/config.yml` file w/ Github issue options

### Changed
- GCClassic integration tests now use a single set of scripts
- GCHP integration tests now use a single set of scripts
- Integration test run directories are created with the default names assigned by `createRunDir.sh`
- Several bash functions in `test/shared/commonFunctionsForTests.sh` have been combined so that they will work for both GCClassic and GCHP integration tests
- `./cleanRunDir.sh` functions now take an argument for non-interactive execution (facilitates integration & parallelization tests)
- Moved several module variables from `GeosCore/ucx_mod.F90` to `Headers/state_chm_mod.F90`.  This facilitates using GEOS-Chem in CESM.
- Time cycle flags EFYO are changed to CYS for all GCClassic integration/parallel tests, and for GCClassic fullchem_benchmarksimulations.
- Ask users for the name of their research institution at registration
- Ask users for the name of their PI at registration
- Do not compile GCHP for tagO3 integration tests; use the default build instead
- Moved GC-Classic sample run scripts to operational_examples/harvard_cannon
- The GitHub PR template is now named `./github/PULL_REQUEST_TEMPLATE.md`

### Fixed
- Fixed bug in where writing species metadata yaml file write was always attempted
- Prevent a warning from being generated when compiling `gckpp_Jacobian.F90`
- Fixed a bug in routine GET_IJ where X and Y were swapped in an IF comparison.
- Fixed bug in GFAS pFe by applying work-around in config files


### Removed
- Removed `intTest*_slurm.sh`, `intTest_*lsf.sh`, and `intTest*_interactive.sh` integration test scripts
- Removed State_Met%LWI and input meteorology LWI from carbon simulation run config files
- Removed function `CLEANUP_UCX`; deallocations are now done in `state_chm_mod.F90`

## [14.1.0] - 2023-02-01
### Added
- Added dry deposition updates to Hg0 from Feinberg22 ESPI publication + AMAP emissions
- Added MO2 + NO3 = NO2 + CH2O + HO2 reaction
- Added capability to write species metadata to YAML file
- Added satellite diagnostic (SatDiagn) collection, to archive several fields within a user-defined local-time interval. CAVEAT: For now, only one local-time interval is permitted.
- Added adaptive solver (`rosenbrock_autoreduce`) option for fullchem mechanism
- Added entries for BALD, BENZP, BZCO3H, NPHEN to JValues collection in HISTORY.rc for GCHP
- Added GCHP run script and environment files for MIT clusters Hex and Svante
- Added operational GCHP and GCClassic environment and run scripts for the University of York cluster, Viking
- Added tagO3 run directory for GCHP
- Added upwards mass flux diagnostic to GCHP History collection LevelEdgeDiags
- Added timestep menu to GCHP `geoschem_config.yml` template files
- Added HTAPv3 inventory as a global emissions option (off by default)
- Added carbon simulation and KPP mechanism for CO-CO2-CH4-OCS
- Added GCHP run script and environment file for UCI Australia cluster Gadi
- Added GFAS entries in GCHP config file ExtData.rc

### Changed
- Moved in-module variables in global_ch4_mod.F90 to State_Chm
- Moved in-module variables in hco_interface_gc_mod.F90 to State_Met and State_Chm
- Modified SpeciesConc diagnostic to include option to output units in v/v or molec/cm3
- Rebuilt fullchem and Hg mechanisms with KPP 3.0.0
- Changed HEMCO timecycle flag for QFED and offline emissions from EF to EFY
- Updated the time refresh settings for `O3_PROD` and `O3_LOSS` in `ExtData.rc.tagO3` to read data on the first of each month.

### Fixed
- Fixed sign of Arrhenius "A" coefficient in reaction ETO = HO2 + 2CH2O
- Fixed products in HOBr + SO2 and HOCl + SO2 reactions
- Changed MW_g value of CH4 from 16.05 to 16.04
- Added "WD_CoarseAer:true" for SO4s and NITs in species_database.yml
- Fixed bug in computing State_Met surface type logicals (IsLand, IsWater, etc)
- Fixed bug where State_Met%FRSNO (fraction snow) was all zeros in GCHP
- Fixed HCFC141b and HCFC142b names in GCHP HISTORY.rc
- Fixed list of complex SOA species checked in input_mod.F90
- Now use a string array for reading the list of ObsPack diagnostic species (in `GeosCore/input_mod.F90`)
- Fixed bug in logic that caused restart files not to be linked to the Restarts/ folder of the GCHP tagO3 run directory
- Fixed timestamp for GCClassic History diagnostic so time-averaged collections match the reference time
- Fixed double-titration of seasalt alkalinity
- Fixed bug in GFAS pFe by applying work-around in config files

### Removed
- Removed LRED_JNO2 and AERO_HG2_PARTITON switches from HEMCO_Config.rc (and related code)

## [14.0.2] - 2022-11-29
### Fixed
- Added fix for writing dry-run header to log file
- Updated KPP diagnostics archive flags
- Rewrote code to avoid memory leaks (identified by the code sanitizer)
- Updated EDGAR v6 CH4 emission files to correct timestamp issue
- Updated CH4 Lakes emission files to correct time unit issue
- Added fix for CH4_RICE emissions from EDGAR v6
- Fixed indentation error in the `legacy_bpch` section of `geoschem_config.yml` template files
- Removed "dry air" from the metadata of fields `State_Met%AIRVOL` and `State_Met%BXHEIGHT`
- Applied fixes for CESM runs: Turned off sea salt emissions; Modified time cycle flag for YUAN_MODIS_LAI

### Changed
- Updated CESM HISTORY.rc to work with new CESM-GC diagnostics interface
- Updated sample fullchem restart files copied to run directories to 14.0.0 10-year benchmark output


### Changed
- Use met-field surface type fractions instead of input land-water-ice (LWI) index

### Removed
- Removed State_Met%LWI and LWI as a met-field input

## [14.0.1] - 2022-10-31
### Fixed
- Corrected units in metadata for State_Met%AirNumDen and State_Met%PHIS
- Fixed file path for AEIC2019_DAILY emissions for aerosol-only simulations
- Fixed GCHP bug to populate non-species data in mid-run restart files
- Fixed typo preventing ND51 satellite diagnostic from turning on

### Changed
- Documented and cleaned up GCHP run script operational examples
- Updated README.md and AUTHORS.txt
- Set species concentration arrays as pointers to internal state in GCHP
- Updated Restart collection in HISTORY.rc to save out BXHEIGHT and TROPLEV for all simulations


## [14.0.0] - 2022-10-25
### Added
- Added user registration with dynamodb database during run directory creation
- Added Hg simulation with KPP
- Added yaml-format config file geoschem_config.yml which replaces input.geos
- Added native GEOS-FP and mass fluxes options to GCHP run directory creation
- Added cap_restart file to GCHP run directories to set simulation start time
- Added updates for compatibility with CESM, GEOS, and WRF-GC

### Fixed
- Fixed missing output boundary conditions on first timestep of run
- Added missing entries for POG1, POG2, and pFe to HEMCO_Config.rc
- Reverted GC-Classic pressure fixer to v13.3 to fix bug in v13.4
- Fixed dry deposition of methanol over oceans
- Fixed issues in creating run directory for GCAP2
- Removed duplicate species for SO4 in aciduptake.eqn
- Fixed CEDS_CO2_SHP emissions in HEMCO_Config.rc file for CO2 simulation
- Fixed Volcano_Table entry in HEMCO config template for GCHP
- Fixed transport tracers simulation in GCHP
- Applied fix to avoid divide-by-zero in routine MMR_Compute_FLux
- Fixed HEMCO diagnostic counter zero warnings in full chemistry simulation
- Fixed bug in totalOC diagnostic
- Fixed bugs causing differences when splitting up GC-Classic and GCHP simulations in time
- Fixed bug setting GEOS-FP meteorology in GCHP run directories

### Changed
- Updated KPP to version 2.5.0
- Updated GCHP run scripts to easily segment runs in time
- Changed GCHP restart filename convention to exclude seconds
- Updated offline biogenic VOC and soil NOx emissions
- Reduced root logging level for MAPL from INFO to WARNING
- Changed 4D State_Chm%Species array to vector of 3D concentration arrays
- Renamed GCHP config file runConfig.sh to setCommonRunSettings.sh
- Moved restart file location in run directory to Restarts subdirectory
- Updated sample restart files copied to run directories to 14.0.0 1-year benchmark output

### Removed
- Removed TMPU1, SPHU1, PS1_WET, and PS1_DRY from GC-Classic restart file
- Removed input.geos; replaced with geoschem_config.yml
- Removed HEMCO.log output file; HEMCO log info now sent to main GEOS-Chem log<|MERGE_RESOLUTION|>--- conflicted
+++ resolved
@@ -5,7 +5,6 @@
 The format is based on [Keep a Changelog](https://keepachangelog.com/en/1.0.0/), and this project adheres to [Semantic Versioning](https://semver.org/spec/v2.0.0.html).
 
 ## [Unreleased 14.2.0]
-<<<<<<< HEAD
 ### Added
 - Added a printout of GEOS-Chem species and indices
 - Added 'NcdfUtil/README.md` file directing users to look for netCDF utility scripts at https://github.com/geoschem/netcdf-scripts
@@ -41,6 +40,7 @@
   - Now state that user registration is needed for GEOS-Chem support
 - Updated `HEMCO_Config.rc` templates to read HEMCO restarts from the `Restarts` rundir folder
 - In fullchem simulations, set CO2 to 421 ppm (avg global conc in 2022) everywhere
+- Updated CH4 simulation to use CH4 loss frequencies from GCClassic 14.0.0 10-year benchmarks instead of GMI
 
 ### Removed
 - `Warnings: 1` is now removed from `HEMCO_Config.rc.*` template files
@@ -64,10 +64,6 @@
 - Rewrote subroutine calls in `carbon_mod.F90` and `seasalt_mod.F90` to prevent array temporaries.
 - Prevent repeated printing of KPP integrate errors to the stdout stream.
 - Fixed selection of troposphere-stratosphere boundary in `global_ch4_mod.F90`
-=======
-### Changed
-- Updated CH4 simulation to use CH4 loss frequencies from GCClassic 14.0.0 10-year benchmarks instead of GMI
->>>>>>> b5fb0f67
 
 ## [14.1.1] - 2023-03-03
 ### Added
