# Changelog

This file documents all notable changes to the GEOS-Chem repository starting in version 14.0.0, including all GEOS-Chem Classic and GCHP run directory updates.

The format is based on [Keep a Changelog](https://keepachangelog.com/en/1.0.0/), and this project adheres to [Semantic Versioning](https://semver.org/spec/v2.0.0.html).

## [Unreleased] - TBD
### Added
- Added number of levels with clouds for photolysis to geoschem_config.yml and Input_Opt to pass to Cloud-J
- Added `State_Grid%CPU_Subdomain_ID` and `State_Grid%CPU_Subdomain_FirstID` as "identifier numbers" for multiple instances of GEOS-Chem on one core in WRF and CESM

### Changed
- Now reset `State_Diag%SatDiagnCount` to zero in routine`History_Write` (instead of in `History_Netcdf_Write`)
- Update rundir creation scripts to turn off the MEGAN extension for "standard" fullchem simulations
<<<<<<< HEAD
- Updated emissions used in CESM to match standard emissions used in the 14.4 offline model
=======
- Disable support For FAST-JX for all simulations except Hg
>>>>>>> 0147de61

### Fixed
- Typo in `setCommonRunSettings.sh` that made GCHP always choose mass fluxes for meteorology
- Fixed bug in # levels with cloud used in photolysis when using GCAP met or CESM
- Fixed typos for `SatDiagnEdge` collection in `HISTORY.rc` templates
- The `SatDiagnOH` diagnostic now works for the carbon simulation

### Removed
- Entry `SatDiagnPEDGE` from the `SatDiagn` collection; This needs to go into the `SatDiagnEdge` collection.


### Changed
- Only read photolysis data in `Init_Photolysis` in first instance of GEOS-Chem on each PET in CESM as PIO requires it

## [14.4.1] - 2024-06-28
### Added
- Added initialization of PHOTDELTA in `ucx_h2so4phot` to avoid run-time error in CESM
- Added Cloud-J status output and error handling for it

### Changed
- Alphabetically sort Complex SOA species into `geoschem_config.yml` in run directory creation 
- Use hard-coded years for met fields and BC files in `HEMCO_Config.rc` so they are not read hourly
- Updated `run/CESM` with alphabetical sorting of species in `geoschem_config.yml`
- Added clarifying comments in GCHP configuration files for several settings, particularly related to domain decomposition, mass fluxes, and stretched grid
- Added pre-run GCHP configuration checks to `setCommonRunSettings.sh` related to domain decomposition, mass fluxes, and stretched grid.
- Changed search criteria for GCHP auto-update of met-field refresh frequency to not rely on presence of `MetDir` symlink in `ExtData.rc` file path

### Fixed
- Fixed formatting error in `.github/workflows/stale.yml` that caused the Mark Stale Issues action not to run
- Fixed typo `$GCAPVERTRESL` -> `$GCAPVERTRES` in `HEMCO_Config.rc.fullchem` template file
- Fixed GCHP `ExtData.rc` entry for lightning climatology files

### Removed
- Removed `BudgetWetDep*` entries from simulations with no soluble species in `HISTORY.rc` templates
- Disabled `run/CESM` ParaNOx extension by default in `HEMCO_Config.rc`
- Removed MPI broadcasts in CESM-only UCX code; MPI broadcast done at coupler level
- Remove enabling O-server in GCHP for high core counts

## [14.4.0] - 2024-05-30
### Added
- Added `SpcConc%Units` for species-specific unit conversion
- Diel and day-of-week scale factors for CEDS global base emissions
- `Input_Opt%Satellite_CH4_Columns` logical flag; Set this to true if any of AIRS, GOSAT, TCCON observational operators are selected
- Add explicit handling of gravitational settling and hygroscopic growth in dry deposition
- Added CO2, CO, and OCS single-tracer carbon simulations to the integration tests
- Added missing entry in `HEMCO_Config.rc` for natural gas postmeter CH4 emissions in GHGIv2 Express Extension
- Added tagged species capability and PM25nit and PM25nh4 diagnostics for GEOS runs
- Added `real*4` diagnostics for State_Met logical masks IsWater, IsLand, IsIce, and IsSnow
- New parameterization for effective radius of SNA/OM aersols (see PR #2236)
- New `CHEM_INPUTS/FAST_JX/v2024-05` and `CHEM_INPUTS/FAST_JX/v2024-05-Hg` folders with updated `org.dat` and `so4.dat` files
- Added global continental chlorine (pCl and HCl) emissions
- Extended GFED4 emissions through the end of 2023
- Added a parameterization for dry aerosol size (Rg) for SNA and OM aerosols. Updated AOD calculation reflecting varying aerosol size.

### Changed
- Updated routines in `GeosUtil/unitconv_mod.F90` for species-specific unit conversion
- Halt timers during calls to `Convert_Spc_Units` so as to time unit conversions separately
- Streamline `IF` statements for CH4 observational operators in `Interfaces/GCClassic/main.F90`
- Disable parallel loop in `Do_Convection` when using TOMAS; it causes unit conversion issues.  Revisit later.
- Add explicit handling of gravitational settling and hygroscopic growth in dry deposition
- Added CO2, CO, and OCS single-tracer carbon simulations to the integration tests
- GitHub Action config file `.github/workflows/stale.yml`, which replaces StaleBot
- Switch from fixed to monthly timezones, which account for daylight savings time more accurately when computing emissions
- Updated NOAA GMD surface CH4 boundary conditions through 2022
- Rename `NITs_Jscale_JHNO3` to `NITs_Jscale` and `NIT_Jscale_JHNO2` to `NIT_Jscale` in `geoschem_config.yml` templates
- Updated volcano emissions from GMAO v202005 product to v202401 which extends to the end of 2024
- Use local scale height and level thickness to determine the PBL to determine the PBL top level and PBL pressure thickness
- Update drydep mean diameters of aerosols to account for size distribution
- Corrected the formula for 1st order heterogeneous chemical loss on stratospheric aerosol for NO2, NO3, and VOC.
- Fixed incorrect time refresh entries and other errors in `run/GCHP/ExtData.rc.templates/ExtData.rc.carbon`
- Changed time range entries in HEMCO_Config.rc for met, restart, and BC files to use year, month, and day tokens instead of hardcoded range
- Renamed `State_Met%FRSNO` and `State_Met%FRLANDIC` to `State_Met%FRSNOW` and `State_Met%FRLANDICE`
- Renamed isorropiaII_mod.F90 to aerosol_thermodynamics_mod.F90
- Changed aerosol thermodynamics scheme from ISORROPIA II to HETP for fullchem and APM
- Changed input data paths in `run/GEOS` directory to match location change on NASA discover cluster
- Use new mask files at 0.1 x 0.1 degree resoluiton for CH4/tagCH4/carbon simulations to avoid I/O bottlenecks
- Update config files for CH4/carbon simulations to avoid reading the same variable multiple times
- Converted Github issue templates to issue forms using YAML definition files

### Fixed
- Corrected the formula for 1st order heterogeneous chemical loss on stratospheric aerosol for NO2, NO3, and VOC.
- Use rate-law function `GCARR_ac` for rxns that have Arrhenius `B` parameters that are zero
- Now use correct index `WEAEROSOL(I,J,L,2+NDUST)` in routine `Settle_Strat_Aer` of `GeosCore/ucx_mod.F90`
- Now get density of BCPI species from the species database in `ucx_mod.F90`
- Fix issues that prevented single-species carbon simulations from running in GCHP
- Update `HEMCO_Config.rc.carbon` and `ExtData.rc.carbon` templates for consistency
- Updated several emissions files for CO and CH4 for COARDS and MAPL compliance
- Fixed several issues in GCHP single-species carbon simulation setup scripts
- Corrected the formula for 1st order heterogeneous chemical loss on stratospheric aerosol for NO2, NO3, and VOC.
- Corrected the formula for 1st order heterogeneous chemical loss on stratospheric aerosol for NO2, NO3, and VOC.
- Change restart file time cycle flag from `EFYO` to `CYS` for TOMAS simulations to avoid missing species error.
- Now define `REEVAPSO2` in wetscav_mod when units are kg species; this avoids floating-point errors.
- Fixed `State_Met%FRSNO` to be fraction of grid box with snow rather than fraction of land with snow
- Fixed variable definitions in the `DryDep` collection of `run/GCHP/HISTORY.rc.templates/HISTORY.rc.fullchem`

### Removed
- Legacy binary punch diagnostic code contained within `#ifdef BPCH_DIAG` blocks
- `IU_BPCH` logical file unit (in `GeosUtil/file_mod.F90`)
- Removed tagged CH4 and CO species handling from `carbon_gases_mod.F90`
- GitHub config files `.github/stale.yml` and `.github/no-response.yml`
- Unused CO2 and carbon simulation options from `geoschem_config.yml` (and from related code in co2_mod.F90).
- Removed ISORROPIA
- Removed `Begin` array in do_fullchem (declared but not used)
- Removed tagCH4 simulation as option
- Removed `--request-payer requester` from `run/shared/download_data.py`; the `s3://gcgrid` data is open-source

## [14.3.1] - 2024-04-02
### Added
- Added operational run scripts for the Imperial College London (ICL) cluster
- Added new vertical region option to budget diagnostic for fixed bottom and top levels
- Added GEOS-IT processed lat-lon fields as a valid option when creating GCHP run directories
- Functions `charArr2str` and `str2CharArr` in `Headers/charpak_mod.F90`
- Field `State_Diag%Obspack_CharArray` as a 2-D character array
- Added util folder in run/CESM to include .cdl file used to generate CESM NetCDF input file for deposition
- Add GCClassic operational example environment files for Harvard Cannon
- Added new GCHP history collections for advection diagnostics
- Added slash in front of names of LUT files read into `photolysis_mod.F90` to avoid needing it in path

### Changed
- Updated Harvard Cannon operational run scripts to use `huce_cascade` instead of `huce_intel`; also added `sapphire`
- Changed exponent 'e' to 'd' for one entry in KPP to prevent precision error in external models
- Changed GCHP sample run scripts to not print script execution commands to log
- Changed offline emissions grid resolution templates in config files to be more descriptive
- Read `obspack_id` from netCDF files into a character array, then convert to string
- Add `#SBATCH -c 1` to GCHP integration test scripts and sample run scripts for Harvard Cannon
- In GCC/GCHP integration tests, passing `-s none` will run compile-only tests.  Query user to proceed or to exit.
- GCC/GCHP integration tests will exit immediately if `scheduler` is omitted.
- Now use `raw` instead of `native` in GCHP run directory scripts & templates
- Rename env var `RUNDIR_METLIGHTNING_DIR_NATIVE` to `RUNDIR_METLIGHTNING_DIR`
- Rename env var `RUNDIR_METLIGHTNING_NATIVE_RES` to `RUNDIR_METLIGHTNING_RES`
- Updated config files used in CESM from GEOS-Chem 14.1 to 14.3
- Don't create run directories for integration/parallel tests if invoked with `-t compile`
- Refactor integration and parallel test scripts to reduce the number of input arguments
- Copy utility scripts that allow you to resubmit failed to integration and parallel test root directories
- Update GCHP operational example environment files for Harvard Cannon
- Do not run GCClassic integration test compile jobs in the background
- Updated integration tests to pass quick option to compile scripts
- Removed emissions handling from `global_ch4_mod.F90` and `carbon_gases_mod.F90` and instead apply scale factors to emissions directly in `HEMCO_Config.rc`
- Loop over advected species CH4 chemistry routines to allow for multiple CH4 tracers within analytical inversion framework
- Updated CH4 global anthropogenic emission inventory from EDGARv7 to EDGARv8

### Fixed
- Fixed unit conversions in GEOS-only code
- Fixed GEOS-IT native lat-lon filenames used for clusters other than discover
- Fixed offline emission paths set when using GEOS-IT meteorology
- Fixed format issue in input_mod RRTMG print statement caught by some compilers
- Fixed GEOS-IT SLP and TROPP scaling in pre-processed files used in GCHP
- Fixed reading of NEI emissions through HEMCO
- Fixed incorrect units metadata for `State_Met%PHIS`
- Fixed bug in transport tracer ST80 mask criteria which prevented mask from ever being zero

### Removed
- Removed MPI broadcasts in CESM-only photolysis code; will read on all cores
- Removed State_Chm%CH4_EMIS

## [14.3.0] - 2024-02-07
### Added
- Added capability for TOMAS simulations in GCHP
- Added State_Chm%nTomasBins to replace hardcoded bins in TOMAS diagnostics
- Added interface to Cloud-J package for computing photolysis rates
- Added compile-time option FASTJX to use legacy Fast-JX photolysis instead of Cloud-J
- Added new diagnostics OD600 and TCOD600 for 600 nm optical depths (per-level and total column) used for computing J-values in either Fast-JX or Cloud-J
- Added GEOS-IT as meteorology option and labeled as beta during run directory creation until full inventory and offline emissions are available.
- Added support for running GEOS-Chem on the NASA discover cluster
- Added inclusion of c30 restart file in GCHP run directories since c24 and c48 not supported when using GEOS-IT meteorology
- Added automatic updating of GCHP lightning climatology in ExtData.rc based on settings in HEMCO_Config.rc
- Added two new diagnostics to track number of negative concentrations after first and last KPP integration
- Added capability of running GEOS-Chem transport tracer simulation within the GEOS model
- Added radiative forcing contributions due to trop-only ozone, CFCs, water vapor, N2O, CO2 and changes in stratosphere to RRTMG
- Added computation of radiative forcing at the tropopause to RRTMG
- Added option to compute stratospherically-adjusted radiative forcing at the tropopause using RK4 time marching integration with fixed dynamical heating approximation (FDH)
- Added experimental option to apply seasonally-evolving fixed dyanmical heating approximation in RRTMG

### Changed
- Updated fullchem mechanism following JPL/IUPAC. See `KPP/fullchem/CHANGELOG_fullchem.md` for details.
- Reorganized GCHP run directory creation prompts for GEOS-FP native meteorology input
- Converted TOMAS bpch diagnostics to netCDF
- Now read the Hg restart file from `ExtData/GEOSCHEM_RESTARTS/v2023-12`
- Increse requested time limits in GCHP integration tests (compile 2h30m, run 5h)
- Changed CO2 concentration used in RRTMG to be modifiable in geoschem_config.yml
- Changed water vapor used in RRTMG to match to tracer field at all altitudes
- Updated restart file path for GCHP TOMAS simulations
- Look for fullchem restarts in the `GEOSCHEM_RESTARTS/GC_14.3.0` folder
- Look for fullchem/aerosol boundary conditions in the `HEMCO/SAMPLE_BCs/GC_14.3.0/fullchem` folder

### Fixed
- Fixed bug in stratospheric aerosols optical depths passed to Fast-JX
- Restored consideration of both isSnow and isIce in dry deposition
- Fixed calculation of `FRLAND_NOSNO_NOICE` in `calc_met_mod.F90`
- Added missing units in comments of `KPP/fullchem/commonIncludeVars.H`
- Use run directory (not absolute path) to determine the executable file name in integration & parallel tests.
- Fixed memory leaks in `State_Chm%AerMass` and `State_Chm%Phot` containers
- Fixed incorrect time-avaging in RRTMG diagnostics wheres zeros included prior to first RRTMG call
- Added fix for runaway HMS chemistry. See `KPP/fullchem/CHANGELOG_fullchem.md` for details.

### Removed
- Removed references to unused met-fields RADLWG and LWGNT
- Removed inclusion of c360 restart file in GCHP run directories
- Reduced timers saved out to essential list used for benchmarking model performance
- Removed `State_Chm%Spc_Units`; this is now superseded by `State_Chm%Species(:)%Units`

## [14.2.3] - 2023-12-01
### Added
- GEOS-Chem Classic rundir script `run/GCClassic/setupForRestarts.sh`

### Changed
- Added the `-n` aka `--no-bootstrap` option to integration tests to disable bootstrapping missing species in restart files
- Use integer parameters for species units instead of strings (for computational efficiency)
- Update error message for missing surface CH4 emissions with instructions on how to resolve the problem
- Change GCHP grid resolution threshold for lowering timesteps from C180 inclusive to C180 exclusive
- Read GEOS-Chem Classic restart file paths from the relevant `download_data.yml` file
- Moved aerosol_mod module variables to new State_Chm container called AerMass

### Fixed
- Prevent `POAEMISS` from being assigned a value if not allocated (in `carbon_mod.F90`)
- Changed incorrect comment about static H2O option in `GeosCore/input_mod.F90`
- Fixed typos (`GCClassic` -> `GCHP`) written to GCHP integration test log files
- Add fix to properly read GHGI v2 express extension emissions in CH4 and carbon simulations
- Move OH perturbation scale factor to outside EMISSIONS logical bracket in HEMCO_Config.rc files for CH4 and carbon simulations

### Removed
- Remove definition of METDIR from primary `HEMCO_Config.rc` files to ensure use of the definition in the `HEMCO_Config.rc.*_metfields` files
- Removed `State_Chm%Spc_Units`

## [14.2.2] - 2023-10-23
### Changed
- Updated sample restart files for fullchem and TransportTracers simulations to files saved out from the 14.2.0 1-year benchmarks

## [14.2.1] - 2023-10-10
### Added
- Script `test/difference/diffTest.sh`, checks 2 different integration tests for differences
- Added GCHP environment file and export/unset env variables in run script for NASA Pleiades cluster
`SatDiagnEdge` collection to all GEOS-Chem Classic `HISTORY.rc` templates
- Added new GCHP config file ESMF.rc for configuring ESMF logging
- Added several new run directory files for use with GEOS-Chem in GEOS
- GCClassic integration tests now display proper commit info in `results.compile.log`
- Stopped OCEAN_CONC from needlessly being pushed through vertical regridding for Hg simulations
- Added warning in GCHP HISTORY.rc about outputting area-dependent variables on custom grids
- Added option to use a single advected species in the carbon simulation
- Added option to perturb CH4 boundary conditions in CH4 simulation
- Added option to perturb OH in CH4 simulation using scale factor in HEMCO_Config.rc

### Changed
- Update `DiagnFreq` in GCClassic integration tests to ensure HEMCO diagnostic output
- Rename restart files in GCHP integration tests (as we do in non-test runs)
- Request 6 hours of execution time for GEOS-Chem Classic integration tests
- Invert directory structure where integration and parallel test scripts are stored
- Error check to stop run if any `MW_g` values are undefined
- Explicitly define tagCH4 simulations in `Input_Opt` rather than basing off of number of advected species
- The `fullchem` mechanism must now be built with KPP 3.0.0 or later
- Changed the AEIC 2019 monthly climatology specification format in ExtData.rc to match standard convention for climatology
- Changed default ESMF logging in GCHP to be ESMF_LOGKIND_NONE (no log)
- NetCDF utilities in `NcdfUtil` folder now use the netCDF-F90 API
- GEOS-only updates for running GEOS-Chem in GEOS
- Boundary conditions for nested-grid simulations are now imposed at every time step instead of 3-hourly
- Update `GeosCore/carbon_gases_mod.F90` for consistency with config file updates in PR #1916
- Update MPI usage in CESM-only code to match new conventions in CAM
- Updated GEPA inventory to GHGI v2 for CH4 and carbon simulations
- Updated integration tests scripts to run on the WashU Compute1 cluster

### Fixed
- Add missing mol wt for HgBrO in `run/shared/species_database_hg.yml`
- Moved the `EDGAR REF_TRF CH4` emissions to the Oil emissions category so it is superseded by GFEIv2 for carbon simulations.
- Prevent `State_Diag%SatDiagnCount` from not being allocated
- For satellite diagnostics, do not test for `id_OH` if OH is not a species
- Fixed parallelization in Luo wetdep simulations caused by uninitialized variable
- Fixed parallelization for Hg0 species in `GeosCore/drydep_mod.F90`
- Fixed incorrect time-slice when reading nested-grid boundary conditions
- Fixed initialization of advected species missing in GCHP restart file
- Fixed comments in `GeosUtil/unitconv_mod.F90` to reflect code implementation
- Fixed compilation issues for `KPP/custom`; updated equations in `custom.eqn`
- Prevent users from creating GCClassic rundirs at 0.25 x 0.3125 resolution for MERRA-2 met
- Added fix to set `RUNDIR_GRID_HALF_POLAR` option for global grids at 0.25x0.3125 or 0.5x0.625 resolutions
- Moved `OCEAN_MASK` out of `ExtData.rc.TransportTracers` and into the
  meteorology template files
- Update `ExtData.rc.CO2` to get meteorology entries from template files
- Added fix for CH4 analytical inversions to convert the state vector value read from file to the nearest integer before comparing to the `Input_Opt%StateVectorElement` read from geoschem_config.yml

### Removed
- Remove references to the obsolete tagged Hg simulation

## [14.2.0] - 2023-10-05
### Added
- Added a printout of GEOS-Chem species and indices
- Added `NcdfUtil/README.md` file directing users to look for netCDF utility scripts at https://github.com/geoschem/netcdf-scripts
- Restored sink reactions for HOI, IONO, IONO2 (fullchem, custom mechanisms)
- S(IV) + HOBr and S(IV) + HOCl reactions to `KPP/fullchem/fullchem.eqn`
- Added setting in GCHP setCommonRunSettings.sh to require species in restarts
- Added setting in GCHP HISTORY.rc to control whether output can be overwritten
- Activated nitrate photolysis
- Added `LightingClimatology` option to HEMCO_Config.rc
- Added run configuration files for WRF-GC
- Added new files `photolysis_mod.F90`, `phot_container_mod.F90`, and `fjx_interface_mod.F90`
- Added photolysis toggle in `geoschem_config.yml` and `Input_Opt` variable Do_Photolysis
- Added speed of light and Planck's constant to PhysConstants module
- Added `GFED4_CLIMATOLOGY` option to HEMCO_Config.rc
- Added CH4 emissions from hydroelectric reservoirs to CH4, Carbon, and tagCH4 simulations
- Added RxnConst diagnostic for archiving reaction rate constants
- Added GCHP run-time option in GCHP.rc to choose dry or total pressure in GCHP advection
- Added GCHP run-time option in GCHP.rc to correct native mass fluxes for humidity
- Added new tracer_mod.F90 containing subroutines for applying sources and sinks for the TransportTracer simulation
- Added new species to the TransportTracer simulation: aoa (replaces CLOCK), aoa_bl, aoa_nh, st80_25
- Added GEOS-IT and GEOSIT as allowable meteorology source options in geoschem_config.yml

### Changed
- Most printout has been converted to debug printout (toggled by `debug_printout: true` in `geoschem_config.yml`
- `HEMCO_Config.rc` template files now use `Verbose: true` to toggle debug printout
- Turn on sea salt debromination via switches in `HEMCO_config.rc`
- If KPP integration fails, reset to prior concentrations and set `RSTATE(3) = 0` before retrying
- Suppress integration errors after 20 errors have been printed to stdout
- Simplified and added comments for bimolecular reactions in clouds in function CloudHet2R
- `HEMCO_Config.rc` and `ExtData.rc` templates now point `HEMCO/GFED4/v2023-03`
- Updated GCHP carbon simulation Global Cl and P(CO) inputs to use 14.0.0 files
- Write GCHP restart files directory to Restarts subdirectory
- Rename GCHP mid-run checkpoint files to standard GEOS-Chem restart format
- Rules for species in restarts files are now the same in GCHP as in GC-Classic
- Moved parts of `CMN_FJX_Mod.F90` not used in original Fast-JX to new container State_Chm%Phot
- Restructured photolysis to create generic photolysis module, interface with Fast-JX, and module containing original Fast-JX analogous to Cloud-J
- Moved UVFlux diagnostics out of JValues collection and into new collection called UVFlux
- In the user registration process:
  - Now ask for both first and last names of the user
  - Now state that user registration is needed for GEOS-Chem support
- Updated `HEMCO_Config.rc` templates to read HEMCO restarts from the `Restarts` rundir folder
- In fullchem simulations, set CO2 to 421 ppm (avg global conc in 2022) everywhere
- Updated CH4 simulation to use CH4 loss frequencies from GCClassic 14.0.0 10-year benchmarks instead of GMI
- Updated CH4 global anthropogenic emission inventory from EDGARv6 to EDGARv7
- Updated `AUTHORS.txt` for version 14.2.0
- Updated links in `README.md` to point to `http://geos-chem.org`
- Changed GCHP default settings to use dry pressure rather than total pressure in advection and correct native mass fluxes for humidity
- Updated partitions requested in Harvard run script examples
- Change RTOL value from 0.5e-3 back to 0.5e-2 to address model slowdown
- Allow the use of OFFLINE_SEASALT for seasalt alkalinity, Cl, and Br in GEOS-Chem within CESM
- Renamed TransportTracer species for consistency with GMAO's TR_GridComp
- See `KPP/fullchem/CHANGELOG_fullchem.md` for fullchem-mechanism
  changes
- Update template `HEMCO_Config.rc.carbon` files to allow running the carbon simulation with only a single species.

### Fixed
- Fixed typo in `GCClassic/createRunDir.sh` preventing benchmark run script from being copied to the run directory
- Fixed divide by zero bug in sulfur chemistry introduced in 14.1.0
- Updates for 0.5 x 0.625 degree GCClassic integration & parallel tests
  - Use `CYS` in `HEMCO_Config.rc` so that missing species in `GC_BCs` will not stop simulations
  - Tests now run for 20 model minutes instead of an hour
- Fixed divide by zero bug in sulfur chemistry introduced in 14.1.0
- Fixed GCHP `HISTORY.rc` issue preventing running with over 3000 cores
- Fixed GCHP `ExtData.rc` error in tagged ozone simulation
- Fixed GCHP `HISTORY.rc` issue preventing diagnostic file overwrite
- Update GCHP interactive run script to fix error handling silent bugs
- Rewrote subroutine calls in `carbon_mod.F90` and `seasalt_mod.F90` to prevent array temporaries.
- Prevent repeated printing of KPP integrate errors to the stdout stream.
- Fixed selection of troposphere-stratosphere boundary in `global_ch4_mod.F90`
- Removed operator splitting in CH4 simulation that was biasing diagnostics
- Fixed GCHP start and elapsed times in time_mod.F90 to use cap_restart value
- Disabled SpeciesConcMND output for benchmark simulations
- Exit `Init_Photolysis` before calling `Calc_AOD` when doing dry-run simulations
- Make sure `State_Het%f_Alk_SSA` and `State_Het%f_Alk_SSC` are in the range 0..1
- Restore seasalt alkalinity to heterogeneous acid-catalyzed reactions of halogens on seasalt aerosols

### Removed
- `Warnings: 1` is now removed from `HEMCO_Config.rc.*` template files
- Removed the `NcdfUtil/perl` folder
- Removed `X-HRS` output from log file
- IONO2 recycling (fullchem, custom mechanisms)
- Deleted unused file set_prof_o3.F90

### Fixed
- Fixed entries for CH4 emissions in `HEMCO_Config.rc.carbon`

## [14.1.2] - 2023-10-20
### Added
- CESM-only update: Added option for correctConvUTLS for correcting buildup of soluble tracers in the UT/LS to match CAM-chem behavior

### Changed
- CESM-only update: extend existing KppError, KppStop to CESM for model stability
- CESM-only update: Removed mpi_bcast in ucx_mod NOXCOEFF_INIT to be handled at coupler level to support spectral-element dynamical core

## [14.1.1] - 2023-03-03
### Added
  - New integration test functions in `test/GCClassic/integration` and `test/GCHP/integration`
  - New parallelization test functions in `test/GCClassic/parallel`
  - Added `README.md` files for integration and parallelization tests in the `test` folder structure
  - Added GCHP integration test for the tagO3 simulation
  - Added GCHP and GCClassic integration tests for the carbon simulation
  - Integration and parallelization test folders have been separated into subdirectories to minimize clutter.
  - GEOS-only updates
  - Add `about` to GitHub issue templates (ensures they will be displayed)
  - Added `.github/ISSUE_TEMPLATE/config.yml` file w/ Github issue options

### Changed
  - GCClassic integration tests now use a single set of scripts
  - GCHP integration tests now use a single set of scripts
  - Integration test run directories are created with the default names assigned by `createRunDir.sh`
  - Several bash functions in `test/shared/commonFunctionsForTests.sh` have been combined so that they will work for both GCClassic and GCHP integration tests
  - `./cleanRunDir.sh` functions now take an argument for non-interactive execution (facilitates integration & parallelization tests)
  - Moved several module variables from `GeosCore/ucx_mod.F90` to `Headers/state_chm_mod.F90`.  This facilitates using GEOS-Chem in CESM.
  - Time cycle flags EFYO are changed to CYS for all GCClassic integration/parallel tests, and for GCClassic fullchem_benchmarksimulations.
- Ask users for the name of their research institution at registration
- Ask users for the name of their PI at registration
- Do not compile GCHP for tagO3 integration tests; use the default build instead
- Moved GC-Classic sample run scripts to operational_examples/harvard_cannon
- The GitHub PR template is now named `./github/PULL_REQUEST_TEMPLATE.md`

### Fixed
- Fixed bug in where writing species metadata yaml file write was always attempted
- Prevent a warning from being generated when compiling `gckpp_Jacobian.F90`
- Fixed a bug in routine GET_IJ where X and Y were swapped in an IF comparison.
- Fixed bug in GFAS pFe by applying work-around in config files


### Removed
- Removed `intTest*_slurm.sh`, `intTest_*lsf.sh`, and `intTest*_interactive.sh` integration test scripts
- Removed State_Met%LWI and input meteorology LWI from carbon simulation run config files
- Removed function `CLEANUP_UCX`; deallocations are now done in `state_chm_mod.F90`

## [14.1.0] - 2023-02-01
### Added
- Added dry deposition updates to Hg0 from Feinberg22 ESPI publication + AMAP emissions
- Added MO2 + NO3 = NO2 + CH2O + HO2 reaction
- Added capability to write species metadata to YAML file
- Added satellite diagnostic (SatDiagn) collection, to archive several fields within a user-defined local-time interval. CAVEAT: For now, only one local-time interval is permitted.
- Added adaptive solver (`rosenbrock_autoreduce`) option for fullchem mechanism
- Added entries for BALD, BENZP, BZCO3H, NPHEN to JValues collection in HISTORY.rc for GCHP
- Added GCHP run script and environment files for MIT clusters Hex and Svante
- Added operational GCHP and GCClassic environment and run scripts for the University of York cluster, Viking
- Added tagO3 run directory for GCHP
- Added upwards mass flux diagnostic to GCHP History collection LevelEdgeDiags
- Added timestep menu to GCHP `geoschem_config.yml` template files
- Added HTAPv3 inventory as a global emissions option (off by default)
- Added carbon simulation and KPP mechanism for CO-CO2-CH4-OCS
- Added GCHP run script and environment file for UCI Australia cluster Gadi
- Added GFAS entries in GCHP config file ExtData.rc

### Changed
- Moved in-module variables in global_ch4_mod.F90 to State_Chm
- Moved in-module variables in hco_interface_gc_mod.F90 to State_Met and State_Chm
- Modified SpeciesConc diagnostic to include option to output units in v/v or molec/cm3
- Rebuilt fullchem and Hg mechanisms with KPP 3.0.0
- Changed HEMCO timecycle flag for QFED and offline emissions from EF to EFY
- Updated the time refresh settings for `O3_PROD` and `O3_LOSS` in `ExtData.rc.tagO3` to read data on the first of each month.

### Fixed
- Fixed sign of Arrhenius "A" coefficient in reaction ETO = HO2 + 2CH2O
- Fixed products in HOBr + SO2 and HOCl + SO2 reactions
- Changed MW_g value of CH4 from 16.05 to 16.04
- Added "WD_CoarseAer:true" for SO4s and NITs in species_database.yml
- Fixed bug in computing State_Met surface type logicals (IsLand, IsWater, etc)
- Fixed bug where State_Met%FRSNO (fraction snow) was all zeros in GCHP
- Fixed HCFC141b and HCFC142b names in GCHP HISTORY.rc
- Fixed list of complex SOA species checked in input_mod.F90
- Now use a string array for reading the list of ObsPack diagnostic species (in `GeosCore/input_mod.F90`)
- Fixed bug in logic that caused restart files not to be linked to the Restarts/ folder of the GCHP tagO3 run directory
- Fixed timestamp for GCClassic History diagnostic so time-averaged collections match the reference time
- Fixed double-titration of seasalt alkalinity
- Fixed bug in GFAS pFe by applying work-around in config files

### Removed
- Removed LRED_JNO2 and AERO_HG2_PARTITON switches from HEMCO_Config.rc (and related code)

## [14.0.2] - 2022-11-29
### Fixed
- Added fix for writing dry-run header to log file
- Updated KPP diagnostics archive flags
- Rewrote code to avoid memory leaks (identified by the code sanitizer)
- Updated EDGAR v6 CH4 emission files to correct timestamp issue
- Updated CH4 Lakes emission files to correct time unit issue
- Added fix for CH4_RICE emissions from EDGAR v6
- Fixed indentation error in the `legacy_bpch` section of `geoschem_config.yml` template files
- Removed "dry air" from the metadata of fields `State_Met%AIRVOL` and `State_Met%BXHEIGHT`
- Applied fixes for CESM runs: Turned off sea salt emissions; Modified time cycle flag for YUAN_MODIS_LAI

### Changed
- Updated CESM HISTORY.rc to work with new CESM-GC diagnostics interface
- Updated sample fullchem restart files copied to run directories to 14.0.0 10-year benchmark output


### Changed
- Use met-field surface type fractions instead of input land-water-ice (LWI) index

### Removed
- Removed State_Met%LWI and LWI as a met-field input

## [14.0.1] - 2022-10-31
### Fixed
- Corrected units in metadata for State_Met%AirNumDen and State_Met%PHIS
- Fixed file path for AEIC2019_DAILY emissions for aerosol-only simulations
- Fixed GCHP bug to populate non-species data in mid-run restart files
- Fixed typo preventing ND51 satellite diagnostic from turning on

### Changed
- Documented and cleaned up GCHP run script operational examples
- Updated README.md and AUTHORS.txt
- Set species concentration arrays as pointers to internal state in GCHP
- Updated Restart collection in HISTORY.rc to save out BXHEIGHT and TROPLEV for all simulations


## [14.0.0] - 2022-10-25
### Added
- Added user registration with dynamodb database during run directory creation
- Added Hg simulation with KPP
- Added yaml-format config file geoschem_config.yml which replaces input.geos
- Added native GEOS-FP and mass fluxes options to GCHP run directory creation
- Added cap_restart file to GCHP run directories to set simulation start time
- Added updates for compatibility with CESM, GEOS, and WRF-GC

### Fixed
- Fixed missing output boundary conditions on first timestep of run
- Added missing entries for POG1, POG2, and pFe to HEMCO_Config.rc
- Reverted GC-Classic pressure fixer to v13.3 to fix bug in v13.4
- Fixed dry deposition of methanol over oceans
- Fixed issues in creating run directory for GCAP2
- Removed duplicate species for SO4 in aciduptake.eqn
- Fixed CEDS_CO2_SHP emissions in HEMCO_Config.rc file for CO2 simulation
- Fixed Volcano_Table entry in HEMCO config template for GCHP
- Fixed transport tracers simulation in GCHP
- Applied fix to avoid divide-by-zero in routine MMR_Compute_FLux
- Fixed HEMCO diagnostic counter zero warnings in full chemistry simulation
- Fixed bug in totalOC diagnostic
- Fixed bugs causing differences when splitting up GC-Classic and GCHP simulations in time
- Fixed bug setting GEOS-FP meteorology in GCHP run directories

### Changed
- Updated KPP to version 2.5.0
- Updated GCHP run scripts to easily segment runs in time
- Changed GCHP restart filename convention to exclude seconds
- Updated offline biogenic VOC and soil NOx emissions
- Reduced root logging level for MAPL from INFO to WARNING
- Changed 4D State_Chm%Species array to vector of 3D concentration arrays
- Renamed GCHP config file runConfig.sh to setCommonRunSettings.sh
- Moved restart file location in run directory to Restarts subdirectory
- Updated sample restart files copied to run directories to 14.0.0 1-year benchmark output

### Removed
- Removed TMPU1, SPHU1, PS1_WET, and PS1_DRY from GC-Classic restart file
- Removed input.geos; replaced with geoschem_config.yml
- Removed HEMCO.log output file; HEMCO log info now sent to main GEOS-Chem log<|MERGE_RESOLUTION|>--- conflicted
+++ resolved
@@ -12,11 +12,8 @@
 ### Changed
 - Now reset `State_Diag%SatDiagnCount` to zero in routine`History_Write` (instead of in `History_Netcdf_Write`)
 - Update rundir creation scripts to turn off the MEGAN extension for "standard" fullchem simulations
-<<<<<<< HEAD
 - Updated emissions used in CESM to match standard emissions used in the 14.4 offline model
-=======
 - Disable support For FAST-JX for all simulations except Hg
->>>>>>> 0147de61
 
 ### Fixed
 - Typo in `setCommonRunSettings.sh` that made GCHP always choose mass fluxes for meteorology
