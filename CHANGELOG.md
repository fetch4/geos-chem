# Changelog

This file documents all notable changes to the GEOS-Chem repository starting in version 14.0.0, including all GEOS-Chem Classic and GCHP run directory updates.

The format is based on [Keep a Changelog](https://keepachangelog.com/en/1.0.0/), and this project adheres to [Semantic Versioning](https://semver.org/spec/v2.0.0.html).

## [Unreleased 14.2.0]
### Added
- Added a printout of GEOS-Chem species and indices
- Added `NcdfUtil/README.md` file directing users to look for netCDF utility scripts at https://github.com/geoschem/netcdf-scripts
- Restored sink reactions for HOI, IONO, IONO2 (fullchem, custom mechanisms)
- S(IV) + HOBr and S(IV) + HOCl reactions to `KPP/fullchem/fullchem.eqn`
- Added setting in GCHP setCommonRunSettings.sh to require species in restarts
- Added setting in GCHP HISTORY.rc to control whether output can be overwritten
- Activated nitrate photolysis
- Added `LightingClimatology` option to HEMCO_Config.rc
- Added run configuration files for WRF-GC
- Added new files `photolysis_mod.F90`, `phot_container_mod.F90`, and `fjx_interface_mod.F90`
- Added photolysis toggle in `geoschem_config.yml` and `Input_Opt` variable Do_Photolysis
- Added speed of light and Planck's constant to PhysConstants module
- Added `GFED4_CLIMATOLOGY` option to HEMCO_Config.rc
- Added CH4 emissions from hydroelectric reservoirs to CH4, Carbon, and tagCH4 simulations
<<<<<<< HEAD
- Added RxnConst diagnostic for archiving reaction rate constants
- Added new tracer_mod.F90 containing subroutines for applying sources and sinks for the TransportTracer simulation
=======
- Add RxnConst diagnostic for archiving reaction rate constants
- Added GCHP run-time option in GCHP.rc to choose dry or total pressure in GCHP advection
- Added GCHP run-time option in GCHP.rc to correct native mass fluxes for humidity
>>>>>>> e6186794

### Changed
- Most printout has been converted to debug printout (toggled by `debug_printout: true` in `geoschem_config.yml`
- `HEMCO_Config.rc` template files now use `Verbose: true` to toggle debug printout
- Turn on sea salt debromination via switches in `HEMCO_config.rc`
- If KPP integration fails, reset to prior concentrations and set `RSTATE(3) = 0` before retrying
- Suppress integration errors after 20 errors have been printed to stdout
- Simplified and added comments for bimolecular reactions in clouds in function CloudHet2R
- `HEMCO_Config.rc` and `ExtData.rc` templates now point `HEMCO/GFED4/v2023-03`
- Updated GCHP carbon simulation Global Cl and P(CO) inputs to use 14.0.0 files
- Write GCHP restart files directory to Restarts subdirectory
- Rename GCHP mid-run checkpoint files to standard GEOS-Chem restart format
- Rules for species in restarts files are now the same in GCHP as in GC-Classic
- Moved parts of `CMN_FJX_Mod.F90` not used in original Fast-JX to new container State_Chm%Phot
- Restructured photolysis to create generic photolysis module, interface with Fast-JX, and module containing original Fast-JX analogous to Cloud-J
- Moved UVFlux diagnostics out of JValues collection and into new collection called UVFlux
- In the user registration process:
  - Now ask for both first and last names of the user
  - Now state that user registration is needed for GEOS-Chem support
- Updated `HEMCO_Config.rc` templates to read HEMCO restarts from the `Restarts` rundir folder
- In fullchem simulations, set CO2 to 421 ppm (avg global conc in 2022) everywhere
- Updated CH4 simulation to use CH4 loss frequencies from GCClassic 14.0.0 10-year benchmarks instead of GMI
- Updated CH4 global anthropogenic emission inventory from EDGARv6 to EDGARv7
- Updated `AUTHORS.txt` for version 14.2.0
- Updated links in `README.md` to point to `http://geos-chem.org`
<<<<<<< HEAD
- Renamed TransportTracer species for consistency with GMAO's TR_GridComp
=======
- Changed GCHP default settings to use dry pressure rather than total pressure in advection and correct native mass fluxes for humidity
- Updated partitions requested in Harvard run script examples
- Change RTOL value from 0.5e-3 back to 0.5e-2 to address model slowdown
>>>>>>> e6186794

### Removed
- `Warnings: 1` is now removed from `HEMCO_Config.rc.*` template files
- Removed the `NcdfUtil/perl` folder
- Removed `X-HRS` output from log file
- IONO2 recycling (fullchem, custom mechanisms)
- Deleted unused file set_prof_o3.F90

### Fixed
- Fixed typo in `GCClassic/createRunDir.sh` preventing benchmark run script from being copied to the run directory
- Fixed divide by zero bug in sulfur chemistry introduced in 14.1.0
- Updates for 0.5 x 0.625 degree GCClassic integration & parallel tests
  - Use `CYS` in `HEMCO_Config.rc` so that missing species in `GC_BCs` will not stop simulations
  - Tests now run for 20 model minutes instead of an hour
- Fixed divide by zero bug in sulfur chemistry introduced in 14.1.0
- Restore seasalt alkalinity to heterogeneous acid-catalyzed reactions of halogens on seasalt aerosols.
- Fixed GCHP `HISTORY.rc` issue preventing running with over 3000 cores
- Fixed GCHP `ExtData.rc` error in tagged ozone simulation
- Fixed GCHP `HISTORY.rc` issue preventing diagnostic file overwrite
- Update GCHP interactive run script to fix error handling silent bugs
- Rewrote subroutine calls in `carbon_mod.F90` and `seasalt_mod.F90` to prevent array temporaries.
- Prevent repeated printing of KPP integrate errors to the stdout stream.
- Fixed selection of troposphere-stratosphere boundary in `global_ch4_mod.F90`
- Removed operator splitting in CH4 simulation that was biasing diagnostics
- Fixed GCHP start and elapsed times in time_mod.F90 to use cap_restart value

## [14.1.1] - 2023-03-03
### Added
- New integration test functions in `test/GCClassic/integration` and `test/GCHP/integration`
- New parallelization test functions in `test/GCClassic/parallel`
- Added `README.md` files for integration and parallelization tests in the `test` folder structure
- Added GCHP integration test for the tagO3 simulation
- Added GCHP and GCClassic integration tests for the carbon simulation
- Integration and parallelization test folders have been separated into subdirectories to minimize clutter.
- GEOS-only updates
- Add `about` to GitHub issue templates (ensures they will be displayed)
- Added `.github/ISSUE_TEMPLATE/config.yml` file w/ Github issue options

### Changed
- GCClassic integration tests now use a single set of scripts
- GCHP integration tests now use a single set of scripts
- Integration test run directories are created with the default names assigned by `createRunDir.sh`
- Several bash functions in `test/shared/commonFunctionsForTests.sh` have been combined so that they will work for both GCClassic and GCHP integration tests
- `./cleanRunDir.sh` functions now take an argument for non-interactive execution (facilitates integration & parallelization tests)
- Moved several module variables from `GeosCore/ucx_mod.F90` to `Headers/state_chm_mod.F90`.  This facilitates using GEOS-Chem in CESM.
- Time cycle flags EFYO are changed to CYS for all GCClassic integration/parallel tests, and for GCClassic fullchem_benchmarksimulations.
- Ask users for the name of their research institution at registration
- Ask users for the name of their PI at registration
- Do not compile GCHP for tagO3 integration tests; use the default build instead
- Moved GC-Classic sample run scripts to operational_examples/harvard_cannon
- The GitHub PR template is now named `./github/PULL_REQUEST_TEMPLATE.md`

### Fixed
- Fixed bug in where writing species metadata yaml file write was always attempted
- Prevent a warning from being generated when compiling `gckpp_Jacobian.F90`
- Fixed a bug in routine GET_IJ where X and Y were swapped in an IF comparison.
- Fixed bug in GFAS pFe by applying work-around in config files


### Removed
- Removed `intTest*_slurm.sh`, `intTest_*lsf.sh`, and `intTest*_interactive.sh` integration test scripts
- Removed State_Met%LWI and input meteorology LWI from carbon simulation run config files
- Removed function `CLEANUP_UCX`; deallocations are now done in `state_chm_mod.F90`

## [14.1.0] - 2023-02-01
### Added
- Added dry deposition updates to Hg0 from Feinberg22 ESPI publication + AMAP emissions
- Added MO2 + NO3 = NO2 + CH2O + HO2 reaction
- Added capability to write species metadata to YAML file
- Added satellite diagnostic (SatDiagn) collection, to archive several fields within a user-defined local-time interval. CAVEAT: For now, only one local-time interval is permitted.
- Added adaptive solver (`rosenbrock_autoreduce`) option for fullchem mechanism
- Added entries for BALD, BENZP, BZCO3H, NPHEN to JValues collection in HISTORY.rc for GCHP
- Added GCHP run script and environment files for MIT clusters Hex and Svante
- Added operational GCHP and GCClassic environment and run scripts for the University of York cluster, Viking
- Added tagO3 run directory for GCHP
- Added upwards mass flux diagnostic to GCHP History collection LevelEdgeDiags
- Added timestep menu to GCHP `geoschem_config.yml` template files
- Added HTAPv3 inventory as a global emissions option (off by default)
- Added carbon simulation and KPP mechanism for CO-CO2-CH4-OCS
- Added GCHP run script and environment file for UCI Australia cluster Gadi
- Added GFAS entries in GCHP config file ExtData.rc

### Changed
- Moved in-module variables in global_ch4_mod.F90 to State_Chm
- Moved in-module variables in hco_interface_gc_mod.F90 to State_Met and State_Chm
- Modified SpeciesConc diagnostic to include option to output units in v/v or molec/cm3
- Rebuilt fullchem and Hg mechanisms with KPP 3.0.0
- Changed HEMCO timecycle flag for QFED and offline emissions from EF to EFY
- Updated the time refresh settings for `O3_PROD` and `O3_LOSS` in `ExtData.rc.tagO3` to read data on the first of each month.

### Fixed
- Fixed sign of Arrhenius "A" coefficient in reaction ETO = HO2 + 2CH2O
- Fixed products in HOBr + SO2 and HOCl + SO2 reactions
- Changed MW_g value of CH4 from 16.05 to 16.04
- Added "WD_CoarseAer:true" for SO4s and NITs in species_database.yml
- Fixed bug in computing State_Met surface type logicals (IsLand, IsWater, etc)
- Fixed bug where State_Met%FRSNO (fraction snow) was all zeros in GCHP
- Fixed HCFC141b and HCFC142b names in GCHP HISTORY.rc
- Fixed list of complex SOA species checked in input_mod.F90
- Now use a string array for reading the list of ObsPack diagnostic species (in `GeosCore/input_mod.F90`)
- Fixed bug in logic that caused restart files not to be linked to the Restarts/ folder of the GCHP tagO3 run directory
- Fixed timestamp for GCClassic History diagnostic so time-averaged collections match the reference time
- Fixed double-titration of seasalt alkalinity
- Fixed bug in GFAS pFe by applying work-around in config files

### Removed
- Removed LRED_JNO2 and AERO_HG2_PARTITON switches from HEMCO_Config.rc (and related code)

## [14.0.2] - 2022-11-29
### Fixed
- Added fix for writing dry-run header to log file
- Updated KPP diagnostics archive flags
- Rewrote code to avoid memory leaks (identified by the code sanitizer)
- Updated EDGAR v6 CH4 emission files to correct timestamp issue
- Updated CH4 Lakes emission files to correct time unit issue
- Added fix for CH4_RICE emissions from EDGAR v6
- Fixed indentation error in the `legacy_bpch` section of `geoschem_config.yml` template files
- Removed "dry air" from the metadata of fields `State_Met%AIRVOL` and `State_Met%BXHEIGHT`
- Applied fixes for CESM runs: Turned off sea salt emissions; Modified time cycle flag for YUAN_MODIS_LAI

### Changed
- Updated CESM HISTORY.rc to work with new CESM-GC diagnostics interface
- Updated sample fullchem restart files copied to run directories to 14.0.0 10-year benchmark output


### Changed
- Use met-field surface type fractions instead of input land-water-ice (LWI) index

### Removed
- Removed State_Met%LWI and LWI as a met-field input

## [14.0.1] - 2022-10-31
### Fixed
- Corrected units in metadata for State_Met%AirNumDen and State_Met%PHIS
- Fixed file path for AEIC2019_DAILY emissions for aerosol-only simulations
- Fixed GCHP bug to populate non-species data in mid-run restart files
- Fixed typo preventing ND51 satellite diagnostic from turning on

### Changed
- Documented and cleaned up GCHP run script operational examples
- Updated README.md and AUTHORS.txt
- Set species concentration arrays as pointers to internal state in GCHP
- Updated Restart collection in HISTORY.rc to save out BXHEIGHT and TROPLEV for all simulations


## [14.0.0] - 2022-10-25
### Added
- Added user registration with dynamodb database during run directory creation
- Added Hg simulation with KPP
- Added yaml-format config file geoschem_config.yml which replaces input.geos
- Added native GEOS-FP and mass fluxes options to GCHP run directory creation
- Added cap_restart file to GCHP run directories to set simulation start time
- Added updates for compatibility with CESM, GEOS, and WRF-GC

### Fixed
- Fixed missing output boundary conditions on first timestep of run
- Added missing entries for POG1, POG2, and pFe to HEMCO_Config.rc
- Reverted GC-Classic pressure fixer to v13.3 to fix bug in v13.4
- Fixed dry deposition of methanol over oceans
- Fixed issues in creating run directory for GCAP2
- Removed duplicate species for SO4 in aciduptake.eqn
- Fixed CEDS_CO2_SHP emissions in HEMCO_Config.rc file for CO2 simulation
- Fixed Volcano_Table entry in HEMCO config template for GCHP
- Fixed transport tracers simulation in GCHP
- Applied fix to avoid divide-by-zero in routine MMR_Compute_FLux
- Fixed HEMCO diagnostic counter zero warnings in full chemistry simulation
- Fixed bug in totalOC diagnostic
- Fixed bugs causing differences when splitting up GC-Classic and GCHP simulations in time
- Fixed bug setting GEOS-FP meteorology in GCHP run directories

### Changed
- Updated KPP to version 2.5.0
- Updated GCHP run scripts to easily segment runs in time
- Changed GCHP restart filename convention to exclude seconds
- Updated offline biogenic VOC and soil NOx emissions
- Reduced root logging level for MAPL from INFO to WARNING
- Changed 4D State_Chm%Species array to vector of 3D concentration arrays
- Renamed GCHP config file runConfig.sh to setCommonRunSettings.sh
- Moved restart file location in run directory to Restarts subdirectory
- Updated sample restart files copied to run directories to 14.0.0 1-year benchmark output

### Removed
- Removed TMPU1, SPHU1, PS1_WET, and PS1_DRY from GC-Classic restart file
- Removed input.geos; replaced with geoschem_config.yml
- Removed HEMCO.log output file; HEMCO log info now sent to main GEOS-Chem log<|MERGE_RESOLUTION|>--- conflicted
+++ resolved
@@ -20,14 +20,10 @@
 - Added speed of light and Planck's constant to PhysConstants module
 - Added `GFED4_CLIMATOLOGY` option to HEMCO_Config.rc
 - Added CH4 emissions from hydroelectric reservoirs to CH4, Carbon, and tagCH4 simulations
-<<<<<<< HEAD
 - Added RxnConst diagnostic for archiving reaction rate constants
-- Added new tracer_mod.F90 containing subroutines for applying sources and sinks for the TransportTracer simulation
-=======
-- Add RxnConst diagnostic for archiving reaction rate constants
 - Added GCHP run-time option in GCHP.rc to choose dry or total pressure in GCHP advection
 - Added GCHP run-time option in GCHP.rc to correct native mass fluxes for humidity
->>>>>>> e6186794
+- Added new tracer_mod.F90 containing subroutines for applying sources and sinks for the TransportTracer simulation
 
 ### Changed
 - Most printout has been converted to debug printout (toggled by `debug_printout: true` in `geoschem_config.yml`
@@ -53,13 +49,10 @@
 - Updated CH4 global anthropogenic emission inventory from EDGARv6 to EDGARv7
 - Updated `AUTHORS.txt` for version 14.2.0
 - Updated links in `README.md` to point to `http://geos-chem.org`
-<<<<<<< HEAD
-- Renamed TransportTracer species for consistency with GMAO's TR_GridComp
-=======
 - Changed GCHP default settings to use dry pressure rather than total pressure in advection and correct native mass fluxes for humidity
 - Updated partitions requested in Harvard run script examples
 - Change RTOL value from 0.5e-3 back to 0.5e-2 to address model slowdown
->>>>>>> e6186794
+- Renamed TransportTracer species for consistency with GMAO's TR_GridComp
 
 ### Removed
 - `Warnings: 1` is now removed from `HEMCO_Config.rc.*` template files
