--- conflicted
+++ resolved
@@ -4,7 +4,6 @@
 
 The format is based on [Keep a Changelog](https://keepachangelog.com/en/1.0.0/), and this project adheres to [Semantic Versioning](https://semver.org/spec/v2.0.0.html).
 
-<<<<<<< HEAD
 ## [Unreleased] - TBD
 ### Added
 - Diel and day-of-week scale factors for CEDS global base emissions
@@ -27,7 +26,7 @@
 ### Removed
 - Legacy binary punch diagnostic code contained within `#ifdef BPCH_DIAG` blocks
 - `IU_BPCH` logical file unit (in `GeosUtil/file_mod.F90`)
-=======
+
 ## [14.3.1] - 2024-04-02
 ### Added
 - Added operational run scripts for the Imperial College London (ICL) cluster
@@ -76,7 +75,6 @@
 ### Removed
 - Removed MPI broadcasts in CESM-only photolysis code; will read on all cores
 - Removed State_Chm%CH4_EMIS
->>>>>>> 20e2402b
 
 ## [14.3.0] - 2024-02-07
 ### Added
