# Changelog

This file documents all notable changes to the GEOS-Chem repository starting in version 14.0.0, including all GEOS-Chem Classic and GCHP run directory updates.

The format is based on [Keep a Changelog](https://keepachangelog.com/en/1.0.0/), and this project adheres to [Semantic Versioning](https://semver.org/spec/v2.0.0.html).

<<<<<<< HEAD
## [Unreleased 14.3.0] - TBD
### Changed
- Updated NOAA GMD surface CH4 boundary conditions through 2022

## [Unreleased 14.2.1] - TBD
=======
## [14.2.1] - 2023-10-10
>>>>>>> 542bb8fa
### Added
- Script `test/difference/diffTest.sh`, checks 2 different integration tests for differences
- Added GCHP environment file and export/unset env variables in run script for NASA Pleiades cluster
`SatDiagnEdge` collection to all GEOS-Chem Classic `HISTORY.rc` templates
- Added new GCHP config file ESMF.rc for configuring ESMF logging
- Added several new run directory files for use with GEOS-Chem in GEOS
- GCClassic integration tests now display proper commit info in `results.compile.log`
- Stopped OCEAN_CONC from needlessly being pushed through vertical regridding for Hg simulations
- Added warning in GCHP HISTORY.rc about outputting area-dependent variables on custom grids
- Added option to use a single advected species in the carbon simulation
- Added option to perturb CH4 boundary conditions in CH4 simulation
- Added option to perturb OH in CH4 simulation using scale factor in HEMCO_Config.rc

### Changed
- Update `DiagnFreq` in GCClassic integration tests to ensure HEMCO diagnostic output
- Rename restart files in GCHP integration tests (as we do in non-test runs)
- Request 6 hours of execution time for GEOS-Chem Classic integration tests
- Invert directory structure where integration and parallel test scripts are stored
- Error check to stop run if any `MW_g` values are undefined
- Explicitly define tagCH4 simulations in `Input_Opt` rather than basing off of number of advected species
- The `fullchem` mechanism must now be built with KPP 3.0.0 or later
- Changed the AEIC 2019 monthly climatology specification format in ExtData.rc to match standard convention for climatology
- Changed default ESMF logging in GCHP to be ESMF_LOGKIND_NONE (no log)
- NetCDF utilities in `NcdfUtil` folder now use the netCDF-F90 API
- GEOS-only updates for running GEOS-Chem in GEOS
- Boundary conditions for nested-grid simulations are now imposed at every time step instead of 3-hourly
- Update `GeosCore/carbon_gases_mod.F90` for consistency with config file updates in PR #1916
- Update MPI usage in CESM-only code to match new conventions in CAM
- Updated GEPA inventory to GHGI v2 for CH4 and carbon simulations
- Updated integration tests scripts to run on the WashU Compute1 cluster

### Fixed
- Add missing mol wt for HgBrO in `run/shared/species_database_hg.yml`
- Moved the `EDGAR REF_TRF CH4` emissions to the Oil emissions category so it is superseded by GFEIv2 for carbon simulations.
- Prevent `State_Diag%SatDiagnCount` from not being allocated
- For satellite diagnostics, do not test for `id_OH` if OH is not a species
- Fixed parallelization in Luo wetdep simulations caused by uninitialized variable
- Fixed parallelization for Hg0 species in `GeosCore/drydep_mod.F90`
- Fixed incorrect time-slice when reading nested-grid boundary conditions
- Fixed initialization of advected species missing in GCHP restart file
- Fixed comments in `GeosUtil/unitconv_mod.F90` to reflect code implementation
- Fixed compilation issues for `KPP/custom`; updated equations in `custom.eqn`
- Prevent users from creating GCClassic rundirs at 0.25 x 0.3125 resolution for MERRA-2 met
- Added fix to set `RUNDIR_GRID_HALF_POLAR` option for global grids at 0.25x0.3125 or 0.5x0.625 resolutions
- Moved `OCEAN_MASK` out of `ExtData.rc.TransportTracers` and into the
  meteorology template files
- Update `ExtData.rc.CO2` to get meteorology entries from template files
- Added fix for CH4 analytical inversions to convert the state vector value read from file to the nearest integer before comparing to the `Input_Opt%StateVectorElement` read from geoschem_config.yml

### Removed
- Remove references to the obsolete tagged Hg simulation

## [Unreleased 14.2.0] - TBD
### Added
- Added a printout of GEOS-Chem species and indices
- Added `NcdfUtil/README.md` file directing users to look for netCDF utility scripts at https://github.com/geoschem/netcdf-scripts
- Restored sink reactions for HOI, IONO, IONO2 (fullchem, custom mechanisms)
- S(IV) + HOBr and S(IV) + HOCl reactions to `KPP/fullchem/fullchem.eqn`
- Added setting in GCHP setCommonRunSettings.sh to require species in restarts
- Added setting in GCHP HISTORY.rc to control whether output can be overwritten
- Activated nitrate photolysis
- Added `LightingClimatology` option to HEMCO_Config.rc
- Added run configuration files for WRF-GC
- Added new files `photolysis_mod.F90`, `phot_container_mod.F90`, and `fjx_interface_mod.F90`
- Added photolysis toggle in `geoschem_config.yml` and `Input_Opt` variable Do_Photolysis
- Added speed of light and Planck's constant to PhysConstants module
- Added `GFED4_CLIMATOLOGY` option to HEMCO_Config.rc
- Added CH4 emissions from hydroelectric reservoirs to CH4, Carbon, and tagCH4 simulations
- Added RxnConst diagnostic for archiving reaction rate constants
- Added GCHP run-time option in GCHP.rc to choose dry or total pressure in GCHP advection
- Added GCHP run-time option in GCHP.rc to correct native mass fluxes for humidity
- Added new tracer_mod.F90 containing subroutines for applying sources and sinks for the TransportTracer simulation
- Added new species to the TransportTracer simulation: aoa (replaces CLOCK), aoa_bl, aoa_nh, st80_25
- Added GEOS-IT and GEOSIT as allowable meteorology source options in geoschem_config.yml

### Changed
- Most printout has been converted to debug printout (toggled by `debug_printout: true` in `geoschem_config.yml`
- `HEMCO_Config.rc` template files now use `Verbose: true` to toggle debug printout
- Turn on sea salt debromination via switches in `HEMCO_config.rc`
- If KPP integration fails, reset to prior concentrations and set `RSTATE(3) = 0` before retrying
- Suppress integration errors after 20 errors have been printed to stdout
- Simplified and added comments for bimolecular reactions in clouds in function CloudHet2R
- `HEMCO_Config.rc` and `ExtData.rc` templates now point `HEMCO/GFED4/v2023-03`
- Updated GCHP carbon simulation Global Cl and P(CO) inputs to use 14.0.0 files
- Write GCHP restart files directory to Restarts subdirectory
- Rename GCHP mid-run checkpoint files to standard GEOS-Chem restart format
- Rules for species in restarts files are now the same in GCHP as in GC-Classic
- Moved parts of `CMN_FJX_Mod.F90` not used in original Fast-JX to new container State_Chm%Phot
- Restructured photolysis to create generic photolysis module, interface with Fast-JX, and module containing original Fast-JX analogous to Cloud-J
- Moved UVFlux diagnostics out of JValues collection and into new collection called UVFlux
- In the user registration process:
  - Now ask for both first and last names of the user
  - Now state that user registration is needed for GEOS-Chem support
- Updated `HEMCO_Config.rc` templates to read HEMCO restarts from the `Restarts` rundir folder
- In fullchem simulations, set CO2 to 421 ppm (avg global conc in 2022) everywhere
- Updated CH4 simulation to use CH4 loss frequencies from GCClassic 14.0.0 10-year benchmarks instead of GMI
- Updated CH4 global anthropogenic emission inventory from EDGARv6 to EDGARv7
- Updated `AUTHORS.txt` for version 14.2.0
- Updated links in `README.md` to point to `http://geos-chem.org`
- Changed GCHP default settings to use dry pressure rather than total pressure in advection and correct native mass fluxes for humidity
- Updated partitions requested in Harvard run script examples
- Change RTOL value from 0.5e-3 back to 0.5e-2 to address model slowdown
- Allow the use of OFFLINE_SEASALT for seasalt alkalinity, Cl, and Br in GEOS-Chem within CESM
- Renamed TransportTracer species for consistency with GMAO's TR_GridComp
- See `KPP/fullchem/CHANGELOG_fullchem.md` for fullchem-mechanism
  changes
- Update template `HEMCO_Config.rc.carbon` files to allow running the carbon simulation with only a single species.

### Fixed
- Fixed typo in `GCClassic/createRunDir.sh` preventing benchmark run script from being copied to the run directory
- Fixed divide by zero bug in sulfur chemistry introduced in 14.1.0
- Updates for 0.5 x 0.625 degree GCClassic integration & parallel tests
  - Use `CYS` in `HEMCO_Config.rc` so that missing species in `GC_BCs` will not stop simulations
  - Tests now run for 20 model minutes instead of an hour
- Fixed divide by zero bug in sulfur chemistry introduced in 14.1.0
- Fixed GCHP `HISTORY.rc` issue preventing running with over 3000 cores
- Fixed GCHP `ExtData.rc` error in tagged ozone simulation
- Fixed GCHP `HISTORY.rc` issue preventing diagnostic file overwrite
- Update GCHP interactive run script to fix error handling silent bugs
- Rewrote subroutine calls in `carbon_mod.F90` and `seasalt_mod.F90` to prevent array temporaries.
- Prevent repeated printing of KPP integrate errors to the stdout stream.
- Fixed selection of troposphere-stratosphere boundary in `global_ch4_mod.F90`
- Removed operator splitting in CH4 simulation that was biasing diagnostics
- Fixed GCHP start and elapsed times in time_mod.F90 to use cap_restart value
- Disabled SpeciesConcMND output for benchmark simulations
- Exit `Init_Photolysis` before calling `Calc_AOD` when doing dry-run simulations
- Make sure `State_Het%f_Alk_SSA` and `State_Het%f_Alk_SSC` are in the range 0..1
- Restore seasalt alkalinity to heterogeneous acid-catalyzed reactions of halogens on seasalt aerosols

### Removed
- `Warnings: 1` is now removed from `HEMCO_Config.rc.*` template files
- Removed the `NcdfUtil/perl` folder
- Removed `X-HRS` output from log file
- IONO2 recycling (fullchem, custom mechanisms)
- Deleted unused file set_prof_o3.F90

### Fixed
- Fixed entries for CH4 emissions in `HEMCO_Config.rc.carbon`

## [14.1.1] - 2023-03-03
### Added
  - New integration test functions in `test/GCClassic/integration` and `test/GCHP/integration`
  - New parallelization test functions in `test/GCClassic/parallel`
  - Added `README.md` files for integration and parallelization tests in the `test` folder structure
  - Added GCHP integration test for the tagO3 simulation
  - Added GCHP and GCClassic integration tests for the carbon simulation
  - Integration and parallelization test folders have been separated into subdirectories to minimize clutter.
  - GEOS-only updates
  - Add `about` to GitHub issue templates (ensures they will be displayed)
  - Added `.github/ISSUE_TEMPLATE/config.yml` file w/ Github issue options

### Changed
  - GCClassic integration tests now use a single set of scripts
  - GCHP integration tests now use a single set of scripts
  - Integration test run directories are created with the default names assigned by `createRunDir.sh`
  - Several bash functions in `test/shared/commonFunctionsForTests.sh` have been combined so that they will work for both GCClassic and GCHP integration tests
  - `./cleanRunDir.sh` functions now take an argument for non-interactive execution (facilitates integration & parallelization tests)
  - Moved several module variables from `GeosCore/ucx_mod.F90` to `Headers/state_chm_mod.F90`.  This facilitates using GEOS-Chem in CESM.
  - Time cycle flags EFYO are changed to CYS for all GCClassic integration/parallel tests, and for GCClassic fullchem_benchmarksimulations.
- Ask users for the name of their research institution at registration
- Ask users for the name of their PI at registration
- Do not compile GCHP for tagO3 integration tests; use the default build instead
- Moved GC-Classic sample run scripts to operational_examples/harvard_cannon
- The GitHub PR template is now named `./github/PULL_REQUEST_TEMPLATE.md`

### Fixed
- Fixed bug in where writing species metadata yaml file write was always attempted
- Prevent a warning from being generated when compiling `gckpp_Jacobian.F90`
- Fixed a bug in routine GET_IJ where X and Y were swapped in an IF comparison.
- Fixed bug in GFAS pFe by applying work-around in config files


### Removed
- Removed `intTest*_slurm.sh`, `intTest_*lsf.sh`, and `intTest*_interactive.sh` integration test scripts
- Removed State_Met%LWI and input meteorology LWI from carbon simulation run config files
- Removed function `CLEANUP_UCX`; deallocations are now done in `state_chm_mod.F90`

## [14.1.0] - 2023-02-01
### Added
- Added dry deposition updates to Hg0 from Feinberg22 ESPI publication + AMAP emissions
- Added MO2 + NO3 = NO2 + CH2O + HO2 reaction
- Added capability to write species metadata to YAML file
- Added satellite diagnostic (SatDiagn) collection, to archive several fields within a user-defined local-time interval. CAVEAT: For now, only one local-time interval is permitted.
- Added adaptive solver (`rosenbrock_autoreduce`) option for fullchem mechanism
- Added entries for BALD, BENZP, BZCO3H, NPHEN to JValues collection in HISTORY.rc for GCHP
- Added GCHP run script and environment files for MIT clusters Hex and Svante
- Added operational GCHP and GCClassic environment and run scripts for the University of York cluster, Viking
- Added tagO3 run directory for GCHP
- Added upwards mass flux diagnostic to GCHP History collection LevelEdgeDiags
- Added timestep menu to GCHP `geoschem_config.yml` template files
- Added HTAPv3 inventory as a global emissions option (off by default)
- Added carbon simulation and KPP mechanism for CO-CO2-CH4-OCS
- Added GCHP run script and environment file for UCI Australia cluster Gadi
- Added GFAS entries in GCHP config file ExtData.rc

### Changed
- Moved in-module variables in global_ch4_mod.F90 to State_Chm
- Moved in-module variables in hco_interface_gc_mod.F90 to State_Met and State_Chm
- Modified SpeciesConc diagnostic to include option to output units in v/v or molec/cm3
- Rebuilt fullchem and Hg mechanisms with KPP 3.0.0
- Changed HEMCO timecycle flag for QFED and offline emissions from EF to EFY
- Updated the time refresh settings for `O3_PROD` and `O3_LOSS` in `ExtData.rc.tagO3` to read data on the first of each month.

### Fixed
- Fixed sign of Arrhenius "A" coefficient in reaction ETO = HO2 + 2CH2O
- Fixed products in HOBr + SO2 and HOCl + SO2 reactions
- Changed MW_g value of CH4 from 16.05 to 16.04
- Added "WD_CoarseAer:true" for SO4s and NITs in species_database.yml
- Fixed bug in computing State_Met surface type logicals (IsLand, IsWater, etc)
- Fixed bug where State_Met%FRSNO (fraction snow) was all zeros in GCHP
- Fixed HCFC141b and HCFC142b names in GCHP HISTORY.rc
- Fixed list of complex SOA species checked in input_mod.F90
- Now use a string array for reading the list of ObsPack diagnostic species (in `GeosCore/input_mod.F90`)
- Fixed bug in logic that caused restart files not to be linked to the Restarts/ folder of the GCHP tagO3 run directory
- Fixed timestamp for GCClassic History diagnostic so time-averaged collections match the reference time
- Fixed double-titration of seasalt alkalinity
- Fixed bug in GFAS pFe by applying work-around in config files

### Removed
- Removed LRED_JNO2 and AERO_HG2_PARTITON switches from HEMCO_Config.rc (and related code)

## [14.0.2] - 2022-11-29
### Fixed
- Added fix for writing dry-run header to log file
- Updated KPP diagnostics archive flags
- Rewrote code to avoid memory leaks (identified by the code sanitizer)
- Updated EDGAR v6 CH4 emission files to correct timestamp issue
- Updated CH4 Lakes emission files to correct time unit issue
- Added fix for CH4_RICE emissions from EDGAR v6
- Fixed indentation error in the `legacy_bpch` section of `geoschem_config.yml` template files
- Removed "dry air" from the metadata of fields `State_Met%AIRVOL` and `State_Met%BXHEIGHT`
- Applied fixes for CESM runs: Turned off sea salt emissions; Modified time cycle flag for YUAN_MODIS_LAI

### Changed
- Updated CESM HISTORY.rc to work with new CESM-GC diagnostics interface
- Updated sample fullchem restart files copied to run directories to 14.0.0 10-year benchmark output


### Changed
- Use met-field surface type fractions instead of input land-water-ice (LWI) index

### Removed
- Removed State_Met%LWI and LWI as a met-field input

## [14.0.1] - 2022-10-31
### Fixed
- Corrected units in metadata for State_Met%AirNumDen and State_Met%PHIS
- Fixed file path for AEIC2019_DAILY emissions for aerosol-only simulations
- Fixed GCHP bug to populate non-species data in mid-run restart files
- Fixed typo preventing ND51 satellite diagnostic from turning on

### Changed
- Documented and cleaned up GCHP run script operational examples
- Updated README.md and AUTHORS.txt
- Set species concentration arrays as pointers to internal state in GCHP
- Updated Restart collection in HISTORY.rc to save out BXHEIGHT and TROPLEV for all simulations


## [14.0.0] - 2022-10-25
### Added
- Added user registration with dynamodb database during run directory creation
- Added Hg simulation with KPP
- Added yaml-format config file geoschem_config.yml which replaces input.geos
- Added native GEOS-FP and mass fluxes options to GCHP run directory creation
- Added cap_restart file to GCHP run directories to set simulation start time
- Added updates for compatibility with CESM, GEOS, and WRF-GC

### Fixed
- Fixed missing output boundary conditions on first timestep of run
- Added missing entries for POG1, POG2, and pFe to HEMCO_Config.rc
- Reverted GC-Classic pressure fixer to v13.3 to fix bug in v13.4
- Fixed dry deposition of methanol over oceans
- Fixed issues in creating run directory for GCAP2
- Removed duplicate species for SO4 in aciduptake.eqn
- Fixed CEDS_CO2_SHP emissions in HEMCO_Config.rc file for CO2 simulation
- Fixed Volcano_Table entry in HEMCO config template for GCHP
- Fixed transport tracers simulation in GCHP
- Applied fix to avoid divide-by-zero in routine MMR_Compute_FLux
- Fixed HEMCO diagnostic counter zero warnings in full chemistry simulation
- Fixed bug in totalOC diagnostic
- Fixed bugs causing differences when splitting up GC-Classic and GCHP simulations in time
- Fixed bug setting GEOS-FP meteorology in GCHP run directories

### Changed
- Updated KPP to version 2.5.0
- Updated GCHP run scripts to easily segment runs in time
- Changed GCHP restart filename convention to exclude seconds
- Updated offline biogenic VOC and soil NOx emissions
- Reduced root logging level for MAPL from INFO to WARNING
- Changed 4D State_Chm%Species array to vector of 3D concentration arrays
- Renamed GCHP config file runConfig.sh to setCommonRunSettings.sh
- Moved restart file location in run directory to Restarts subdirectory
- Updated sample restart files copied to run directories to 14.0.0 1-year benchmark output

### Removed
- Removed TMPU1, SPHU1, PS1_WET, and PS1_DRY from GC-Classic restart file
- Removed input.geos; replaced with geoschem_config.yml
- Removed HEMCO.log output file; HEMCO log info now sent to main GEOS-Chem log<|MERGE_RESOLUTION|>--- conflicted
+++ resolved
@@ -4,15 +4,11 @@
 
 The format is based on [Keep a Changelog](https://keepachangelog.com/en/1.0.0/), and this project adheres to [Semantic Versioning](https://semver.org/spec/v2.0.0.html).
 
-<<<<<<< HEAD
 ## [Unreleased 14.3.0] - TBD
 ### Changed
 - Updated NOAA GMD surface CH4 boundary conditions through 2022
 
-## [Unreleased 14.2.1] - TBD
-=======
 ## [14.2.1] - 2023-10-10
->>>>>>> 542bb8fa
 ### Added
 - Script `test/difference/diffTest.sh`, checks 2 different integration tests for differences
 - Added GCHP environment file and export/unset env variables in run script for NASA Pleiades cluster
