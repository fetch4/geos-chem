# Changelog

This file documents all notable changes to the GEOS-Chem repository starting in version 14.0.0, including all GEOS-Chem Classic and GCHP run directory updates.

The format is based on [Keep a Changelog](https://keepachangelog.com/en/1.0.0/), and this project adheres to [Semantic Versioning](https://semver.org/spec/v2.0.0.html).
## [14.x.x] - 2024-04-xx
- Added a parameterization for dry aerosol size (Rg) for SNA and OM aerosols. Updated AOD calculation reflecting varying aerosol size.

## [Unreleased] - TBD
### Added
- Added `SpcConc%Units` for species-specific unit conversion
- Diel and day-of-week scale factors for CEDS global base emissions
- `Input_Opt%Satellite_CH4_Columns` logical flag; Set this to true if any of AIRS, GOSAT, TCCON observational operators are selected
- Add explicit handling of gravitational settling and hygroscopic growth in dry deposition
- Added CO2, CO, and OCS single-tracer carbon simulations to the integration tests
- Added missing entry in `HEMCO_Config.rc` for natural gas postmeter CH4 emissions in GHGIv2 Express Extension
- Added tagged species capability and PM25nit and PM25nh4 diagnostics for GEOS runs
- Added `real*4` diagnostics for State_Met logical masks IsWater, IsLand, IsIce, and IsSnow
<<<<<<< HEAD
- New parameterization for effective radius of SNA/OM aersols (see PR #2236)
- New `CHEM_INPUTS/FAST_JX/v2024-05` and `CHEM_INPUTS/FAST_JX/v2024-05-Hg` folders with updated `org.dat` and `so4.dat` files
=======
- Added global continental chlorine (pCl and HCl) emissions
>>>>>>> 6820d1b8

### Changed
- Updated routines in `GeosUtil/unitconv_mod.F90` for species-specific unit conversion
- Halt timers during calls to `Convert_Spc_Units` so as to time unit conversions separately
- Streamline `IF` statements for CH4 observational operators in `Interfaces/GCClassic/main.F90`
- Disable parallel loop in `Do_Convection` when using TOMAS; it causes unit conversion issues.  Revisit later.
- Add explicit handling of gravitational settling and hygroscopic growth in dry deposition
- Added CO2, CO, and OCS single-tracer carbon simulations to the integration tests
- GitHub Action config file `.github/workflows/stale.yml`, which replaces StaleBot
- Switch from fixed to monthly timezones, which account for daylight savings time more accurately when computing emissions
- Updated NOAA GMD surface CH4 boundary conditions through 2022
- Rename `NITs_Jscale_JHNO3` to `NITs_Jscale` and `NIT_Jscale_JHNO2` to `NIT_Jscale` in `geoschem_config.yml` templates
- Updated volcano emissions from GMAO v202005 product to v202401 which extends to the end of 2024
- Use local scale height and level thickness to determine the PBL to determine the PBL top level and PBL pressure thickness
- Update drydep mean diameters of aerosols to account for size distribution
- Corrected the formula for 1st order heterogeneous chemical loss on stratospheric aerosol for NO2, NO3, and VOC.
- Fixed incorrect time refresh entries and other errors in `run/GCHP/ExtData.rc.templates/ExtData.rc.carbon`
- Changed time range entries in HEMCO_Config.rc for met, restart, and BC files to use year, month, and day tokens instead of hardcoded range
- Renamed `State_Met%FRSNO` and `State_Met%FRLANDIC` to `State_Met%FRSNOW` and `State_Met%FRLANDICE`
- Renamed isorropiaII_mod.F90 to aerosol_thermodynamics_mod.F90
- Changed aerosol thermodynamics scheme from ISORROPIA II to HETP for fullchem and APM
- Changed input data paths in `run/GEOS` directory to match location change on NASA discover cluster
- Use new mask files at 0.1 x 0.1 degree resoluiton for CH4/tagCH4/carbon simulations to avoid I/O bottlenecks
- Update config files for CH4/carbon simulations to avoid reading the same variable multiple times

### Fixed
- Corrected the formula for 1st order heterogeneous chemical loss on stratospheric aerosol for NO2, NO3, and VOC.
- Use rate-law function `GCARR_ac` for rxns that have Arrhenius `B` parameters that are zero
- Now use correct index `WEAEROSOL(I,J,L,2+NDUST)` in routine `Settle_Strat_Aer` of `GeosCore/ucx_mod.F90`
- Now get density of BCPI species from the species database in `ucx_mod.F90`
- Fix issues that prevented single-species carbon simulations from running in GCHP
- Update `HEMCO_Config.rc.carbon` and `ExtData.rc.carbon` templates for consistency
- Updated several emissions files for CO and CH4 for COARDS and MAPL compliance
- Fixed several issues in GCHP single-species carbon simulation setup scripts
- Corrected the formula for 1st order heterogeneous chemical loss on stratospheric aerosol for NO2, NO3, and VOC.
- Corrected the formula for 1st order heterogeneous chemical loss on stratospheric aerosol for NO2, NO3, and VOC.
- Change restart file time cycle flag from `EFYO` to `CYS` for TOMAS simulations to avoid missing species error.
- Now define `REEVAPSO2` in wetscav_mod when units are kg species; this avoids floating-point errors.
- Fixed `State_Met%FRSNO` to be fraction of grid box with snow rather than fraction of land with snow

### Removed
- Legacy binary punch diagnostic code contained within `#ifdef BPCH_DIAG` blocks
- `IU_BPCH` logical file unit (in `GeosUtil/file_mod.F90`)
- Removed tagged CH4 and CO species handling from `carbon_gases_mod.F90`
- GitHub config files `.github/stale.yml` and `.github/no-response.yml`
- Unused CO2 and carbon simulation options from `geoschem_config.yml` (and from related code in co2_mod.F90).
- Removed ISORROPIA

## [14.3.1] - 2024-04-02
### Added
- Added operational run scripts for the Imperial College London (ICL) cluster
- Added new vertical region option to budget diagnostic for fixed bottom and top levels
- Added GEOS-IT processed lat-lon fields as a valid option when creating GCHP run directories
- Functions `charArr2str` and `str2CharArr` in `Headers/charpak_mod.F90`
- Field `State_Diag%Obspack_CharArray` as a 2-D character array
- Added util folder in run/CESM to include .cdl file used to generate CESM NetCDF input file for deposition
- Add GCClassic operational example environment files for Harvard Cannon
- Added new GCHP history collections for advection diagnostics
- Added slash in front of names of LUT files read into `photolysis_mod.F90` to avoid needing it in path

### Changed
- Updated Harvard Cannon operational run scripts to use `huce_cascade` instead of `huce_intel`; also added `sapphire`
- Changed exponent 'e' to 'd' for one entry in KPP to prevent precision error in external models
- Changed GCHP sample run scripts to not print script execution commands to log
- Changed offline emissions grid resolution templates in config files to be more descriptive
- Read `obspack_id` from netCDF files into a character array, then convert to string
- Add `#SBATCH -c 1` to GCHP integration test scripts and sample run scripts for Harvard Cannon
- In GCC/GCHP integration tests, passing `-s none` will run compile-only tests.  Query user to proceed or to exit.
- GCC/GCHP integration tests will exit immediately if `scheduler` is omitted.
- Now use `raw` instead of `native` in GCHP run directory scripts & templates
- Rename env var `RUNDIR_METLIGHTNING_DIR_NATIVE` to `RUNDIR_METLIGHTNING_DIR`
- Rename env var `RUNDIR_METLIGHTNING_NATIVE_RES` to `RUNDIR_METLIGHTNING_RES`
- Updated config files used in CESM from GEOS-Chem 14.1 to 14.3
- Don't create run directories for integration/parallel tests if invoked with `-t compile`
- Refactor integration and parallel test scripts to reduce the number of input arguments
- Copy utility scripts that allow you to resubmit failed to integration and parallel test root directories
- Update GCHP operational example environment files for Harvard Cannon
- Do not run GCClassic integration test compile jobs in the background
- Updated integration tests to pass quick option to compile scripts
- Removed emissions handling from `global_ch4_mod.F90` and `carbon_gases_mod.F90` and instead apply scale factors to emissions directly in `HEMCO_Config.rc`
- Loop over advected species CH4 chemistry routines to allow for multiple CH4 tracers within analytical inversion framework
- Updated CH4 global anthropogenic emission inventory from EDGARv7 to EDGARv8

### Fixed
- Fixed unit conversions in GEOS-only code
- Fixed GEOS-IT native lat-lon filenames used for clusters other than discover
- Fixed offline emission paths set when using GEOS-IT meteorology
- Fixed format issue in input_mod RRTMG print statement caught by some compilers
- Fixed GEOS-IT SLP and TROPP scaling in pre-processed files used in GCHP
- Fixed reading of NEI emissions through HEMCO
- Fixed incorrect units metadata for `State_Met%PHIS`
- Fixed bug in transport tracer ST80 mask criteria which prevented mask from ever being zero

### Removed
- Removed MPI broadcasts in CESM-only photolysis code; will read on all cores
- Removed State_Chm%CH4_EMIS

## [14.3.0] - 2024-02-07
### Added
- Added capability for TOMAS simulations in GCHP
- Added State_Chm%nTomasBins to replace hardcoded bins in TOMAS diagnostics
- Added interface to Cloud-J package for computing photolysis rates
- Added compile-time option FASTJX to use legacy Fast-JX photolysis instead of Cloud-J
- Added new diagnostics OD600 and TCOD600 for 600 nm optical depths (per-level and total column) used for computing J-values in either Fast-JX or Cloud-J
- Added GEOS-IT as meteorology option and labeled as beta during run directory creation until full inventory and offline emissions are available.
- Added support for running GEOS-Chem on the NASA discover cluster
- Added inclusion of c30 restart file in GCHP run directories since c24 and c48 not supported when using GEOS-IT meteorology
- Added automatic updating of GCHP lightning climatology in ExtData.rc based on settings in HEMCO_Config.rc
- Added two new diagnostics to track number of negative concentrations after first and last KPP integration
- Added capability of running GEOS-Chem transport tracer simulation within the GEOS model
- Added radiative forcing contributions due to trop-only ozone, CFCs, water vapor, N2O, CO2 and changes in stratosphere to RRTMG
- Added computation of radiative forcing at the tropopause to RRTMG
- Added option to compute stratospherically-adjusted radiative forcing at the tropopause using RK4 time marching integration with fixed dynamical heating approximation (FDH)
- Added experimental option to apply seasonally-evolving fixed dyanmical heating approximation in RRTMG

### Changed
- Updated fullchem mechanism following JPL/IUPAC. See `KPP/fullchem/CHANGELOG_fullchem.md` for details.
- Reorganized GCHP run directory creation prompts for GEOS-FP native meteorology input
- Converted TOMAS bpch diagnostics to netCDF
- Now read the Hg restart file from `ExtData/GEOSCHEM_RESTARTS/v2023-12`
- Increse requested time limits in GCHP integration tests (compile 2h30m, run 5h)
- Changed CO2 concentration used in RRTMG to be modifiable in geoschem_config.yml
- Changed water vapor used in RRTMG to match to tracer field at all altitudes
- Updated restart file path for GCHP TOMAS simulations
- Look for fullchem restarts in the `GEOSCHEM_RESTARTS/GC_14.3.0` folder
- Look for fullchem/aerosol boundary conditions in the `HEMCO/SAMPLE_BCs/GC_14.3.0/fullchem` folder

### Fixed
- Fixed bug in stratospheric aerosols optical depths passed to Fast-JX
- Restored consideration of both isSnow and isIce in dry deposition
- Fixed calculation of `FRLAND_NOSNO_NOICE` in `calc_met_mod.F90`
- Added missing units in comments of `KPP/fullchem/commonIncludeVars.H`
- Use run directory (not absolute path) to determine the executable file name in integration & parallel tests.
- Fixed memory leaks in `State_Chm%AerMass` and `State_Chm%Phot` containers
- Fixed incorrect time-avaging in RRTMG diagnostics wheres zeros included prior to first RRTMG call
- Added fix for runaway HMS chemistry. See `KPP/fullchem/CHANGELOG_fullchem.md` for details.

### Removed
- Removed references to unused met-fields RADLWG and LWGNT
- Removed inclusion of c360 restart file in GCHP run directories
- Reduced timers saved out to essential list used for benchmarking model performance
- Removed `State_Chm%Spc_Units`; this is now superseded by `State_Chm%Species(:)%Units`

## [14.2.3] - 2023-12-01
### Added
- GEOS-Chem Classic rundir script `run/GCClassic/setupForRestarts.sh`

### Changed
- Added the `-n` aka `--no-bootstrap` option to integration tests to disable bootstrapping missing species in restart files
- Use integer parameters for species units instead of strings (for computational efficiency)
- Update error message for missing surface CH4 emissions with instructions on how to resolve the problem
- Change GCHP grid resolution threshold for lowering timesteps from C180 inclusive to C180 exclusive
- Read GEOS-Chem Classic restart file paths from the relevant `download_data.yml` file
- Moved aerosol_mod module variables to new State_Chm container called AerMass

### Fixed
- Prevent `POAEMISS` from being assigned a value if not allocated (in `carbon_mod.F90`)
- Changed incorrect comment about static H2O option in `GeosCore/input_mod.F90`
- Fixed typos (`GCClassic` -> `GCHP`) written to GCHP integration test log files
- Add fix to properly read GHGI v2 express extension emissions in CH4 and carbon simulations
- Move OH perturbation scale factor to outside EMISSIONS logical bracket in HEMCO_Config.rc files for CH4 and carbon simulations

### Removed
- Remove definition of METDIR from primary `HEMCO_Config.rc` files to ensure use of the definition in the `HEMCO_Config.rc.*_metfields` files
- Removed `State_Chm%Spc_Units`

## [14.2.2] - 2023-10-23
### Changed
- Updated sample restart files for fullchem and TransportTracers simulations to files saved out from the 14.2.0 1-year benchmarks

## [14.2.1] - 2023-10-10
### Added
- Script `test/difference/diffTest.sh`, checks 2 different integration tests for differences
- Added GCHP environment file and export/unset env variables in run script for NASA Pleiades cluster
`SatDiagnEdge` collection to all GEOS-Chem Classic `HISTORY.rc` templates
- Added new GCHP config file ESMF.rc for configuring ESMF logging
- Added several new run directory files for use with GEOS-Chem in GEOS
- GCClassic integration tests now display proper commit info in `results.compile.log`
- Stopped OCEAN_CONC from needlessly being pushed through vertical regridding for Hg simulations
- Added warning in GCHP HISTORY.rc about outputting area-dependent variables on custom grids
- Added option to use a single advected species in the carbon simulation
- Added option to perturb CH4 boundary conditions in CH4 simulation
- Added option to perturb OH in CH4 simulation using scale factor in HEMCO_Config.rc

### Changed
- Update `DiagnFreq` in GCClassic integration tests to ensure HEMCO diagnostic output
- Rename restart files in GCHP integration tests (as we do in non-test runs)
- Request 6 hours of execution time for GEOS-Chem Classic integration tests
- Invert directory structure where integration and parallel test scripts are stored
- Error check to stop run if any `MW_g` values are undefined
- Explicitly define tagCH4 simulations in `Input_Opt` rather than basing off of number of advected species
- The `fullchem` mechanism must now be built with KPP 3.0.0 or later
- Changed the AEIC 2019 monthly climatology specification format in ExtData.rc to match standard convention for climatology
- Changed default ESMF logging in GCHP to be ESMF_LOGKIND_NONE (no log)
- NetCDF utilities in `NcdfUtil` folder now use the netCDF-F90 API
- GEOS-only updates for running GEOS-Chem in GEOS
- Boundary conditions for nested-grid simulations are now imposed at every time step instead of 3-hourly
- Update `GeosCore/carbon_gases_mod.F90` for consistency with config file updates in PR #1916
- Update MPI usage in CESM-only code to match new conventions in CAM
- Updated GEPA inventory to GHGI v2 for CH4 and carbon simulations
- Updated integration tests scripts to run on the WashU Compute1 cluster

### Fixed
- Add missing mol wt for HgBrO in `run/shared/species_database_hg.yml`
- Moved the `EDGAR REF_TRF CH4` emissions to the Oil emissions category so it is superseded by GFEIv2 for carbon simulations.
- Prevent `State_Diag%SatDiagnCount` from not being allocated
- For satellite diagnostics, do not test for `id_OH` if OH is not a species
- Fixed parallelization in Luo wetdep simulations caused by uninitialized variable
- Fixed parallelization for Hg0 species in `GeosCore/drydep_mod.F90`
- Fixed incorrect time-slice when reading nested-grid boundary conditions
- Fixed initialization of advected species missing in GCHP restart file
- Fixed comments in `GeosUtil/unitconv_mod.F90` to reflect code implementation
- Fixed compilation issues for `KPP/custom`; updated equations in `custom.eqn`
- Prevent users from creating GCClassic rundirs at 0.25 x 0.3125 resolution for MERRA-2 met
- Added fix to set `RUNDIR_GRID_HALF_POLAR` option for global grids at 0.25x0.3125 or 0.5x0.625 resolutions
- Moved `OCEAN_MASK` out of `ExtData.rc.TransportTracers` and into the
  meteorology template files
- Update `ExtData.rc.CO2` to get meteorology entries from template files
- Added fix for CH4 analytical inversions to convert the state vector value read from file to the nearest integer before comparing to the `Input_Opt%StateVectorElement` read from geoschem_config.yml

### Removed
- Remove references to the obsolete tagged Hg simulation

## [14.2.0] - 2023-10-05
### Added
- Added a printout of GEOS-Chem species and indices
- Added `NcdfUtil/README.md` file directing users to look for netCDF utility scripts at https://github.com/geoschem/netcdf-scripts
- Restored sink reactions for HOI, IONO, IONO2 (fullchem, custom mechanisms)
- S(IV) + HOBr and S(IV) + HOCl reactions to `KPP/fullchem/fullchem.eqn`
- Added setting in GCHP setCommonRunSettings.sh to require species in restarts
- Added setting in GCHP HISTORY.rc to control whether output can be overwritten
- Activated nitrate photolysis
- Added `LightingClimatology` option to HEMCO_Config.rc
- Added run configuration files for WRF-GC
- Added new files `photolysis_mod.F90`, `phot_container_mod.F90`, and `fjx_interface_mod.F90`
- Added photolysis toggle in `geoschem_config.yml` and `Input_Opt` variable Do_Photolysis
- Added speed of light and Planck's constant to PhysConstants module
- Added `GFED4_CLIMATOLOGY` option to HEMCO_Config.rc
- Added CH4 emissions from hydroelectric reservoirs to CH4, Carbon, and tagCH4 simulations
- Added RxnConst diagnostic for archiving reaction rate constants
- Added GCHP run-time option in GCHP.rc to choose dry or total pressure in GCHP advection
- Added GCHP run-time option in GCHP.rc to correct native mass fluxes for humidity
- Added new tracer_mod.F90 containing subroutines for applying sources and sinks for the TransportTracer simulation
- Added new species to the TransportTracer simulation: aoa (replaces CLOCK), aoa_bl, aoa_nh, st80_25
- Added GEOS-IT and GEOSIT as allowable meteorology source options in geoschem_config.yml

### Changed
- Most printout has been converted to debug printout (toggled by `debug_printout: true` in `geoschem_config.yml`
- `HEMCO_Config.rc` template files now use `Verbose: true` to toggle debug printout
- Turn on sea salt debromination via switches in `HEMCO_config.rc`
- If KPP integration fails, reset to prior concentrations and set `RSTATE(3) = 0` before retrying
- Suppress integration errors after 20 errors have been printed to stdout
- Simplified and added comments for bimolecular reactions in clouds in function CloudHet2R
- `HEMCO_Config.rc` and `ExtData.rc` templates now point `HEMCO/GFED4/v2023-03`
- Updated GCHP carbon simulation Global Cl and P(CO) inputs to use 14.0.0 files
- Write GCHP restart files directory to Restarts subdirectory
- Rename GCHP mid-run checkpoint files to standard GEOS-Chem restart format
- Rules for species in restarts files are now the same in GCHP as in GC-Classic
- Moved parts of `CMN_FJX_Mod.F90` not used in original Fast-JX to new container State_Chm%Phot
- Restructured photolysis to create generic photolysis module, interface with Fast-JX, and module containing original Fast-JX analogous to Cloud-J
- Moved UVFlux diagnostics out of JValues collection and into new collection called UVFlux
- In the user registration process:
  - Now ask for both first and last names of the user
  - Now state that user registration is needed for GEOS-Chem support
- Updated `HEMCO_Config.rc` templates to read HEMCO restarts from the `Restarts` rundir folder
- In fullchem simulations, set CO2 to 421 ppm (avg global conc in 2022) everywhere
- Updated CH4 simulation to use CH4 loss frequencies from GCClassic 14.0.0 10-year benchmarks instead of GMI
- Updated CH4 global anthropogenic emission inventory from EDGARv6 to EDGARv7
- Updated `AUTHORS.txt` for version 14.2.0
- Updated links in `README.md` to point to `http://geos-chem.org`
- Changed GCHP default settings to use dry pressure rather than total pressure in advection and correct native mass fluxes for humidity
- Updated partitions requested in Harvard run script examples
- Change RTOL value from 0.5e-3 back to 0.5e-2 to address model slowdown
- Allow the use of OFFLINE_SEASALT for seasalt alkalinity, Cl, and Br in GEOS-Chem within CESM
- Renamed TransportTracer species for consistency with GMAO's TR_GridComp
- See `KPP/fullchem/CHANGELOG_fullchem.md` for fullchem-mechanism
  changes
- Update template `HEMCO_Config.rc.carbon` files to allow running the carbon simulation with only a single species.

### Fixed
- Fixed typo in `GCClassic/createRunDir.sh` preventing benchmark run script from being copied to the run directory
- Fixed divide by zero bug in sulfur chemistry introduced in 14.1.0
- Updates for 0.5 x 0.625 degree GCClassic integration & parallel tests
  - Use `CYS` in `HEMCO_Config.rc` so that missing species in `GC_BCs` will not stop simulations
  - Tests now run for 20 model minutes instead of an hour
- Fixed divide by zero bug in sulfur chemistry introduced in 14.1.0
- Fixed GCHP `HISTORY.rc` issue preventing running with over 3000 cores
- Fixed GCHP `ExtData.rc` error in tagged ozone simulation
- Fixed GCHP `HISTORY.rc` issue preventing diagnostic file overwrite
- Update GCHP interactive run script to fix error handling silent bugs
- Rewrote subroutine calls in `carbon_mod.F90` and `seasalt_mod.F90` to prevent array temporaries.
- Prevent repeated printing of KPP integrate errors to the stdout stream.
- Fixed selection of troposphere-stratosphere boundary in `global_ch4_mod.F90`
- Removed operator splitting in CH4 simulation that was biasing diagnostics
- Fixed GCHP start and elapsed times in time_mod.F90 to use cap_restart value
- Disabled SpeciesConcMND output for benchmark simulations
- Exit `Init_Photolysis` before calling `Calc_AOD` when doing dry-run simulations
- Make sure `State_Het%f_Alk_SSA` and `State_Het%f_Alk_SSC` are in the range 0..1
- Restore seasalt alkalinity to heterogeneous acid-catalyzed reactions of halogens on seasalt aerosols

### Removed
- `Warnings: 1` is now removed from `HEMCO_Config.rc.*` template files
- Removed the `NcdfUtil/perl` folder
- Removed `X-HRS` output from log file
- IONO2 recycling (fullchem, custom mechanisms)
- Deleted unused file set_prof_o3.F90

### Fixed
- Fixed entries for CH4 emissions in `HEMCO_Config.rc.carbon`

## [14.1.2] - 2023-10-20
### Added
- CESM-only update: Added option for correctConvUTLS for correcting buildup of soluble tracers in the UT/LS to match CAM-chem behavior

### Changed
- CESM-only update: extend existing KppError, KppStop to CESM for model stability
- CESM-only update: Removed mpi_bcast in ucx_mod NOXCOEFF_INIT to be handled at coupler level to support spectral-element dynamical core

## [14.1.1] - 2023-03-03
### Added
  - New integration test functions in `test/GCClassic/integration` and `test/GCHP/integration`
  - New parallelization test functions in `test/GCClassic/parallel`
  - Added `README.md` files for integration and parallelization tests in the `test` folder structure
  - Added GCHP integration test for the tagO3 simulation
  - Added GCHP and GCClassic integration tests for the carbon simulation
  - Integration and parallelization test folders have been separated into subdirectories to minimize clutter.
  - GEOS-only updates
  - Add `about` to GitHub issue templates (ensures they will be displayed)
  - Added `.github/ISSUE_TEMPLATE/config.yml` file w/ Github issue options

### Changed
  - GCClassic integration tests now use a single set of scripts
  - GCHP integration tests now use a single set of scripts
  - Integration test run directories are created with the default names assigned by `createRunDir.sh`
  - Several bash functions in `test/shared/commonFunctionsForTests.sh` have been combined so that they will work for both GCClassic and GCHP integration tests
  - `./cleanRunDir.sh` functions now take an argument for non-interactive execution (facilitates integration & parallelization tests)
  - Moved several module variables from `GeosCore/ucx_mod.F90` to `Headers/state_chm_mod.F90`.  This facilitates using GEOS-Chem in CESM.
  - Time cycle flags EFYO are changed to CYS for all GCClassic integration/parallel tests, and for GCClassic fullchem_benchmarksimulations.
- Ask users for the name of their research institution at registration
- Ask users for the name of their PI at registration
- Do not compile GCHP for tagO3 integration tests; use the default build instead
- Moved GC-Classic sample run scripts to operational_examples/harvard_cannon
- The GitHub PR template is now named `./github/PULL_REQUEST_TEMPLATE.md`

### Fixed
- Fixed bug in where writing species metadata yaml file write was always attempted
- Prevent a warning from being generated when compiling `gckpp_Jacobian.F90`
- Fixed a bug in routine GET_IJ where X and Y were swapped in an IF comparison.
- Fixed bug in GFAS pFe by applying work-around in config files


### Removed
- Removed `intTest*_slurm.sh`, `intTest_*lsf.sh`, and `intTest*_interactive.sh` integration test scripts
- Removed State_Met%LWI and input meteorology LWI from carbon simulation run config files
- Removed function `CLEANUP_UCX`; deallocations are now done in `state_chm_mod.F90`

## [14.1.0] - 2023-02-01
### Added
- Added dry deposition updates to Hg0 from Feinberg22 ESPI publication + AMAP emissions
- Added MO2 + NO3 = NO2 + CH2O + HO2 reaction
- Added capability to write species metadata to YAML file
- Added satellite diagnostic (SatDiagn) collection, to archive several fields within a user-defined local-time interval. CAVEAT: For now, only one local-time interval is permitted.
- Added adaptive solver (`rosenbrock_autoreduce`) option for fullchem mechanism
- Added entries for BALD, BENZP, BZCO3H, NPHEN to JValues collection in HISTORY.rc for GCHP
- Added GCHP run script and environment files for MIT clusters Hex and Svante
- Added operational GCHP and GCClassic environment and run scripts for the University of York cluster, Viking
- Added tagO3 run directory for GCHP
- Added upwards mass flux diagnostic to GCHP History collection LevelEdgeDiags
- Added timestep menu to GCHP `geoschem_config.yml` template files
- Added HTAPv3 inventory as a global emissions option (off by default)
- Added carbon simulation and KPP mechanism for CO-CO2-CH4-OCS
- Added GCHP run script and environment file for UCI Australia cluster Gadi
- Added GFAS entries in GCHP config file ExtData.rc

### Changed
- Moved in-module variables in global_ch4_mod.F90 to State_Chm
- Moved in-module variables in hco_interface_gc_mod.F90 to State_Met and State_Chm
- Modified SpeciesConc diagnostic to include option to output units in v/v or molec/cm3
- Rebuilt fullchem and Hg mechanisms with KPP 3.0.0
- Changed HEMCO timecycle flag for QFED and offline emissions from EF to EFY
- Updated the time refresh settings for `O3_PROD` and `O3_LOSS` in `ExtData.rc.tagO3` to read data on the first of each month.

### Fixed
- Fixed sign of Arrhenius "A" coefficient in reaction ETO = HO2 + 2CH2O
- Fixed products in HOBr + SO2 and HOCl + SO2 reactions
- Changed MW_g value of CH4 from 16.05 to 16.04
- Added "WD_CoarseAer:true" for SO4s and NITs in species_database.yml
- Fixed bug in computing State_Met surface type logicals (IsLand, IsWater, etc)
- Fixed bug where State_Met%FRSNO (fraction snow) was all zeros in GCHP
- Fixed HCFC141b and HCFC142b names in GCHP HISTORY.rc
- Fixed list of complex SOA species checked in input_mod.F90
- Now use a string array for reading the list of ObsPack diagnostic species (in `GeosCore/input_mod.F90`)
- Fixed bug in logic that caused restart files not to be linked to the Restarts/ folder of the GCHP tagO3 run directory
- Fixed timestamp for GCClassic History diagnostic so time-averaged collections match the reference time
- Fixed double-titration of seasalt alkalinity
- Fixed bug in GFAS pFe by applying work-around in config files

### Removed
- Removed LRED_JNO2 and AERO_HG2_PARTITON switches from HEMCO_Config.rc (and related code)

## [14.0.2] - 2022-11-29
### Fixed
- Added fix for writing dry-run header to log file
- Updated KPP diagnostics archive flags
- Rewrote code to avoid memory leaks (identified by the code sanitizer)
- Updated EDGAR v6 CH4 emission files to correct timestamp issue
- Updated CH4 Lakes emission files to correct time unit issue
- Added fix for CH4_RICE emissions from EDGAR v6
- Fixed indentation error in the `legacy_bpch` section of `geoschem_config.yml` template files
- Removed "dry air" from the metadata of fields `State_Met%AIRVOL` and `State_Met%BXHEIGHT`
- Applied fixes for CESM runs: Turned off sea salt emissions; Modified time cycle flag for YUAN_MODIS_LAI

### Changed
- Updated CESM HISTORY.rc to work with new CESM-GC diagnostics interface
- Updated sample fullchem restart files copied to run directories to 14.0.0 10-year benchmark output


### Changed
- Use met-field surface type fractions instead of input land-water-ice (LWI) index

### Removed
- Removed State_Met%LWI and LWI as a met-field input

## [14.0.1] - 2022-10-31
### Fixed
- Corrected units in metadata for State_Met%AirNumDen and State_Met%PHIS
- Fixed file path for AEIC2019_DAILY emissions for aerosol-only simulations
- Fixed GCHP bug to populate non-species data in mid-run restart files
- Fixed typo preventing ND51 satellite diagnostic from turning on

### Changed
- Documented and cleaned up GCHP run script operational examples
- Updated README.md and AUTHORS.txt
- Set species concentration arrays as pointers to internal state in GCHP
- Updated Restart collection in HISTORY.rc to save out BXHEIGHT and TROPLEV for all simulations


## [14.0.0] - 2022-10-25
### Added
- Added user registration with dynamodb database during run directory creation
- Added Hg simulation with KPP
- Added yaml-format config file geoschem_config.yml which replaces input.geos
- Added native GEOS-FP and mass fluxes options to GCHP run directory creation
- Added cap_restart file to GCHP run directories to set simulation start time
- Added updates for compatibility with CESM, GEOS, and WRF-GC

### Fixed
- Fixed missing output boundary conditions on first timestep of run
- Added missing entries for POG1, POG2, and pFe to HEMCO_Config.rc
- Reverted GC-Classic pressure fixer to v13.3 to fix bug in v13.4
- Fixed dry deposition of methanol over oceans
- Fixed issues in creating run directory for GCAP2
- Removed duplicate species for SO4 in aciduptake.eqn
- Fixed CEDS_CO2_SHP emissions in HEMCO_Config.rc file for CO2 simulation
- Fixed Volcano_Table entry in HEMCO config template for GCHP
- Fixed transport tracers simulation in GCHP
- Applied fix to avoid divide-by-zero in routine MMR_Compute_FLux
- Fixed HEMCO diagnostic counter zero warnings in full chemistry simulation
- Fixed bug in totalOC diagnostic
- Fixed bugs causing differences when splitting up GC-Classic and GCHP simulations in time
- Fixed bug setting GEOS-FP meteorology in GCHP run directories

### Changed
- Updated KPP to version 2.5.0
- Updated GCHP run scripts to easily segment runs in time
- Changed GCHP restart filename convention to exclude seconds
- Updated offline biogenic VOC and soil NOx emissions
- Reduced root logging level for MAPL from INFO to WARNING
- Changed 4D State_Chm%Species array to vector of 3D concentration arrays
- Renamed GCHP config file runConfig.sh to setCommonRunSettings.sh
- Moved restart file location in run directory to Restarts subdirectory
- Updated sample restart files copied to run directories to 14.0.0 1-year benchmark output

### Removed
- Removed TMPU1, SPHU1, PS1_WET, and PS1_DRY from GC-Classic restart file
- Removed input.geos; replaced with geoschem_config.yml
- Removed HEMCO.log output file; HEMCO log info now sent to main GEOS-Chem log<|MERGE_RESOLUTION|>--- conflicted
+++ resolved
@@ -16,12 +16,9 @@
 - Added missing entry in `HEMCO_Config.rc` for natural gas postmeter CH4 emissions in GHGIv2 Express Extension
 - Added tagged species capability and PM25nit and PM25nh4 diagnostics for GEOS runs
 - Added `real*4` diagnostics for State_Met logical masks IsWater, IsLand, IsIce, and IsSnow
-<<<<<<< HEAD
 - New parameterization for effective radius of SNA/OM aersols (see PR #2236)
 - New `CHEM_INPUTS/FAST_JX/v2024-05` and `CHEM_INPUTS/FAST_JX/v2024-05-Hg` folders with updated `org.dat` and `so4.dat` files
-=======
 - Added global continental chlorine (pCl and HCl) emissions
->>>>>>> 6820d1b8
 
 ### Changed
 - Updated routines in `GeosUtil/unitconv_mod.F90` for species-specific unit conversion
