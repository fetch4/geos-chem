# Changelog

This file documents all notable changes to the GEOS-Chem repository starting in version 14.0.0, including all GEOS-Chem Classic and GCHP run directory updates.

The format is based on [Keep a Changelog](https://keepachangelog.com/en/1.0.0/), and this project adheres to [Semantic Versioning](https://semver.org/spec/v2.0.0.html).

## [Unreleased] - TBD
### Added
- Added operational run scripts for the Imperial College London (ICL) cluster
- Added new vertical region option to budget diagnostic for fixed bottom and top levels
- Added GEOS-IT processed lat-lon fields as a valid option when creating GCHP run directories
- Functions `charArr2str` and `str2CharArr` in `Headers/charpak_mod.F90`
- Field `State_Diag%Obspack_CharArray` as a 2-D character array
- Added util folder in run/CESM to include .cdl file used to generate CESM NetCDF input file for deposition
- Add GCClassic operational example environment files for Harvard Cannon
<<<<<<< HEAD
- Added new GCHP history collections for advection diagnostics
=======
- Added slash in front of names of LUT files read into photolysis_mod to avoid needing it in path
>>>>>>> df507210

### Changed
- Updated Harvard Cannon operational run scripts to use `huce_cascade` instead of `huce_intel`; also added `sapphire`
- Changed exponent 'e' to 'd' for one entry in KPP to prevent precision error in external models
- Changed GCHP sample run scripts to not print script execution commands to log
- Changed offline emissions grid resolution templates in config files to be more descriptive
- Read `obspack_id` from netCDF files into a character array, then convert to string
- Add `#SBATCH -c 1` to GCHP integration test scripts and sample run scripts for Harvard Cannon
- In GCC/GCHP integration tests, passing `-s none` will run compile-only tests.  Query user to proceed or to exit.
- GCC/GCHP integration tests will exit immediately if `scheduler` is omitted.
- Now use `raw` instead of `native` in GCHP run directory scripts & templates
- Rename env var `RUNDIR_METLIGHTNING_DIR_NATIVE` to `RUNDIR_METLIGHTNING_DIR`
- Rename env var `RUNDIR_METLIGHTNING_NATIVE_RES` to `RUNDIR_METLIGHTNING_RES`
- Updated config files used in CESM from GEOS-Chem 14.1 to 14.3
- Don't create run directories for integration/parallel tests if invoked with `-t compile`
- Refactor integration and parallel test scripts to reduce the number of input arguments
- Copy utility scripts that allow you to resubmit failed to integration and parallel test root directories
- Update GCHP operational example environment files for Harvard Cannon
- Do not run GCClassic integration test compile jobs in the background
- Updated integration tests to pass quick option to compile scripts
- Removed emissions handling from `global_ch4_mod.F90` and `carbon_gases_mod.F90` and instead apply scale factors to emissions directly in `HEMCO_Config.rc`
- Loop over advected species CH4 chemistry routines to allow for multiple CH4 tracers within analytical inversion framework

### Fixed
- Fixed unit conversions in GEOS-only code
- Fixed GEOS-IT native lat-lon filenames used for clusters other than discover
- Fixed offline emission paths set when using GEOS-IT meteorology
- Fixed format issue in input_mod RRTMG print statement caught by some compilers
- Fixed GEOS-IT SLP and TROPP scaling in pre-processed files used in GCHP
- Fixed reading of NEI emissions through HEMCO
- Fixed incorrect units metadata for `State_Met%PHIS`
- Fixed bug in transport tracer ST80 mask criteria which prevented mask from ever being zero

### Removed
- Removed MPI broadcasts in CESM-only photolysis code; will read on all cores
- Removed State_Chm%CH4_EMIS

## [14.3.0] - 2024-02-07
### Added
- Added capability for TOMAS simulations in GCHP
- Added State_Chm%nTomasBins to replace hardcoded bins in TOMAS diagnostics
- Added interface to Cloud-J package for computing photolysis rates
- Added compile-time option FASTJX to use legacy Fast-JX photolysis instead of Cloud-J
- Added new diagnostics OD600 and TCOD600 for 600 nm optical depths (per-level and total column) used for computing J-values in either Fast-JX or Cloud-J
- Added GEOS-IT as meteorology option and labeled as beta during run directory creation until full inventory and offline emissions are available.
- Added support for running GEOS-Chem on the NASA discover cluster
- Added inclusion of c30 restart file in GCHP run directories since c24 and c48 not supported when using GEOS-IT meteorology
- Added automatic updating of GCHP lightning climatology in ExtData.rc based on settings in HEMCO_Config.rc
- Added two new diagnostics to track number of negative concentrations after first and last KPP integration
- Added capability of running GEOS-Chem transport tracer simulation within the GEOS model
- Added radiative forcing contributions due to trop-only ozone, CFCs, water vapor, N2O, CO2 and changes in stratosphere to RRTMG
- Added computation of radiative forcing at the tropopause to RRTMG
- Added option to compute stratospherically-adjusted radiative forcing at the tropopause using RK4 time marching integration with fixed dynamical heating approximation (FDH)
- Added experimental option to apply seasonally-evolving fixed dyanmical heating approximation in RRTMG

### Changed
- Updated fullchem mechanism following JPL/IUPAC. See `KPP/fullchem/CHANGELOG_fullchem.md` for details.
- Reorganized GCHP run directory creation prompts for GEOS-FP native meteorology input
- Converted TOMAS bpch diagnostics to netCDF
- Now read the Hg restart file from `ExtData/GEOSCHEM_RESTARTS/v2023-12`
- Increse requested time limits in GCHP integration tests (compile 2h30m, run 5h)
- Changed CO2 concentration used in RRTMG to be modifiable in geoschem_config.yml
- Changed water vapor used in RRTMG to match to tracer field at all altitudes
- Updated restart file path for GCHP TOMAS simulations
- Look for fullchem restarts in the `GEOSCHEM_RESTARTS/GC_14.3.0` folder
- Look for fullchem/aerosol boundary conditions in the `HEMCO/SAMPLE_BCs/GC_14.3.0/fullchem` folder

### Fixed
- Fixed bug in stratospheric aerosols optical depths passed to Fast-JX
- Restored consideration of both isSnow and isIce in dry deposition
- Fixed calculation of `FRLAND_NOSNO_NOICE` in `calc_met_mod.F90`
- Added missing units in comments of `KPP/fullchem/commonIncludeVars.H`
- Use run directory (not absolute path) to determine the executable file name in integration & parallel tests.
- Fixed memory leaks in `State_Chm%AerMass` and `State_Chm%Phot` containers
- Fixed incorrect time-avaging in RRTMG diagnostics wheres zeros included prior to first RRTMG call

### Removed
- Removed references to unused met-fields RADLWG and LWGNT
- Removed inclusion of c360 restart file in GCHP run directories
- Reduced timers saved out to essential list used for benchmarking model performance

## [14.2.3] - 2023-12-01
### Added
- GEOS-Chem Classic rundir script `run/GCClassic/setupForRestarts.sh`

### Changed
- Added the `-n` aka `--no-bootstrap` option to integration tests to disable bootstrapping missing species in restart files
- Use integer parameters for species units instead of strings (for computational efficiency)
- Update error message for missing surface CH4 emissions with instructions on how to resolve the problem
- Change GCHP grid resolution threshold for lowering timesteps from C180 inclusive to C180 exclusive
- Read GEOS-Chem Classic restart file paths from the relevant `download_data.yml` file
- Moved aerosol_mod module variables to new State_Chm container called AerMass

### Fixed
- Prevent `POAEMISS` from being assigned a value if not allocated (in `carbon_mod.F90`)
- Changed incorrect comment about static H2O option in `GeosCore/input_mod.F90`
- Fixed typos (`GCClassic` -> `GCHP`) written to GCHP integration test log files
- Add fix to properly read GHGI v2 express extension emissions in CH4 and carbon simulations
- Move OH perturbation scale factor to outside EMISSIONS logical bracket in HEMCO_Config.rc files for CH4 and carbon simulations

### Removed
- Remove definition of METDIR from primary HEMCO_Config.rc files to ensure use of the definition in the HEMCO_Config.rc.*_metfields files

## [14.2.2] - 2023-10-23
### Changed
- Updated sample restart files for fullchem and TransportTracers simulations to files saved out from the 14.2.0 1-year benchmarks

## [14.2.1] - 2023-10-10
### Added
- Script `test/difference/diffTest.sh`, checks 2 different integration tests for differences
- Added GCHP environment file and export/unset env variables in run script for NASA Pleiades cluster
`SatDiagnEdge` collection to all GEOS-Chem Classic `HISTORY.rc` templates
- Added new GCHP config file ESMF.rc for configuring ESMF logging
- Added several new run directory files for use with GEOS-Chem in GEOS
- GCClassic integration tests now display proper commit info in `results.compile.log`
- Stopped OCEAN_CONC from needlessly being pushed through vertical regridding for Hg simulations
- Added warning in GCHP HISTORY.rc about outputting area-dependent variables on custom grids
- Added option to use a single advected species in the carbon simulation
- Added option to perturb CH4 boundary conditions in CH4 simulation
- Added option to perturb OH in CH4 simulation using scale factor in HEMCO_Config.rc

### Changed
- Update `DiagnFreq` in GCClassic integration tests to ensure HEMCO diagnostic output
- Rename restart files in GCHP integration tests (as we do in non-test runs)
- Request 6 hours of execution time for GEOS-Chem Classic integration tests
- Invert directory structure where integration and parallel test scripts are stored
- Error check to stop run if any `MW_g` values are undefined
- Explicitly define tagCH4 simulations in `Input_Opt` rather than basing off of number of advected species
- The `fullchem` mechanism must now be built with KPP 3.0.0 or later
- Changed the AEIC 2019 monthly climatology specification format in ExtData.rc to match standard convention for climatology
- Changed default ESMF logging in GCHP to be ESMF_LOGKIND_NONE (no log)
- NetCDF utilities in `NcdfUtil` folder now use the netCDF-F90 API
- GEOS-only updates for running GEOS-Chem in GEOS
- Boundary conditions for nested-grid simulations are now imposed at every time step instead of 3-hourly
- Update `GeosCore/carbon_gases_mod.F90` for consistency with config file updates in PR #1916
- Update MPI usage in CESM-only code to match new conventions in CAM
- Updated GEPA inventory to GHGI v2 for CH4 and carbon simulations
- Updated integration tests scripts to run on the WashU Compute1 cluster

### Fixed
- Add missing mol wt for HgBrO in `run/shared/species_database_hg.yml`
- Moved the `EDGAR REF_TRF CH4` emissions to the Oil emissions category so it is superseded by GFEIv2 for carbon simulations.
- Prevent `State_Diag%SatDiagnCount` from not being allocated
- For satellite diagnostics, do not test for `id_OH` if OH is not a species
- Fixed parallelization in Luo wetdep simulations caused by uninitialized variable
- Fixed parallelization for Hg0 species in `GeosCore/drydep_mod.F90`
- Fixed incorrect time-slice when reading nested-grid boundary conditions
- Fixed initialization of advected species missing in GCHP restart file
- Fixed comments in `GeosUtil/unitconv_mod.F90` to reflect code implementation
- Fixed compilation issues for `KPP/custom`; updated equations in `custom.eqn`
- Prevent users from creating GCClassic rundirs at 0.25 x 0.3125 resolution for MERRA-2 met
- Added fix to set `RUNDIR_GRID_HALF_POLAR` option for global grids at 0.25x0.3125 or 0.5x0.625 resolutions
- Moved `OCEAN_MASK` out of `ExtData.rc.TransportTracers` and into the
  meteorology template files
- Update `ExtData.rc.CO2` to get meteorology entries from template files
- Added fix for CH4 analytical inversions to convert the state vector value read from file to the nearest integer before comparing to the `Input_Opt%StateVectorElement` read from geoschem_config.yml

### Removed
- Remove references to the obsolete tagged Hg simulation

## [14.2.0] - 2023-10-05
### Added
- Added a printout of GEOS-Chem species and indices
- Added `NcdfUtil/README.md` file directing users to look for netCDF utility scripts at https://github.com/geoschem/netcdf-scripts
- Restored sink reactions for HOI, IONO, IONO2 (fullchem, custom mechanisms)
- S(IV) + HOBr and S(IV) + HOCl reactions to `KPP/fullchem/fullchem.eqn`
- Added setting in GCHP setCommonRunSettings.sh to require species in restarts
- Added setting in GCHP HISTORY.rc to control whether output can be overwritten
- Activated nitrate photolysis
- Added `LightingClimatology` option to HEMCO_Config.rc
- Added run configuration files for WRF-GC
- Added new files `photolysis_mod.F90`, `phot_container_mod.F90`, and `fjx_interface_mod.F90`
- Added photolysis toggle in `geoschem_config.yml` and `Input_Opt` variable Do_Photolysis
- Added speed of light and Planck's constant to PhysConstants module
- Added `GFED4_CLIMATOLOGY` option to HEMCO_Config.rc
- Added CH4 emissions from hydroelectric reservoirs to CH4, Carbon, and tagCH4 simulations
- Added RxnConst diagnostic for archiving reaction rate constants
- Added GCHP run-time option in GCHP.rc to choose dry or total pressure in GCHP advection
- Added GCHP run-time option in GCHP.rc to correct native mass fluxes for humidity
- Added new tracer_mod.F90 containing subroutines for applying sources and sinks for the TransportTracer simulation
- Added new species to the TransportTracer simulation: aoa (replaces CLOCK), aoa_bl, aoa_nh, st80_25
- Added GEOS-IT and GEOSIT as allowable meteorology source options in geoschem_config.yml

### Changed
- Most printout has been converted to debug printout (toggled by `debug_printout: true` in `geoschem_config.yml`
- `HEMCO_Config.rc` template files now use `Verbose: true` to toggle debug printout
- Turn on sea salt debromination via switches in `HEMCO_config.rc`
- If KPP integration fails, reset to prior concentrations and set `RSTATE(3) = 0` before retrying
- Suppress integration errors after 20 errors have been printed to stdout
- Simplified and added comments for bimolecular reactions in clouds in function CloudHet2R
- `HEMCO_Config.rc` and `ExtData.rc` templates now point `HEMCO/GFED4/v2023-03`
- Updated GCHP carbon simulation Global Cl and P(CO) inputs to use 14.0.0 files
- Write GCHP restart files directory to Restarts subdirectory
- Rename GCHP mid-run checkpoint files to standard GEOS-Chem restart format
- Rules for species in restarts files are now the same in GCHP as in GC-Classic
- Moved parts of `CMN_FJX_Mod.F90` not used in original Fast-JX to new container State_Chm%Phot
- Restructured photolysis to create generic photolysis module, interface with Fast-JX, and module containing original Fast-JX analogous to Cloud-J
- Moved UVFlux diagnostics out of JValues collection and into new collection called UVFlux
- In the user registration process:
  - Now ask for both first and last names of the user
  - Now state that user registration is needed for GEOS-Chem support
- Updated `HEMCO_Config.rc` templates to read HEMCO restarts from the `Restarts` rundir folder
- In fullchem simulations, set CO2 to 421 ppm (avg global conc in 2022) everywhere
- Updated CH4 simulation to use CH4 loss frequencies from GCClassic 14.0.0 10-year benchmarks instead of GMI
- Updated CH4 global anthropogenic emission inventory from EDGARv6 to EDGARv7
- Updated `AUTHORS.txt` for version 14.2.0
- Updated links in `README.md` to point to `http://geos-chem.org`
- Changed GCHP default settings to use dry pressure rather than total pressure in advection and correct native mass fluxes for humidity
- Updated partitions requested in Harvard run script examples
- Change RTOL value from 0.5e-3 back to 0.5e-2 to address model slowdown
- Allow the use of OFFLINE_SEASALT for seasalt alkalinity, Cl, and Br in GEOS-Chem within CESM
- Renamed TransportTracer species for consistency with GMAO's TR_GridComp
- See `KPP/fullchem/CHANGELOG_fullchem.md` for fullchem-mechanism
  changes
- Update template `HEMCO_Config.rc.carbon` files to allow running the carbon simulation with only a single species.

### Fixed
- Fixed typo in `GCClassic/createRunDir.sh` preventing benchmark run script from being copied to the run directory
- Fixed divide by zero bug in sulfur chemistry introduced in 14.1.0
- Updates for 0.5 x 0.625 degree GCClassic integration & parallel tests
  - Use `CYS` in `HEMCO_Config.rc` so that missing species in `GC_BCs` will not stop simulations
  - Tests now run for 20 model minutes instead of an hour
- Fixed divide by zero bug in sulfur chemistry introduced in 14.1.0
- Fixed GCHP `HISTORY.rc` issue preventing running with over 3000 cores
- Fixed GCHP `ExtData.rc` error in tagged ozone simulation
- Fixed GCHP `HISTORY.rc` issue preventing diagnostic file overwrite
- Update GCHP interactive run script to fix error handling silent bugs
- Rewrote subroutine calls in `carbon_mod.F90` and `seasalt_mod.F90` to prevent array temporaries.
- Prevent repeated printing of KPP integrate errors to the stdout stream.
- Fixed selection of troposphere-stratosphere boundary in `global_ch4_mod.F90`
- Removed operator splitting in CH4 simulation that was biasing diagnostics
- Fixed GCHP start and elapsed times in time_mod.F90 to use cap_restart value
- Disabled SpeciesConcMND output for benchmark simulations
- Exit `Init_Photolysis` before calling `Calc_AOD` when doing dry-run simulations
- Make sure `State_Het%f_Alk_SSA` and `State_Het%f_Alk_SSC` are in the range 0..1
- Restore seasalt alkalinity to heterogeneous acid-catalyzed reactions of halogens on seasalt aerosols

### Removed
- `Warnings: 1` is now removed from `HEMCO_Config.rc.*` template files
- Removed the `NcdfUtil/perl` folder
- Removed `X-HRS` output from log file
- IONO2 recycling (fullchem, custom mechanisms)
- Deleted unused file set_prof_o3.F90

### Fixed
- Fixed entries for CH4 emissions in `HEMCO_Config.rc.carbon`

## [14.1.2] - 2023-10-20
### Added
- CESM-only update: Added option for correctConvUTLS for correcting buildup of soluble tracers in the UT/LS to match CAM-chem behavior

### Changed
- CESM-only update: extend existing KppError, KppStop to CESM for model stability
- CESM-only update: Removed mpi_bcast in ucx_mod NOXCOEFF_INIT to be handled at coupler level to support spectral-element dynamical core

## [14.1.1] - 2023-03-03
### Added
  - New integration test functions in `test/GCClassic/integration` and `test/GCHP/integration`
  - New parallelization test functions in `test/GCClassic/parallel`
  - Added `README.md` files for integration and parallelization tests in the `test` folder structure
  - Added GCHP integration test for the tagO3 simulation
  - Added GCHP and GCClassic integration tests for the carbon simulation
  - Integration and parallelization test folders have been separated into subdirectories to minimize clutter.
  - GEOS-only updates
  - Add `about` to GitHub issue templates (ensures they will be displayed)
  - Added `.github/ISSUE_TEMPLATE/config.yml` file w/ Github issue options

### Changed
  - GCClassic integration tests now use a single set of scripts
  - GCHP integration tests now use a single set of scripts
  - Integration test run directories are created with the default names assigned by `createRunDir.sh`
  - Several bash functions in `test/shared/commonFunctionsForTests.sh` have been combined so that they will work for both GCClassic and GCHP integration tests
  - `./cleanRunDir.sh` functions now take an argument for non-interactive execution (facilitates integration & parallelization tests)
  - Moved several module variables from `GeosCore/ucx_mod.F90` to `Headers/state_chm_mod.F90`.  This facilitates using GEOS-Chem in CESM.
  - Time cycle flags EFYO are changed to CYS for all GCClassic integration/parallel tests, and for GCClassic fullchem_benchmarksimulations.
- Ask users for the name of their research institution at registration
- Ask users for the name of their PI at registration
- Do not compile GCHP for tagO3 integration tests; use the default build instead
- Moved GC-Classic sample run scripts to operational_examples/harvard_cannon
- The GitHub PR template is now named `./github/PULL_REQUEST_TEMPLATE.md`

### Fixed
- Fixed bug in where writing species metadata yaml file write was always attempted
- Prevent a warning from being generated when compiling `gckpp_Jacobian.F90`
- Fixed a bug in routine GET_IJ where X and Y were swapped in an IF comparison.
- Fixed bug in GFAS pFe by applying work-around in config files


### Removed
- Removed `intTest*_slurm.sh`, `intTest_*lsf.sh`, and `intTest*_interactive.sh` integration test scripts
- Removed State_Met%LWI and input meteorology LWI from carbon simulation run config files
- Removed function `CLEANUP_UCX`; deallocations are now done in `state_chm_mod.F90`

## [14.1.0] - 2023-02-01
### Added
- Added dry deposition updates to Hg0 from Feinberg22 ESPI publication + AMAP emissions
- Added MO2 + NO3 = NO2 + CH2O + HO2 reaction
- Added capability to write species metadata to YAML file
- Added satellite diagnostic (SatDiagn) collection, to archive several fields within a user-defined local-time interval. CAVEAT: For now, only one local-time interval is permitted.
- Added adaptive solver (`rosenbrock_autoreduce`) option for fullchem mechanism
- Added entries for BALD, BENZP, BZCO3H, NPHEN to JValues collection in HISTORY.rc for GCHP
- Added GCHP run script and environment files for MIT clusters Hex and Svante
- Added operational GCHP and GCClassic environment and run scripts for the University of York cluster, Viking
- Added tagO3 run directory for GCHP
- Added upwards mass flux diagnostic to GCHP History collection LevelEdgeDiags
- Added timestep menu to GCHP `geoschem_config.yml` template files
- Added HTAPv3 inventory as a global emissions option (off by default)
- Added carbon simulation and KPP mechanism for CO-CO2-CH4-OCS
- Added GCHP run script and environment file for UCI Australia cluster Gadi
- Added GFAS entries in GCHP config file ExtData.rc

### Changed
- Moved in-module variables in global_ch4_mod.F90 to State_Chm
- Moved in-module variables in hco_interface_gc_mod.F90 to State_Met and State_Chm
- Modified SpeciesConc diagnostic to include option to output units in v/v or molec/cm3
- Rebuilt fullchem and Hg mechanisms with KPP 3.0.0
- Changed HEMCO timecycle flag for QFED and offline emissions from EF to EFY
- Updated the time refresh settings for `O3_PROD` and `O3_LOSS` in `ExtData.rc.tagO3` to read data on the first of each month.

### Fixed
- Fixed sign of Arrhenius "A" coefficient in reaction ETO = HO2 + 2CH2O
- Fixed products in HOBr + SO2 and HOCl + SO2 reactions
- Changed MW_g value of CH4 from 16.05 to 16.04
- Added "WD_CoarseAer:true" for SO4s and NITs in species_database.yml
- Fixed bug in computing State_Met surface type logicals (IsLand, IsWater, etc)
- Fixed bug where State_Met%FRSNO (fraction snow) was all zeros in GCHP
- Fixed HCFC141b and HCFC142b names in GCHP HISTORY.rc
- Fixed list of complex SOA species checked in input_mod.F90
- Now use a string array for reading the list of ObsPack diagnostic species (in `GeosCore/input_mod.F90`)
- Fixed bug in logic that caused restart files not to be linked to the Restarts/ folder of the GCHP tagO3 run directory
- Fixed timestamp for GCClassic History diagnostic so time-averaged collections match the reference time
- Fixed double-titration of seasalt alkalinity
- Fixed bug in GFAS pFe by applying work-around in config files

### Removed
- Removed LRED_JNO2 and AERO_HG2_PARTITON switches from HEMCO_Config.rc (and related code)

## [14.0.2] - 2022-11-29
### Fixed
- Added fix for writing dry-run header to log file
- Updated KPP diagnostics archive flags
- Rewrote code to avoid memory leaks (identified by the code sanitizer)
- Updated EDGAR v6 CH4 emission files to correct timestamp issue
- Updated CH4 Lakes emission files to correct time unit issue
- Added fix for CH4_RICE emissions from EDGAR v6
- Fixed indentation error in the `legacy_bpch` section of `geoschem_config.yml` template files
- Removed "dry air" from the metadata of fields `State_Met%AIRVOL` and `State_Met%BXHEIGHT`
- Applied fixes for CESM runs: Turned off sea salt emissions; Modified time cycle flag for YUAN_MODIS_LAI

### Changed
- Updated CESM HISTORY.rc to work with new CESM-GC diagnostics interface
- Updated sample fullchem restart files copied to run directories to 14.0.0 10-year benchmark output


### Changed
- Use met-field surface type fractions instead of input land-water-ice (LWI) index

### Removed
- Removed State_Met%LWI and LWI as a met-field input

## [14.0.1] - 2022-10-31
### Fixed
- Corrected units in metadata for State_Met%AirNumDen and State_Met%PHIS
- Fixed file path for AEIC2019_DAILY emissions for aerosol-only simulations
- Fixed GCHP bug to populate non-species data in mid-run restart files
- Fixed typo preventing ND51 satellite diagnostic from turning on

### Changed
- Documented and cleaned up GCHP run script operational examples
- Updated README.md and AUTHORS.txt
- Set species concentration arrays as pointers to internal state in GCHP
- Updated Restart collection in HISTORY.rc to save out BXHEIGHT and TROPLEV for all simulations


## [14.0.0] - 2022-10-25
### Added
- Added user registration with dynamodb database during run directory creation
- Added Hg simulation with KPP
- Added yaml-format config file geoschem_config.yml which replaces input.geos
- Added native GEOS-FP and mass fluxes options to GCHP run directory creation
- Added cap_restart file to GCHP run directories to set simulation start time
- Added updates for compatibility with CESM, GEOS, and WRF-GC

### Fixed
- Fixed missing output boundary conditions on first timestep of run
- Added missing entries for POG1, POG2, and pFe to HEMCO_Config.rc
- Reverted GC-Classic pressure fixer to v13.3 to fix bug in v13.4
- Fixed dry deposition of methanol over oceans
- Fixed issues in creating run directory for GCAP2
- Removed duplicate species for SO4 in aciduptake.eqn
- Fixed CEDS_CO2_SHP emissions in HEMCO_Config.rc file for CO2 simulation
- Fixed Volcano_Table entry in HEMCO config template for GCHP
- Fixed transport tracers simulation in GCHP
- Applied fix to avoid divide-by-zero in routine MMR_Compute_FLux
- Fixed HEMCO diagnostic counter zero warnings in full chemistry simulation
- Fixed bug in totalOC diagnostic
- Fixed bugs causing differences when splitting up GC-Classic and GCHP simulations in time
- Fixed bug setting GEOS-FP meteorology in GCHP run directories

### Changed
- Updated KPP to version 2.5.0
- Updated GCHP run scripts to easily segment runs in time
- Changed GCHP restart filename convention to exclude seconds
- Updated offline biogenic VOC and soil NOx emissions
- Reduced root logging level for MAPL from INFO to WARNING
- Changed 4D State_Chm%Species array to vector of 3D concentration arrays
- Renamed GCHP config file runConfig.sh to setCommonRunSettings.sh
- Moved restart file location in run directory to Restarts subdirectory
- Updated sample restart files copied to run directories to 14.0.0 1-year benchmark output

### Removed
- Removed TMPU1, SPHU1, PS1_WET, and PS1_DRY from GC-Classic restart file
- Removed input.geos; replaced with geoschem_config.yml
- Removed HEMCO.log output file; HEMCO log info now sent to main GEOS-Chem log<|MERGE_RESOLUTION|>--- conflicted
+++ resolved
@@ -13,11 +13,8 @@
 - Field `State_Diag%Obspack_CharArray` as a 2-D character array
 - Added util folder in run/CESM to include .cdl file used to generate CESM NetCDF input file for deposition
 - Add GCClassic operational example environment files for Harvard Cannon
-<<<<<<< HEAD
 - Added new GCHP history collections for advection diagnostics
-=======
-- Added slash in front of names of LUT files read into photolysis_mod to avoid needing it in path
->>>>>>> df507210
+- Added slash in front of names of LUT files read into `photolysis_mod.F90` to avoid needing it in path
 
 ### Changed
 - Updated Harvard Cannon operational run scripts to use `huce_cascade` instead of `huce_intel`; also added `sapphire`
