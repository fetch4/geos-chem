# Changelog

This file documents all notable changes to the GEOS-Chem repository starting in version 14.0.0, including all GEOS-Chem Classic and GCHP run directory updates.

The format is based on [Keep a Changelog](https://keepachangelog.com/en/1.0.0/), and this project adheres to [Semantic Versioning](https://semver.org/spec/v2.0.0.html).

## [Unreleased 14.2.0]
### Added
- Added a printout of GEOS-Chem species and indices
- Added 'NcdfUtil/README.md` file directing users to look for netCDF utility scripts at https://github.com/geoschem/netcdf-scripts
- Restored sink reactions for HOI, IONO, IONO2 (fullchem, custom mechanisms)
- S(IV) + HOBr and S(IV) + HOCl reactions to `KPP/fullchem/fullchem.eqn`
- Added setting in GCHP setCommonRunSettings.sh to require species in restarts
- Added setting in GCHP HISTORY.rc to control whether output can be overwritten
- Activated nitrate photolysis
- Added LightingClimatology option to HEMCO_Config.rc
- Added run configuration files for WRF-GC
- Added new files photolysis_mod.F90, phot_container_mod.F90, and fjx_interface_mod.F90
- Added photolysis toggle in geoschem_config.yml and Input_Opt variable Do_Photolysis
- Added speed of light and Planck's constant to PhysConstants module

### Changed
- Most printout has been converted to debug printout (toggled by `debug_printout: true` in `geoschem_config.yml`
- `HEMCO_Config.rc` template files now use `Verbose: true` to toggle debug printout
- Turn on sea salt debromination via switches in `HEMCO_config.rc`
- If KPP integration fails, reset to prior concentrations and set RSTATE(3) = 0 before retrying
- Suppress integration errors after 20 errors have been printed to stdout
- Simplified and added comments for bimolecular reactions in clouds in function CloudHet2R
- `HEMCO_Config.rc` and `ExtData.rc` templates now point `HEMCO/GFED4/v2023-03`
- Updated GCHP carbon simulation Global Cl and P(CO) inputs to use 14.0.0 files
- Write GCHP restart files directory to Restarts subdirectory
- Rename GCHP mid-run checkpoint files to standard GEOS-Chem restart format
- Rules for species in restarts files are now the same in GCHP as in GC-Classic
- Moved parts of CMN_FJX_Mod.F90 not used in original Fast-JX to new container State_Chm%Phot
- Restructured photolysis to create generic photolysis module, interface with Fast-JX, and module containing original Fast-JX analogous to Cloud-J
- Moved UVFlux diagnostics out of JValues collection and into new collection called UVFlux
- In the user registration process:
  - Now ask for both first and last names of the user
  - Now state that user registration is needed for GEOS-Chem support

### Removed
- `Warnings: 1` is now removed from `HEMCO_Config.rc.*` template files
- Removed the `NcdfUtil/perl` folder
- Removed `X-HRS` output from log file
- IONO2 recycling (fullchem, custom mechanisms)
- Deleted unused file set_prof_o3.F90

### Fixed
- Fixed typo in `GCClassic/createRunDir.sh` preventing benchmark run script from being copied to the run directory
- Fixed divide by zero bug in sulfur chemistry introduced in 14.1.0
- Updates for 0.5 x 0.625 degree GCClassic integration & parallel tests
  - Use `CYS` in `HEMCO_Config.rc` so that missing species in `GC_BCs` will not stop simulations
  - Tests now run for 20 model minutes instead of an hour
- Fixed divide by zero bug in sulfur chemistry introduced in 14.1.0
- Restore seasalt alkalinity to heterogeneous acid-catalyzed reactions of halogens on seasalt aerosols.
<<<<<<< HEAD
- Fixed GCHP HISTORY.rc issue preventing running with over 3000 cores
- Fixed GCHP ExtData.rc error in tagged ozone simulation
- Fixed GCHP HISTORY.rc issue preventing diagnostic file overwrite
- Update GCHP interactive run script to fix error handling silent bugs
=======
- Rewrote subroutine calls in `carbon_mod.F90` and `seasalt_mod.F90` to prevent array temporaries.
>>>>>>> f2ef41ba

## [14.1.1] - 2023-03-03
### Added
- New integration test functions in `test/GCClassic/integration` and `test/GCHP/integration`
- New parallelization test functions in `test/GCClassic/parallel`
- Added `README.md` files for integration and parallelization tests in the `test` folder structure
- Added GCHP integration test for the tagO3 simulation
- Added GCHP and GCClassic integration tests for the carbon simulation
- Integration and parallelization test folders have been separated into subdirectories to minimize clutter.
- GEOS-only updates
- Add `about` to GitHub issue templates (ensures they will be displayed)
- Added `.github/ISSUE_TEMPLATE/config.yml` file w/ Github issue options

### Changed
- GCClassic integration tests now use a single set of scripts
- GCHP integration tests now use a single set of scripts
- Integration test run directories are created with the default names assigned by `createRunDir.sh`
- Several bash functions in `test/shared/commonFunctionsForTests.sh` have been combined so that they will work for both GCClassic and GCHP integration tests
- `./cleanRunDir.sh` functions now take an argument for non-interactive execution (facilitates integration & parallelization tests)
- Moved several module variables from `GeosCore/ucx_mod.F90` to `Headers/state_chm_mod.F90`.  This facilitates using GEOS-Chem in CESM.
- Time cycle flags EFYO are changed to CYS for all GCClassic integration/parallel tests, and for GCClassic fullchem_benchmarksimulations.
- Ask users for the name of their research institution at registration
- Ask users for the name of their PI at registration
- Do not compile GCHP for tagO3 integration tests; use the default build instead
- Moved GC-Classic sample run scripts to operational_examples/harvard_cannon
- The GitHub PR template is now named `./github/PULL_REQUEST_TEMPLATE.md`

### Fixed
- Fixed bug in where writing species metadata yaml file write was always attempted
- Prevent a warning from being generated when compiling `gckpp_Jacobian.F90`
- Fixed a bug in routine GET_IJ where X and Y were swapped in an IF comparison.
- Fixed bug in GFAS pFe by applying work-around in config files


### Removed
- Removed `intTest*_slurm.sh`, `intTest_*lsf.sh`, and `intTest*_interactive.sh` integration test scripts
- Removed State_Met%LWI and input meteorology LWI from carbon simulation run config files
- Removed function `CLEANUP_UCX`; deallocations are now done in `state_chm_mod.F90`

## [14.1.0] - 2023-02-01
### Added
- Added dry deposition updates to Hg0 from Feinberg22 ESPI publication + AMAP emissions
- Added MO2 + NO3 = NO2 + CH2O + HO2 reaction
- Added capability to write species metadata to YAML file
- Added satellite diagnostic (SatDiagn) collection, to archive several fields within a user-defined local-time interval. CAVEAT: For now, only one local-time interval is permitted.
- Added adaptive solver (`rosenbrock_autoreduce`) option for fullchem mechanism
- Added entries for BALD, BENZP, BZCO3H, NPHEN to JValues collection in HISTORY.rc for GCHP
- Added GCHP run script and environment files for MIT clusters Hex and Svante
- Added operational GCHP and GCClassic environment and run scripts for the University of York cluster, Viking
- Added tagO3 run directory for GCHP
- Added upwards mass flux diagnostic to GCHP History collection LevelEdgeDiags
- Added timestep menu to GCHP `geoschem_config.yml` template files
- Added HTAPv3 inventory as a global emissions option (off by default)
- Added carbon simulation and KPP mechanism for CO-CO2-CH4-OCS
- Added GCHP run script and environment file for UCI Australia cluster Gadi
- Added GFAS entries in GCHP config file ExtData.rc

### Changed
- Moved in-module variables in global_ch4_mod.F90 to State_Chm
- Moved in-module variables in hco_interface_gc_mod.F90 to State_Met and State_Chm
- Modified SpeciesConc diagnostic to include option to output units in v/v or molec/cm3
- Rebuilt fullchem and Hg mechanisms with KPP 3.0.0
- Changed HEMCO timecycle flag for QFED and offline emissions from EF to EFY
- Updated the time refresh settings for `O3_PROD` and `O3_LOSS` in `ExtData.rc.tagO3` to read data on the first of each month.

### Fixed
- Fixed sign of Arrhenius "A" coefficient in reaction ETO = HO2 + 2CH2O
- Fixed products in HOBr + SO2 and HOCl + SO2 reactions
- Changed MW_g value of CH4 from 16.05 to 16.04
- Added "WD_CoarseAer:true" for SO4s and NITs in species_database.yml
- Fixed bug in computing State_Met surface type logicals (IsLand, IsWater, etc)
- Fixed bug where State_Met%FRSNO (fraction snow) was all zeros in GCHP
- Fixed HCFC141b and HCFC142b names in GCHP HISTORY.rc
- Fixed list of complex SOA species checked in input_mod.F90
- Now use a string array for reading the list of ObsPack diagnostic species (in `GeosCore/input_mod.F90`)
- Fixed bug in logic that caused restart files not to be linked to the Restarts/ folder of the GCHP tagO3 run directory
- Fixed timestamp for GCClassic History diagnostic so time-averaged collections match the reference time
- Fixed double-titration of seasalt alkalinity
- Fixed bug in GFAS pFe by applying work-around in config files

### Removed
- Removed LRED_JNO2 and AERO_HG2_PARTITON switches from HEMCO_Config.rc (and related code)

## [14.0.2] - 2022-11-29
### Fixed
- Added fix for writing dry-run header to log file
- Updated KPP diagnostics archive flags
- Rewrote code to avoid memory leaks (identified by the code sanitizer)
- Updated EDGAR v6 CH4 emission files to correct timestamp issue
- Updated CH4 Lakes emission files to correct time unit issue
- Added fix for CH4_RICE emissions from EDGAR v6
- Fixed indentation error in the `legacy_bpch` section of `geoschem_config.yml` template files
- Removed "dry air" from the metadata of fields `State_Met%AIRVOL` and `State_Met%BXHEIGHT`
- Applied fixes for CESM runs: Turned off sea salt emissions; Modified time cycle flag for YUAN_MODIS_LAI

### Changed
- Updated CESM HISTORY.rc to work with new CESM-GC diagnostics interface
- Updated sample fullchem restart files copied to run directories to 14.0.0 10-year benchmark output


### Changed
- Use met-field surface type fractions instead of input land-water-ice (LWI) index

### Removed
- Removed State_Met%LWI and LWI as a met-field input

## [14.0.1] - 2022-10-31
### Fixed
- Corrected units in metadata for State_Met%AirNumDen and State_Met%PHIS
- Fixed file path for AEIC2019_DAILY emissions for aerosol-only simulations
- Fixed GCHP bug to populate non-species data in mid-run restart files
- Fixed typo preventing ND51 satellite diagnostic from turning on

### Changed
- Documented and cleaned up GCHP run script operational examples
- Updated README.md and AUTHORS.txt
- Set species concentration arrays as pointers to internal state in GCHP
- Updated Restart collection in HISTORY.rc to save out BXHEIGHT and TROPLEV for all simulations


## [14.0.0] - 2022-10-25
### Added
- Added user registration with dynamodb database during run directory creation
- Added Hg simulation with KPP
- Added yaml-format config file geoschem_config.yml which replaces input.geos
- Added native GEOS-FP and mass fluxes options to GCHP run directory creation
- Added cap_restart file to GCHP run directories to set simulation start time
- Added updates for compatibility with CESM, GEOS, and WRF-GC

### Fixed
- Fixed missing output boundary conditions on first timestep of run
- Added missing entries for POG1, POG2, and pFe to HEMCO_Config.rc
- Reverted GC-Classic pressure fixer to v13.3 to fix bug in v13.4
- Fixed dry deposition of methanol over oceans
- Fixed issues in creating run directory for GCAP2
- Removed duplicate species for SO4 in aciduptake.eqn
- Fixed CEDS_CO2_SHP emissions in HEMCO_Config.rc file for CO2 simulation
- Fixed Volcano_Table entry in HEMCO config template for GCHP
- Fixed transport tracers simulation in GCHP
- Applied fix to avoid divide-by-zero in routine MMR_Compute_FLux
- Fixed HEMCO diagnostic counter zero warnings in full chemistry simulation
- Fixed bug in totalOC diagnostic
- Fixed bugs causing differences when splitting up GC-Classic and GCHP simulations in time
- Fixed bug setting GEOS-FP meteorology in GCHP run directories

### Changed
- Updated KPP to version 2.5.0
- Updated GCHP run scripts to easily segment runs in time
- Changed GCHP restart filename convention to exclude seconds
- Updated offline biogenic VOC and soil NOx emissions
- Reduced root logging level for MAPL from INFO to WARNING
- Changed 4D State_Chm%Species array to vector of 3D concentration arrays
- Renamed GCHP config file runConfig.sh to setCommonRunSettings.sh
- Moved restart file location in run directory to Restarts subdirectory
- Updated sample restart files copied to run directories to 14.0.0 1-year benchmark output

### Removed
- Removed TMPU1, SPHU1, PS1_WET, and PS1_DRY from GC-Classic restart file
- Removed input.geos; replaced with geoschem_config.yml
- Removed HEMCO.log output file; HEMCO log info now sent to main GEOS-Chem log<|MERGE_RESOLUTION|>--- conflicted
+++ resolved
@@ -53,14 +53,11 @@
   - Tests now run for 20 model minutes instead of an hour
 - Fixed divide by zero bug in sulfur chemistry introduced in 14.1.0
 - Restore seasalt alkalinity to heterogeneous acid-catalyzed reactions of halogens on seasalt aerosols.
-<<<<<<< HEAD
 - Fixed GCHP HISTORY.rc issue preventing running with over 3000 cores
 - Fixed GCHP ExtData.rc error in tagged ozone simulation
 - Fixed GCHP HISTORY.rc issue preventing diagnostic file overwrite
 - Update GCHP interactive run script to fix error handling silent bugs
-=======
 - Rewrote subroutine calls in `carbon_mod.F90` and `seasalt_mod.F90` to prevent array temporaries.
->>>>>>> f2ef41ba
 
 ## [14.1.1] - 2023-03-03
 ### Added
