# Changelog

This file documents all notable changes to the GEOS-Chem repository starting in version 14.0.0, including all GEOS-Chem Classic and GCHP run directory updates.

The format is based on [Keep a Changelog](https://keepachangelog.com/en/1.0.0/), and this project adheres to [Semantic Versioning](https://semver.org/spec/v2.0.0.html).

## [Unreleased] - TBD
### Fixed
- Added brackets around `exempt-issue-labels` list in `.github/workflows/stale.yml`

## [14.4.2] - 2024-07-24
### Added
- Added number of levels with clouds for photolysis to geoschem_config.yml and Input_Opt to pass to Cloud-J
- Added `State_Grid%CPU_Subdomain_ID` and `State_Grid%CPU_Subdomain_FirstID` as "identifier numbers" for multiple instances of GEOS-Chem on one core in WRF and CESM
<<<<<<< HEAD
- Added ModelEe.2 (GCAP 2.0) simulation to integration tests for GCClassic
=======
- Added simulation with all diagnostics on in HISTORY.rc to integration tests for GCClassic (including Planeflight + ObsPack) and GCHP
- Added descriptive error message in `Interfaces/GCHP/gchp_historyexportsmod.F90`
>>>>>>> dae49564

### Changed
- Now reset `State_Diag%SatDiagnCount` to zero in routine`History_Write` (instead of in `History_Netcdf_Write`)
- Update rundir creation scripts to turn off the MEGAN extension for "standard" fullchem simulations
- Updated emissions used in CESM to match standard emissions used in the 14.4 offline model
- Disable support For FAST-JX for all simulations except Hg
- Replace calls to `GEOS_CHEM_STOP` with calls to `GC_Error` in `planeflight_mod.F90`
- Script `test/integration/GCHP/integrationTestExecute.sh` now resets `cap_restart` time to `000000`, to facilitate manual restart

### Fixed
- Typo in `setCommonRunSettings.sh` that made GCHP always choose mass fluxes for meteorology
- Fixed bug in # levels with cloud used in photolysis when using GCAP met or CESM
- Fixed typos for `SatDiagnEdge` collection in `HISTORY.rc` templates
- The `SatDiagnOH` diagnostic now works for the carbon simulation
- Restored missing fields for `UVFlux` collection in `run/GCClassic/HISTORY.rc.templates/HISTORY.rc.fullchem`
- Comment out `UVFlux` diagnostic in the "alldiags" integration test, there is a floating point error.  Look at this later.
- Now use SO4 instead of O3 in the GCHP fullchem budget diagnostic (SO4 is soluble, O3 is not)
- Convert `UVFlux_Tag_Names` to uppercase in the comparison in `Get_UVFlux_Bin`(located in`Headers/state_diag_mod.F90`)
- Fixed typo (missing `_` character) in GCHP `DryDep` collection diagnostic entries
- Commented out with `###` emissions diagnostics in the GCHP `HISTORY.rc.fullchem` template that are not present in the corresponding `HEMCO_DIAGN.rc` template

### Removed
- Entry `SatDiagnPEDGE` from the `SatDiagn` collection; This needs to go into the `SatDiagnEdge` collection.

### Changed
- Only read photolysis data in `Init_Photolysis` in first instance of GEOS-Chem on each PET in CESM as PIO requires it

## [14.4.1] - 2024-06-28
### Added
- Added initialization of PHOTDELTA in `ucx_h2so4phot` to avoid run-time error in CESM
- Added Cloud-J status output and error handling for it

### Changed
- Alphabetically sort Complex SOA species into `geoschem_config.yml` in run directory creation 
- Use hard-coded years for met fields and BC files in `HEMCO_Config.rc` so they are not read hourly
- Updated `run/CESM` with alphabetical sorting of species in `geoschem_config.yml`
- Added clarifying comments in GCHP configuration files for several settings, particularly related to domain decomposition, mass fluxes, and stretched grid
- Added pre-run GCHP configuration checks to `setCommonRunSettings.sh` related to domain decomposition, mass fluxes, and stretched grid.
- Changed search criteria for GCHP auto-update of met-field refresh frequency to not rely on presence of `MetDir` symlink in `ExtData.rc` file path

### Fixed
- Fixed formatting error in `.github/workflows/stale.yml` that caused the Mark Stale Issues action not to run
- Fixed typo `$GCAPVERTRESL` -> `$GCAPVERTRES` in `HEMCO_Config.rc.fullchem` template file
- Fixed GCHP `ExtData.rc` entry for lightning climatology files

### Removed
- Removed `BudgetWetDep*` entries from simulations with no soluble species in `HISTORY.rc` templates
- Disabled `run/CESM` ParaNOx extension by default in `HEMCO_Config.rc`
- Removed MPI broadcasts in CESM-only UCX code; MPI broadcast done at coupler level
- Remove enabling O-server in GCHP for high core counts

## [14.4.0] - 2024-05-30
### Added
- Added `SpcConc%Units` for species-specific unit conversion
- Diel and day-of-week scale factors for CEDS global base emissions
- `Input_Opt%Satellite_CH4_Columns` logical flag; Set this to true if any of AIRS, GOSAT, TCCON observational operators are selected
- Add explicit handling of gravitational settling and hygroscopic growth in dry deposition
- Added CO2, CO, and OCS single-tracer carbon simulations to the integration tests
- Added missing entry in `HEMCO_Config.rc` for natural gas postmeter CH4 emissions in GHGIv2 Express Extension
- Added tagged species capability and PM25nit and PM25nh4 diagnostics for GEOS runs
- Added `real*4` diagnostics for State_Met logical masks IsWater, IsLand, IsIce, and IsSnow
- New parameterization for effective radius of SNA/OM aersols (see PR #2236)
- New `CHEM_INPUTS/FAST_JX/v2024-05` and `CHEM_INPUTS/FAST_JX/v2024-05-Hg` folders with updated `org.dat` and `so4.dat` files
- Added global continental chlorine (pCl and HCl) emissions
- Extended GFED4 emissions through the end of 2023
- Added a parameterization for dry aerosol size (Rg) for SNA and OM aerosols. Updated AOD calculation reflecting varying aerosol size.

### Changed
- Updated routines in `GeosUtil/unitconv_mod.F90` for species-specific unit conversion
- Halt timers during calls to `Convert_Spc_Units` so as to time unit conversions separately
- Streamline `IF` statements for CH4 observational operators in `Interfaces/GCClassic/main.F90`
- Disable parallel loop in `Do_Convection` when using TOMAS; it causes unit conversion issues.  Revisit later.
- Add explicit handling of gravitational settling and hygroscopic growth in dry deposition
- Added CO2, CO, and OCS single-tracer carbon simulations to the integration tests
- GitHub Action config file `.github/workflows/stale.yml`, which replaces StaleBot
- Switch from fixed to monthly timezones, which account for daylight savings time more accurately when computing emissions
- Updated NOAA GMD surface CH4 boundary conditions through 2022
- Rename `NITs_Jscale_JHNO3` to `NITs_Jscale` and `NIT_Jscale_JHNO2` to `NIT_Jscale` in `geoschem_config.yml` templates
- Updated volcano emissions from GMAO v202005 product to v202401 which extends to the end of 2024
- Use local scale height and level thickness to determine the PBL to determine the PBL top level and PBL pressure thickness
- Update drydep mean diameters of aerosols to account for size distribution
- Corrected the formula for 1st order heterogeneous chemical loss on stratospheric aerosol for NO2, NO3, and VOC.
- Fixed incorrect time refresh entries and other errors in `run/GCHP/ExtData.rc.templates/ExtData.rc.carbon`
- Changed time range entries in HEMCO_Config.rc for met, restart, and BC files to use year, month, and day tokens instead of hardcoded range
- Renamed `State_Met%FRSNO` and `State_Met%FRLANDIC` to `State_Met%FRSNOW` and `State_Met%FRLANDICE`
- Renamed isorropiaII_mod.F90 to aerosol_thermodynamics_mod.F90
- Changed aerosol thermodynamics scheme from ISORROPIA II to HETP for fullchem and APM
- Changed input data paths in `run/GEOS` directory to match location change on NASA discover cluster
- Use new mask files at 0.1 x 0.1 degree resoluiton for CH4/tagCH4/carbon simulations to avoid I/O bottlenecks
- Update config files for CH4/carbon simulations to avoid reading the same variable multiple times
- Converted Github issue templates to issue forms using YAML definition files

### Fixed
- Corrected the formula for 1st order heterogeneous chemical loss on stratospheric aerosol for NO2, NO3, and VOC.
- Use rate-law function `GCARR_ac` for rxns that have Arrhenius `B` parameters that are zero
- Now use correct index `WEAEROSOL(I,J,L,2+NDUST)` in routine `Settle_Strat_Aer` of `GeosCore/ucx_mod.F90`
- Now get density of BCPI species from the species database in `ucx_mod.F90`
- Fix issues that prevented single-species carbon simulations from running in GCHP
- Update `HEMCO_Config.rc.carbon` and `ExtData.rc.carbon` templates for consistency
- Updated several emissions files for CO and CH4 for COARDS and MAPL compliance
- Fixed several issues in GCHP single-species carbon simulation setup scripts
- Corrected the formula for 1st order heterogeneous chemical loss on stratospheric aerosol for NO2, NO3, and VOC.
- Corrected the formula for 1st order heterogeneous chemical loss on stratospheric aerosol for NO2, NO3, and VOC.
- Change restart file time cycle flag from `EFYO` to `CYS` for TOMAS simulations to avoid missing species error.
- Now define `REEVAPSO2` in wetscav_mod when units are kg species; this avoids floating-point errors.
- Fixed `State_Met%FRSNO` to be fraction of grid box with snow rather than fraction of land with snow
- Fixed variable definitions in the `DryDep` collection of `run/GCHP/HISTORY.rc.templates/HISTORY.rc.fullchem`

### Removed
- Legacy binary punch diagnostic code contained within `#ifdef BPCH_DIAG` blocks
- `IU_BPCH` logical file unit (in `GeosUtil/file_mod.F90`)
- Removed tagged CH4 and CO species handling from `carbon_gases_mod.F90`
- GitHub config files `.github/stale.yml` and `.github/no-response.yml`
- Unused CO2 and carbon simulation options from `geoschem_config.yml` (and from related code in co2_mod.F90).
- Removed ISORROPIA
- Removed `Begin` array in do_fullchem (declared but not used)
- Removed tagCH4 simulation as option
- Removed `--request-payer requester` from `run/shared/download_data.py`; the `s3://gcgrid` data is open-source

## [14.3.1] - 2024-04-02
### Added
- Added operational run scripts for the Imperial College London (ICL) cluster
- Added new vertical region option to budget diagnostic for fixed bottom and top levels
- Added GEOS-IT processed lat-lon fields as a valid option when creating GCHP run directories
- Functions `charArr2str` and `str2CharArr` in `Headers/charpak_mod.F90`
- Field `State_Diag%Obspack_CharArray` as a 2-D character array
- Added util folder in run/CESM to include .cdl file used to generate CESM NetCDF input file for deposition
- Add GCClassic operational example environment files for Harvard Cannon
- Added new GCHP history collections for advection diagnostics
- Added slash in front of names of LUT files read into `photolysis_mod.F90` to avoid needing it in path

### Changed
- Updated Harvard Cannon operational run scripts to use `huce_cascade` instead of `huce_intel`; also added `sapphire`
- Changed exponent 'e' to 'd' for one entry in KPP to prevent precision error in external models
- Changed GCHP sample run scripts to not print script execution commands to log
- Changed offline emissions grid resolution templates in config files to be more descriptive
- Read `obspack_id` from netCDF files into a character array, then convert to string
- Add `#SBATCH -c 1` to GCHP integration test scripts and sample run scripts for Harvard Cannon
- In GCC/GCHP integration tests, passing `-s none` will run compile-only tests.  Query user to proceed or to exit.
- GCC/GCHP integration tests will exit immediately if `scheduler` is omitted.
- Now use `raw` instead of `native` in GCHP run directory scripts & templates
- Rename env var `RUNDIR_METLIGHTNING_DIR_NATIVE` to `RUNDIR_METLIGHTNING_DIR`
- Rename env var `RUNDIR_METLIGHTNING_NATIVE_RES` to `RUNDIR_METLIGHTNING_RES`
- Updated config files used in CESM from GEOS-Chem 14.1 to 14.3
- Don't create run directories for integration/parallel tests if invoked with `-t compile`
- Refactor integration and parallel test scripts to reduce the number of input arguments
- Copy utility scripts that allow you to resubmit failed to integration and parallel test root directories
- Update GCHP operational example environment files for Harvard Cannon
- Do not run GCClassic integration test compile jobs in the background
- Updated integration tests to pass quick option to compile scripts
- Removed emissions handling from `global_ch4_mod.F90` and `carbon_gases_mod.F90` and instead apply scale factors to emissions directly in `HEMCO_Config.rc`
- Loop over advected species CH4 chemistry routines to allow for multiple CH4 tracers within analytical inversion framework
- Updated CH4 global anthropogenic emission inventory from EDGARv7 to EDGARv8

### Fixed
- Fixed unit conversions in GEOS-only code
- Fixed GEOS-IT native lat-lon filenames used for clusters other than discover
- Fixed offline emission paths set when using GEOS-IT meteorology
- Fixed format issue in input_mod RRTMG print statement caught by some compilers
- Fixed GEOS-IT SLP and TROPP scaling in pre-processed files used in GCHP
- Fixed reading of NEI emissions through HEMCO
- Fixed incorrect units metadata for `State_Met%PHIS`
- Fixed bug in transport tracer ST80 mask criteria which prevented mask from ever being zero

### Removed
- Removed MPI broadcasts in CESM-only photolysis code; will read on all cores
- Removed State_Chm%CH4_EMIS

## [14.3.0] - 2024-02-07
### Added
- Added capability for TOMAS simulations in GCHP
- Added State_Chm%nTomasBins to replace hardcoded bins in TOMAS diagnostics
- Added interface to Cloud-J package for computing photolysis rates
- Added compile-time option FASTJX to use legacy Fast-JX photolysis instead of Cloud-J
- Added new diagnostics OD600 and TCOD600 for 600 nm optical depths (per-level and total column) used for computing J-values in either Fast-JX or Cloud-J
- Added GEOS-IT as meteorology option and labeled as beta during run directory creation until full inventory and offline emissions are available.
- Added support for running GEOS-Chem on the NASA discover cluster
- Added inclusion of c30 restart file in GCHP run directories since c24 and c48 not supported when using GEOS-IT meteorology
- Added automatic updating of GCHP lightning climatology in ExtData.rc based on settings in HEMCO_Config.rc
- Added two new diagnostics to track number of negative concentrations after first and last KPP integration
- Added capability of running GEOS-Chem transport tracer simulation within the GEOS model
- Added radiative forcing contributions due to trop-only ozone, CFCs, water vapor, N2O, CO2 and changes in stratosphere to RRTMG
- Added computation of radiative forcing at the tropopause to RRTMG
- Added option to compute stratospherically-adjusted radiative forcing at the tropopause using RK4 time marching integration with fixed dynamical heating approximation (FDH)
- Added experimental option to apply seasonally-evolving fixed dyanmical heating approximation in RRTMG

### Changed
- Updated fullchem mechanism following JPL/IUPAC. See `KPP/fullchem/CHANGELOG_fullchem.md` for details.
- Reorganized GCHP run directory creation prompts for GEOS-FP native meteorology input
- Converted TOMAS bpch diagnostics to netCDF
- Now read the Hg restart file from `ExtData/GEOSCHEM_RESTARTS/v2023-12`
- Increse requested time limits in GCHP integration tests (compile 2h30m, run 5h)
- Changed CO2 concentration used in RRTMG to be modifiable in geoschem_config.yml
- Changed water vapor used in RRTMG to match to tracer field at all altitudes
- Updated restart file path for GCHP TOMAS simulations
- Look for fullchem restarts in the `GEOSCHEM_RESTARTS/GC_14.3.0` folder
- Look for fullchem/aerosol boundary conditions in the `HEMCO/SAMPLE_BCs/GC_14.3.0/fullchem` folder

### Fixed
- Fixed bug in stratospheric aerosols optical depths passed to Fast-JX
- Restored consideration of both isSnow and isIce in dry deposition
- Fixed calculation of `FRLAND_NOSNO_NOICE` in `calc_met_mod.F90`
- Added missing units in comments of `KPP/fullchem/commonIncludeVars.H`
- Use run directory (not absolute path) to determine the executable file name in integration & parallel tests.
- Fixed memory leaks in `State_Chm%AerMass` and `State_Chm%Phot` containers
- Fixed incorrect time-avaging in RRTMG diagnostics wheres zeros included prior to first RRTMG call
- Added fix for runaway HMS chemistry. See `KPP/fullchem/CHANGELOG_fullchem.md` for details.

### Removed
- Removed references to unused met-fields RADLWG and LWGNT
- Removed inclusion of c360 restart file in GCHP run directories
- Reduced timers saved out to essential list used for benchmarking model performance
- Removed `State_Chm%Spc_Units`; this is now superseded by `State_Chm%Species(:)%Units`

## [14.2.3] - 2023-12-01
### Added
- GEOS-Chem Classic rundir script `run/GCClassic/setupForRestarts.sh`

### Changed
- Added the `-n` aka `--no-bootstrap` option to integration tests to disable bootstrapping missing species in restart files
- Use integer parameters for species units instead of strings (for computational efficiency)
- Update error message for missing surface CH4 emissions with instructions on how to resolve the problem
- Change GCHP grid resolution threshold for lowering timesteps from C180 inclusive to C180 exclusive
- Read GEOS-Chem Classic restart file paths from the relevant `download_data.yml` file
- Moved aerosol_mod module variables to new State_Chm container called AerMass

### Fixed
- Prevent `POAEMISS` from being assigned a value if not allocated (in `carbon_mod.F90`)
- Changed incorrect comment about static H2O option in `GeosCore/input_mod.F90`
- Fixed typos (`GCClassic` -> `GCHP`) written to GCHP integration test log files
- Add fix to properly read GHGI v2 express extension emissions in CH4 and carbon simulations
- Move OH perturbation scale factor to outside EMISSIONS logical bracket in HEMCO_Config.rc files for CH4 and carbon simulations

### Removed
- Remove definition of METDIR from primary `HEMCO_Config.rc` files to ensure use of the definition in the `HEMCO_Config.rc.*_metfields` files
- Removed `State_Chm%Spc_Units`

## [14.2.2] - 2023-10-23
### Changed
- Updated sample restart files for fullchem and TransportTracers simulations to files saved out from the 14.2.0 1-year benchmarks

## [14.2.1] - 2023-10-10
### Added
- Script `test/difference/diffTest.sh`, checks 2 different integration tests for differences
- Added GCHP environment file and export/unset env variables in run script for NASA Pleiades cluster
`SatDiagnEdge` collection to all GEOS-Chem Classic `HISTORY.rc` templates
- Added new GCHP config file ESMF.rc for configuring ESMF logging
- Added several new run directory files for use with GEOS-Chem in GEOS
- GCClassic integration tests now display proper commit info in `results.compile.log`
- Stopped OCEAN_CONC from needlessly being pushed through vertical regridding for Hg simulations
- Added warning in GCHP HISTORY.rc about outputting area-dependent variables on custom grids
- Added option to use a single advected species in the carbon simulation
- Added option to perturb CH4 boundary conditions in CH4 simulation
- Added option to perturb OH in CH4 simulation using scale factor in HEMCO_Config.rc

### Changed
- Update `DiagnFreq` in GCClassic integration tests to ensure HEMCO diagnostic output
- Rename restart files in GCHP integration tests (as we do in non-test runs)
- Request 6 hours of execution time for GEOS-Chem Classic integration tests
- Invert directory structure where integration and parallel test scripts are stored
- Error check to stop run if any `MW_g` values are undefined
- Explicitly define tagCH4 simulations in `Input_Opt` rather than basing off of number of advected species
- The `fullchem` mechanism must now be built with KPP 3.0.0 or later
- Changed the AEIC 2019 monthly climatology specification format in ExtData.rc to match standard convention for climatology
- Changed default ESMF logging in GCHP to be ESMF_LOGKIND_NONE (no log)
- NetCDF utilities in `NcdfUtil` folder now use the netCDF-F90 API
- GEOS-only updates for running GEOS-Chem in GEOS
- Boundary conditions for nested-grid simulations are now imposed at every time step instead of 3-hourly
- Update `GeosCore/carbon_gases_mod.F90` for consistency with config file updates in PR #1916
- Update MPI usage in CESM-only code to match new conventions in CAM
- Updated GEPA inventory to GHGI v2 for CH4 and carbon simulations
- Updated integration tests scripts to run on the WashU Compute1 cluster

### Fixed
- Add missing mol wt for HgBrO in `run/shared/species_database_hg.yml`
- Moved the `EDGAR REF_TRF CH4` emissions to the Oil emissions category so it is superseded by GFEIv2 for carbon simulations.
- Prevent `State_Diag%SatDiagnCount` from not being allocated
- For satellite diagnostics, do not test for `id_OH` if OH is not a species
- Fixed parallelization in Luo wetdep simulations caused by uninitialized variable
- Fixed parallelization for Hg0 species in `GeosCore/drydep_mod.F90`
- Fixed incorrect time-slice when reading nested-grid boundary conditions
- Fixed initialization of advected species missing in GCHP restart file
- Fixed comments in `GeosUtil/unitconv_mod.F90` to reflect code implementation
- Fixed compilation issues for `KPP/custom`; updated equations in `custom.eqn`
- Prevent users from creating GCClassic rundirs at 0.25 x 0.3125 resolution for MERRA-2 met
- Added fix to set `RUNDIR_GRID_HALF_POLAR` option for global grids at 0.25x0.3125 or 0.5x0.625 resolutions
- Moved `OCEAN_MASK` out of `ExtData.rc.TransportTracers` and into the
  meteorology template files
- Update `ExtData.rc.CO2` to get meteorology entries from template files
- Added fix for CH4 analytical inversions to convert the state vector value read from file to the nearest integer before comparing to the `Input_Opt%StateVectorElement` read from geoschem_config.yml

### Removed
- Remove references to the obsolete tagged Hg simulation

## [14.2.0] - 2023-10-05
### Added
- Added a printout of GEOS-Chem species and indices
- Added `NcdfUtil/README.md` file directing users to look for netCDF utility scripts at https://github.com/geoschem/netcdf-scripts
- Restored sink reactions for HOI, IONO, IONO2 (fullchem, custom mechanisms)
- S(IV) + HOBr and S(IV) + HOCl reactions to `KPP/fullchem/fullchem.eqn`
- Added setting in GCHP setCommonRunSettings.sh to require species in restarts
- Added setting in GCHP HISTORY.rc to control whether output can be overwritten
- Activated nitrate photolysis
- Added `LightingClimatology` option to HEMCO_Config.rc
- Added run configuration files for WRF-GC
- Added new files `photolysis_mod.F90`, `phot_container_mod.F90`, and `fjx_interface_mod.F90`
- Added photolysis toggle in `geoschem_config.yml` and `Input_Opt` variable Do_Photolysis
- Added speed of light and Planck's constant to PhysConstants module
- Added `GFED4_CLIMATOLOGY` option to HEMCO_Config.rc
- Added CH4 emissions from hydroelectric reservoirs to CH4, Carbon, and tagCH4 simulations
- Added RxnConst diagnostic for archiving reaction rate constants
- Added GCHP run-time option in GCHP.rc to choose dry or total pressure in GCHP advection
- Added GCHP run-time option in GCHP.rc to correct native mass fluxes for humidity
- Added new tracer_mod.F90 containing subroutines for applying sources and sinks for the TransportTracer simulation
- Added new species to the TransportTracer simulation: aoa (replaces CLOCK), aoa_bl, aoa_nh, st80_25
- Added GEOS-IT and GEOSIT as allowable meteorology source options in geoschem_config.yml

### Changed
- Most printout has been converted to debug printout (toggled by `debug_printout: true` in `geoschem_config.yml`
- `HEMCO_Config.rc` template files now use `Verbose: true` to toggle debug printout
- Turn on sea salt debromination via switches in `HEMCO_config.rc`
- If KPP integration fails, reset to prior concentrations and set `RSTATE(3) = 0` before retrying
- Suppress integration errors after 20 errors have been printed to stdout
- Simplified and added comments for bimolecular reactions in clouds in function CloudHet2R
- `HEMCO_Config.rc` and `ExtData.rc` templates now point `HEMCO/GFED4/v2023-03`
- Updated GCHP carbon simulation Global Cl and P(CO) inputs to use 14.0.0 files
- Write GCHP restart files directory to Restarts subdirectory
- Rename GCHP mid-run checkpoint files to standard GEOS-Chem restart format
- Rules for species in restarts files are now the same in GCHP as in GC-Classic
- Moved parts of `CMN_FJX_Mod.F90` not used in original Fast-JX to new container State_Chm%Phot
- Restructured photolysis to create generic photolysis module, interface with Fast-JX, and module containing original Fast-JX analogous to Cloud-J
- Moved UVFlux diagnostics out of JValues collection and into new collection called UVFlux
- In the user registration process:
  - Now ask for both first and last names of the user
  - Now state that user registration is needed for GEOS-Chem support
- Updated `HEMCO_Config.rc` templates to read HEMCO restarts from the `Restarts` rundir folder
- In fullchem simulations, set CO2 to 421 ppm (avg global conc in 2022) everywhere
- Updated CH4 simulation to use CH4 loss frequencies from GCClassic 14.0.0 10-year benchmarks instead of GMI
- Updated CH4 global anthropogenic emission inventory from EDGARv6 to EDGARv7
- Updated `AUTHORS.txt` for version 14.2.0
- Updated links in `README.md` to point to `http://geos-chem.org`
- Changed GCHP default settings to use dry pressure rather than total pressure in advection and correct native mass fluxes for humidity
- Updated partitions requested in Harvard run script examples
- Change RTOL value from 0.5e-3 back to 0.5e-2 to address model slowdown
- Allow the use of OFFLINE_SEASALT for seasalt alkalinity, Cl, and Br in GEOS-Chem within CESM
- Renamed TransportTracer species for consistency with GMAO's TR_GridComp
- See `KPP/fullchem/CHANGELOG_fullchem.md` for fullchem-mechanism
  changes
- Update template `HEMCO_Config.rc.carbon` files to allow running the carbon simulation with only a single species.

### Fixed
- Fixed typo in `GCClassic/createRunDir.sh` preventing benchmark run script from being copied to the run directory
- Fixed divide by zero bug in sulfur chemistry introduced in 14.1.0
- Updates for 0.5 x 0.625 degree GCClassic integration & parallel tests
  - Use `CYS` in `HEMCO_Config.rc` so that missing species in `GC_BCs` will not stop simulations
  - Tests now run for 20 model minutes instead of an hour
- Fixed divide by zero bug in sulfur chemistry introduced in 14.1.0
- Fixed GCHP `HISTORY.rc` issue preventing running with over 3000 cores
- Fixed GCHP `ExtData.rc` error in tagged ozone simulation
- Fixed GCHP `HISTORY.rc` issue preventing diagnostic file overwrite
- Update GCHP interactive run script to fix error handling silent bugs
- Rewrote subroutine calls in `carbon_mod.F90` and `seasalt_mod.F90` to prevent array temporaries.
- Prevent repeated printing of KPP integrate errors to the stdout stream.
- Fixed selection of troposphere-stratosphere boundary in `global_ch4_mod.F90`
- Removed operator splitting in CH4 simulation that was biasing diagnostics
- Fixed GCHP start and elapsed times in time_mod.F90 to use cap_restart value
- Disabled SpeciesConcMND output for benchmark simulations
- Exit `Init_Photolysis` before calling `Calc_AOD` when doing dry-run simulations
- Make sure `State_Het%f_Alk_SSA` and `State_Het%f_Alk_SSC` are in the range 0..1
- Restore seasalt alkalinity to heterogeneous acid-catalyzed reactions of halogens on seasalt aerosols

### Removed
- `Warnings: 1` is now removed from `HEMCO_Config.rc.*` template files
- Removed the `NcdfUtil/perl` folder
- Removed `X-HRS` output from log file
- IONO2 recycling (fullchem, custom mechanisms)
- Deleted unused file set_prof_o3.F90

### Fixed
- Fixed entries for CH4 emissions in `HEMCO_Config.rc.carbon`

## [14.1.2] - 2023-10-20
### Added
- CESM-only update: Added option for correctConvUTLS for correcting buildup of soluble tracers in the UT/LS to match CAM-chem behavior

### Changed
- CESM-only update: extend existing KppError, KppStop to CESM for model stability
- CESM-only update: Removed mpi_bcast in ucx_mod NOXCOEFF_INIT to be handled at coupler level to support spectral-element dynamical core

## [14.1.1] - 2023-03-03
### Added
  - New integration test functions in `test/GCClassic/integration` and `test/GCHP/integration`
  - New parallelization test functions in `test/GCClassic/parallel`
  - Added `README.md` files for integration and parallelization tests in the `test` folder structure
  - Added GCHP integration test for the tagO3 simulation
  - Added GCHP and GCClassic integration tests for the carbon simulation
  - Integration and parallelization test folders have been separated into subdirectories to minimize clutter.
  - GEOS-only updates
  - Add `about` to GitHub issue templates (ensures they will be displayed)
  - Added `.github/ISSUE_TEMPLATE/config.yml` file w/ Github issue options

### Changed
  - GCClassic integration tests now use a single set of scripts
  - GCHP integration tests now use a single set of scripts
  - Integration test run directories are created with the default names assigned by `createRunDir.sh`
  - Several bash functions in `test/shared/commonFunctionsForTests.sh` have been combined so that they will work for both GCClassic and GCHP integration tests
  - `./cleanRunDir.sh` functions now take an argument for non-interactive execution (facilitates integration & parallelization tests)
  - Moved several module variables from `GeosCore/ucx_mod.F90` to `Headers/state_chm_mod.F90`.  This facilitates using GEOS-Chem in CESM.
  - Time cycle flags EFYO are changed to CYS for all GCClassic integration/parallel tests, and for GCClassic fullchem_benchmarksimulations.
- Ask users for the name of their research institution at registration
- Ask users for the name of their PI at registration
- Do not compile GCHP for tagO3 integration tests; use the default build instead
- Moved GC-Classic sample run scripts to operational_examples/harvard_cannon
- The GitHub PR template is now named `./github/PULL_REQUEST_TEMPLATE.md`

### Fixed
- Fixed bug in where writing species metadata yaml file write was always attempted
- Prevent a warning from being generated when compiling `gckpp_Jacobian.F90`
- Fixed a bug in routine GET_IJ where X and Y were swapped in an IF comparison.
- Fixed bug in GFAS pFe by applying work-around in config files


### Removed
- Removed `intTest*_slurm.sh`, `intTest_*lsf.sh`, and `intTest*_interactive.sh` integration test scripts
- Removed State_Met%LWI and input meteorology LWI from carbon simulation run config files
- Removed function `CLEANUP_UCX`; deallocations are now done in `state_chm_mod.F90`

## [14.1.0] - 2023-02-01
### Added
- Added dry deposition updates to Hg0 from Feinberg22 ESPI publication + AMAP emissions
- Added MO2 + NO3 = NO2 + CH2O + HO2 reaction
- Added capability to write species metadata to YAML file
- Added satellite diagnostic (SatDiagn) collection, to archive several fields within a user-defined local-time interval. CAVEAT: For now, only one local-time interval is permitted.
- Added adaptive solver (`rosenbrock_autoreduce`) option for fullchem mechanism
- Added entries for BALD, BENZP, BZCO3H, NPHEN to JValues collection in HISTORY.rc for GCHP
- Added GCHP run script and environment files for MIT clusters Hex and Svante
- Added operational GCHP and GCClassic environment and run scripts for the University of York cluster, Viking
- Added tagO3 run directory for GCHP
- Added upwards mass flux diagnostic to GCHP History collection LevelEdgeDiags
- Added timestep menu to GCHP `geoschem_config.yml` template files
- Added HTAPv3 inventory as a global emissions option (off by default)
- Added carbon simulation and KPP mechanism for CO-CO2-CH4-OCS
- Added GCHP run script and environment file for UCI Australia cluster Gadi
- Added GFAS entries in GCHP config file ExtData.rc

### Changed
- Moved in-module variables in global_ch4_mod.F90 to State_Chm
- Moved in-module variables in hco_interface_gc_mod.F90 to State_Met and State_Chm
- Modified SpeciesConc diagnostic to include option to output units in v/v or molec/cm3
- Rebuilt fullchem and Hg mechanisms with KPP 3.0.0
- Changed HEMCO timecycle flag for QFED and offline emissions from EF to EFY
- Updated the time refresh settings for `O3_PROD` and `O3_LOSS` in `ExtData.rc.tagO3` to read data on the first of each month.

### Fixed
- Fixed sign of Arrhenius "A" coefficient in reaction ETO = HO2 + 2CH2O
- Fixed products in HOBr + SO2 and HOCl + SO2 reactions
- Changed MW_g value of CH4 from 16.05 to 16.04
- Added "WD_CoarseAer:true" for SO4s and NITs in species_database.yml
- Fixed bug in computing State_Met surface type logicals (IsLand, IsWater, etc)
- Fixed bug where State_Met%FRSNO (fraction snow) was all zeros in GCHP
- Fixed HCFC141b and HCFC142b names in GCHP HISTORY.rc
- Fixed list of complex SOA species checked in input_mod.F90
- Now use a string array for reading the list of ObsPack diagnostic species (in `GeosCore/input_mod.F90`)
- Fixed bug in logic that caused restart files not to be linked to the Restarts/ folder of the GCHP tagO3 run directory
- Fixed timestamp for GCClassic History diagnostic so time-averaged collections match the reference time
- Fixed double-titration of seasalt alkalinity
- Fixed bug in GFAS pFe by applying work-around in config files

### Removed
- Removed LRED_JNO2 and AERO_HG2_PARTITON switches from HEMCO_Config.rc (and related code)

## [14.0.2] - 2022-11-29
### Fixed
- Added fix for writing dry-run header to log file
- Updated KPP diagnostics archive flags
- Rewrote code to avoid memory leaks (identified by the code sanitizer)
- Updated EDGAR v6 CH4 emission files to correct timestamp issue
- Updated CH4 Lakes emission files to correct time unit issue
- Added fix for CH4_RICE emissions from EDGAR v6
- Fixed indentation error in the `legacy_bpch` section of `geoschem_config.yml` template files
- Removed "dry air" from the metadata of fields `State_Met%AIRVOL` and `State_Met%BXHEIGHT`
- Applied fixes for CESM runs: Turned off sea salt emissions; Modified time cycle flag for YUAN_MODIS_LAI

### Changed
- Updated CESM HISTORY.rc to work with new CESM-GC diagnostics interface
- Updated sample fullchem restart files copied to run directories to 14.0.0 10-year benchmark output


### Changed
- Use met-field surface type fractions instead of input land-water-ice (LWI) index

### Removed
- Removed State_Met%LWI and LWI as a met-field input

## [14.0.1] - 2022-10-31
### Fixed
- Corrected units in metadata for State_Met%AirNumDen and State_Met%PHIS
- Fixed file path for AEIC2019_DAILY emissions for aerosol-only simulations
- Fixed GCHP bug to populate non-species data in mid-run restart files
- Fixed typo preventing ND51 satellite diagnostic from turning on

### Changed
- Documented and cleaned up GCHP run script operational examples
- Updated README.md and AUTHORS.txt
- Set species concentration arrays as pointers to internal state in GCHP
- Updated Restart collection in HISTORY.rc to save out BXHEIGHT and TROPLEV for all simulations


## [14.0.0] - 2022-10-25
### Added
- Added user registration with dynamodb database during run directory creation
- Added Hg simulation with KPP
- Added yaml-format config file geoschem_config.yml which replaces input.geos
- Added native GEOS-FP and mass fluxes options to GCHP run directory creation
- Added cap_restart file to GCHP run directories to set simulation start time
- Added updates for compatibility with CESM, GEOS, and WRF-GC

### Fixed
- Fixed missing output boundary conditions on first timestep of run
- Added missing entries for POG1, POG2, and pFe to HEMCO_Config.rc
- Reverted GC-Classic pressure fixer to v13.3 to fix bug in v13.4
- Fixed dry deposition of methanol over oceans
- Fixed issues in creating run directory for GCAP2
- Removed duplicate species for SO4 in aciduptake.eqn
- Fixed CEDS_CO2_SHP emissions in HEMCO_Config.rc file for CO2 simulation
- Fixed Volcano_Table entry in HEMCO config template for GCHP
- Fixed transport tracers simulation in GCHP
- Applied fix to avoid divide-by-zero in routine MMR_Compute_FLux
- Fixed HEMCO diagnostic counter zero warnings in full chemistry simulation
- Fixed bug in totalOC diagnostic
- Fixed bugs causing differences when splitting up GC-Classic and GCHP simulations in time
- Fixed bug setting GEOS-FP meteorology in GCHP run directories

### Changed
- Updated KPP to version 2.5.0
- Updated GCHP run scripts to easily segment runs in time
- Changed GCHP restart filename convention to exclude seconds
- Updated offline biogenic VOC and soil NOx emissions
- Reduced root logging level for MAPL from INFO to WARNING
- Changed 4D State_Chm%Species array to vector of 3D concentration arrays
- Renamed GCHP config file runConfig.sh to setCommonRunSettings.sh
- Moved restart file location in run directory to Restarts subdirectory
- Updated sample restart files copied to run directories to 14.0.0 1-year benchmark output

### Removed
- Removed TMPU1, SPHU1, PS1_WET, and PS1_DRY from GC-Classic restart file
- Removed input.geos; replaced with geoschem_config.yml
- Removed HEMCO.log output file; HEMCO log info now sent to main GEOS-Chem log<|MERGE_RESOLUTION|>--- conflicted
+++ resolved
@@ -5,6 +5,11 @@
 The format is based on [Keep a Changelog](https://keepachangelog.com/en/1.0.0/), and this project adheres to [Semantic Versioning](https://semver.org/spec/v2.0.0.html).
 
 ## [Unreleased] - TBD
+### Added
+- Added ModelEe.2 (GCAP 2.0) simulation to integration tests for GCClassic
+- Added simulation with all diagnostics on in HISTORY.rc to integration tests for GCClassic (including Planeflight + ObsPack) and GCHP
+- Added descriptive error message in `Interfaces/GCHP/gchp_historyexportsmod.F90`
+
 ### Fixed
 - Added brackets around `exempt-issue-labels` list in `.github/workflows/stale.yml`
 
@@ -12,12 +17,6 @@
 ### Added
 - Added number of levels with clouds for photolysis to geoschem_config.yml and Input_Opt to pass to Cloud-J
 - Added `State_Grid%CPU_Subdomain_ID` and `State_Grid%CPU_Subdomain_FirstID` as "identifier numbers" for multiple instances of GEOS-Chem on one core in WRF and CESM
-<<<<<<< HEAD
-- Added ModelEe.2 (GCAP 2.0) simulation to integration tests for GCClassic
-=======
-- Added simulation with all diagnostics on in HISTORY.rc to integration tests for GCClassic (including Planeflight + ObsPack) and GCHP
-- Added descriptive error message in `Interfaces/GCHP/gchp_historyexportsmod.F90`
->>>>>>> dae49564
 
 ### Changed
 - Now reset `State_Diag%SatDiagnCount` to zero in routine`History_Write` (instead of in `History_Netcdf_Write`)
