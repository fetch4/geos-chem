--- conflicted
+++ resolved
@@ -4,7 +4,6 @@
 
 The format is based on [Keep a Changelog](https://keepachangelog.com/en/1.0.0/), and this project adheres to [Semantic Versioning](https://semver.org/spec/v2.0.0.html).
 
-<<<<<<< HEAD
 ## [Unreleased 14.2.3] - TBD
 
 ## [14.2.2] - 2023-10-23
@@ -150,7 +149,7 @@
 
 ### Fixed
 - Fixed entries for CH4 emissions in `HEMCO_Config.rc.carbon`
-=======
+
 ## [14.1.2] - 2023-10-20
 ### Added
 - CESM-only update: Added option for correctConvUTLS for correcting buildup of soluble tracers in the UT/LS to match CAM-chem behavior
@@ -158,7 +157,6 @@
 ### Changed
 - CESM-only update: extend existing KppError, KppStop to CESM for model stability
 - CESM-only update: Removed mpi_bcast in ucx_mod NOXCOEFF_INIT to be handled at coupler level to support spectral-element dynamical core
->>>>>>> 28345ee7
 
 ## [14.1.1] - 2023-03-03
 ### Added
