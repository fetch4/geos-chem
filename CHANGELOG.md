--- conflicted
+++ resolved
@@ -7,14 +7,11 @@
 ## [Unreleased] - TBD
 ### Added
 - Diel and day-of-week scale factors for CEDS global base emissions
-<<<<<<< HEAD
 - Add explicit handling of gravitational settling and hygroscopic growth in dry deposition
+- Added CO2, CO, and OCS single-tracer carbon simulations to the integration tests
 
 ### Fixed
 - Corrected the formula for 1st order heterogeneous chemical loss on stratospheric aerosol for NO2, NO3, and VOC.
-=======
-- Added CO2, CO, and OCS single-tracer carbon simulations to the integration tests
->>>>>>> 0139486a
 
 ### Changed
 - Switch from fixed to monthly timezones, which account for daylight savings time more accurately when computing emissions
