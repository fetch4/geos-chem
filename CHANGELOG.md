--- conflicted
+++ resolved
@@ -33,12 +33,9 @@
 - Copy utility scripts that allow you to resubmit failed to integration and parallel test root directories
 - Update GCHP operational example environment files for Harvard Cannon
 - Do not run GCClassic integration test compile jobs in the background
-<<<<<<< HEAD
 - Updated integration tests to pass quick option to compile scripts
-=======
 - Removed emissions handling from `global_ch4_mod.F90` and `carbon_gases_mod.F90` and instead apply scale factors to emissions directly in `HEMCO_Config.rc`
 - Loop over advected species CH4 chemistry routines to allow for multiple CH4 tracers within analytical inversion framework
->>>>>>> 75a886bb
 
 ### Fixed
 - Fixed unit conversions in GEOS-only code
