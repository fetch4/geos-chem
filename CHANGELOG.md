--- conflicted
+++ resolved
@@ -5,17 +5,12 @@
 The format is based on [Keep a Changelog](https://keepachangelog.com/en/1.0.0/), and this project adheres to [Semantic Versioning](https://semver.org/spec/v2.0.0.html).
 
 ## [Unreleased] - TBD
-<<<<<<< HEAD
 ### Added
 - Added operational run scripts for the Imperial College London (ICL) cluster
+- Added new vertical region option to budget diagnostic for fixed bottom and top levels
 
 ### Changed
 - Updated Harvard Cannon operational run scripts to use `huce_cascade` instead of `huce_intel`; also added `sapphire`
-=======
-
-### Added
-- Added new vertical region option to budget diagnostic for fixed bottom and top levels
->>>>>>> 11c441eb
 
 ## [14.3.0] - 2024-02-07
 ### Added
