--- conflicted
+++ resolved
@@ -8,41 +8,29 @@
 ### Added
 - Added a printout of GEOS-Chem species and indices
 - Added 'NcdfUtil/README.md` file directing users to look for netCDF utility scripts at https://github.com/geoschem/netcdf-scripts
-<<<<<<< HEAD
-=======
 - Restored sink reactions for HOI, IONO, IONO2 (fullchem, custom mechanisms)
->>>>>>> 9c47f2f2
 
 ### Changed
 - Most printout has been converted to debug printout (toggled by `debug_printout: true` in `geoschem_config.yml`
 - `HEMCO_Config.rc` template files now use `Verbose: true` to toggle debug printout
 - Turn on sea salt debromination via switches in `HEMCO_config.rc`
-<<<<<<< HEAD
-=======
 - If KPP integration fails, reset to prior concentrations and set RSTATE(3) = 0 before retrying
 - Suppress integration errors after 20 errors have been printed to stdout
->>>>>>> 9c47f2f2
 
 ### Removed
 - `Warnings: 1` is now removed from `HEMCO_Config.rc.*` template files
 - Removed the `NcdfUtil/perl` folder
 - Removed `X-HRS` output from log file
-<<<<<<< HEAD
-=======
 - IONO2 recycling (fullchem, custom mechanisms)
->>>>>>> 9c47f2f2
 
 ### Fixed
 - Fixed typo in `GCClassic/createRunDir.sh` preventing benchmark run script from being copied to the run directory
 - Fixed divide by zero bug in sulfur chemistry introduced in 14.1.0
-<<<<<<< HEAD
-- Restore seasalt alkalinity to heterogeneous acid-catalyzed reactions of halogens on seasalt aerosols.
-=======
 - Updates for 0.5 x 0.625 degree GCClassic integration & parallel tests
   - Use `CYS` in `HEMCO_Config.rc` so that missing species in `GC_BCs` will not stop simulations
   - Tests now run for 20 model minutes instead of an hour
 - Fixed divide by zero bug in sulfur chemistry introduced in 14.1.0
->>>>>>> 9c47f2f2
+- Restore seasalt alkalinity to heterogeneous acid-catalyzed reactions of halogens on seasalt aerosols.
 
 ## [14.1.1] - 2023-03-03
 ### Added
