--- conflicted
+++ resolved
@@ -4,7 +4,6 @@
 
 The format is based on [Keep a Changelog](https://keepachangelog.com/en/1.0.0/), and this project adheres to [Semantic Versioning](https://semver.org/spec/v2.0.0.html).
 
-<<<<<<< HEAD
 ## [TBD] - Unreleased
 ### Added
 - Added radiative forcing contributions due to trop-only ozone, CFCs, water vapor, N2O, CO2 and changes in stratosphere to RRTMG
@@ -18,7 +17,7 @@
 
 ### Fixed
 - Fixed incorrect time-avaging in RRTMG diagnostics wheres zeros included prior to first RRTMG call
-=======
+
 ## [14.2.3] - 2023-12-01
 ### Added
 - GEOS-Chem Classic rundir script `run/GCClassic/setupForRestarts.sh`
@@ -43,7 +42,6 @@
 ## [14.2.2] - 2023-10-23
 ### Changed
 - Updated sample restart files for fullchem and TransportTracers simulations to files saved out from the 14.2.0 1-year benchmarks
->>>>>>> 3cd802eb
 
 ## [14.2.1] - 2023-10-10
 ### Added
