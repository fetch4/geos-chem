# Changelog

This file documents all notable changes to the GEOS-Chem repository starting in version 14.0.0, including all GEOS-Chem Classic and GCHP run directory updates.

The format is based on [Keep a Changelog](https://keepachangelog.com/en/1.0.0/), and this project adheres to [Semantic Versioning](https://semver.org/spec/v2.0.0.html).

## [Unreleased] - TBD
### Added
- Added `SpcConc%Units` for species-specific unit conversion
- Diel and day-of-week scale factors for CEDS global base emissions
- `Input_Opt%Satellite_CH4_Columns` logical flag; Set this to true if any of AIRS, GOSAT, TCCON observational operators are selected

### Changed
- Updated routines in `GeosUtil/unitconv_mod.F90` for species-specific unit conversion
- Halt timers during calls to `Convert_Spc_Units` so as to time unit conversions separately
- Streamline `IF` statements for CH4 observational operators in `Interfaces/GCClassic/main.F90`
- Disable parallel loop in `Do_Convection` when using TOMAS; it causes unit conversion issues.  Revisit later.
- Add explicit handling of gravitational settling and hygroscopic growth in dry deposition
- Added CO2, CO, and OCS single-tracer carbon simulations to the integration tests
<<<<<<< HEAD
- GitHub Action config file `.github/workflows/stale.yml`, which replaces StaleBot
=======

### Fixed
- Corrected the formula for 1st order heterogeneous chemical loss on stratospheric aerosol for NO2, NO3, and VOC.
- Change restart file time cycle flag from `EFYO` to `CYS` for TOMAS simulations to avoid missing species error.
- Now define `REEVAPSO2` in wetscav_mod when units are kg species; this avoids floating-point errors.
>>>>>>> 49782e84

### Changed
- Switch from fixed to monthly timezones, which account for daylight savings time more accurately when computing emissions
- Updated NOAA GMD surface CH4 boundary conditions through 2022
- Rename `NITs_Jscale_JHNO3` to `NITs_Jscale` and `NIT_Jscale_JHNO2` to `NIT_Jscale` in `geoschem_config.yml` templates
- Updated volcano emissions from GMAO v202005 product to v202401 which extends to the end of 2024
- Use local scale height and level thickness to determine the PBL to determine the PBL top level and PBL pressure thickness
- Update drydep mean diameters of aerosols to account for size distribution

### Fixed
- Corrected the formula for 1st order heterogeneous chemical loss on stratospheric aerosol for NO2, NO3, and VOC.
- Use rate-law function `GCARR_ac` for rxns that have Arrhenius `B` parameters that are zero
- Now use correct index `WEAEROSOL(I,J,L,2+NDUST)` in routine `Settle_Strat_Aer` of `GeosCore/ucx_mod.F90`
- Now get density of BCPI species from the species database in `ucx_mod.F90`
- Fix issues that prevented single-species carbon simulations from running in GCHP
- Update `HEMCO_Config.rc.carbon` and `ExtData.rc.carbon` templates for consistency
- Updated several emissions files for CO and CH4 for COARDS and MAPL compliance
- Fixed several issues in GCHP single-species carbon simulation setup scripts
- Corrected the formula for 1st order heterogeneous chemical loss on stratospheric aerosol for NO2, NO3, and VOC.

### Removed
- Legacy binary punch diagnostic code contained within `#ifdef BPCH_DIAG` blocks
- `IU_BPCH` logical file unit (in `GeosUtil/file_mod.F90`)
- Removed tagged CH4 and CO species handling from `carbon_gases_mod.F90`
- GitHub config files `.github/stale.yml` and `.github/no-response.yml`

## [14.3.1] - 2024-04-02
### Added
- Added operational run scripts for the Imperial College London (ICL) cluster
- Added new vertical region option to budget diagnostic for fixed bottom and top levels
- Added GEOS-IT processed lat-lon fields as a valid option when creating GCHP run directories
- Functions `charArr2str` and `str2CharArr` in `Headers/charpak_mod.F90`
- Field `State_Diag%Obspack_CharArray` as a 2-D character array
- Added util folder in run/CESM to include .cdl file used to generate CESM NetCDF input file for deposition
- Add GCClassic operational example environment files for Harvard Cannon
- Added new GCHP history collections for advection diagnostics
- Added slash in front of names of LUT files read into `photolysis_mod.F90` to avoid needing it in path

### Changed
- Updated Harvard Cannon operational run scripts to use `huce_cascade` instead of `huce_intel`; also added `sapphire`
- Changed exponent 'e' to 'd' for one entry in KPP to prevent precision error in external models
- Changed GCHP sample run scripts to not print script execution commands to log
- Changed offline emissions grid resolution templates in config files to be more descriptive
- Read `obspack_id` from netCDF files into a character array, then convert to string
- Add `#SBATCH -c 1` to GCHP integration test scripts and sample run scripts for Harvard Cannon
- In GCC/GCHP integration tests, passing `-s none` will run compile-only tests.  Query user to proceed or to exit.
- GCC/GCHP integration tests will exit immediately if `scheduler` is omitted.
- Now use `raw` instead of `native` in GCHP run directory scripts & templates
- Rename env var `RUNDIR_METLIGHTNING_DIR_NATIVE` to `RUNDIR_METLIGHTNING_DIR`
- Rename env var `RUNDIR_METLIGHTNING_NATIVE_RES` to `RUNDIR_METLIGHTNING_RES`
- Updated config files used in CESM from GEOS-Chem 14.1 to 14.3
- Don't create run directories for integration/parallel tests if invoked with `-t compile`
- Refactor integration and parallel test scripts to reduce the number of input arguments
- Copy utility scripts that allow you to resubmit failed to integration and parallel test root directories
- Update GCHP operational example environment files for Harvard Cannon
- Do not run GCClassic integration test compile jobs in the background
- Updated integration tests to pass quick option to compile scripts
- Removed emissions handling from `global_ch4_mod.F90` and `carbon_gases_mod.F90` and instead apply scale factors to emissions directly in `HEMCO_Config.rc`
- Loop over advected species CH4 chemistry routines to allow for multiple CH4 tracers within analytical inversion framework
- Updated CH4 global anthropogenic emission inventory from EDGARv7 to EDGARv8

### Fixed
- Fixed unit conversions in GEOS-only code
- Fixed GEOS-IT native lat-lon filenames used for clusters other than discover
- Fixed offline emission paths set when using GEOS-IT meteorology
- Fixed format issue in input_mod RRTMG print statement caught by some compilers
- Fixed GEOS-IT SLP and TROPP scaling in pre-processed files used in GCHP
- Fixed reading of NEI emissions through HEMCO
- Fixed incorrect units metadata for `State_Met%PHIS`
- Fixed bug in transport tracer ST80 mask criteria which prevented mask from ever being zero

### Removed
- Removed MPI broadcasts in CESM-only photolysis code; will read on all cores
- Removed State_Chm%CH4_EMIS

## [14.3.0] - 2024-02-07
### Added
- Added capability for TOMAS simulations in GCHP
- Added State_Chm%nTomasBins to replace hardcoded bins in TOMAS diagnostics
- Added interface to Cloud-J package for computing photolysis rates
- Added compile-time option FASTJX to use legacy Fast-JX photolysis instead of Cloud-J
- Added new diagnostics OD600 and TCOD600 for 600 nm optical depths (per-level and total column) used for computing J-values in either Fast-JX or Cloud-J
- Added GEOS-IT as meteorology option and labeled as beta during run directory creation until full inventory and offline emissions are available.
- Added support for running GEOS-Chem on the NASA discover cluster
- Added inclusion of c30 restart file in GCHP run directories since c24 and c48 not supported when using GEOS-IT meteorology
- Added automatic updating of GCHP lightning climatology in ExtData.rc based on settings in HEMCO_Config.rc
- Added two new diagnostics to track number of negative concentrations after first and last KPP integration
- Added capability of running GEOS-Chem transport tracer simulation within the GEOS model
- Added radiative forcing contributions due to trop-only ozone, CFCs, water vapor, N2O, CO2 and changes in stratosphere to RRTMG
- Added computation of radiative forcing at the tropopause to RRTMG
- Added option to compute stratospherically-adjusted radiative forcing at the tropopause using RK4 time marching integration with fixed dynamical heating approximation (FDH)
- Added experimental option to apply seasonally-evolving fixed dyanmical heating approximation in RRTMG

### Changed
- Updated fullchem mechanism following JPL/IUPAC. See `KPP/fullchem/CHANGELOG_fullchem.md` for details.
- Reorganized GCHP run directory creation prompts for GEOS-FP native meteorology input
- Converted TOMAS bpch diagnostics to netCDF
- Now read the Hg restart file from `ExtData/GEOSCHEM_RESTARTS/v2023-12`
- Increse requested time limits in GCHP integration tests (compile 2h30m, run 5h)
- Changed CO2 concentration used in RRTMG to be modifiable in geoschem_config.yml
- Changed water vapor used in RRTMG to match to tracer field at all altitudes
- Updated restart file path for GCHP TOMAS simulations
- Look for fullchem restarts in the `GEOSCHEM_RESTARTS/GC_14.3.0` folder
- Look for fullchem/aerosol boundary conditions in the `HEMCO/SAMPLE_BCs/GC_14.3.0/fullchem` folder

### Fixed
- Fixed bug in stratospheric aerosols optical depths passed to Fast-JX
- Restored consideration of both isSnow and isIce in dry deposition
- Fixed calculation of `FRLAND_NOSNO_NOICE` in `calc_met_mod.F90`
- Added missing units in comments of `KPP/fullchem/commonIncludeVars.H`
- Use run directory (not absolute path) to determine the executable file name in integration & parallel tests.
- Fixed memory leaks in `State_Chm%AerMass` and `State_Chm%Phot` containers
- Fixed incorrect time-avaging in RRTMG diagnostics wheres zeros included prior to first RRTMG call
- Added fix for runaway HMS chemistry. See `KPP/fullchem/CHANGELOG_fullchem.md` for details.

### Removed
- Removed references to unused met-fields RADLWG and LWGNT
- Removed inclusion of c360 restart file in GCHP run directories
- Reduced timers saved out to essential list used for benchmarking model performance
- Removed `State_Chm%Spc_Units`; this is now superseded by `State_Chm%Species(:)%Units`

## [14.2.3] - 2023-12-01
### Added
- GEOS-Chem Classic rundir script `run/GCClassic/setupForRestarts.sh`

### Changed
- Added the `-n` aka `--no-bootstrap` option to integration tests to disable bootstrapping missing species in restart files
- Use integer parameters for species units instead of strings (for computational efficiency)
- Update error message for missing surface CH4 emissions with instructions on how to resolve the problem
- Change GCHP grid resolution threshold for lowering timesteps from C180 inclusive to C180 exclusive
- Read GEOS-Chem Classic restart file paths from the relevant `download_data.yml` file
- Moved aerosol_mod module variables to new State_Chm container called AerMass

### Fixed
- Prevent `POAEMISS` from being assigned a value if not allocated (in `carbon_mod.F90`)
- Changed incorrect comment about static H2O option in `GeosCore/input_mod.F90`
- Fixed typos (`GCClassic` -> `GCHP`) written to GCHP integration test log files
- Add fix to properly read GHGI v2 express extension emissions in CH4 and carbon simulations
- Move OH perturbation scale factor to outside EMISSIONS logical bracket in HEMCO_Config.rc files for CH4 and carbon simulations

### Removed
- Remove definition of METDIR from primary `HEMCO_Config.rc` files to ensure use of the definition in the `HEMCO_Config.rc.*_metfields` files
- Removed `State_Chm%Spc_Units`

## [14.2.2] - 2023-10-23
### Changed
- Updated sample restart files for fullchem and TransportTracers simulations to files saved out from the 14.2.0 1-year benchmarks

## [14.2.1] - 2023-10-10
### Added
- Script `test/difference/diffTest.sh`, checks 2 different integration tests for differences
- Added GCHP environment file and export/unset env variables in run script for NASA Pleiades cluster
`SatDiagnEdge` collection to all GEOS-Chem Classic `HISTORY.rc` templates
- Added new GCHP config file ESMF.rc for configuring ESMF logging
- Added several new run directory files for use with GEOS-Chem in GEOS
- GCClassic integration tests now display proper commit info in `results.compile.log`
- Stopped OCEAN_CONC from needlessly being pushed through vertical regridding for Hg simulations
- Added warning in GCHP HISTORY.rc about outputting area-dependent variables on custom grids
- Added option to use a single advected species in the carbon simulation
- Added option to perturb CH4 boundary conditions in CH4 simulation
- Added option to perturb OH in CH4 simulation using scale factor in HEMCO_Config.rc

### Changed
- Update `DiagnFreq` in GCClassic integration tests to ensure HEMCO diagnostic output
- Rename restart files in GCHP integration tests (as we do in non-test runs)
- Request 6 hours of execution time for GEOS-Chem Classic integration tests
- Invert directory structure where integration and parallel test scripts are stored
- Error check to stop run if any `MW_g` values are undefined
- Explicitly define tagCH4 simulations in `Input_Opt` rather than basing off of number of advected species
- The `fullchem` mechanism must now be built with KPP 3.0.0 or later
- Changed the AEIC 2019 monthly climatology specification format in ExtData.rc to match standard convention for climatology
- Changed default ESMF logging in GCHP to be ESMF_LOGKIND_NONE (no log)
- NetCDF utilities in `NcdfUtil` folder now use the netCDF-F90 API
- GEOS-only updates for running GEOS-Chem in GEOS
- Boundary conditions for nested-grid simulations are now imposed at every time step instead of 3-hourly
- Update `GeosCore/carbon_gases_mod.F90` for consistency with config file updates in PR #1916
- Update MPI usage in CESM-only code to match new conventions in CAM
- Updated GEPA inventory to GHGI v2 for CH4 and carbon simulations
- Updated integration tests scripts to run on the WashU Compute1 cluster

### Fixed
- Add missing mol wt for HgBrO in `run/shared/species_database_hg.yml`
- Moved the `EDGAR REF_TRF CH4` emissions to the Oil emissions category so it is superseded by GFEIv2 for carbon simulations.
- Prevent `State_Diag%SatDiagnCount` from not being allocated
- For satellite diagnostics, do not test for `id_OH` if OH is not a species
- Fixed parallelization in Luo wetdep simulations caused by uninitialized variable
- Fixed parallelization for Hg0 species in `GeosCore/drydep_mod.F90`
- Fixed incorrect time-slice when reading nested-grid boundary conditions
- Fixed initialization of advected species missing in GCHP restart file
- Fixed comments in `GeosUtil/unitconv_mod.F90` to reflect code implementation
- Fixed compilation issues for `KPP/custom`; updated equations in `custom.eqn`
- Prevent users from creating GCClassic rundirs at 0.25 x 0.3125 resolution for MERRA-2 met
- Added fix to set `RUNDIR_GRID_HALF_POLAR` option for global grids at 0.25x0.3125 or 0.5x0.625 resolutions
- Moved `OCEAN_MASK` out of `ExtData.rc.TransportTracers` and into the
  meteorology template files
- Update `ExtData.rc.CO2` to get meteorology entries from template files
- Added fix for CH4 analytical inversions to convert the state vector value read from file to the nearest integer before comparing to the `Input_Opt%StateVectorElement` read from geoschem_config.yml

### Removed
- Remove references to the obsolete tagged Hg simulation

## [14.2.0] - 2023-10-05
### Added
- Added a printout of GEOS-Chem species and indices
- Added `NcdfUtil/README.md` file directing users to look for netCDF utility scripts at https://github.com/geoschem/netcdf-scripts
- Restored sink reactions for HOI, IONO, IONO2 (fullchem, custom mechanisms)
- S(IV) + HOBr and S(IV) + HOCl reactions to `KPP/fullchem/fullchem.eqn`
- Added setting in GCHP setCommonRunSettings.sh to require species in restarts
- Added setting in GCHP HISTORY.rc to control whether output can be overwritten
- Activated nitrate photolysis
- Added `LightingClimatology` option to HEMCO_Config.rc
- Added run configuration files for WRF-GC
- Added new files `photolysis_mod.F90`, `phot_container_mod.F90`, and `fjx_interface_mod.F90`
- Added photolysis toggle in `geoschem_config.yml` and `Input_Opt` variable Do_Photolysis
- Added speed of light and Planck's constant to PhysConstants module
- Added `GFED4_CLIMATOLOGY` option to HEMCO_Config.rc
- Added CH4 emissions from hydroelectric reservoirs to CH4, Carbon, and tagCH4 simulations
- Added RxnConst diagnostic for archiving reaction rate constants
- Added GCHP run-time option in GCHP.rc to choose dry or total pressure in GCHP advection
- Added GCHP run-time option in GCHP.rc to correct native mass fluxes for humidity
- Added new tracer_mod.F90 containing subroutines for applying sources and sinks for the TransportTracer simulation
- Added new species to the TransportTracer simulation: aoa (replaces CLOCK), aoa_bl, aoa_nh, st80_25
- Added GEOS-IT and GEOSIT as allowable meteorology source options in geoschem_config.yml

### Changed
- Most printout has been converted to debug printout (toggled by `debug_printout: true` in `geoschem_config.yml`
- `HEMCO_Config.rc` template files now use `Verbose: true` to toggle debug printout
- Turn on sea salt debromination via switches in `HEMCO_config.rc`
- If KPP integration fails, reset to prior concentrations and set `RSTATE(3) = 0` before retrying
- Suppress integration errors after 20 errors have been printed to stdout
- Simplified and added comments for bimolecular reactions in clouds in function CloudHet2R
- `HEMCO_Config.rc` and `ExtData.rc` templates now point `HEMCO/GFED4/v2023-03`
- Updated GCHP carbon simulation Global Cl and P(CO) inputs to use 14.0.0 files
- Write GCHP restart files directory to Restarts subdirectory
- Rename GCHP mid-run checkpoint files to standard GEOS-Chem restart format
- Rules for species in restarts files are now the same in GCHP as in GC-Classic
- Moved parts of `CMN_FJX_Mod.F90` not used in original Fast-JX to new container State_Chm%Phot
- Restructured photolysis to create generic photolysis module, interface with Fast-JX, and module containing original Fast-JX analogous to Cloud-J
- Moved UVFlux diagnostics out of JValues collection and into new collection called UVFlux
- In the user registration process:
  - Now ask for both first and last names of the user
  - Now state that user registration is needed for GEOS-Chem support
- Updated `HEMCO_Config.rc` templates to read HEMCO restarts from the `Restarts` rundir folder
- In fullchem simulations, set CO2 to 421 ppm (avg global conc in 2022) everywhere
- Updated CH4 simulation to use CH4 loss frequencies from GCClassic 14.0.0 10-year benchmarks instead of GMI
- Updated CH4 global anthropogenic emission inventory from EDGARv6 to EDGARv7
- Updated `AUTHORS.txt` for version 14.2.0
- Updated links in `README.md` to point to `http://geos-chem.org`
- Changed GCHP default settings to use dry pressure rather than total pressure in advection and correct native mass fluxes for humidity
- Updated partitions requested in Harvard run script examples
- Change RTOL value from 0.5e-3 back to 0.5e-2 to address model slowdown
- Allow the use of OFFLINE_SEASALT for seasalt alkalinity, Cl, and Br in GEOS-Chem within CESM
- Renamed TransportTracer species for consistency with GMAO's TR_GridComp
- See `KPP/fullchem/CHANGELOG_fullchem.md` for fullchem-mechanism
  changes
- Update template `HEMCO_Config.rc.carbon` files to allow running the carbon simulation with only a single species.

### Fixed
- Fixed typo in `GCClassic/createRunDir.sh` preventing benchmark run script from being copied to the run directory
- Fixed divide by zero bug in sulfur chemistry introduced in 14.1.0
- Updates for 0.5 x 0.625 degree GCClassic integration & parallel tests
  - Use `CYS` in `HEMCO_Config.rc` so that missing species in `GC_BCs` will not stop simulations
  - Tests now run for 20 model minutes instead of an hour
- Fixed divide by zero bug in sulfur chemistry introduced in 14.1.0
- Fixed GCHP `HISTORY.rc` issue preventing running with over 3000 cores
- Fixed GCHP `ExtData.rc` error in tagged ozone simulation
- Fixed GCHP `HISTORY.rc` issue preventing diagnostic file overwrite
- Update GCHP interactive run script to fix error handling silent bugs
- Rewrote subroutine calls in `carbon_mod.F90` and `seasalt_mod.F90` to prevent array temporaries.
- Prevent repeated printing of KPP integrate errors to the stdout stream.
- Fixed selection of troposphere-stratosphere boundary in `global_ch4_mod.F90`
- Removed operator splitting in CH4 simulation that was biasing diagnostics
- Fixed GCHP start and elapsed times in time_mod.F90 to use cap_restart value
- Disabled SpeciesConcMND output for benchmark simulations
- Exit `Init_Photolysis` before calling `Calc_AOD` when doing dry-run simulations
- Make sure `State_Het%f_Alk_SSA` and `State_Het%f_Alk_SSC` are in the range 0..1
- Restore seasalt alkalinity to heterogeneous acid-catalyzed reactions of halogens on seasalt aerosols

### Removed
- `Warnings: 1` is now removed from `HEMCO_Config.rc.*` template files
- Removed the `NcdfUtil/perl` folder
- Removed `X-HRS` output from log file
- IONO2 recycling (fullchem, custom mechanisms)
- Deleted unused file set_prof_o3.F90

### Fixed
- Fixed entries for CH4 emissions in `HEMCO_Config.rc.carbon`

## [14.1.2] - 2023-10-20
### Added
- CESM-only update: Added option for correctConvUTLS for correcting buildup of soluble tracers in the UT/LS to match CAM-chem behavior

### Changed
- CESM-only update: extend existing KppError, KppStop to CESM for model stability
- CESM-only update: Removed mpi_bcast in ucx_mod NOXCOEFF_INIT to be handled at coupler level to support spectral-element dynamical core

## [14.1.1] - 2023-03-03
### Added
  - New integration test functions in `test/GCClassic/integration` and `test/GCHP/integration`
  - New parallelization test functions in `test/GCClassic/parallel`
  - Added `README.md` files for integration and parallelization tests in the `test` folder structure
  - Added GCHP integration test for the tagO3 simulation
  - Added GCHP and GCClassic integration tests for the carbon simulation
  - Integration and parallelization test folders have been separated into subdirectories to minimize clutter.
  - GEOS-only updates
  - Add `about` to GitHub issue templates (ensures they will be displayed)
  - Added `.github/ISSUE_TEMPLATE/config.yml` file w/ Github issue options

### Changed
  - GCClassic integration tests now use a single set of scripts
  - GCHP integration tests now use a single set of scripts
  - Integration test run directories are created with the default names assigned by `createRunDir.sh`
  - Several bash functions in `test/shared/commonFunctionsForTests.sh` have been combined so that they will work for both GCClassic and GCHP integration tests
  - `./cleanRunDir.sh` functions now take an argument for non-interactive execution (facilitates integration & parallelization tests)
  - Moved several module variables from `GeosCore/ucx_mod.F90` to `Headers/state_chm_mod.F90`.  This facilitates using GEOS-Chem in CESM.
  - Time cycle flags EFYO are changed to CYS for all GCClassic integration/parallel tests, and for GCClassic fullchem_benchmarksimulations.
- Ask users for the name of their research institution at registration
- Ask users for the name of their PI at registration
- Do not compile GCHP for tagO3 integration tests; use the default build instead
- Moved GC-Classic sample run scripts to operational_examples/harvard_cannon
- The GitHub PR template is now named `./github/PULL_REQUEST_TEMPLATE.md`

### Fixed
- Fixed bug in where writing species metadata yaml file write was always attempted
- Prevent a warning from being generated when compiling `gckpp_Jacobian.F90`
- Fixed a bug in routine GET_IJ where X and Y were swapped in an IF comparison.
- Fixed bug in GFAS pFe by applying work-around in config files


### Removed
- Removed `intTest*_slurm.sh`, `intTest_*lsf.sh`, and `intTest*_interactive.sh` integration test scripts
- Removed State_Met%LWI and input meteorology LWI from carbon simulation run config files
- Removed function `CLEANUP_UCX`; deallocations are now done in `state_chm_mod.F90`

## [14.1.0] - 2023-02-01
### Added
- Added dry deposition updates to Hg0 from Feinberg22 ESPI publication + AMAP emissions
- Added MO2 + NO3 = NO2 + CH2O + HO2 reaction
- Added capability to write species metadata to YAML file
- Added satellite diagnostic (SatDiagn) collection, to archive several fields within a user-defined local-time interval. CAVEAT: For now, only one local-time interval is permitted.
- Added adaptive solver (`rosenbrock_autoreduce`) option for fullchem mechanism
- Added entries for BALD, BENZP, BZCO3H, NPHEN to JValues collection in HISTORY.rc for GCHP
- Added GCHP run script and environment files for MIT clusters Hex and Svante
- Added operational GCHP and GCClassic environment and run scripts for the University of York cluster, Viking
- Added tagO3 run directory for GCHP
- Added upwards mass flux diagnostic to GCHP History collection LevelEdgeDiags
- Added timestep menu to GCHP `geoschem_config.yml` template files
- Added HTAPv3 inventory as a global emissions option (off by default)
- Added carbon simulation and KPP mechanism for CO-CO2-CH4-OCS
- Added GCHP run script and environment file for UCI Australia cluster Gadi
- Added GFAS entries in GCHP config file ExtData.rc

### Changed
- Moved in-module variables in global_ch4_mod.F90 to State_Chm
- Moved in-module variables in hco_interface_gc_mod.F90 to State_Met and State_Chm
- Modified SpeciesConc diagnostic to include option to output units in v/v or molec/cm3
- Rebuilt fullchem and Hg mechanisms with KPP 3.0.0
- Changed HEMCO timecycle flag for QFED and offline emissions from EF to EFY
- Updated the time refresh settings for `O3_PROD` and `O3_LOSS` in `ExtData.rc.tagO3` to read data on the first of each month.

### Fixed
- Fixed sign of Arrhenius "A" coefficient in reaction ETO = HO2 + 2CH2O
- Fixed products in HOBr + SO2 and HOCl + SO2 reactions
- Changed MW_g value of CH4 from 16.05 to 16.04
- Added "WD_CoarseAer:true" for SO4s and NITs in species_database.yml
- Fixed bug in computing State_Met surface type logicals (IsLand, IsWater, etc)
- Fixed bug where State_Met%FRSNO (fraction snow) was all zeros in GCHP
- Fixed HCFC141b and HCFC142b names in GCHP HISTORY.rc
- Fixed list of complex SOA species checked in input_mod.F90
- Now use a string array for reading the list of ObsPack diagnostic species (in `GeosCore/input_mod.F90`)
- Fixed bug in logic that caused restart files not to be linked to the Restarts/ folder of the GCHP tagO3 run directory
- Fixed timestamp for GCClassic History diagnostic so time-averaged collections match the reference time
- Fixed double-titration of seasalt alkalinity
- Fixed bug in GFAS pFe by applying work-around in config files

### Removed
- Removed LRED_JNO2 and AERO_HG2_PARTITON switches from HEMCO_Config.rc (and related code)

## [14.0.2] - 2022-11-29
### Fixed
- Added fix for writing dry-run header to log file
- Updated KPP diagnostics archive flags
- Rewrote code to avoid memory leaks (identified by the code sanitizer)
- Updated EDGAR v6 CH4 emission files to correct timestamp issue
- Updated CH4 Lakes emission files to correct time unit issue
- Added fix for CH4_RICE emissions from EDGAR v6
- Fixed indentation error in the `legacy_bpch` section of `geoschem_config.yml` template files
- Removed "dry air" from the metadata of fields `State_Met%AIRVOL` and `State_Met%BXHEIGHT`
- Applied fixes for CESM runs: Turned off sea salt emissions; Modified time cycle flag for YUAN_MODIS_LAI

### Changed
- Updated CESM HISTORY.rc to work with new CESM-GC diagnostics interface
- Updated sample fullchem restart files copied to run directories to 14.0.0 10-year benchmark output


### Changed
- Use met-field surface type fractions instead of input land-water-ice (LWI) index

### Removed
- Removed State_Met%LWI and LWI as a met-field input

## [14.0.1] - 2022-10-31
### Fixed
- Corrected units in metadata for State_Met%AirNumDen and State_Met%PHIS
- Fixed file path for AEIC2019_DAILY emissions for aerosol-only simulations
- Fixed GCHP bug to populate non-species data in mid-run restart files
- Fixed typo preventing ND51 satellite diagnostic from turning on

### Changed
- Documented and cleaned up GCHP run script operational examples
- Updated README.md and AUTHORS.txt
- Set species concentration arrays as pointers to internal state in GCHP
- Updated Restart collection in HISTORY.rc to save out BXHEIGHT and TROPLEV for all simulations


## [14.0.0] - 2022-10-25
### Added
- Added user registration with dynamodb database during run directory creation
- Added Hg simulation with KPP
- Added yaml-format config file geoschem_config.yml which replaces input.geos
- Added native GEOS-FP and mass fluxes options to GCHP run directory creation
- Added cap_restart file to GCHP run directories to set simulation start time
- Added updates for compatibility with CESM, GEOS, and WRF-GC

### Fixed
- Fixed missing output boundary conditions on first timestep of run
- Added missing entries for POG1, POG2, and pFe to HEMCO_Config.rc
- Reverted GC-Classic pressure fixer to v13.3 to fix bug in v13.4
- Fixed dry deposition of methanol over oceans
- Fixed issues in creating run directory for GCAP2
- Removed duplicate species for SO4 in aciduptake.eqn
- Fixed CEDS_CO2_SHP emissions in HEMCO_Config.rc file for CO2 simulation
- Fixed Volcano_Table entry in HEMCO config template for GCHP
- Fixed transport tracers simulation in GCHP
- Applied fix to avoid divide-by-zero in routine MMR_Compute_FLux
- Fixed HEMCO diagnostic counter zero warnings in full chemistry simulation
- Fixed bug in totalOC diagnostic
- Fixed bugs causing differences when splitting up GC-Classic and GCHP simulations in time
- Fixed bug setting GEOS-FP meteorology in GCHP run directories

### Changed
- Updated KPP to version 2.5.0
- Updated GCHP run scripts to easily segment runs in time
- Changed GCHP restart filename convention to exclude seconds
- Updated offline biogenic VOC and soil NOx emissions
- Reduced root logging level for MAPL from INFO to WARNING
- Changed 4D State_Chm%Species array to vector of 3D concentration arrays
- Renamed GCHP config file runConfig.sh to setCommonRunSettings.sh
- Moved restart file location in run directory to Restarts subdirectory
- Updated sample restart files copied to run directories to 14.0.0 1-year benchmark output

### Removed
- Removed TMPU1, SPHU1, PS1_WET, and PS1_DRY from GC-Classic restart file
- Removed input.geos; replaced with geoschem_config.yml
- Removed HEMCO.log output file; HEMCO log info now sent to main GEOS-Chem log<|MERGE_RESOLUTION|>--- conflicted
+++ resolved
@@ -17,17 +17,7 @@
 - Disable parallel loop in `Do_Convection` when using TOMAS; it causes unit conversion issues.  Revisit later.
 - Add explicit handling of gravitational settling and hygroscopic growth in dry deposition
 - Added CO2, CO, and OCS single-tracer carbon simulations to the integration tests
-<<<<<<< HEAD
 - GitHub Action config file `.github/workflows/stale.yml`, which replaces StaleBot
-=======
-
-### Fixed
-- Corrected the formula for 1st order heterogeneous chemical loss on stratospheric aerosol for NO2, NO3, and VOC.
-- Change restart file time cycle flag from `EFYO` to `CYS` for TOMAS simulations to avoid missing species error.
-- Now define `REEVAPSO2` in wetscav_mod when units are kg species; this avoids floating-point errors.
->>>>>>> 49782e84
-
-### Changed
 - Switch from fixed to monthly timezones, which account for daylight savings time more accurately when computing emissions
 - Updated NOAA GMD surface CH4 boundary conditions through 2022
 - Rename `NITs_Jscale_JHNO3` to `NITs_Jscale` and `NIT_Jscale_JHNO2` to `NIT_Jscale` in `geoschem_config.yml` templates
@@ -45,6 +35,9 @@
 - Updated several emissions files for CO and CH4 for COARDS and MAPL compliance
 - Fixed several issues in GCHP single-species carbon simulation setup scripts
 - Corrected the formula for 1st order heterogeneous chemical loss on stratospheric aerosol for NO2, NO3, and VOC.
+- Corrected the formula for 1st order heterogeneous chemical loss on stratospheric aerosol for NO2, NO3, and VOC.
+- Change restart file time cycle flag from `EFYO` to `CYS` for TOMAS simulations to avoid missing species error.
+- Now define `REEVAPSO2` in wetscav_mod when units are kg species; this avoids floating-point errors.
 
 ### Removed
 - Legacy binary punch diagnostic code contained within `#ifdef BPCH_DIAG` blocks
