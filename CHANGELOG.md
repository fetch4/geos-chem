# Changelog

This file documents all notable changes to the GEOS-Chem repository starting in version 14.0.0, including all GEOS-Chem Classic and GCHP run directory updates.

The format is based on [Keep a Changelog](https://keepachangelog.com/en/1.0.0/), and this project adheres to [Semantic Versioning](https://semver.org/spec/v2.0.0.html).

## [Unreleased 14.2.0]
### Added
- Added a printout of GEOS-Chem species and indices
- Added 'NcdfUtil/README.md` file directing users to look for netCDF utility scripts at https://github.com/geoschem/netcdf-scripts
- Restored sink reactions for HOI, IONO, IONO2 (fullchem, custom mechanisms)
- S(IV) + HOBr and S(IV) + HOCl reactions to `KPP/fullchem/fullchem.eqn`
- Added setting in GCHP setCommonRunSettings.sh to require species in restarts
- Added setting in GCHP HISTORY.rc to control whether output can be overwritten
- Activated nitrate photolysis
- Added LightingClimatology option to HEMCO_Config.rc
<<<<<<< HEAD
- Added run configuration files for WRF-GC
=======
- Added new files photolysis_mod.F90, phot_container_mod.F90, and fjx_interface_mod.F90
- Added photolysis toggle in geoschem_config.yml and Input_Opt variable Do_Photolysis
- Added speed of light and Planck's constant to PhysConstants module
>>>>>>> ede99030

### Changed
- Most printout has been converted to debug printout (toggled by `debug_printout: true` in `geoschem_config.yml`
- `HEMCO_Config.rc` template files now use `Verbose: true` to toggle debug printout
- Turn on sea salt debromination via switches in `HEMCO_config.rc`
- If KPP integration fails, reset to prior concentrations and set RSTATE(3) = 0 before retrying
- Suppress integration errors after 20 errors have been printed to stdout
- Simplified and added comments for bimolecular reactions in clouds in function CloudHet2R
- `HEMCO_Config.rc` and `ExtData.rc` templates now point `HEMCO/GFED4/v2023-03`
<<<<<<< HEAD
- Updated GCHP carbon simulation Global Cl and P(CO) inputs to use 14.0.0 files
- Write GCHP restart files directory to Restarts subdirectory
- Rename GCHP mid-run checkpoint files to standard GEOS-Chem restart format
- Rules for species in restarts files are now the same in GCHP as in GC-Classic
=======
- Moved parts of CMN_FJX_Mod.F90 not used in original Fast-JX to new container State_Chm%Phot
- Restructured photolysis to create generic photolysis module, interface with Fast-JX, and module containing original Fast-JX analogous to Cloud-J
- Moved UVFlux diagnostics out of JValues collection and into new collection called UVFlux
>>>>>>> ede99030

### Removed
- `Warnings: 1` is now removed from `HEMCO_Config.rc.*` template files
- Removed the `NcdfUtil/perl` folder
- Removed `X-HRS` output from log file
- IONO2 recycling (fullchem, custom mechanisms)
- Deleted unused file set_prof_o3.F90

### Fixed
- Fixed typo in `GCClassic/createRunDir.sh` preventing benchmark run script from being copied to the run directory
- Fixed divide by zero bug in sulfur chemistry introduced in 14.1.0
- Updates for 0.5 x 0.625 degree GCClassic integration & parallel tests
  - Use `CYS` in `HEMCO_Config.rc` so that missing species in `GC_BCs` will not stop simulations
  - Tests now run for 20 model minutes instead of an hour
- Fixed divide by zero bug in sulfur chemistry introduced in 14.1.0
- Restore seasalt alkalinity to heterogeneous acid-catalyzed reactions of halogens on seasalt aerosols.
- Fixed GCHP HISTORY.rc issue preventing running with over 3000 cores
- Fixed GCHP ExtData.rc error in tagged ozone simulation
- Fixed GCHP HISTORY.rc issue preventing diagnostic file overwrite
- Update GCHP interactive run script to fix error handling silent bugs

## [14.1.1] - 2023-03-03
### Added
- New integration test functions in `test/GCClassic/integration` and `test/GCHP/integration`
- New parallelization test functions in `test/GCClassic/parallel`
- Added `README.md` files for integration and parallelization tests in the `test` folder structure
- Added GCHP integration test for the tagO3 simulation
- Added GCHP and GCClassic integration tests for the carbon simulation
- Integration and parallelization test folders have been separated into subdirectories to minimize clutter.
- GEOS-only updates
- Add `about` to GitHub issue templates (ensures they will be displayed)
- Added `.github/ISSUE_TEMPLATE/config.yml` file w/ Github issue options

### Changed
- GCClassic integration tests now use a single set of scripts
- GCHP integration tests now use a single set of scripts
- Integration test run directories are created with the default names assigned by `createRunDir.sh`
- Several bash functions in `test/shared/commonFunctionsForTests.sh` have been combined so that they will work for both GCClassic and GCHP integration tests
- `./cleanRunDir.sh` functions now take an argument for non-interactive execution (facilitates integration & parallelization tests)
- Moved several module variables from `GeosCore/ucx_mod.F90` to `Headers/state_chm_mod.F90`.  This facilitates using GEOS-Chem in CESM.
- Time cycle flags EFYO are changed to CYS for all GCClassic integration/parallel tests, and for GCClassic fullchem_benchmarksimulations.
- Ask users for the name of their research institution at registration
- Ask users for the name of their PI at registration
- Do not compile GCHP for tagO3 integration tests; use the default build instead
- Moved GC-Classic sample run scripts to operational_examples/harvard_cannon
- The GitHub PR template is now named `./github/PULL_REQUEST_TEMPLATE.md`

### Fixed
- Fixed bug in where writing species metadata yaml file write was always attempted
- Prevent a warning from being generated when compiling `gckpp_Jacobian.F90`
- Fixed a bug in routine GET_IJ where X and Y were swapped in an IF comparison.
- Fixed bug in GFAS pFe by applying work-around in config files


### Removed
- Removed `intTest*_slurm.sh`, `intTest_*lsf.sh`, and `intTest*_interactive.sh` integration test scripts
- Removed State_Met%LWI and input meteorology LWI from carbon simulation run config files
- Removed function `CLEANUP_UCX`; deallocations are now done in `state_chm_mod.F90`

## [14.1.0] - 2023-02-01
### Added
- Added dry deposition updates to Hg0 from Feinberg22 ESPI publication + AMAP emissions
- Added MO2 + NO3 = NO2 + CH2O + HO2 reaction
- Added capability to write species metadata to YAML file
- Added satellite diagnostic (SatDiagn) collection, to archive several fields within a user-defined local-time interval. CAVEAT: For now, only one local-time interval is permitted.
- Added adaptive solver (`rosenbrock_autoreduce`) option for fullchem mechanism
- Added entries for BALD, BENZP, BZCO3H, NPHEN to JValues collection in HISTORY.rc for GCHP
- Added GCHP run script and environment files for MIT clusters Hex and Svante
- Added operational GCHP and GCClassic environment and run scripts for the University of York cluster, Viking
- Added tagO3 run directory for GCHP
- Added upwards mass flux diagnostic to GCHP History collection LevelEdgeDiags
- Added timestep menu to GCHP `geoschem_config.yml` template files
- Added HTAPv3 inventory as a global emissions option (off by default)
- Added carbon simulation and KPP mechanism for CO-CO2-CH4-OCS
- Added GCHP run script and environment file for UCI Australia cluster Gadi
- Added GFAS entries in GCHP config file ExtData.rc

### Changed
- Moved in-module variables in global_ch4_mod.F90 to State_Chm
- Moved in-module variables in hco_interface_gc_mod.F90 to State_Met and State_Chm
- Modified SpeciesConc diagnostic to include option to output units in v/v or molec/cm3
- Rebuilt fullchem and Hg mechanisms with KPP 3.0.0
- Changed HEMCO timecycle flag for QFED and offline emissions from EF to EFY
- Updated the time refresh settings for `O3_PROD` and `O3_LOSS` in `ExtData.rc.tagO3` to read data on the first of each month.

### Fixed
- Fixed sign of Arrhenius "A" coefficient in reaction ETO = HO2 + 2CH2O
- Fixed products in HOBr + SO2 and HOCl + SO2 reactions
- Changed MW_g value of CH4 from 16.05 to 16.04
- Added "WD_CoarseAer:true" for SO4s and NITs in species_database.yml
- Fixed bug in computing State_Met surface type logicals (IsLand, IsWater, etc)
- Fixed bug where State_Met%FRSNO (fraction snow) was all zeros in GCHP
- Fixed HCFC141b and HCFC142b names in GCHP HISTORY.rc
- Fixed list of complex SOA species checked in input_mod.F90
- Now use a string array for reading the list of ObsPack diagnostic species (in `GeosCore/input_mod.F90`)
- Fixed bug in logic that caused restart files not to be linked to the Restarts/ folder of the GCHP tagO3 run directory
- Fixed timestamp for GCClassic History diagnostic so time-averaged collections match the reference time
- Fixed double-titration of seasalt alkalinity
- Fixed bug in GFAS pFe by applying work-around in config files

### Removed
- Removed LRED_JNO2 and AERO_HG2_PARTITON switches from HEMCO_Config.rc (and related code)

## [14.0.2] - 2022-11-29
### Fixed
- Added fix for writing dry-run header to log file
- Updated KPP diagnostics archive flags
- Rewrote code to avoid memory leaks (identified by the code sanitizer)
- Updated EDGAR v6 CH4 emission files to correct timestamp issue
- Updated CH4 Lakes emission files to correct time unit issue
- Added fix for CH4_RICE emissions from EDGAR v6
- Fixed indentation error in the `legacy_bpch` section of `geoschem_config.yml` template files
- Removed "dry air" from the metadata of fields `State_Met%AIRVOL` and `State_Met%BXHEIGHT`
- Applied fixes for CESM runs: Turned off sea salt emissions; Modified time cycle flag for YUAN_MODIS_LAI

### Changed
- Updated CESM HISTORY.rc to work with new CESM-GC diagnostics interface
- Updated sample fullchem restart files copied to run directories to 14.0.0 10-year benchmark output


### Changed
- Use met-field surface type fractions instead of input land-water-ice (LWI) index

### Removed
- Removed State_Met%LWI and LWI as a met-field input

## [14.0.1] - 2022-10-31
### Fixed
- Corrected units in metadata for State_Met%AirNumDen and State_Met%PHIS
- Fixed file path for AEIC2019_DAILY emissions for aerosol-only simulations
- Fixed GCHP bug to populate non-species data in mid-run restart files
- Fixed typo preventing ND51 satellite diagnostic from turning on

### Changed
- Documented and cleaned up GCHP run script operational examples
- Updated README.md and AUTHORS.txt
- Set species concentration arrays as pointers to internal state in GCHP
- Updated Restart collection in HISTORY.rc to save out BXHEIGHT and TROPLEV for all simulations


## [14.0.0] - 2022-10-25
### Added
- Added user registration with dynamodb database during run directory creation
- Added Hg simulation with KPP
- Added yaml-format config file geoschem_config.yml which replaces input.geos
- Added native GEOS-FP and mass fluxes options to GCHP run directory creation
- Added cap_restart file to GCHP run directories to set simulation start time
- Added updates for compatibility with CESM, GEOS, and WRF-GC

### Fixed
- Fixed missing output boundary conditions on first timestep of run
- Added missing entries for POG1, POG2, and pFe to HEMCO_Config.rc
- Reverted GC-Classic pressure fixer to v13.3 to fix bug in v13.4
- Fixed dry deposition of methanol over oceans
- Fixed issues in creating run directory for GCAP2
- Removed duplicate species for SO4 in aciduptake.eqn
- Fixed CEDS_CO2_SHP emissions in HEMCO_Config.rc file for CO2 simulation
- Fixed Volcano_Table entry in HEMCO config template for GCHP
- Fixed transport tracers simulation in GCHP
- Applied fix to avoid divide-by-zero in routine MMR_Compute_FLux
- Fixed HEMCO diagnostic counter zero warnings in full chemistry simulation
- Fixed bug in totalOC diagnostic
- Fixed bugs causing differences when splitting up GC-Classic and GCHP simulations in time
- Fixed bug setting GEOS-FP meteorology in GCHP run directories

### Changed
- Updated KPP to version 2.5.0
- Updated GCHP run scripts to easily segment runs in time
- Changed GCHP restart filename convention to exclude seconds
- Updated offline biogenic VOC and soil NOx emissions
- Reduced root logging level for MAPL from INFO to WARNING
- Changed 4D State_Chm%Species array to vector of 3D concentration arrays
- Renamed GCHP config file runConfig.sh to setCommonRunSettings.sh
- Moved restart file location in run directory to Restarts subdirectory
- Updated sample restart files copied to run directories to 14.0.0 1-year benchmark output

### Removed
- Removed TMPU1, SPHU1, PS1_WET, and PS1_DRY from GC-Classic restart file
- Removed input.geos; replaced with geoschem_config.yml
- Removed HEMCO.log output file; HEMCO log info now sent to main GEOS-Chem log<|MERGE_RESOLUTION|>--- conflicted
+++ resolved
@@ -14,13 +14,10 @@
 - Added setting in GCHP HISTORY.rc to control whether output can be overwritten
 - Activated nitrate photolysis
 - Added LightingClimatology option to HEMCO_Config.rc
-<<<<<<< HEAD
 - Added run configuration files for WRF-GC
-=======
 - Added new files photolysis_mod.F90, phot_container_mod.F90, and fjx_interface_mod.F90
 - Added photolysis toggle in geoschem_config.yml and Input_Opt variable Do_Photolysis
 - Added speed of light and Planck's constant to PhysConstants module
->>>>>>> ede99030
 
 ### Changed
 - Most printout has been converted to debug printout (toggled by `debug_printout: true` in `geoschem_config.yml`
@@ -30,16 +27,13 @@
 - Suppress integration errors after 20 errors have been printed to stdout
 - Simplified and added comments for bimolecular reactions in clouds in function CloudHet2R
 - `HEMCO_Config.rc` and `ExtData.rc` templates now point `HEMCO/GFED4/v2023-03`
-<<<<<<< HEAD
 - Updated GCHP carbon simulation Global Cl and P(CO) inputs to use 14.0.0 files
 - Write GCHP restart files directory to Restarts subdirectory
 - Rename GCHP mid-run checkpoint files to standard GEOS-Chem restart format
 - Rules for species in restarts files are now the same in GCHP as in GC-Classic
-=======
 - Moved parts of CMN_FJX_Mod.F90 not used in original Fast-JX to new container State_Chm%Phot
 - Restructured photolysis to create generic photolysis module, interface with Fast-JX, and module containing original Fast-JX analogous to Cloud-J
 - Moved UVFlux diagnostics out of JValues collection and into new collection called UVFlux
->>>>>>> ede99030
 
 ### Removed
 - `Warnings: 1` is now removed from `HEMCO_Config.rc.*` template files
