# Changelog

This file documents all notable changes to the GEOS-Chem repository starting in version 14.0.0, including all GEOS-Chem Classic and GCHP run directory updates.

The format is based on [Keep a Changelog](https://keepachangelog.com/en/1.0.0/), and this project adheres to [Semantic Versioning](https://semver.org/spec/v2.0.0.html).

<<<<<<< HEAD
## [Unreleased] - TBD
### Added
- Diel and day-of-week scale factors for CEDS global base emissions

### Changed
- Switch from fixed to monthly timezones, which account for daylight savings time more accurately when computing emissions

### Fixed
- Use rate-law function `GCARR_ac` for rxns that have Arrhenius `B` parameters that are zero

## [14.3.0] - 2024-02-07
### Added
- Added capability for TOMAS simulations in GCHP
- Added State_Chm%nTomasBins to replace hardcoded bins in TOMAS diagnostics
- Added interface to Cloud-J package for computing photolysis rates
- Added compile-time option FASTJX to use legacy Fast-JX photolysis instead of Cloud-J
- Added new diagnostics OD600 and TCOD600 for 600 nm optical depths (per-level and total column) used for computing J-values in either Fast-JX or Cloud-J
- Added GEOS-IT as meteorology option and labeled as beta during run directory creation until full inventory and offline emissions are available.
- Added support for running GEOS-Chem on the NASA discover cluster
- Added inclusion of c30 restart file in GCHP run directories since c24 and c48 not supported when using GEOS-IT meteorology
- Added automatic updating of GCHP lightning climatology in ExtData.rc based on settings in HEMCO_Config.rc
- Added two new diagnostics to track number of negative concentrations after first and last KPP integration
- Added capability of running GEOS-Chem transport tracer simulation within the GEOS model
- Added radiative forcing contributions due to trop-only ozone, CFCs, water vapor, N2O, CO2 and changes in stratosphere to RRTMG
- Added computation of radiative forcing at the tropopause to RRTMG
- Added option to compute stratospherically-adjusted radiative forcing at the tropopause using RK4 time marching integration with fixed dynamical heating approximation (FDH)
- Added experimental option to apply seasonally-evolving fixed dyanmical heating approximation in RRTMG

### Changed
- Updated fullchem mechanism following JPL/IUPAC. See `KPP/fullchem/CHANGELOG_fullchem.md` for details.
- Reorganized GCHP run directory creation prompts for GEOS-FP native meteorology input
- Converted TOMAS bpch diagnostics to netCDF
- Now read the Hg restart file from `ExtData/GEOSCHEM_RESTARTS/v2023-12`
- Increse requested time limits in GCHP integration tests (compile 2h30m, run 5h)
- Changed CO2 concentration used in RRTMG to be modifiable in geoschem_config.yml
- Changed water vapor used in RRTMG to match to tracer field at all altitudes
- Updated restart file path for GCHP TOMAS simulations
- Look for fullchem restarts in the `GEOSCHEM_RESTARTS/GC_14.3.0` folder
- Look for fullchem/aerosol boundary conditions in the `HEMCO/SAMPLE_BCs/GC_14.3.0/fullchem` folder

### Fixed
- Fixed bug in stratospheric aerosols optical depths passed to Fast-JX
- Restored consideration of both isSnow and isIce in dry deposition
- Fixed calculation of `FRLAND_NOSNO_NOICE` in `calc_met_mod.F90`
- Added missing units in comments of `KPP/fullchem/commonIncludeVars.H`
- Use run directory (not absolute path) to determine the executable file name in integration & parallel tests.
- Fixed memory leaks in `State_Chm%AerMass` and `State_Chm%Phot` containers
- Fixed incorrect time-avaging in RRTMG diagnostics wheres zeros included prior to first RRTMG call
- Added fix for runaway HMS chemistry. See `KPP/fullchem/CHANGELOG_fullchem.md` for details.

### Removed
- Removed references to unused met-fields RADLWG and LWGNT
- Removed inclusion of c360 restart file in GCHP run directories
- Reduced timers saved out to essential list used for benchmarking model performance

## [14.2.3] - 2023-12-01
### Added
- GEOS-Chem Classic rundir script `run/GCClassic/setupForRestarts.sh`

### Changed
- Added the `-n` aka `--no-bootstrap` option to integration tests to disable bootstrapping missing species in restart files
- Use integer parameters for species units instead of strings (for computational efficiency)
- Update error message for missing surface CH4 emissions with instructions on how to resolve the problem
- Change GCHP grid resolution threshold for lowering timesteps from C180 inclusive to C180 exclusive
- Read GEOS-Chem Classic restart file paths from the relevant `download_data.yml` file
- Moved aerosol_mod module variables to new State_Chm container called AerMass

### Fixed
- Prevent `POAEMISS` from being assigned a value if not allocated (in `carbon_mod.F90`)
- Changed incorrect comment about static H2O option in `GeosCore/input_mod.F90`
- Fixed typos (`GCClassic` -> `GCHP`) written to GCHP integration test log files
- Add fix to properly read GHGI v2 express extension emissions in CH4 and carbon simulations
- Move OH perturbation scale factor to outside EMISSIONS logical bracket in HEMCO_Config.rc files for CH4 and carbon simulations

### Removed
- Remove definition of METDIR from primary HEMCO_Config.rc files to ensure use of the definition in the HEMCO_Config.rc.*_metfields files

## [14.2.2] - 2023-10-23
### Changed
- Updated sample restart files for fullchem and TransportTracers simulations to files saved out from the 14.2.0 1-year benchmarks
=======
## [Unreleased 14.3.0] - TBD
### Changed
- Updated NOAA GMD surface CH4 boundary conditions through 2022
>>>>>>> ca844fae

## [14.2.1] - 2023-10-10
### Added
- Script `test/difference/diffTest.sh`, checks 2 different integration tests for differences
- Added GCHP environment file and export/unset env variables in run script for NASA Pleiades cluster
`SatDiagnEdge` collection to all GEOS-Chem Classic `HISTORY.rc` templates
- Added new GCHP config file ESMF.rc for configuring ESMF logging
- Added several new run directory files for use with GEOS-Chem in GEOS
- GCClassic integration tests now display proper commit info in `results.compile.log`
- Stopped OCEAN_CONC from needlessly being pushed through vertical regridding for Hg simulations
- Added warning in GCHP HISTORY.rc about outputting area-dependent variables on custom grids
- Added option to use a single advected species in the carbon simulation
- Added option to perturb CH4 boundary conditions in CH4 simulation
- Added option to perturb OH in CH4 simulation using scale factor in HEMCO_Config.rc

### Changed
- Update `DiagnFreq` in GCClassic integration tests to ensure HEMCO diagnostic output
- Rename restart files in GCHP integration tests (as we do in non-test runs)
- Request 6 hours of execution time for GEOS-Chem Classic integration tests
- Invert directory structure where integration and parallel test scripts are stored
- Error check to stop run if any `MW_g` values are undefined
- Explicitly define tagCH4 simulations in `Input_Opt` rather than basing off of number of advected species
- The `fullchem` mechanism must now be built with KPP 3.0.0 or later
- Changed the AEIC 2019 monthly climatology specification format in ExtData.rc to match standard convention for climatology
- Changed default ESMF logging in GCHP to be ESMF_LOGKIND_NONE (no log)
- NetCDF utilities in `NcdfUtil` folder now use the netCDF-F90 API
- GEOS-only updates for running GEOS-Chem in GEOS
- Boundary conditions for nested-grid simulations are now imposed at every time step instead of 3-hourly
- Update `GeosCore/carbon_gases_mod.F90` for consistency with config file updates in PR #1916
- Update MPI usage in CESM-only code to match new conventions in CAM
- Updated GEPA inventory to GHGI v2 for CH4 and carbon simulations
- Updated integration tests scripts to run on the WashU Compute1 cluster

### Fixed
- Add missing mol wt for HgBrO in `run/shared/species_database_hg.yml`
- Moved the `EDGAR REF_TRF CH4` emissions to the Oil emissions category so it is superseded by GFEIv2 for carbon simulations.
- Prevent `State_Diag%SatDiagnCount` from not being allocated
- For satellite diagnostics, do not test for `id_OH` if OH is not a species
- Fixed parallelization in Luo wetdep simulations caused by uninitialized variable
- Fixed parallelization for Hg0 species in `GeosCore/drydep_mod.F90`
- Fixed incorrect time-slice when reading nested-grid boundary conditions
- Fixed initialization of advected species missing in GCHP restart file
- Fixed comments in `GeosUtil/unitconv_mod.F90` to reflect code implementation
- Fixed compilation issues for `KPP/custom`; updated equations in `custom.eqn`
- Prevent users from creating GCClassic rundirs at 0.25 x 0.3125 resolution for MERRA-2 met
- Added fix to set `RUNDIR_GRID_HALF_POLAR` option for global grids at 0.25x0.3125 or 0.5x0.625 resolutions
- Moved `OCEAN_MASK` out of `ExtData.rc.TransportTracers` and into the
  meteorology template files
- Update `ExtData.rc.CO2` to get meteorology entries from template files
- Added fix for CH4 analytical inversions to convert the state vector value read from file to the nearest integer before comparing to the `Input_Opt%StateVectorElement` read from geoschem_config.yml

### Removed
- Remove references to the obsolete tagged Hg simulation

## [14.2.0] - 2023-10-05
### Added
- Added a printout of GEOS-Chem species and indices
- Added `NcdfUtil/README.md` file directing users to look for netCDF utility scripts at https://github.com/geoschem/netcdf-scripts
- Restored sink reactions for HOI, IONO, IONO2 (fullchem, custom mechanisms)
- S(IV) + HOBr and S(IV) + HOCl reactions to `KPP/fullchem/fullchem.eqn`
- Added setting in GCHP setCommonRunSettings.sh to require species in restarts
- Added setting in GCHP HISTORY.rc to control whether output can be overwritten
- Activated nitrate photolysis
- Added `LightingClimatology` option to HEMCO_Config.rc
- Added run configuration files for WRF-GC
- Added new files `photolysis_mod.F90`, `phot_container_mod.F90`, and `fjx_interface_mod.F90`
- Added photolysis toggle in `geoschem_config.yml` and `Input_Opt` variable Do_Photolysis
- Added speed of light and Planck's constant to PhysConstants module
- Added `GFED4_CLIMATOLOGY` option to HEMCO_Config.rc
- Added CH4 emissions from hydroelectric reservoirs to CH4, Carbon, and tagCH4 simulations
- Added RxnConst diagnostic for archiving reaction rate constants
- Added GCHP run-time option in GCHP.rc to choose dry or total pressure in GCHP advection
- Added GCHP run-time option in GCHP.rc to correct native mass fluxes for humidity
- Added new tracer_mod.F90 containing subroutines for applying sources and sinks for the TransportTracer simulation
- Added new species to the TransportTracer simulation: aoa (replaces CLOCK), aoa_bl, aoa_nh, st80_25
- Added GEOS-IT and GEOSIT as allowable meteorology source options in geoschem_config.yml

### Changed
- Most printout has been converted to debug printout (toggled by `debug_printout: true` in `geoschem_config.yml`
- `HEMCO_Config.rc` template files now use `Verbose: true` to toggle debug printout
- Turn on sea salt debromination via switches in `HEMCO_config.rc`
- If KPP integration fails, reset to prior concentrations and set `RSTATE(3) = 0` before retrying
- Suppress integration errors after 20 errors have been printed to stdout
- Simplified and added comments for bimolecular reactions in clouds in function CloudHet2R
- `HEMCO_Config.rc` and `ExtData.rc` templates now point `HEMCO/GFED4/v2023-03`
- Updated GCHP carbon simulation Global Cl and P(CO) inputs to use 14.0.0 files
- Write GCHP restart files directory to Restarts subdirectory
- Rename GCHP mid-run checkpoint files to standard GEOS-Chem restart format
- Rules for species in restarts files are now the same in GCHP as in GC-Classic
- Moved parts of `CMN_FJX_Mod.F90` not used in original Fast-JX to new container State_Chm%Phot
- Restructured photolysis to create generic photolysis module, interface with Fast-JX, and module containing original Fast-JX analogous to Cloud-J
- Moved UVFlux diagnostics out of JValues collection and into new collection called UVFlux
- In the user registration process:
  - Now ask for both first and last names of the user
  - Now state that user registration is needed for GEOS-Chem support
- Updated `HEMCO_Config.rc` templates to read HEMCO restarts from the `Restarts` rundir folder
- In fullchem simulations, set CO2 to 421 ppm (avg global conc in 2022) everywhere
- Updated CH4 simulation to use CH4 loss frequencies from GCClassic 14.0.0 10-year benchmarks instead of GMI
- Updated CH4 global anthropogenic emission inventory from EDGARv6 to EDGARv7
- Updated `AUTHORS.txt` for version 14.2.0
- Updated links in `README.md` to point to `http://geos-chem.org`
- Changed GCHP default settings to use dry pressure rather than total pressure in advection and correct native mass fluxes for humidity
- Updated partitions requested in Harvard run script examples
- Change RTOL value from 0.5e-3 back to 0.5e-2 to address model slowdown
- Allow the use of OFFLINE_SEASALT for seasalt alkalinity, Cl, and Br in GEOS-Chem within CESM
- Renamed TransportTracer species for consistency with GMAO's TR_GridComp
- See `KPP/fullchem/CHANGELOG_fullchem.md` for fullchem-mechanism
  changes
- Update template `HEMCO_Config.rc.carbon` files to allow running the carbon simulation with only a single species.

### Fixed
- Fixed typo in `GCClassic/createRunDir.sh` preventing benchmark run script from being copied to the run directory
- Fixed divide by zero bug in sulfur chemistry introduced in 14.1.0
- Updates for 0.5 x 0.625 degree GCClassic integration & parallel tests
  - Use `CYS` in `HEMCO_Config.rc` so that missing species in `GC_BCs` will not stop simulations
  - Tests now run for 20 model minutes instead of an hour
- Fixed divide by zero bug in sulfur chemistry introduced in 14.1.0
- Fixed GCHP `HISTORY.rc` issue preventing running with over 3000 cores
- Fixed GCHP `ExtData.rc` error in tagged ozone simulation
- Fixed GCHP `HISTORY.rc` issue preventing diagnostic file overwrite
- Update GCHP interactive run script to fix error handling silent bugs
- Rewrote subroutine calls in `carbon_mod.F90` and `seasalt_mod.F90` to prevent array temporaries.
- Prevent repeated printing of KPP integrate errors to the stdout stream.
- Fixed selection of troposphere-stratosphere boundary in `global_ch4_mod.F90`
- Removed operator splitting in CH4 simulation that was biasing diagnostics
- Fixed GCHP start and elapsed times in time_mod.F90 to use cap_restart value
- Disabled SpeciesConcMND output for benchmark simulations
- Exit `Init_Photolysis` before calling `Calc_AOD` when doing dry-run simulations
- Make sure `State_Het%f_Alk_SSA` and `State_Het%f_Alk_SSC` are in the range 0..1
- Restore seasalt alkalinity to heterogeneous acid-catalyzed reactions of halogens on seasalt aerosols

### Removed
- `Warnings: 1` is now removed from `HEMCO_Config.rc.*` template files
- Removed the `NcdfUtil/perl` folder
- Removed `X-HRS` output from log file
- IONO2 recycling (fullchem, custom mechanisms)
- Deleted unused file set_prof_o3.F90

### Fixed
- Fixed entries for CH4 emissions in `HEMCO_Config.rc.carbon`

## [14.1.2] - 2023-10-20
### Added
- CESM-only update: Added option for correctConvUTLS for correcting buildup of soluble tracers in the UT/LS to match CAM-chem behavior

### Changed
- CESM-only update: extend existing KppError, KppStop to CESM for model stability
- CESM-only update: Removed mpi_bcast in ucx_mod NOXCOEFF_INIT to be handled at coupler level to support spectral-element dynamical core

## [14.1.1] - 2023-03-03
### Added
  - New integration test functions in `test/GCClassic/integration` and `test/GCHP/integration`
  - New parallelization test functions in `test/GCClassic/parallel`
  - Added `README.md` files for integration and parallelization tests in the `test` folder structure
  - Added GCHP integration test for the tagO3 simulation
  - Added GCHP and GCClassic integration tests for the carbon simulation
  - Integration and parallelization test folders have been separated into subdirectories to minimize clutter.
  - GEOS-only updates
  - Add `about` to GitHub issue templates (ensures they will be displayed)
  - Added `.github/ISSUE_TEMPLATE/config.yml` file w/ Github issue options

### Changed
  - GCClassic integration tests now use a single set of scripts
  - GCHP integration tests now use a single set of scripts
  - Integration test run directories are created with the default names assigned by `createRunDir.sh`
  - Several bash functions in `test/shared/commonFunctionsForTests.sh` have been combined so that they will work for both GCClassic and GCHP integration tests
  - `./cleanRunDir.sh` functions now take an argument for non-interactive execution (facilitates integration & parallelization tests)
  - Moved several module variables from `GeosCore/ucx_mod.F90` to `Headers/state_chm_mod.F90`.  This facilitates using GEOS-Chem in CESM.
  - Time cycle flags EFYO are changed to CYS for all GCClassic integration/parallel tests, and for GCClassic fullchem_benchmarksimulations.
- Ask users for the name of their research institution at registration
- Ask users for the name of their PI at registration
- Do not compile GCHP for tagO3 integration tests; use the default build instead
- Moved GC-Classic sample run scripts to operational_examples/harvard_cannon
- The GitHub PR template is now named `./github/PULL_REQUEST_TEMPLATE.md`

### Fixed
- Fixed bug in where writing species metadata yaml file write was always attempted
- Prevent a warning from being generated when compiling `gckpp_Jacobian.F90`
- Fixed a bug in routine GET_IJ where X and Y were swapped in an IF comparison.
- Fixed bug in GFAS pFe by applying work-around in config files


### Removed
- Removed `intTest*_slurm.sh`, `intTest_*lsf.sh`, and `intTest*_interactive.sh` integration test scripts
- Removed State_Met%LWI and input meteorology LWI from carbon simulation run config files
- Removed function `CLEANUP_UCX`; deallocations are now done in `state_chm_mod.F90`

## [14.1.0] - 2023-02-01
### Added
- Added dry deposition updates to Hg0 from Feinberg22 ESPI publication + AMAP emissions
- Added MO2 + NO3 = NO2 + CH2O + HO2 reaction
- Added capability to write species metadata to YAML file
- Added satellite diagnostic (SatDiagn) collection, to archive several fields within a user-defined local-time interval. CAVEAT: For now, only one local-time interval is permitted.
- Added adaptive solver (`rosenbrock_autoreduce`) option for fullchem mechanism
- Added entries for BALD, BENZP, BZCO3H, NPHEN to JValues collection in HISTORY.rc for GCHP
- Added GCHP run script and environment files for MIT clusters Hex and Svante
- Added operational GCHP and GCClassic environment and run scripts for the University of York cluster, Viking
- Added tagO3 run directory for GCHP
- Added upwards mass flux diagnostic to GCHP History collection LevelEdgeDiags
- Added timestep menu to GCHP `geoschem_config.yml` template files
- Added HTAPv3 inventory as a global emissions option (off by default)
- Added carbon simulation and KPP mechanism for CO-CO2-CH4-OCS
- Added GCHP run script and environment file for UCI Australia cluster Gadi
- Added GFAS entries in GCHP config file ExtData.rc

### Changed
- Moved in-module variables in global_ch4_mod.F90 to State_Chm
- Moved in-module variables in hco_interface_gc_mod.F90 to State_Met and State_Chm
- Modified SpeciesConc diagnostic to include option to output units in v/v or molec/cm3
- Rebuilt fullchem and Hg mechanisms with KPP 3.0.0
- Changed HEMCO timecycle flag for QFED and offline emissions from EF to EFY
- Updated the time refresh settings for `O3_PROD` and `O3_LOSS` in `ExtData.rc.tagO3` to read data on the first of each month.

### Fixed
- Fixed sign of Arrhenius "A" coefficient in reaction ETO = HO2 + 2CH2O
- Fixed products in HOBr + SO2 and HOCl + SO2 reactions
- Changed MW_g value of CH4 from 16.05 to 16.04
- Added "WD_CoarseAer:true" for SO4s and NITs in species_database.yml
- Fixed bug in computing State_Met surface type logicals (IsLand, IsWater, etc)
- Fixed bug where State_Met%FRSNO (fraction snow) was all zeros in GCHP
- Fixed HCFC141b and HCFC142b names in GCHP HISTORY.rc
- Fixed list of complex SOA species checked in input_mod.F90
- Now use a string array for reading the list of ObsPack diagnostic species (in `GeosCore/input_mod.F90`)
- Fixed bug in logic that caused restart files not to be linked to the Restarts/ folder of the GCHP tagO3 run directory
- Fixed timestamp for GCClassic History diagnostic so time-averaged collections match the reference time
- Fixed double-titration of seasalt alkalinity
- Fixed bug in GFAS pFe by applying work-around in config files

### Removed
- Removed LRED_JNO2 and AERO_HG2_PARTITON switches from HEMCO_Config.rc (and related code)

## [14.0.2] - 2022-11-29
### Fixed
- Added fix for writing dry-run header to log file
- Updated KPP diagnostics archive flags
- Rewrote code to avoid memory leaks (identified by the code sanitizer)
- Updated EDGAR v6 CH4 emission files to correct timestamp issue
- Updated CH4 Lakes emission files to correct time unit issue
- Added fix for CH4_RICE emissions from EDGAR v6
- Fixed indentation error in the `legacy_bpch` section of `geoschem_config.yml` template files
- Removed "dry air" from the metadata of fields `State_Met%AIRVOL` and `State_Met%BXHEIGHT`
- Applied fixes for CESM runs: Turned off sea salt emissions; Modified time cycle flag for YUAN_MODIS_LAI

### Changed
- Updated CESM HISTORY.rc to work with new CESM-GC diagnostics interface
- Updated sample fullchem restart files copied to run directories to 14.0.0 10-year benchmark output


### Changed
- Use met-field surface type fractions instead of input land-water-ice (LWI) index

### Removed
- Removed State_Met%LWI and LWI as a met-field input

## [14.0.1] - 2022-10-31
### Fixed
- Corrected units in metadata for State_Met%AirNumDen and State_Met%PHIS
- Fixed file path for AEIC2019_DAILY emissions for aerosol-only simulations
- Fixed GCHP bug to populate non-species data in mid-run restart files
- Fixed typo preventing ND51 satellite diagnostic from turning on

### Changed
- Documented and cleaned up GCHP run script operational examples
- Updated README.md and AUTHORS.txt
- Set species concentration arrays as pointers to internal state in GCHP
- Updated Restart collection in HISTORY.rc to save out BXHEIGHT and TROPLEV for all simulations


## [14.0.0] - 2022-10-25
### Added
- Added user registration with dynamodb database during run directory creation
- Added Hg simulation with KPP
- Added yaml-format config file geoschem_config.yml which replaces input.geos
- Added native GEOS-FP and mass fluxes options to GCHP run directory creation
- Added cap_restart file to GCHP run directories to set simulation start time
- Added updates for compatibility with CESM, GEOS, and WRF-GC

### Fixed
- Fixed missing output boundary conditions on first timestep of run
- Added missing entries for POG1, POG2, and pFe to HEMCO_Config.rc
- Reverted GC-Classic pressure fixer to v13.3 to fix bug in v13.4
- Fixed dry deposition of methanol over oceans
- Fixed issues in creating run directory for GCAP2
- Removed duplicate species for SO4 in aciduptake.eqn
- Fixed CEDS_CO2_SHP emissions in HEMCO_Config.rc file for CO2 simulation
- Fixed Volcano_Table entry in HEMCO config template for GCHP
- Fixed transport tracers simulation in GCHP
- Applied fix to avoid divide-by-zero in routine MMR_Compute_FLux
- Fixed HEMCO diagnostic counter zero warnings in full chemistry simulation
- Fixed bug in totalOC diagnostic
- Fixed bugs causing differences when splitting up GC-Classic and GCHP simulations in time
- Fixed bug setting GEOS-FP meteorology in GCHP run directories

### Changed
- Updated KPP to version 2.5.0
- Updated GCHP run scripts to easily segment runs in time
- Changed GCHP restart filename convention to exclude seconds
- Updated offline biogenic VOC and soil NOx emissions
- Reduced root logging level for MAPL from INFO to WARNING
- Changed 4D State_Chm%Species array to vector of 3D concentration arrays
- Renamed GCHP config file runConfig.sh to setCommonRunSettings.sh
- Moved restart file location in run directory to Restarts subdirectory
- Updated sample restart files copied to run directories to 14.0.0 1-year benchmark output

### Removed
- Removed TMPU1, SPHU1, PS1_WET, and PS1_DRY from GC-Classic restart file
- Removed input.geos; replaced with geoschem_config.yml
- Removed HEMCO.log output file; HEMCO log info now sent to main GEOS-Chem log<|MERGE_RESOLUTION|>--- conflicted
+++ resolved
@@ -4,13 +4,13 @@
 
 The format is based on [Keep a Changelog](https://keepachangelog.com/en/1.0.0/), and this project adheres to [Semantic Versioning](https://semver.org/spec/v2.0.0.html).
 
-<<<<<<< HEAD
 ## [Unreleased] - TBD
 ### Added
 - Diel and day-of-week scale factors for CEDS global base emissions
 
 ### Changed
 - Switch from fixed to monthly timezones, which account for daylight savings time more accurately when computing emissions
+- Updated NOAA GMD surface CH4 boundary conditions through 2022
 
 ### Fixed
 - Use rate-law function `GCARR_ac` for rxns that have Arrhenius `B` parameters that are zero
@@ -85,11 +85,6 @@
 ## [14.2.2] - 2023-10-23
 ### Changed
 - Updated sample restart files for fullchem and TransportTracers simulations to files saved out from the 14.2.0 1-year benchmarks
-=======
-## [Unreleased 14.3.0] - TBD
-### Changed
-- Updated NOAA GMD surface CH4 boundary conditions through 2022
->>>>>>> ca844fae
 
 ## [14.2.1] - 2023-10-10
 ### Added
