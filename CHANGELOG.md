--- conflicted
+++ resolved
@@ -6,7 +6,6 @@
 
 ## [Unreleased 14.1.0]
 ### Added
-<<<<<<< HEAD
   - Added dry deposition updates to Hg0 from Feinberg22 ESPI publication +
     AMAP emissions
   - Added MO2 + NO3 = NO2 + CH2O + HO2 reaction
@@ -20,11 +19,6 @@
   - Added upwards mass flux diagnostic to GCHP History collection LevelEdgeDiags
   - Added timestep menu to GCHP `geoschem_config.yml` template files
   - Added HTAPv3 inventory as a global emissions option (off by default)
-=======
-- Added dry deposition updates to Hg0 from Feinberg22 ESPI publication + AMAP emissions
-- Added MO2 + NO3 = NO2 + CH2O + HO2 reaction
-- Added fix to so that seasalt alkalinity will be appropriately considered in the calculation of heterogenous acid-catalyzed reactions of halogens on seasalt aerosols.
->>>>>>> af53d9d0
 
 ### Changed
   - Moved in-module variables in global_ch4_mod.F90 to State_Chm
@@ -47,6 +41,7 @@
   - Fixed bug in logic that caused restart files not to be linked to the Restarts/ folder of the GCHP tagO3 run directory
   - Fixed timestamp for GCClassic History diagnostic so time-averaged collections match the reference time
   - Fixed double-titration of seasalt alkalinity
+  - Added fix to so that seasalt alkalinity will be appropriately considered in the calculation of heterogenous acid-catalyzed reactions of halogens on seasalt aerosols.
 
 ### Removed
   - Removed LRED_JNO2 and AERO_HG2_PARTITON switches from HEMCO_Config.rc (and related code)
