--- conflicted
+++ resolved
@@ -4,7 +4,6 @@
 
 The format is based on [Keep a Changelog](https://keepachangelog.com/en/1.0.0/), and this project adheres to [Semantic Versioning](https://semver.org/spec/v2.0.0.html).
 
-<<<<<<< HEAD
 ## [Unreleased 14.2.1]
 ### Added
 - Script `integrationDiffTest.sh`, checks 2 different integration tests for differences
@@ -17,6 +16,7 @@
 - Invert directory structure where integration and parallel test scripts are stored
 - Error check to stop run if any `MW_g` values are undefined
 - Explicitly define tagCH4 simulations in `Input_Opt` rather than basing off of number of advected species
+- The `fullchem` mechanism must now be built with KPP 3.0.0 or later
 
 ### Fixed
 - Add missing mol wt for HgBrO in `run/shared/species_database_hg.yml`
@@ -24,11 +24,6 @@
 
 ### Removed
 - Remove references to the obsolete tagged Hg simulation
-=======
-## [Unreleased]
-### Changed
-- The `fullchem` mechanism must now be built with KPP 3.0.0 or later
->>>>>>> 782d291e
 
 ## [Unreleased 14.2.0]
 ### Added
