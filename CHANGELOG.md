# Changelog

This file documents all notable changes to the GEOS-Chem repository starting in version 14.0.0, including all GEOS-Chem Classic and GCHP run directory updates.

The format is based on [Keep a Changelog](https://keepachangelog.com/en/1.0.0/), and this project adheres to [Semantic Versioning](https://semver.org/spec/v2.0.0.html).

## [Unreleased] - TBD
### Added
- Added `SpcConc%Units` for species-specific unit conversion
- Diel and day-of-week scale factors for CEDS global base emissions
<<<<<<< HEAD
- `Input_Opt%Satellite_CH4_Columns` logical flag; Set this to true if any of AIRS, GOSAT, TCCON observational operators are selected
=======
- Add explicit handling of gravitational settling and hygroscopic growth in dry deposition
- Added CO2, CO, and OCS single-tracer carbon simulations to the integration tests
- Added missing entry in HEMCO_Config.rc for natural gas postmeter CH4 emissions in GHGIv2 Express Extension

### Fixed
- Corrected the formula for 1st order heterogeneous chemical loss on stratospheric aerosol for NO2, NO3, and VOC.
>>>>>>> 3ce16152

### Changed
- Updated routines in `GeosUtil/unitconv_mod.F90` for species-specific unit conversion
- Halt timers during calls to `Convert_Spc_Units` so as to time unit conversions separately
- Streamline `IF` statements for CH4 observational operators in `Interfaces/GCClassic/main.F90`
- Disable parallel loop in `Do_Convection` when using TOMAS; it causes unit conversion issues.  Revisit later.
- Add explicit handling of gravitational settling and hygroscopic growth in dry deposition
- Added CO2, CO, and OCS single-tracer carbon simulations to the integration tests
- GitHub Action config file `.github/workflows/stale.yml`, which replaces StaleBot
- Switch from fixed to monthly timezones, which account for daylight savings time more accurately when computing emissions
- Updated NOAA GMD surface CH4 boundary conditions through 2022
- Rename `NITs_Jscale_JHNO3` to `NITs_Jscale` and `NIT_Jscale_JHNO2` to `NIT_Jscale` in `geoschem_config.yml` templates
- Updated volcano emissions from GMAO v202005 product to v202401 which extends to the end of 2024
- Use local scale height and level thickness to determine the PBL to determine the PBL top level and PBL pressure thickness
- Update drydep mean diameters of aerosols to account for size distribution
- Changed time range entries in HEMCO_Config.rc for met, restart, and BC files to use year, month, and day tokens instead of hardcoded range

### Fixed
- Corrected the formula for 1st order heterogeneous chemical loss on stratospheric aerosol for NO2, NO3, and VOC.
- Use rate-law function `GCARR_ac` for rxns that have Arrhenius `B` parameters that are zero
- Now use correct index `WEAEROSOL(I,J,L,2+NDUST)` in routine `Settle_Strat_Aer` of `GeosCore/ucx_mod.F90`
- Now get density of BCPI species from the species database in `ucx_mod.F90`
- Fix issues that prevented single-species carbon simulations from running in GCHP
- Update `HEMCO_Config.rc.carbon` and `ExtData.rc.carbon` templates for consistency
- Updated several emissions files for CO and CH4 for COARDS and MAPL compliance
- Fixed several issues in GCHP single-species carbon simulation setup scripts
- Corrected the formula for 1st order heterogeneous chemical loss on stratospheric aerosol for NO2, NO3, and VOC.
- Corrected the formula for 1st order heterogeneous chemical loss on stratospheric aerosol for NO2, NO3, and VOC.
- Change restart file time cycle flag from `EFYO` to `CYS` for TOMAS simulations to avoid missing species error.
- Now define `REEVAPSO2` in wetscav_mod when units are kg species; this avoids floating-point errors.

### Removed
- Legacy binary punch diagnostic code contained within `#ifdef BPCH_DIAG` blocks
- `IU_BPCH` logical file unit (in `GeosUtil/file_mod.F90`)
- Removed tagged CH4 and CO species handling from `carbon_gases_mod.F90`
- GitHub config files `.github/stale.yml` and `.github/no-response.yml`

## [14.3.1] - 2024-04-02
### Added
- Added operational run scripts for the Imperial College London (ICL) cluster
- Added new vertical region option to budget diagnostic for fixed bottom and top levels
- Added GEOS-IT processed lat-lon fields as a valid option when creating GCHP run directories
- Functions `charArr2str` and `str2CharArr` in `Headers/charpak_mod.F90`
- Field `State_Diag%Obspack_CharArray` as a 2-D character array
- Added util folder in run/CESM to include .cdl file used to generate CESM NetCDF input file for deposition
- Add GCClassic operational example environment files for Harvard Cannon
- Added new GCHP history collections for advection diagnostics
- Added slash in front of names of LUT files read into `photolysis_mod.F90` to avoid needing it in path

### Changed
- Updated Harvard Cannon operational run scripts to use `huce_cascade` instead of `huce_intel`; also added `sapphire`
- Changed exponent 'e' to 'd' for one entry in KPP to prevent precision error in external models
- Changed GCHP sample run scripts to not print script execution commands to log
- Changed offline emissions grid resolution templates in config files to be more descriptive
- Read `obspack_id` from netCDF files into a character array, then convert to string
- Add `#SBATCH -c 1` to GCHP integration test scripts and sample run scripts for Harvard Cannon
- In GCC/GCHP integration tests, passing `-s none` will run compile-only tests.  Query user to proceed or to exit.
- GCC/GCHP integration tests will exit immediately if `scheduler` is omitted.
- Now use `raw` instead of `native` in GCHP run directory scripts & templates
- Rename env var `RUNDIR_METLIGHTNING_DIR_NATIVE` to `RUNDIR_METLIGHTNING_DIR`
- Rename env var `RUNDIR_METLIGHTNING_NATIVE_RES` to `RUNDIR_METLIGHTNING_RES`
- Updated config files used in CESM from GEOS-Chem 14.1 to 14.3
- Don't create run directories for integration/parallel tests if invoked with `-t compile`
- Refactor integration and parallel test scripts to reduce the number of input arguments
- Copy utility scripts that allow you to resubmit failed to integration and parallel test root directories
- Update GCHP operational example environment files for Harvard Cannon
- Do not run GCClassic integration test compile jobs in the background
- Updated integration tests to pass quick option to compile scripts
- Removed emissions handling from `global_ch4_mod.F90` and `carbon_gases_mod.F90` and instead apply scale factors to emissions directly in `HEMCO_Config.rc`
- Loop over advected species CH4 chemistry routines to allow for multiple CH4 tracers within analytical inversion framework
- Updated CH4 global anthropogenic emission inventory from EDGARv7 to EDGARv8

### Fixed
- Fixed unit conversions in GEOS-only code
- Fixed GEOS-IT native lat-lon filenames used for clusters other than discover
- Fixed offline emission paths set when using GEOS-IT meteorology
- Fixed format issue in input_mod RRTMG print statement caught by some compilers
- Fixed GEOS-IT SLP and TROPP scaling in pre-processed files used in GCHP
- Fixed reading of NEI emissions through HEMCO
- Fixed incorrect units metadata for `State_Met%PHIS`
- Fixed bug in transport tracer ST80 mask criteria which prevented mask from ever being zero

### Removed
- Removed MPI broadcasts in CESM-only photolysis code; will read on all cores
- Removed State_Chm%CH4_EMIS

## [14.3.0] - 2024-02-07
### Added
- Added capability for TOMAS simulations in GCHP
- Added State_Chm%nTomasBins to replace hardcoded bins in TOMAS diagnostics
- Added interface to Cloud-J package for computing photolysis rates
- Added compile-time option FASTJX to use legacy Fast-JX photolysis instead of Cloud-J
- Added new diagnostics OD600 and TCOD600 for 600 nm optical depths (per-level and total column) used for computing J-values in either Fast-JX or Cloud-J
- Added GEOS-IT as meteorology option and labeled as beta during run directory creation until full inventory and offline emissions are available.
- Added support for running GEOS-Chem on the NASA discover cluster
- Added inclusion of c30 restart file in GCHP run directories since c24 and c48 not supported when using GEOS-IT meteorology
- Added automatic updating of GCHP lightning climatology in ExtData.rc based on settings in HEMCO_Config.rc
- Added two new diagnostics to track number of negative concentrations after first and last KPP integration
- Added capability of running GEOS-Chem transport tracer simulation within the GEOS model
- Added radiative forcing contributions due to trop-only ozone, CFCs, water vapor, N2O, CO2 and changes in stratosphere to RRTMG
- Added computation of radiative forcing at the tropopause to RRTMG
- Added option to compute stratospherically-adjusted radiative forcing at the tropopause using RK4 time marching integration with fixed dynamical heating approximation (FDH)
- Added experimental option to apply seasonally-evolving fixed dyanmical heating approximation in RRTMG

### Changed
- Updated fullchem mechanism following JPL/IUPAC. See `KPP/fullchem/CHANGELOG_fullchem.md` for details.
- Reorganized GCHP run directory creation prompts for GEOS-FP native meteorology input
- Converted TOMAS bpch diagnostics to netCDF
- Now read the Hg restart file from `ExtData/GEOSCHEM_RESTARTS/v2023-12`
- Increse requested time limits in GCHP integration tests (compile 2h30m, run 5h)
- Changed CO2 concentration used in RRTMG to be modifiable in geoschem_config.yml
- Changed water vapor used in RRTMG to match to tracer field at all altitudes
- Updated restart file path for GCHP TOMAS simulations
- Look for fullchem restarts in the `GEOSCHEM_RESTARTS/GC_14.3.0` folder
- Look for fullchem/aerosol boundary conditions in the `HEMCO/SAMPLE_BCs/GC_14.3.0/fullchem` folder

### Fixed
- Fixed bug in stratospheric aerosols optical depths passed to Fast-JX
- Restored consideration of both isSnow and isIce in dry deposition
- Fixed calculation of `FRLAND_NOSNO_NOICE` in `calc_met_mod.F90`
- Added missing units in comments of `KPP/fullchem/commonIncludeVars.H`
- Use run directory (not absolute path) to determine the executable file name in integration & parallel tests.
- Fixed memory leaks in `State_Chm%AerMass` and `State_Chm%Phot` containers
- Fixed incorrect time-avaging in RRTMG diagnostics wheres zeros included prior to first RRTMG call
- Added fix for runaway HMS chemistry. See `KPP/fullchem/CHANGELOG_fullchem.md` for details.

### Removed
- Removed references to unused met-fields RADLWG and LWGNT
- Removed inclusion of c360 restart file in GCHP run directories
- Reduced timers saved out to essential list used for benchmarking model performance
- Removed `State_Chm%Spc_Units`; this is now superseded by `State_Chm%Species(:)%Units`

## [14.2.3] - 2023-12-01
### Added
- GEOS-Chem Classic rundir script `run/GCClassic/setupForRestarts.sh`

### Changed
- Added the `-n` aka `--no-bootstrap` option to integration tests to disable bootstrapping missing species in restart files
- Use integer parameters for species units instead of strings (for computational efficiency)
- Update error message for missing surface CH4 emissions with instructions on how to resolve the problem
- Change GCHP grid resolution threshold for lowering timesteps from C180 inclusive to C180 exclusive
- Read GEOS-Chem Classic restart file paths from the relevant `download_data.yml` file
- Moved aerosol_mod module variables to new State_Chm container called AerMass

### Fixed
- Prevent `POAEMISS` from being assigned a value if not allocated (in `carbon_mod.F90`)
- Changed incorrect comment about static H2O option in `GeosCore/input_mod.F90`
- Fixed typos (`GCClassic` -> `GCHP`) written to GCHP integration test log files
- Add fix to properly read GHGI v2 express extension emissions in CH4 and carbon simulations
- Move OH perturbation scale factor to outside EMISSIONS logical bracket in HEMCO_Config.rc files for CH4 and carbon simulations

### Removed
- Remove definition of METDIR from primary `HEMCO_Config.rc` files to ensure use of the definition in the `HEMCO_Config.rc.*_metfields` files
- Removed `State_Chm%Spc_Units`

## [14.2.2] - 2023-10-23
### Changed
- Updated sample restart files for fullchem and TransportTracers simulations to files saved out from the 14.2.0 1-year benchmarks

## [14.2.1] - 2023-10-10
### Added
- Script `test/difference/diffTest.sh`, checks 2 different integration tests for differences
- Added GCHP environment file and export/unset env variables in run script for NASA Pleiades cluster
`SatDiagnEdge` collection to all GEOS-Chem Classic `HISTORY.rc` templates
- Added new GCHP config file ESMF.rc for configuring ESMF logging
- Added several new run directory files for use with GEOS-Chem in GEOS
- GCClassic integration tests now display proper commit info in `results.compile.log`
- Stopped OCEAN_CONC from needlessly being pushed through vertical regridding for Hg simulations
- Added warning in GCHP HISTORY.rc about outputting area-dependent variables on custom grids
- Added option to use a single advected species in the carbon simulation
- Added option to perturb CH4 boundary conditions in CH4 simulation
- Added option to perturb OH in CH4 simulation using scale factor in HEMCO_Config.rc

### Changed
- Update `DiagnFreq` in GCClassic integration tests to ensure HEMCO diagnostic output
- Rename restart files in GCHP integration tests (as we do in non-test runs)
- Request 6 hours of execution time for GEOS-Chem Classic integration tests
- Invert directory structure where integration and parallel test scripts are stored
- Error check to stop run if any `MW_g` values are undefined
- Explicitly define tagCH4 simulations in `Input_Opt` rather than basing off of number of advected species
- The `fullchem` mechanism must now be built with KPP 3.0.0 or later
- Changed the AEIC 2019 monthly climatology specification format in ExtData.rc to match standard convention for climatology
- Changed default ESMF logging in GCHP to be ESMF_LOGKIND_NONE (no log)
- NetCDF utilities in `NcdfUtil` folder now use the netCDF-F90 API
- GEOS-only updates for running GEOS-Chem in GEOS
- Boundary conditions for nested-grid simulations are now imposed at every time step instead of 3-hourly
- Update `GeosCore/carbon_gases_mod.F90` for consistency with config file updates in PR #1916
- Update MPI usage in CESM-only code to match new conventions in CAM
- Updated GEPA inventory to GHGI v2 for CH4 and carbon simulations
- Updated integration tests scripts to run on the WashU Compute1 cluster

### Fixed
- Add missing mol wt for HgBrO in `run/shared/species_database_hg.yml`
- Moved the `EDGAR REF_TRF CH4` emissions to the Oil emissions category so it is superseded by GFEIv2 for carbon simulations.
- Prevent `State_Diag%SatDiagnCount` from not being allocated
- For satellite diagnostics, do not test for `id_OH` if OH is not a species
- Fixed parallelization in Luo wetdep simulations caused by uninitialized variable
- Fixed parallelization for Hg0 species in `GeosCore/drydep_mod.F90`
- Fixed incorrect time-slice when reading nested-grid boundary conditions
- Fixed initialization of advected species missing in GCHP restart file
- Fixed comments in `GeosUtil/unitconv_mod.F90` to reflect code implementation
- Fixed compilation issues for `KPP/custom`; updated equations in `custom.eqn`
- Prevent users from creating GCClassic rundirs at 0.25 x 0.3125 resolution for MERRA-2 met
- Added fix to set `RUNDIR_GRID_HALF_POLAR` option for global grids at 0.25x0.3125 or 0.5x0.625 resolutions
- Moved `OCEAN_MASK` out of `ExtData.rc.TransportTracers` and into the
  meteorology template files
- Update `ExtData.rc.CO2` to get meteorology entries from template files
- Added fix for CH4 analytical inversions to convert the state vector value read from file to the nearest integer before comparing to the `Input_Opt%StateVectorElement` read from geoschem_config.yml

### Removed
- Remove references to the obsolete tagged Hg simulation

## [14.2.0] - 2023-10-05
### Added
- Added a printout of GEOS-Chem species and indices
- Added `NcdfUtil/README.md` file directing users to look for netCDF utility scripts at https://github.com/geoschem/netcdf-scripts
- Restored sink reactions for HOI, IONO, IONO2 (fullchem, custom mechanisms)
- S(IV) + HOBr and S(IV) + HOCl reactions to `KPP/fullchem/fullchem.eqn`
- Added setting in GCHP setCommonRunSettings.sh to require species in restarts
- Added setting in GCHP HISTORY.rc to control whether output can be overwritten
- Activated nitrate photolysis
- Added `LightingClimatology` option to HEMCO_Config.rc
- Added run configuration files for WRF-GC
- Added new files `photolysis_mod.F90`, `phot_container_mod.F90`, and `fjx_interface_mod.F90`
- Added photolysis toggle in `geoschem_config.yml` and `Input_Opt` variable Do_Photolysis
- Added speed of light and Planck's constant to PhysConstants module
- Added `GFED4_CLIMATOLOGY` option to HEMCO_Config.rc
- Added CH4 emissions from hydroelectric reservoirs to CH4, Carbon, and tagCH4 simulations
- Added RxnConst diagnostic for archiving reaction rate constants
- Added GCHP run-time option in GCHP.rc to choose dry or total pressure in GCHP advection
- Added GCHP run-time option in GCHP.rc to correct native mass fluxes for humidity
- Added new tracer_mod.F90 containing subroutines for applying sources and sinks for the TransportTracer simulation
- Added new species to the TransportTracer simulation: aoa (replaces CLOCK), aoa_bl, aoa_nh, st80_25
- Added GEOS-IT and GEOSIT as allowable meteorology source options in geoschem_config.yml

### Changed
- Most printout has been converted to debug printout (toggled by `debug_printout: true` in `geoschem_config.yml`
- `HEMCO_Config.rc` template files now use `Verbose: true` to toggle debug printout
- Turn on sea salt debromination via switches in `HEMCO_config.rc`
- If KPP integration fails, reset to prior concentrations and set `RSTATE(3) = 0` before retrying
- Suppress integration errors after 20 errors have been printed to stdout
- Simplified and added comments for bimolecular reactions in clouds in function CloudHet2R
- `HEMCO_Config.rc` and `ExtData.rc` templates now point `HEMCO/GFED4/v2023-03`
- Updated GCHP carbon simulation Global Cl and P(CO) inputs to use 14.0.0 files
- Write GCHP restart files directory to Restarts subdirectory
- Rename GCHP mid-run checkpoint files to standard GEOS-Chem restart format
- Rules for species in restarts files are now the same in GCHP as in GC-Classic
- Moved parts of `CMN_FJX_Mod.F90` not used in original Fast-JX to new container State_Chm%Phot
- Restructured photolysis to create generic photolysis module, interface with Fast-JX, and module containing original Fast-JX analogous to Cloud-J
- Moved UVFlux diagnostics out of JValues collection and into new collection called UVFlux
- In the user registration process:
  - Now ask for both first and last names of the user
  - Now state that user registration is needed for GEOS-Chem support
- Updated `HEMCO_Config.rc` templates to read HEMCO restarts from the `Restarts` rundir folder
- In fullchem simulations, set CO2 to 421 ppm (avg global conc in 2022) everywhere
- Updated CH4 simulation to use CH4 loss frequencies from GCClassic 14.0.0 10-year benchmarks instead of GMI
- Updated CH4 global anthropogenic emission inventory from EDGARv6 to EDGARv7
- Updated `AUTHORS.txt` for version 14.2.0
- Updated links in `README.md` to point to `http://geos-chem.org`
- Changed GCHP default settings to use dry pressure rather than total pressure in advection and correct native mass fluxes for humidity
- Updated partitions requested in Harvard run script examples
- Change RTOL value from 0.5e-3 back to 0.5e-2 to address model slowdown
- Allow the use of OFFLINE_SEASALT for seasalt alkalinity, Cl, and Br in GEOS-Chem within CESM
- Renamed TransportTracer species for consistency with GMAO's TR_GridComp
- See `KPP/fullchem/CHANGELOG_fullchem.md` for fullchem-mechanism
  changes
- Update template `HEMCO_Config.rc.carbon` files to allow running the carbon simulation with only a single species.

### Fixed
- Fixed typo in `GCClassic/createRunDir.sh` preventing benchmark run script from being copied to the run directory
- Fixed divide by zero bug in sulfur chemistry introduced in 14.1.0
- Updates for 0.5 x 0.625 degree GCClassic integration & parallel tests
  - Use `CYS` in `HEMCO_Config.rc` so that missing species in `GC_BCs` will not stop simulations
  - Tests now run for 20 model minutes instead of an hour
- Fixed divide by zero bug in sulfur chemistry introduced in 14.1.0
- Fixed GCHP `HISTORY.rc` issue preventing running with over 3000 cores
- Fixed GCHP `ExtData.rc` error in tagged ozone simulation
- Fixed GCHP `HISTORY.rc` issue preventing diagnostic file overwrite
- Update GCHP interactive run script to fix error handling silent bugs
- Rewrote subroutine calls in `carbon_mod.F90` and `seasalt_mod.F90` to prevent array temporaries.
- Prevent repeated printing of KPP integrate errors to the stdout stream.
- Fixed selection of troposphere-stratosphere boundary in `global_ch4_mod.F90`
- Removed operator splitting in CH4 simulation that was biasing diagnostics
- Fixed GCHP start and elapsed times in time_mod.F90 to use cap_restart value
- Disabled SpeciesConcMND output for benchmark simulations
- Exit `Init_Photolysis` before calling `Calc_AOD` when doing dry-run simulations
- Make sure `State_Het%f_Alk_SSA` and `State_Het%f_Alk_SSC` are in the range 0..1
- Restore seasalt alkalinity to heterogeneous acid-catalyzed reactions of halogens on seasalt aerosols

### Removed
- `Warnings: 1` is now removed from `HEMCO_Config.rc.*` template files
- Removed the `NcdfUtil/perl` folder
- Removed `X-HRS` output from log file
- IONO2 recycling (fullchem, custom mechanisms)
- Deleted unused file set_prof_o3.F90

### Fixed
- Fixed entries for CH4 emissions in `HEMCO_Config.rc.carbon`

## [14.1.2] - 2023-10-20
### Added
- CESM-only update: Added option for correctConvUTLS for correcting buildup of soluble tracers in the UT/LS to match CAM-chem behavior

### Changed
- CESM-only update: extend existing KppError, KppStop to CESM for model stability
- CESM-only update: Removed mpi_bcast in ucx_mod NOXCOEFF_INIT to be handled at coupler level to support spectral-element dynamical core

## [14.1.1] - 2023-03-03
### Added
  - New integration test functions in `test/GCClassic/integration` and `test/GCHP/integration`
  - New parallelization test functions in `test/GCClassic/parallel`
  - Added `README.md` files for integration and parallelization tests in the `test` folder structure
  - Added GCHP integration test for the tagO3 simulation
  - Added GCHP and GCClassic integration tests for the carbon simulation
  - Integration and parallelization test folders have been separated into subdirectories to minimize clutter.
  - GEOS-only updates
  - Add `about` to GitHub issue templates (ensures they will be displayed)
  - Added `.github/ISSUE_TEMPLATE/config.yml` file w/ Github issue options

### Changed
  - GCClassic integration tests now use a single set of scripts
  - GCHP integration tests now use a single set of scripts
  - Integration test run directories are created with the default names assigned by `createRunDir.sh`
  - Several bash functions in `test/shared/commonFunctionsForTests.sh` have been combined so that they will work for both GCClassic and GCHP integration tests
  - `./cleanRunDir.sh` functions now take an argument for non-interactive execution (facilitates integration & parallelization tests)
  - Moved several module variables from `GeosCore/ucx_mod.F90` to `Headers/state_chm_mod.F90`.  This facilitates using GEOS-Chem in CESM.
  - Time cycle flags EFYO are changed to CYS for all GCClassic integration/parallel tests, and for GCClassic fullchem_benchmarksimulations.
- Ask users for the name of their research institution at registration
- Ask users for the name of their PI at registration
- Do not compile GCHP for tagO3 integration tests; use the default build instead
- Moved GC-Classic sample run scripts to operational_examples/harvard_cannon
- The GitHub PR template is now named `./github/PULL_REQUEST_TEMPLATE.md`

### Fixed
- Fixed bug in where writing species metadata yaml file write was always attempted
- Prevent a warning from being generated when compiling `gckpp_Jacobian.F90`
- Fixed a bug in routine GET_IJ where X and Y were swapped in an IF comparison.
- Fixed bug in GFAS pFe by applying work-around in config files


### Removed
- Removed `intTest*_slurm.sh`, `intTest_*lsf.sh`, and `intTest*_interactive.sh` integration test scripts
- Removed State_Met%LWI and input meteorology LWI from carbon simulation run config files
- Removed function `CLEANUP_UCX`; deallocations are now done in `state_chm_mod.F90`

## [14.1.0] - 2023-02-01
### Added
- Added dry deposition updates to Hg0 from Feinberg22 ESPI publication + AMAP emissions
- Added MO2 + NO3 = NO2 + CH2O + HO2 reaction
- Added capability to write species metadata to YAML file
- Added satellite diagnostic (SatDiagn) collection, to archive several fields within a user-defined local-time interval. CAVEAT: For now, only one local-time interval is permitted.
- Added adaptive solver (`rosenbrock_autoreduce`) option for fullchem mechanism
- Added entries for BALD, BENZP, BZCO3H, NPHEN to JValues collection in HISTORY.rc for GCHP
- Added GCHP run script and environment files for MIT clusters Hex and Svante
- Added operational GCHP and GCClassic environment and run scripts for the University of York cluster, Viking
- Added tagO3 run directory for GCHP
- Added upwards mass flux diagnostic to GCHP History collection LevelEdgeDiags
- Added timestep menu to GCHP `geoschem_config.yml` template files
- Added HTAPv3 inventory as a global emissions option (off by default)
- Added carbon simulation and KPP mechanism for CO-CO2-CH4-OCS
- Added GCHP run script and environment file for UCI Australia cluster Gadi
- Added GFAS entries in GCHP config file ExtData.rc

### Changed
- Moved in-module variables in global_ch4_mod.F90 to State_Chm
- Moved in-module variables in hco_interface_gc_mod.F90 to State_Met and State_Chm
- Modified SpeciesConc diagnostic to include option to output units in v/v or molec/cm3
- Rebuilt fullchem and Hg mechanisms with KPP 3.0.0
- Changed HEMCO timecycle flag for QFED and offline emissions from EF to EFY
- Updated the time refresh settings for `O3_PROD` and `O3_LOSS` in `ExtData.rc.tagO3` to read data on the first of each month.

### Fixed
- Fixed sign of Arrhenius "A" coefficient in reaction ETO = HO2 + 2CH2O
- Fixed products in HOBr + SO2 and HOCl + SO2 reactions
- Changed MW_g value of CH4 from 16.05 to 16.04
- Added "WD_CoarseAer:true" for SO4s and NITs in species_database.yml
- Fixed bug in computing State_Met surface type logicals (IsLand, IsWater, etc)
- Fixed bug where State_Met%FRSNO (fraction snow) was all zeros in GCHP
- Fixed HCFC141b and HCFC142b names in GCHP HISTORY.rc
- Fixed list of complex SOA species checked in input_mod.F90
- Now use a string array for reading the list of ObsPack diagnostic species (in `GeosCore/input_mod.F90`)
- Fixed bug in logic that caused restart files not to be linked to the Restarts/ folder of the GCHP tagO3 run directory
- Fixed timestamp for GCClassic History diagnostic so time-averaged collections match the reference time
- Fixed double-titration of seasalt alkalinity
- Fixed bug in GFAS pFe by applying work-around in config files

### Removed
- Removed LRED_JNO2 and AERO_HG2_PARTITON switches from HEMCO_Config.rc (and related code)

## [14.0.2] - 2022-11-29
### Fixed
- Added fix for writing dry-run header to log file
- Updated KPP diagnostics archive flags
- Rewrote code to avoid memory leaks (identified by the code sanitizer)
- Updated EDGAR v6 CH4 emission files to correct timestamp issue
- Updated CH4 Lakes emission files to correct time unit issue
- Added fix for CH4_RICE emissions from EDGAR v6
- Fixed indentation error in the `legacy_bpch` section of `geoschem_config.yml` template files
- Removed "dry air" from the metadata of fields `State_Met%AIRVOL` and `State_Met%BXHEIGHT`
- Applied fixes for CESM runs: Turned off sea salt emissions; Modified time cycle flag for YUAN_MODIS_LAI

### Changed
- Updated CESM HISTORY.rc to work with new CESM-GC diagnostics interface
- Updated sample fullchem restart files copied to run directories to 14.0.0 10-year benchmark output


### Changed
- Use met-field surface type fractions instead of input land-water-ice (LWI) index

### Removed
- Removed State_Met%LWI and LWI as a met-field input

## [14.0.1] - 2022-10-31
### Fixed
- Corrected units in metadata for State_Met%AirNumDen and State_Met%PHIS
- Fixed file path for AEIC2019_DAILY emissions for aerosol-only simulations
- Fixed GCHP bug to populate non-species data in mid-run restart files
- Fixed typo preventing ND51 satellite diagnostic from turning on

### Changed
- Documented and cleaned up GCHP run script operational examples
- Updated README.md and AUTHORS.txt
- Set species concentration arrays as pointers to internal state in GCHP
- Updated Restart collection in HISTORY.rc to save out BXHEIGHT and TROPLEV for all simulations


## [14.0.0] - 2022-10-25
### Added
- Added user registration with dynamodb database during run directory creation
- Added Hg simulation with KPP
- Added yaml-format config file geoschem_config.yml which replaces input.geos
- Added native GEOS-FP and mass fluxes options to GCHP run directory creation
- Added cap_restart file to GCHP run directories to set simulation start time
- Added updates for compatibility with CESM, GEOS, and WRF-GC

### Fixed
- Fixed missing output boundary conditions on first timestep of run
- Added missing entries for POG1, POG2, and pFe to HEMCO_Config.rc
- Reverted GC-Classic pressure fixer to v13.3 to fix bug in v13.4
- Fixed dry deposition of methanol over oceans
- Fixed issues in creating run directory for GCAP2
- Removed duplicate species for SO4 in aciduptake.eqn
- Fixed CEDS_CO2_SHP emissions in HEMCO_Config.rc file for CO2 simulation
- Fixed Volcano_Table entry in HEMCO config template for GCHP
- Fixed transport tracers simulation in GCHP
- Applied fix to avoid divide-by-zero in routine MMR_Compute_FLux
- Fixed HEMCO diagnostic counter zero warnings in full chemistry simulation
- Fixed bug in totalOC diagnostic
- Fixed bugs causing differences when splitting up GC-Classic and GCHP simulations in time
- Fixed bug setting GEOS-FP meteorology in GCHP run directories

### Changed
- Updated KPP to version 2.5.0
- Updated GCHP run scripts to easily segment runs in time
- Changed GCHP restart filename convention to exclude seconds
- Updated offline biogenic VOC and soil NOx emissions
- Reduced root logging level for MAPL from INFO to WARNING
- Changed 4D State_Chm%Species array to vector of 3D concentration arrays
- Renamed GCHP config file runConfig.sh to setCommonRunSettings.sh
- Moved restart file location in run directory to Restarts subdirectory
- Updated sample restart files copied to run directories to 14.0.0 1-year benchmark output

### Removed
- Removed TMPU1, SPHU1, PS1_WET, and PS1_DRY from GC-Classic restart file
- Removed input.geos; replaced with geoschem_config.yml
- Removed HEMCO.log output file; HEMCO log info now sent to main GEOS-Chem log<|MERGE_RESOLUTION|>--- conflicted
+++ resolved
@@ -8,16 +8,13 @@
 ### Added
 - Added `SpcConc%Units` for species-specific unit conversion
 - Diel and day-of-week scale factors for CEDS global base emissions
-<<<<<<< HEAD
 - `Input_Opt%Satellite_CH4_Columns` logical flag; Set this to true if any of AIRS, GOSAT, TCCON observational operators are selected
-=======
 - Add explicit handling of gravitational settling and hygroscopic growth in dry deposition
 - Added CO2, CO, and OCS single-tracer carbon simulations to the integration tests
-- Added missing entry in HEMCO_Config.rc for natural gas postmeter CH4 emissions in GHGIv2 Express Extension
+- Added missing entry in `HEMCO_Config.rc` for natural gas postmeter CH4 emissions in GHGIv2 Express Extension
 
 ### Fixed
 - Corrected the formula for 1st order heterogeneous chemical loss on stratospheric aerosol for NO2, NO3, and VOC.
->>>>>>> 3ce16152
 
 ### Changed
 - Updated routines in `GeosUtil/unitconv_mod.F90` for species-specific unit conversion
