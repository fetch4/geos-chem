--- conflicted
+++ resolved
@@ -30,12 +30,9 @@
 - Increse requested time limits in GCHP integration tests (compile 2h30m, run 5h)
 - Changed CO2 concentration used in RRTMG to be modifiable in geoschem_config.yml
 - Changed water vapor used in RRTMG to match to tracer field at all altitudes
-<<<<<<< HEAD
 - Updated restart file path for GCHP TOMAS simulations
-=======
 - Look for fullchem restarts in the `GEOSCHEM_RESTARTS/GC_14.3.0` folder
 - Look for fullchem/aerosol boundary conditions in the `HEMCO/SAMPLE_BCs/GC_14.3.0/fullchem` folder
->>>>>>> 8adbf009
 
 ### Fixed
 - Fixed bug in stratospheric aerosols optical depths passed to Fast-JX
