--- conflicted
+++ resolved
@@ -435,11 +435,7 @@
       !=================================================================
 
 #if   defined( GRID1x1   ) || defined( GRID05x0666 ) || defined( GRID025x03125 )
-<<<<<<< HEAD
-#if   defined( NESTED_CH ) || defined( NESTED_NA   ) || defined( NESTED_EU     )
-=======
 #if   defined( NESTED_CH ) || defined( NESTED_NA   ) || defined( NESTED_EU     ) || defined ( SEAC4RS )
->>>>>>> 93a05e1c
       ! NOTE: Only do this for 1x1 nested grids (bmy, 12/1/04)
       ! 1x1 window grid does not extend to poles
       RETURN
