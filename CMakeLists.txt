cmake_minimum_required(VERSION 3.5)
<<<<<<< HEAD
project(GEOS_Chem VERSION 12.7.0 LANGUAGES Fortran)
=======
project(GEOS_Chem VERSION 12.6.2 LANGUAGES Fortran)
>>>>>>> 3e0b07cb

# Set policies
cmake_policy(SET CMP0054 NEW)
cmake_policy(SET CMP0057 NEW)
if(POLICY CMP0074)
	cmake_policy(SET CMP0074 NEW)
endif()
if(POLICY CMP0079)
    cmake_policy(SET CMP0079 NEW)
endif()

# Add CMakeScripts/ to the module path and import helper functions
list(INSERT CMAKE_MODULE_PATH 0 ${CMAKE_CURRENT_SOURCE_DIR}/CMakeScripts)
include(GC-Helpers)

# Declare the BaseTarget. All GEOS-Chem targets depend on BaseTarget.
# This is used to control the compiler options and definitions for GEOS-Chem
# targets (via inheritance). 
add_library(BaseTarget INTERFACE)

# Put all of GEOS-Chem's mod files in a subdirectory of the build directory called mod
set(CMAKE_Fortran_MODULE_DIRECTORY ${CMAKE_CURRENT_BINARY_DIR}/mod)
target_include_directories(BaseTarget 
	INTERFACE ${CMAKE_CURRENT_BINARY_DIR}/mod
)

# Append GEOS-Chem's environment varialbes to CMAKE_PREFIX_PATH
list(APPEND CMAKE_PREFIX_PATH
	# Possible NetCDF environment variables
	$ENV{NetCDF_F_ROOT}         $ENV{NetCDF_C_ROOT}     $ENV{NetCDF_ROOT}
	$ENV{NETCDF_F_ROOT}         $ENV{NETCDF_C_ROOT}     $ENV{NETCDF_ROOT}
	$ENV{NetCDF_Fortran_ROOT} 
	$ENV{NETCDF_FORTRAN_ROOT}
    
	# Possible GEOS-Chem's environmnet variables
	$ENV{GC_F_BIN} 		$ENV{GC_BIN}
	$ENV{GC_F_INCLUDE} 	$ENV{GC_INCLUDE}
	$ENV{GC_F_LIB} 		$ENV{GC_LIB}
)

# Link NetCDF-F to BaseTarget
find_package(NetCDF REQUIRED)
target_include_directories(BaseTarget INTERFACE ${NETCDF_INCLUDE_DIRS})
target_link_libraries(BaseTarget INTERFACE ${NETCDF_LIBRARIES})

# Use the NC_HAS_COMPRESSION definition if nf_def_var_deflate is in netcdf.inc
if(EXISTS ${NETCDF_F77_INCLUDE_DIR}/netcdf.inc)
	file(READ ${NETCDF_F77_INCLUDE_DIR}/netcdf.inc NCINC)
	if("${NCINC}" MATCHES ".*nf_def_var_deflate.*")
		target_compile_definitions(BaseTarget INTERFACE "NC_HAS_COMPRESSION")
	endif()
endif()

# Print a description of the source code repo's version
get_repo_version(GC_REPO_VERSION ${CMAKE_CURRENT_SOURCE_DIR})
message(STATUS "GEOS-Chem @ ${GC_REPO_VERSION}")

if(NOT GC_EXTERNAL_CONFIG)
	# This conditional block configures the GEOS-Chem build for GEOS-Chem 
	# Classic. As mentioned above, it sets GCCLASSIC_EXE_TARGETS, RRTMG, GTMM
	# TOMAS, MECH, and GCHP, and it configures the BaseTarget.

	# Set CMAKE_BUILD_TYPE to Release by default
	if(NOT CMAKE_BUILD_TYPE)
		set(CMAKE_BUILD_TYPE "Release" 
			CACHE STRING
			"Set the build type"
			FORCE
		)
	endif()
	
	# Display CMAKE_PREFIX_PATH and CMAKE_BUILD_TYPE
	gc_pretty_print(SECTION "Useful CMake variables")
	gc_pretty_print(VARIABLE CMAKE_PREFIX_PATH)
	gc_pretty_print(VARIABLE CMAKE_BUILD_TYPE)

	# Get the run directory
	gc_pretty_print(SECTION "Run directory setup")
	set(RUNDIR ".." CACHE PATH "Path to your run directory")
	gc_pretty_print(VARIABLE RUNDIR)
	message(STATUS "Bootstrapping  ${RUNDIR}")
	get_filename_component(RUNDIR "${RUNDIR}" ABSOLUTE BASE_DIR "${CMAKE_BINARY_DIR}") # Make RUNDIR an absolute path

	# Configure the GEOS-Chem build for GCHP or GC-Classic
	set(BUILD_WITHOUT_RUNDIR FALSE)
	if(EXISTS ${RUNDIR}/input.geos)
		file(STRINGS ${RUNDIR}/input.geos GCHP REGEX ": *gchp_*")
	elseif(EXISTS ${RUNDIR}/getRunInfo)
		set(GCHP FALSE) # getRunInfo is only in GC-Classic run direcotries	
	elseif((NOT EXISTS RUNDIR) AND (DEFINED RUNDIR_SIM))
		set(GCHP FALSE) # special case for building without a run directory
		set(RUNDIR ${CMAKE_BINARY_DIR})
		set(BUILD_WITHOUT_RUNDIR TRUE)
	else()
		message(FATAL_ERROR "Your run directory doesn't have an input.geos or getRunInfo! Set RUNDIR to a valid run directory.")
	endif()
	if(GCHP)
		add_subdirectory(GCHP)
	else()
		# Configure for GCClassic
		include(GC-ConfigureClassic)
		configureGCClassic()
	endif()

	# Use the default compiler options
	include(GC-DefaultCompilerOptions)
endif()

# Add all the subdirectories. Each subdirectory specifies how it should be built.
add_subdirectory(KPP)
add_subdirectory(Headers)
add_subdirectory(GeosUtil)
add_subdirectory(NcdfUtil)
add_subdirectory(History)
add_subdirectory(ObsPack)
add_subdirectory(APM)
add_subdirectory(HEMCO)
add_subdirectory(ISORROPIA)
add_subdirectory(GeosRad)
add_subdirectory(GTMM)
add_subdirectory(GeosCore)

# Write BaseTarget's configuration to a file
get_target_property(BT_DEFINITIONS  BaseTarget INTERFACE_COMPILE_DEFINITIONS)
get_target_property(BT_OPTIONS      BaseTarget INTERFACE_COMPILE_OPTIONS)
get_target_property(BT_LIBRARIES    BaseTarget INTERFACE_LINK_LIBRARIES)
get_target_property(BT_INCLUDES     BaseTarget INTERFACE_INCLUDE_DIRECTORIES)
file(WRITE ${CMAKE_BINARY_DIR}/BaseTarget.txt
    "# This file shows the BaseTarget's configuration.\n"
    "\n"
    "BaseTarget::INTERFACE_COMPILE_DEFINITIONS:${BT_DEFINITIONS}\n"
    "BaseTarget::INTERFACE_COMPILE_OPTIONS:${BT_OPTIONS}\n"
    "BaseTarget::INTERFACE_LINK_LIBRARIES:${BT_LIBRARIES}\n"
    "BaseTarget::INTERFACE_INCLUDE_DIRECTORIES:${BT_INCLUDES}\n"
    "CMAKE_Fortran_FLAGS_RELEASE:${CMAKE_Fortran_FLAGS_RELEASE}\n"
    "CMAKE_Fortran_FLAGS_DEBUG:${CMAKE_Fortran_FLAGS_DEBUG}\n"
    "CMAKE_Fortran_FLAGS:${CMAKE_Fortran_FLAGS}\n\n"
)


# Try to compile a simple program that uses NetCDF-Fortran and OpenMP
if(NOT GC_EXTERNAL_CONFIG AND NOT GC_TRY_RUN_PASSED)
	# Format definitions with -D prefix
	set(TRY_RUN_DEFINITIONS "")
	foreach(DEF ${BT_DEFINITIONS})
		list(APPEND TRY_RUN_DEFINITIONS "-D${DEF}")
	endforeach()

	# Try to compile and run try_compile.F90
	try_run(RUN_FAILED COMPILED_OK 
		${CMAKE_CURRENT_BINARY_DIR}/try_compile 					# binary dir
		${CMAKE_CURRENT_SOURCE_DIR}/CMakeScripts/try_compile.F90	# test source file
		COMPILE_DEFINITIONS ${TRY_RUN_DEFINITIONS} ${BT_OPTIONS}	# compiler flags
		LINK_LIBRARIES ${BT_LIBRARIES}								# link flags
		CMAKE_FLAGS "-DINCLUDE_DIRECTORIES=${BT_INCLUDES}"			# include directories 
		COMPILE_OUTPUT_VARIABLE COMPILE_OUTPUT
		RUN_OUTPUT_VARIABLE RUN_OUTPUT
	)

	# Display a warning if its compilation failed
	if(NOT COMPILED_OK)
		if(OMP)
			set(CONDITIONAL_AND_OMP " and OpenMP")
		endif()
		message(WARNING
			"Failed to compile a simple program that uses NetCDF-Fortran"
			"${CONDITIONAL_AND_OMP}! Could your NetCDF installation "
			"be broken?\nSee \"FailedCompile.txt\" for more info."
		)
		file(WRITE ${CMAKE_BINARY_DIR}/FailedCompile.txt "${COMPILE_OUTPUT}")
	else()
		file(REMOVE ${CMAKE_BINARY_DIR}/FailedCompile.txt)
	endif()

	# Display a warning if its execution failed
	if(RUN_FAILED)
		if(OMP)
			set(CONDITIONAL_AND_OMP "and OpenMP ")
		endif()
		message(WARNING
			"A simple program that uses NetCDF-Fortran "
			"${CONDITIONAL_AND_OMP}compiled successfully, but its execution "
			"failed!\n\nSee \"FailedExecution.txt\" for more info."
		)
		file(WRITE ${CMAKE_BINARY_DIR}/FailedEasyRun.txt "${COMPILE_OUTPUT}\n${RUN_OUTPUT}")
	else()
		file(REMOVE ${CMAKE_BINARY_DIR}/FailedEasyRun.txt ${CMAKE_BINARY_DIR}/simple_xy.nc)
		set(GC_TRY_RUN_PASSED TRUE CACHE INTERNAL "try_run passed" FORCE)
	endif()
endif()<|MERGE_RESOLUTION|>--- conflicted
+++ resolved
@@ -1,9 +1,5 @@
 cmake_minimum_required(VERSION 3.5)
-<<<<<<< HEAD
 project(GEOS_Chem VERSION 12.7.0 LANGUAGES Fortran)
-=======
-project(GEOS_Chem VERSION 12.6.2 LANGUAGES Fortran)
->>>>>>> 3e0b07cb
 
 # Set policies
 cmake_policy(SET CMP0054 NEW)
@@ -21,12 +17,12 @@
 
 # Declare the BaseTarget. All GEOS-Chem targets depend on BaseTarget.
 # This is used to control the compiler options and definitions for GEOS-Chem
-# targets (via inheritance). 
+# targets (via inheritance).
 add_library(BaseTarget INTERFACE)
 
 # Put all of GEOS-Chem's mod files in a subdirectory of the build directory called mod
 set(CMAKE_Fortran_MODULE_DIRECTORY ${CMAKE_CURRENT_BINARY_DIR}/mod)
-target_include_directories(BaseTarget 
+target_include_directories(BaseTarget
 	INTERFACE ${CMAKE_CURRENT_BINARY_DIR}/mod
 )
 
@@ -35,9 +31,9 @@
 	# Possible NetCDF environment variables
 	$ENV{NetCDF_F_ROOT}         $ENV{NetCDF_C_ROOT}     $ENV{NetCDF_ROOT}
 	$ENV{NETCDF_F_ROOT}         $ENV{NETCDF_C_ROOT}     $ENV{NETCDF_ROOT}
-	$ENV{NetCDF_Fortran_ROOT} 
+	$ENV{NetCDF_Fortran_ROOT}
 	$ENV{NETCDF_FORTRAN_ROOT}
-    
+
 	# Possible GEOS-Chem's environmnet variables
 	$ENV{GC_F_BIN} 		$ENV{GC_BIN}
 	$ENV{GC_F_INCLUDE} 	$ENV{GC_INCLUDE}
@@ -62,19 +58,19 @@
 message(STATUS "GEOS-Chem @ ${GC_REPO_VERSION}")
 
 if(NOT GC_EXTERNAL_CONFIG)
-	# This conditional block configures the GEOS-Chem build for GEOS-Chem 
+	# This conditional block configures the GEOS-Chem build for GEOS-Chem
 	# Classic. As mentioned above, it sets GCCLASSIC_EXE_TARGETS, RRTMG, GTMM
 	# TOMAS, MECH, and GCHP, and it configures the BaseTarget.
 
 	# Set CMAKE_BUILD_TYPE to Release by default
 	if(NOT CMAKE_BUILD_TYPE)
-		set(CMAKE_BUILD_TYPE "Release" 
+		set(CMAKE_BUILD_TYPE "Release"
 			CACHE STRING
 			"Set the build type"
 			FORCE
 		)
 	endif()
-	
+
 	# Display CMAKE_PREFIX_PATH and CMAKE_BUILD_TYPE
 	gc_pretty_print(SECTION "Useful CMake variables")
 	gc_pretty_print(VARIABLE CMAKE_PREFIX_PATH)
@@ -92,7 +88,7 @@
 	if(EXISTS ${RUNDIR}/input.geos)
 		file(STRINGS ${RUNDIR}/input.geos GCHP REGEX ": *gchp_*")
 	elseif(EXISTS ${RUNDIR}/getRunInfo)
-		set(GCHP FALSE) # getRunInfo is only in GC-Classic run direcotries	
+		set(GCHP FALSE) # getRunInfo is only in GC-Classic run direcotries
 	elseif((NOT EXISTS RUNDIR) AND (DEFINED RUNDIR_SIM))
 		set(GCHP FALSE) # special case for building without a run directory
 		set(RUNDIR ${CMAKE_BINARY_DIR})
@@ -153,12 +149,12 @@
 	endforeach()
 
 	# Try to compile and run try_compile.F90
-	try_run(RUN_FAILED COMPILED_OK 
+	try_run(RUN_FAILED COMPILED_OK
 		${CMAKE_CURRENT_BINARY_DIR}/try_compile 					# binary dir
 		${CMAKE_CURRENT_SOURCE_DIR}/CMakeScripts/try_compile.F90	# test source file
 		COMPILE_DEFINITIONS ${TRY_RUN_DEFINITIONS} ${BT_OPTIONS}	# compiler flags
 		LINK_LIBRARIES ${BT_LIBRARIES}								# link flags
-		CMAKE_FLAGS "-DINCLUDE_DIRECTORIES=${BT_INCLUDES}"			# include directories 
+		CMAKE_FLAGS "-DINCLUDE_DIRECTORIES=${BT_INCLUDES}"			# include directories
 		COMPILE_OUTPUT_VARIABLE COMPILE_OUTPUT
 		RUN_OUTPUT_VARIABLE RUN_OUTPUT
 	)
